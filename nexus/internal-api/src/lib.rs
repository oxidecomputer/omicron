// This Source Code Form is subject to the terms of the Mozilla Public
// License, v. 2.0. If a copy of the MPL was not distributed with this
// file, You can obtain one at https://mozilla.org/MPL/2.0/.

use std::collections::{BTreeMap, BTreeSet};

use dropshot::{
    Body, Header, HttpError, HttpResponseCreated, HttpResponseDeleted,
    HttpResponseOk, HttpResponseUpdatedNoContent, Path, Query, RequestContext,
    ResultsPage, TypedBody,
};
use http::Response;
use nexus_types::{
    deployment::{
        Blueprint, BlueprintMetadata, BlueprintTarget, BlueprintTargetSet,
        ClickhousePolicy, OximeterReadPolicy,
        ReconfiguratorChickenSwitchesParam, ReconfiguratorChickenSwitchesView,
    },
    external_api::{
        headers::RangeRequest,
        params::{self, PhysicalDiskPath, SledSelector, UninitializedSledId},
        shared::{self, ProbeInfo, UninitializedSled},
        views::{Ping, PingStatus, SledPolicy},
    },
    internal_api::{
        params::{
            InstanceMigrateRequest, OximeterInfo, RackInitializationRequest,
            SledAgentInfo, SwitchPutRequest, SwitchPutResponse,
        },
        views::{
<<<<<<< HEAD
            BackgroundTask, DemoSaga, MgsUpdateDriverStatus, NatEntryView,
            Saga, UpdateStatus,
=======
            BackgroundTask, DemoSaga, Ipv4NatEntryView, MgsUpdateDriverStatus,
            QuiesceStatus, Saga, UpdateStatus,
>>>>>>> 61ad056c
        },
    },
};
use omicron_common::api::{
    external::{
        Instance,
        http_pagination::{PaginatedById, PaginatedByTimeAndId},
    },
    internal::nexus::{
        DiskRuntimeState, DownstairsClientStopRequest, DownstairsClientStopped,
        ProducerEndpoint, ProducerRegistrationResponse, RepairFinishInfo,
        RepairProgress, RepairStartInfo, SledVmmState,
    },
};
use omicron_uuid_kinds::{
    DemoSagaUuid, DownstairsKind, PropolisUuid, SledUuid, TypedUuid,
    UpstairsKind, UpstairsRepairKind, VolumeUuid,
};
use schemars::JsonSchema;
use serde::{Deserialize, Serialize};
use uuid::Uuid;

const RACK_INITIALIZATION_REQUEST_MAX_BYTES: usize = 10 * 1024 * 1024;

#[dropshot::api_description]
pub trait NexusInternalApi {
    type Context;

    /// Ping API
    ///
    /// Always responds with Ok if it responds at all.
    #[endpoint {
        method = GET,
        path = "/v1/ping",
    }]
    async fn ping(
        _rqctx: RequestContext<Self::Context>,
    ) -> Result<HttpResponseOk<Ping>, HttpError> {
        Ok(HttpResponseOk(Ping { status: PingStatus::Ok }))
    }

    /// Return information about the given sled agent
    #[endpoint {
        method = GET,
        path = "/sled-agents/{sled_id}",
    }]
    async fn sled_agent_get(
        rqctx: RequestContext<Self::Context>,
        path_params: Path<SledAgentPathParam>,
    ) -> Result<HttpResponseOk<SledAgentInfo>, HttpError>;

    /// Report that the sled agent for the specified sled has come online.
    #[endpoint {
        method = POST,
        path = "/sled-agents/{sled_id}",
    }]
    async fn sled_agent_put(
        rqctx: RequestContext<Self::Context>,
        path_params: Path<SledAgentPathParam>,
        sled_info: TypedBody<SledAgentInfo>,
    ) -> Result<HttpResponseUpdatedNoContent, HttpError>;

    /// Request a new set of firewall rules for a sled.
    ///
    /// This causes Nexus to read the latest set of rules for the sled,
    /// and call a Sled endpoint which applies the rules to all OPTE ports
    /// that happen to exist.
    #[endpoint {
        method = POST,
        path = "/sled-agents/{sled_id}/firewall-rules-update",
    }]
    async fn sled_firewall_rules_request(
        rqctx: RequestContext<Self::Context>,
        path_params: Path<SledAgentPathParam>,
    ) -> Result<HttpResponseUpdatedNoContent, HttpError>;

    /// Report that the Rack Setup Service initialization is complete
    ///
    /// See RFD 278 for more details.
    #[endpoint {
        method = PUT,
        path = "/racks/{rack_id}/initialization-complete",
        request_body_max_bytes = RACK_INITIALIZATION_REQUEST_MAX_BYTES,
    }]
    async fn rack_initialization_complete(
        rqctx: RequestContext<Self::Context>,
        path_params: Path<RackPathParam>,
        info: TypedBody<RackInitializationRequest>,
    ) -> Result<HttpResponseUpdatedNoContent, HttpError>;

    #[endpoint {
        method = PUT,
        path = "/switch/{switch_id}",
    }]
    async fn switch_put(
        rqctx: RequestContext<Self::Context>,
        path_params: Path<SwitchPathParam>,
        body: TypedBody<SwitchPutRequest>,
    ) -> Result<HttpResponseOk<SwitchPutResponse>, HttpError>;

    /// Report updated state for a VMM.
    #[endpoint {
        method = PUT,
        path = "/vmms/{propolis_id}",
    }]
    async fn cpapi_instances_put(
        rqctx: RequestContext<Self::Context>,
        path_params: Path<VmmPathParam>,
        new_runtime_state: TypedBody<SledVmmState>,
    ) -> Result<HttpResponseUpdatedNoContent, HttpError>;

    #[endpoint {
        method = POST,
        path = "/instances/{instance_id}/migrate",
    }]
    async fn instance_migrate(
        rqctx: RequestContext<Self::Context>,
        path_params: Path<InstancePathParam>,
        migrate_params: TypedBody<InstanceMigrateRequest>,
    ) -> Result<HttpResponseOk<Instance>, HttpError>;

    /// Report updated state for a disk.
    #[endpoint {
        method = PUT,
        path = "/disks/{disk_id}",
    }]
    async fn cpapi_disks_put(
        rqctx: RequestContext<Self::Context>,
        path_params: Path<DiskPathParam>,
        new_runtime_state: TypedBody<DiskRuntimeState>,
    ) -> Result<HttpResponseUpdatedNoContent, HttpError>;

    /// Request removal of a read_only_parent from a volume.
    ///
    /// A volume can be created with the source data for that volume being another
    /// volume that attached as a "read_only_parent". In the background there
    /// exists a scrubber that will copy the data from the read_only_parent
    /// into the volume. When that scrubber has completed copying the data, this
    /// endpoint can be called to update the database that the read_only_parent
    /// is no longer needed for a volume and future attachments of this volume
    /// should not include that read_only_parent.
    #[endpoint {
        method = POST,
        path = "/volume/{volume_id}/remove-read-only-parent",
    }]
    async fn cpapi_volume_remove_read_only_parent(
        rqctx: RequestContext<Self::Context>,
        path_params: Path<VolumePathParam>,
    ) -> Result<HttpResponseUpdatedNoContent, HttpError>;

    /// Request removal of a read_only_parent from a disk.
    ///
    /// This is a thin wrapper around the volume_remove_read_only_parent saga.
    /// All we are doing here is, given a disk UUID, figure out what the
    /// volume_id is for that disk, then use that to call the
    /// disk_remove_read_only_parent saga on it.
    #[endpoint {
        method = POST,
        path = "/disk/{disk_id}/remove-read-only-parent",
    }]
    async fn cpapi_disk_remove_read_only_parent(
        rqctx: RequestContext<Self::Context>,
        path_params: Path<DiskPathParam>,
    ) -> Result<HttpResponseUpdatedNoContent, HttpError>;

    /// Accept a registration from a new metric producer
    #[endpoint {
        method = POST,
        path = "/metrics/producers",
    }]
    async fn cpapi_producers_post(
        request_context: RequestContext<Self::Context>,
        producer_info: TypedBody<ProducerEndpoint>,
    ) -> Result<HttpResponseCreated<ProducerRegistrationResponse>, HttpError>;

    /// List all metric producers assigned to an oximeter collector.
    #[endpoint {
        method = GET,
        path = "/metrics/collectors/{collector_id}/producers",
    }]
    async fn cpapi_assigned_producers_list(
        request_context: RequestContext<Self::Context>,
        path_params: Path<CollectorIdPathParams>,
        query_params: Query<PaginatedById>,
    ) -> Result<HttpResponseOk<ResultsPage<ProducerEndpoint>>, HttpError>;

    /// Accept a notification of a new oximeter collection server.
    #[endpoint {
        method = POST,
        path = "/metrics/collectors",
    }]
    async fn cpapi_collectors_post(
        request_context: RequestContext<Self::Context>,
        oximeter_info: TypedBody<OximeterInfo>,
    ) -> Result<HttpResponseUpdatedNoContent, HttpError>;

    /// An Upstairs will notify this endpoint when a repair starts
    #[endpoint {
        method = POST,
        path = "/crucible/0/upstairs/{upstairs_id}/repair-start",
    }]
    async fn cpapi_upstairs_repair_start(
        rqctx: RequestContext<Self::Context>,
        path_params: Path<UpstairsPathParam>,
        repair_start_info: TypedBody<RepairStartInfo>,
    ) -> Result<HttpResponseUpdatedNoContent, HttpError>;

    /// An Upstairs will notify this endpoint when a repair finishes.
    #[endpoint {
        method = POST,
        path = "/crucible/0/upstairs/{upstairs_id}/repair-finish",
    }]
    async fn cpapi_upstairs_repair_finish(
        rqctx: RequestContext<Self::Context>,
        path_params: Path<UpstairsPathParam>,
        repair_finish_info: TypedBody<RepairFinishInfo>,
    ) -> Result<HttpResponseUpdatedNoContent, HttpError>;

    /// An Upstairs will update this endpoint with the progress of a repair
    #[endpoint {
        method = POST,
        path = "/crucible/0/upstairs/{upstairs_id}/repair/{repair_id}/progress",
    }]
    async fn cpapi_upstairs_repair_progress(
        rqctx: RequestContext<Self::Context>,
        path_params: Path<UpstairsRepairPathParam>,
        repair_progress: TypedBody<RepairProgress>,
    ) -> Result<HttpResponseUpdatedNoContent, HttpError>;

    /// An Upstairs will update this endpoint if a Downstairs client task is
    /// requested to stop
    #[endpoint {
        method = POST,
        path = "/crucible/0/upstairs/{upstairs_id}/downstairs/{downstairs_id}/stop-request",
    }]
    async fn cpapi_downstairs_client_stop_request(
        rqctx: RequestContext<Self::Context>,
        path_params: Path<UpstairsDownstairsPathParam>,
        downstairs_client_stop_request: TypedBody<DownstairsClientStopRequest>,
    ) -> Result<HttpResponseUpdatedNoContent, HttpError>;

    /// An Upstairs will update this endpoint if a Downstairs client task stops for
    /// any reason (not just after being requested to)
    #[endpoint {
        method = POST,
        path = "/crucible/0/upstairs/{upstairs_id}/downstairs/{downstairs_id}/stopped",
    }]
    async fn cpapi_downstairs_client_stopped(
        rqctx: RequestContext<Self::Context>,
        path_params: Path<UpstairsDownstairsPathParam>,
        downstairs_client_stopped: TypedBody<DownstairsClientStopped>,
    ) -> Result<HttpResponseUpdatedNoContent, HttpError>;

    // Debug interfaces for sagas

    /// List sagas
    #[endpoint {
        method = GET,
        path = "/sagas",
    }]
    async fn saga_list(
        rqctx: RequestContext<Self::Context>,
        query_params: Query<PaginatedById>,
    ) -> Result<HttpResponseOk<ResultsPage<Saga>>, HttpError>;

    /// Fetch a saga
    #[endpoint {
        method = GET,
        path = "/sagas/{saga_id}",
    }]
    async fn saga_view(
        rqctx: RequestContext<Self::Context>,
        path_params: Path<SagaPathParam>,
    ) -> Result<HttpResponseOk<Saga>, HttpError>;

    /// Kick off an instance of the "demo" saga
    ///
    /// This saga is used for demo and testing.  The saga just waits until you
    /// complete using the `saga_demo_complete` API.
    #[endpoint {
        method = POST,
        path = "/demo-saga",
    }]
    async fn saga_demo_create(
        rqctx: RequestContext<Self::Context>,
    ) -> Result<HttpResponseOk<DemoSaga>, HttpError>;

    /// Complete a waiting demo saga
    ///
    /// Note that the id used here is not the same as the id of the saga.  It's
    /// the one returned by the `saga_demo_create` API.
    #[endpoint {
        method = POST,
        path = "/demo-saga/{demo_saga_id}/complete",
    }]
    async fn saga_demo_complete(
        rqctx: RequestContext<Self::Context>,
        path_params: Path<DemoSagaPathParam>,
    ) -> Result<HttpResponseUpdatedNoContent, HttpError>;

    // Debug interfaces for background Tasks

    /// List background tasks
    ///
    /// This is a list of discrete background activities that Nexus carries out.
    /// This is exposed for support and debugging.
    #[endpoint {
        method = GET,
        path = "/bgtasks",
    }]
    async fn bgtask_list(
        rqctx: RequestContext<Self::Context>,
    ) -> Result<HttpResponseOk<BTreeMap<String, BackgroundTask>>, HttpError>;

    /// Fetch status of one background task
    ///
    /// This is exposed for support and debugging.
    #[endpoint {
        method = GET,
        path = "/bgtasks/view/{bgtask_name}",
    }]
    async fn bgtask_view(
        rqctx: RequestContext<Self::Context>,
        path_params: Path<BackgroundTaskPathParam>,
    ) -> Result<HttpResponseOk<BackgroundTask>, HttpError>;

    /// Activates one or more background tasks, causing them to be run immediately
    /// if idle, or scheduled to run again as soon as possible if already running.
    #[endpoint {
        method = POST,
        path = "/bgtasks/activate",
    }]
    async fn bgtask_activate(
        rqctx: RequestContext<Self::Context>,
        body: TypedBody<BackgroundTasksActivateRequest>,
    ) -> Result<HttpResponseUpdatedNoContent, HttpError>;

    // Debug interfaces for ongoing MGS updates

    /// Fetch information about ongoing MGS updates
    #[endpoint {
        method = GET,
        path = "/mgs-updates",
    }]
    async fn mgs_updates(
        rqctx: RequestContext<Self::Context>,
    ) -> Result<HttpResponseOk<MgsUpdateDriverStatus>, HttpError>;

    // NAT RPW internal APIs

    /// Fetch NAT ChangeSet
    ///
    /// Caller provides their generation as `from_gen`, along with a query
    /// parameter for the page size (`limit`). Endpoint will return changes
    /// that have occured since the caller's generation number up to the latest
    /// change or until the `limit` is reached. If there are no changes, an
    /// empty vec is returned.
    #[endpoint {
        method = GET,
        path = "/nat/ipv4/changeset/{from_gen}"
    }]
    async fn ipv4_nat_changeset(
        rqctx: RequestContext<Self::Context>,
        path_params: Path<RpwNatPathParam>,
        query_params: Query<RpwNatQueryParam>,
    ) -> Result<HttpResponseOk<Vec<NatEntryView>>, HttpError>;

    // APIs for managing blueprints
    //
    // These are not (yet) intended for use by any other programs.  Eventually, we
    // will want this functionality part of the public API.  But we don't want to
    // commit to any of this yet.  These properly belong in an RFD 399-style
    // "Service and Support API".  Absent that, we stick them here.

    /// Lists blueprints
    #[endpoint {
        method = GET,
        path = "/deployment/blueprints/all",
    }]
    async fn blueprint_list(
        rqctx: RequestContext<Self::Context>,
        query_params: Query<PaginatedById>,
    ) -> Result<HttpResponseOk<ResultsPage<BlueprintMetadata>>, HttpError>;

    /// Fetches one blueprint
    #[endpoint {
        method = GET,
        path = "/deployment/blueprints/all/{blueprint_id}",
    }]
    async fn blueprint_view(
        rqctx: RequestContext<Self::Context>,
        path_params: Path<nexus_types::external_api::params::BlueprintPath>,
    ) -> Result<HttpResponseOk<Blueprint>, HttpError>;

    /// Deletes one blueprint
    #[endpoint {
        method = DELETE,
        path = "/deployment/blueprints/all/{blueprint_id}",
    }]
    async fn blueprint_delete(
        rqctx: RequestContext<Self::Context>,
        path_params: Path<nexus_types::external_api::params::BlueprintPath>,
    ) -> Result<HttpResponseDeleted, HttpError>;

    // Managing the current target blueprint

    /// Fetches the current target blueprint, if any
    #[endpoint {
        method = GET,
        path = "/deployment/blueprints/target",
    }]
    async fn blueprint_target_view(
        rqctx: RequestContext<Self::Context>,
    ) -> Result<HttpResponseOk<BlueprintTarget>, HttpError>;

    /// Make the specified blueprint the new target
    #[endpoint {
        method = POST,
        path = "/deployment/blueprints/target",
    }]
    async fn blueprint_target_set(
        rqctx: RequestContext<Self::Context>,
        target: TypedBody<BlueprintTargetSet>,
    ) -> Result<HttpResponseOk<BlueprintTarget>, HttpError>;

    /// Set the `enabled` field of the current target blueprint
    #[endpoint {
        method = PUT,
        path = "/deployment/blueprints/target/enabled",
    }]
    async fn blueprint_target_set_enabled(
        rqctx: RequestContext<Self::Context>,
        target: TypedBody<BlueprintTargetSet>,
    ) -> Result<HttpResponseOk<BlueprintTarget>, HttpError>;

    // Generating blueprints

    /// Generates a new blueprint for the current system, re-evaluating anything
    /// that's changed since the last one was generated
    #[endpoint {
        method = POST,
        path = "/deployment/blueprints/regenerate",
    }]
    async fn blueprint_regenerate(
        rqctx: RequestContext<Self::Context>,
    ) -> Result<HttpResponseOk<Blueprint>, HttpError>;

    /// Imports a client-provided blueprint
    ///
    /// This is intended for development and support, not end users or operators.
    #[endpoint {
        method = POST,
        path = "/deployment/blueprints/import",
    }]
    async fn blueprint_import(
        rqctx: RequestContext<Self::Context>,
        blueprint: TypedBody<Blueprint>,
    ) -> Result<HttpResponseUpdatedNoContent, HttpError>;

    /// Get the current set of chicken switches
    #[endpoint {
        method = GET,
        path = "/deployment/chicken-switches"
    }]
    async fn reconfigurator_chicken_switches_show_current(
        rqctx: RequestContext<Self::Context>,
    ) -> Result<HttpResponseOk<ReconfiguratorChickenSwitchesView>, HttpError>;

    /// Get the chicken switches at `version` if it exists
    #[endpoint {
        method = GET,
        path = "/deployment/chicken-switches/{version}"
    }]
    async fn reconfigurator_chicken_switches_show(
        rqctx: RequestContext<Self::Context>,
        path_params: Path<VersionPathParam>,
    ) -> Result<HttpResponseOk<ReconfiguratorChickenSwitchesView>, HttpError>;

    /// Update the chicken switches at the latest versions
    #[endpoint {
        method = POST,
        path = "/deployment/chicken-switches"
    }]
    async fn reconfigurator_chicken_switches_set(
        rqctx: RequestContext<Self::Context>,
        switches: TypedBody<ReconfiguratorChickenSwitchesParam>,
    ) -> Result<HttpResponseUpdatedNoContent, HttpError>;

    /// Show deployed versions of artifacts
    #[endpoint {
        method = GET,
        path = "/deployment/update-status"
    }]
    async fn update_status(
        rqctx: RequestContext<Self::Context>,
    ) -> Result<HttpResponseOk<UpdateStatus>, HttpError>;

    /// List uninitialized sleds
    #[endpoint {
        method = GET,
        path = "/sleds/uninitialized",
    }]
    async fn sled_list_uninitialized(
        rqctx: RequestContext<Self::Context>,
    ) -> Result<HttpResponseOk<ResultsPage<UninitializedSled>>, HttpError>;

    /// Add sled to initialized rack
    //
    // TODO: In the future this should really be a PUT request, once we resolve
    // https://github.com/oxidecomputer/omicron/issues/4494. It should also
    // explicitly be tied to a rack via a `rack_id` path param. For now we assume
    // we are only operating on single rack systems.
    #[endpoint {
        method = POST,
        path = "/sleds/add",
    }]
    async fn sled_add(
        rqctx: RequestContext<Self::Context>,
        sled: TypedBody<UninitializedSledId>,
    ) -> Result<HttpResponseCreated<SledId>, HttpError>;

    /// Mark a sled as expunged
    ///
    /// This is an irreversible process! It should only be called after
    /// sufficient warning to the operator.
    ///
    /// This is idempotent, and it returns the old policy of the sled.
    #[endpoint {
        method = POST,
        path = "/sleds/expunge",
    }]
    async fn sled_expunge(
        rqctx: RequestContext<Self::Context>,
        sled: TypedBody<SledSelector>,
    ) -> Result<HttpResponseOk<SledPolicy>, HttpError>;

    /// Mark a physical disk as expunged
    ///
    /// This is an irreversible process! It should only be called after
    /// sufficient warning to the operator.
    ///
    /// This is idempotent.
    #[endpoint {
        method = POST,
        path = "/physical-disk/expunge",
    }]
    async fn physical_disk_expunge(
        rqctx: RequestContext<Self::Context>,
        disk: TypedBody<PhysicalDiskPath>,
    ) -> Result<HttpResponseUpdatedNoContent, HttpError>;

    // Support bundles (experimental)

    /// List all support bundles
    #[endpoint {
        method = GET,
        path = "/experimental/v1/system/support-bundles",
    }]
    async fn support_bundle_list(
        rqctx: RequestContext<Self::Context>,
        query_params: Query<PaginatedByTimeAndId>,
    ) -> Result<HttpResponseOk<ResultsPage<shared::SupportBundleInfo>>, HttpError>;

    /// View a support bundle
    #[endpoint {
        method = GET,
        path = "/experimental/v1/system/support-bundles/{bundle_id}",
    }]
    async fn support_bundle_view(
        rqctx: RequestContext<Self::Context>,
        path_params: Path<params::SupportBundlePath>,
    ) -> Result<HttpResponseOk<shared::SupportBundleInfo>, HttpError>;

    /// Download the index of a support bundle
    #[endpoint {
        method = GET,
        path = "/experimental/v1/system/support-bundles/{bundle_id}/index",
    }]
    async fn support_bundle_index(
        rqctx: RequestContext<Self::Context>,
        headers: Header<RangeRequest>,
        path_params: Path<params::SupportBundlePath>,
    ) -> Result<Response<Body>, HttpError>;

    /// Download the contents of a support bundle
    #[endpoint {
        method = GET,
        path = "/experimental/v1/system/support-bundles/{bundle_id}/download",
    }]
    async fn support_bundle_download(
        rqctx: RequestContext<Self::Context>,
        headers: Header<RangeRequest>,
        path_params: Path<params::SupportBundlePath>,
    ) -> Result<Response<Body>, HttpError>;

    /// Download a file within a support bundle
    #[endpoint {
        method = GET,
        path = "/experimental/v1/system/support-bundles/{bundle_id}/download/{file}",
    }]
    async fn support_bundle_download_file(
        rqctx: RequestContext<Self::Context>,
        headers: Header<RangeRequest>,
        path_params: Path<params::SupportBundleFilePath>,
    ) -> Result<Response<Body>, HttpError>;

    /// Download the metadata of a support bundle
    #[endpoint {
        method = HEAD,
        path = "/experimental/v1/system/support-bundles/{bundle_id}/download",
    }]
    async fn support_bundle_head(
        rqctx: RequestContext<Self::Context>,
        headers: Header<RangeRequest>,
        path_params: Path<params::SupportBundlePath>,
    ) -> Result<Response<Body>, HttpError>;

    /// Download the metadata of a file within the support bundle
    #[endpoint {
        method = HEAD,
        path = "/experimental/v1/system/support-bundles/{bundle_id}/download/{file}",
    }]
    async fn support_bundle_head_file(
        rqctx: RequestContext<Self::Context>,
        headers: Header<RangeRequest>,
        path_params: Path<params::SupportBundleFilePath>,
    ) -> Result<Response<Body>, HttpError>;

    /// Create a new support bundle
    #[endpoint {
        method = POST,
        path = "/experimental/v1/system/support-bundles",
    }]
    async fn support_bundle_create(
        rqctx: RequestContext<Self::Context>,
        body: TypedBody<params::SupportBundleCreate>,
    ) -> Result<HttpResponseCreated<shared::SupportBundleInfo>, HttpError>;

    /// Delete an existing support bundle
    ///
    /// May also be used to cancel a support bundle which is currently being
    /// collected, or to remove metadata for a support bundle that has failed.
    #[endpoint {
        method = DELETE,
        path = "/experimental/v1/system/support-bundles/{bundle_id}",
    }]
    async fn support_bundle_delete(
        rqctx: RequestContext<Self::Context>,
        path_params: Path<params::SupportBundlePath>,
    ) -> Result<HttpResponseDeleted, HttpError>;

    /// Update a support bundle
    #[endpoint {
        method = PUT,
        path = "/experimental/v1/system/support-bundles/{bundle_id}",
    }]
    async fn support_bundle_update(
        rqctx: RequestContext<Self::Context>,
        path_params: Path<params::SupportBundlePath>,
        body: TypedBody<params::SupportBundleUpdate>,
    ) -> Result<HttpResponseOk<shared::SupportBundleInfo>, HttpError>;

    /// Get all the probes associated with a given sled.
    #[endpoint {
        method = GET,
        path = "/probes/{sled}"
    }]
    async fn probes_get(
        rqctx: RequestContext<Self::Context>,
        path_params: Path<ProbePathParam>,
        query_params: Query<PaginatedById>,
    ) -> Result<HttpResponseOk<Vec<ProbeInfo>>, HttpError>;

    /// Get the current clickhouse policy
    #[endpoint {
     method = GET,
     path = "/clickhouse/policy"
     }]
    async fn clickhouse_policy_get(
        rqctx: RequestContext<Self::Context>,
    ) -> Result<HttpResponseOk<ClickhousePolicy>, HttpError>;

    /// Set the new clickhouse policy
    #[endpoint {
        method = POST,
        path = "/clickhouse/policy"
    }]
    async fn clickhouse_policy_set(
        rqctx: RequestContext<Self::Context>,
        policy: TypedBody<ClickhousePolicy>,
    ) -> Result<HttpResponseUpdatedNoContent, HttpError>;

    /// Get the current oximeter read policy
    #[endpoint {
            method = GET,
            path = "/oximeter/read-policy"
            }]
    async fn oximeter_read_policy_get(
        rqctx: RequestContext<Self::Context>,
    ) -> Result<HttpResponseOk<OximeterReadPolicy>, HttpError>;

    /// Set the new oximeter read policy
    #[endpoint {
               method = POST,
               path = "/oximeter/read-policy"
           }]
    async fn oximeter_read_policy_set(
        rqctx: RequestContext<Self::Context>,
        policy: TypedBody<OximeterReadPolicy>,
    ) -> Result<HttpResponseUpdatedNoContent, HttpError>;

    /// Begin quiescing this Nexus instance
    ///
    /// This causes no new sagas to be started and eventually causes no database
    /// connections to become available.  This is a one-way trip.  There's no
    /// unquiescing Nexus.
    #[endpoint {
        method = POST,
        path = "/quiesce"
    }]
    async fn quiesce_start(
        rqctx: RequestContext<Self::Context>,
    ) -> Result<HttpResponseUpdatedNoContent, HttpError>;

    /// Check whether Nexus is running normally, quiescing, or fully quiesced.
    #[endpoint {
        method = GET,
        path = "/quiesce"
    }]
    async fn quiesce_get(
        rqctx: RequestContext<Self::Context>,
    ) -> Result<HttpResponseOk<QuiesceStatus>, HttpError>;
}

/// Path parameters for Sled Agent requests (internal API)
#[derive(Deserialize, JsonSchema)]
pub struct SledAgentPathParam {
    pub sled_id: SledUuid,
}

/// Path parameters for Disk requests (internal API)
#[derive(Deserialize, JsonSchema)]
pub struct DiskPathParam {
    pub disk_id: Uuid,
}

/// Path parameters for Volume requests (internal API)
#[derive(Deserialize, JsonSchema)]
pub struct VolumePathParam {
    pub volume_id: VolumeUuid,
}

/// Path parameters for Rack requests.
#[derive(Deserialize, JsonSchema)]
pub struct RackPathParam {
    pub rack_id: Uuid,
}

/// Path parameters for Switch requests.
#[derive(Deserialize, JsonSchema)]
pub struct SwitchPathParam {
    pub switch_id: Uuid,
}

/// Path parameters for Instance requests (internal API)
#[derive(Deserialize, JsonSchema)]
pub struct InstancePathParam {
    pub instance_id: Uuid,
}

/// Path parameters for VMM requests (internal API)
#[derive(Deserialize, JsonSchema)]
pub struct VmmPathParam {
    pub propolis_id: PropolisUuid,
}

#[derive(Clone, Copy, Debug, Deserialize, JsonSchema, Serialize)]
pub struct CollectorIdPathParams {
    /// The ID of the oximeter collector.
    pub collector_id: Uuid,
}

/// Path parameters for Upstairs requests (internal API)
#[derive(Deserialize, JsonSchema)]
pub struct UpstairsPathParam {
    pub upstairs_id: TypedUuid<UpstairsKind>,
}

/// Path parameters for Upstairs requests (internal API)
#[derive(Deserialize, JsonSchema)]
pub struct UpstairsRepairPathParam {
    pub upstairs_id: TypedUuid<UpstairsKind>,
    pub repair_id: TypedUuid<UpstairsRepairKind>,
}

/// Path parameters for Downstairs requests (internal API)
#[derive(Deserialize, JsonSchema)]
pub struct UpstairsDownstairsPathParam {
    pub upstairs_id: TypedUuid<UpstairsKind>,
    pub downstairs_id: TypedUuid<DownstairsKind>,
}

/// Path parameters for Saga requests
#[derive(Deserialize, JsonSchema)]
pub struct SagaPathParam {
    #[serde(rename = "saga_id")]
    pub saga_id: Uuid,
}

/// Path parameters for DemoSaga requests
#[derive(Deserialize, JsonSchema)]
pub struct DemoSagaPathParam {
    pub demo_saga_id: DemoSagaUuid,
}

/// Path parameters for Background Task requests
#[derive(Deserialize, JsonSchema)]
pub struct BackgroundTaskPathParam {
    pub bgtask_name: String,
}

/// Query parameters for Background Task activation requests.
#[derive(Deserialize, JsonSchema)]
pub struct BackgroundTasksActivateRequest {
    pub bgtask_names: BTreeSet<String>,
}

/// Path parameters for NAT ChangeSet
#[derive(Deserialize, JsonSchema)]
pub struct RpwNatPathParam {
    /// which change number to start generating
    /// the change set from
    pub from_gen: i64,
}

/// Query parameters for NAT ChangeSet
#[derive(Deserialize, JsonSchema)]
pub struct RpwNatQueryParam {
    pub limit: u32,
}

#[derive(Clone, Debug, Serialize, JsonSchema)]
pub struct SledId {
    pub id: SledUuid,
}

/// Path parameters for probes
#[derive(Deserialize, JsonSchema)]
pub struct ProbePathParam {
    pub sled: Uuid,
}

#[derive(Deserialize, JsonSchema)]
pub struct VersionPathParam {
    pub version: u32,
}<|MERGE_RESOLUTION|>--- conflicted
+++ resolved
@@ -28,13 +28,8 @@
             SledAgentInfo, SwitchPutRequest, SwitchPutResponse,
         },
         views::{
-<<<<<<< HEAD
-            BackgroundTask, DemoSaga, MgsUpdateDriverStatus, NatEntryView,
-            Saga, UpdateStatus,
-=======
-            BackgroundTask, DemoSaga, Ipv4NatEntryView, MgsUpdateDriverStatus,
+            BackgroundTask, DemoSaga, NatEntryView, MgsUpdateDriverStatus,
             QuiesceStatus, Saga, UpdateStatus,
->>>>>>> 61ad056c
         },
     },
 };
