// This Source Code Form is subject to the terms of the Mozilla Public
// License, v. 2.0. If a copy of the MPL was not distributed with this
// file, You can obtain one at https://mozilla.org/MPL/2.0/.

use std::collections::{BTreeMap, BTreeSet};

use dropshot::{
    Body, HttpError, HttpResponseCreated, HttpResponseDeleted, HttpResponseOk,
    HttpResponseUpdatedNoContent, Path, Query, RequestContext, ResultsPage,
    TypedBody,
};
use http::Response;
use nexus_types::{
    deployment::{
        Blueprint, BlueprintMetadata, BlueprintTarget, BlueprintTargetSet,
        ClickhousePolicy, OximeterReadPolicy,
    },
    external_api::{
<<<<<<< HEAD
        params::{self, PhysicalDiskPath, SledSelector, UninitializedSledId},
        shared::{self, ProbeInfo, UninitializedSled},
        views::Ping,
        views::PingStatus,
        views::SledPolicy,
=======
        params::{PhysicalDiskPath, SledSelector, UninitializedSledId},
        shared::{ProbeInfo, UninitializedSled},
        views::{Ping, PingStatus, SledPolicy},
>>>>>>> 36d2d046
    },
    internal_api::{
        params::{
            InstanceMigrateRequest, OximeterInfo, RackInitializationRequest,
            SledAgentInfo, SwitchPutRequest, SwitchPutResponse,
        },
        views::{
            BackgroundTask, DemoSaga, Ipv4NatEntryView, MgsUpdateDriverStatus,
            Saga,
        },
    },
};
use omicron_common::api::{
    external::{Instance, http_pagination::PaginatedById},
    internal::nexus::{
        DiskRuntimeState, DownstairsClientStopRequest, DownstairsClientStopped,
        ProducerEndpoint, ProducerRegistrationResponse, RepairFinishInfo,
        RepairProgress, RepairStartInfo, SledVmmState,
    },
};
use omicron_uuid_kinds::{
    DemoSagaUuid, DownstairsKind, PropolisUuid, SledUuid, TypedUuid,
    UpstairsKind, UpstairsRepairKind, VolumeUuid,
};
use schemars::JsonSchema;
use serde::{Deserialize, Serialize};
use uuid::Uuid;

const RACK_INITIALIZATION_REQUEST_MAX_BYTES: usize = 10 * 1024 * 1024;

#[dropshot::api_description]
pub trait NexusInternalApi {
    type Context;

    /// Ping API
    ///
    /// Always responds with Ok if it responds at all.
    #[endpoint {
        method = GET,
        path = "/v1/ping",
    }]
    async fn ping(
        _rqctx: RequestContext<Self::Context>,
    ) -> Result<HttpResponseOk<Ping>, HttpError> {
        Ok(HttpResponseOk(Ping { status: PingStatus::Ok }))
    }

    /// Return information about the given sled agent
    #[endpoint {
        method = GET,
        path = "/sled-agents/{sled_id}",
    }]
    async fn sled_agent_get(
        rqctx: RequestContext<Self::Context>,
        path_params: Path<SledAgentPathParam>,
    ) -> Result<HttpResponseOk<SledAgentInfo>, HttpError>;

    /// Report that the sled agent for the specified sled has come online.
    #[endpoint {
        method = POST,
        path = "/sled-agents/{sled_id}",
    }]
    async fn sled_agent_put(
        rqctx: RequestContext<Self::Context>,
        path_params: Path<SledAgentPathParam>,
        sled_info: TypedBody<SledAgentInfo>,
    ) -> Result<HttpResponseUpdatedNoContent, HttpError>;

    /// Request a new set of firewall rules for a sled.
    ///
    /// This causes Nexus to read the latest set of rules for the sled,
    /// and call a Sled endpoint which applies the rules to all OPTE ports
    /// that happen to exist.
    #[endpoint {
        method = POST,
        path = "/sled-agents/{sled_id}/firewall-rules-update",
    }]
    async fn sled_firewall_rules_request(
        rqctx: RequestContext<Self::Context>,
        path_params: Path<SledAgentPathParam>,
    ) -> Result<HttpResponseUpdatedNoContent, HttpError>;

    /// Report that the Rack Setup Service initialization is complete
    ///
    /// See RFD 278 for more details.
    #[endpoint {
        method = PUT,
        path = "/racks/{rack_id}/initialization-complete",
        request_body_max_bytes = RACK_INITIALIZATION_REQUEST_MAX_BYTES,
    }]
    async fn rack_initialization_complete(
        rqctx: RequestContext<Self::Context>,
        path_params: Path<RackPathParam>,
        info: TypedBody<RackInitializationRequest>,
    ) -> Result<HttpResponseUpdatedNoContent, HttpError>;

    #[endpoint {
        method = PUT,
        path = "/switch/{switch_id}",
    }]
    async fn switch_put(
        rqctx: RequestContext<Self::Context>,
        path_params: Path<SwitchPathParam>,
        body: TypedBody<SwitchPutRequest>,
    ) -> Result<HttpResponseOk<SwitchPutResponse>, HttpError>;

    /// Report updated state for a VMM.
    #[endpoint {
        method = PUT,
        path = "/vmms/{propolis_id}",
    }]
    async fn cpapi_instances_put(
        rqctx: RequestContext<Self::Context>,
        path_params: Path<VmmPathParam>,
        new_runtime_state: TypedBody<SledVmmState>,
    ) -> Result<HttpResponseUpdatedNoContent, HttpError>;

    #[endpoint {
        method = POST,
        path = "/instances/{instance_id}/migrate",
    }]
    async fn instance_migrate(
        rqctx: RequestContext<Self::Context>,
        path_params: Path<InstancePathParam>,
        migrate_params: TypedBody<InstanceMigrateRequest>,
    ) -> Result<HttpResponseOk<Instance>, HttpError>;

    /// Report updated state for a disk.
    #[endpoint {
        method = PUT,
        path = "/disks/{disk_id}",
    }]
    async fn cpapi_disks_put(
        rqctx: RequestContext<Self::Context>,
        path_params: Path<DiskPathParam>,
        new_runtime_state: TypedBody<DiskRuntimeState>,
    ) -> Result<HttpResponseUpdatedNoContent, HttpError>;

    /// Request removal of a read_only_parent from a volume.
    ///
    /// A volume can be created with the source data for that volume being another
    /// volume that attached as a "read_only_parent". In the background there
    /// exists a scrubber that will copy the data from the read_only_parent
    /// into the volume. When that scrubber has completed copying the data, this
    /// endpoint can be called to update the database that the read_only_parent
    /// is no longer needed for a volume and future attachments of this volume
    /// should not include that read_only_parent.
    #[endpoint {
        method = POST,
        path = "/volume/{volume_id}/remove-read-only-parent",
    }]
    async fn cpapi_volume_remove_read_only_parent(
        rqctx: RequestContext<Self::Context>,
        path_params: Path<VolumePathParam>,
    ) -> Result<HttpResponseUpdatedNoContent, HttpError>;

    /// Request removal of a read_only_parent from a disk.
    ///
    /// This is a thin wrapper around the volume_remove_read_only_parent saga.
    /// All we are doing here is, given a disk UUID, figure out what the
    /// volume_id is for that disk, then use that to call the
    /// disk_remove_read_only_parent saga on it.
    #[endpoint {
        method = POST,
        path = "/disk/{disk_id}/remove-read-only-parent",
    }]
    async fn cpapi_disk_remove_read_only_parent(
        rqctx: RequestContext<Self::Context>,
        path_params: Path<DiskPathParam>,
    ) -> Result<HttpResponseUpdatedNoContent, HttpError>;

    /// Accept a registration from a new metric producer
    #[endpoint {
        method = POST,
        path = "/metrics/producers",
    }]
    async fn cpapi_producers_post(
        request_context: RequestContext<Self::Context>,
        producer_info: TypedBody<ProducerEndpoint>,
    ) -> Result<HttpResponseCreated<ProducerRegistrationResponse>, HttpError>;

    /// List all metric producers assigned to an oximeter collector.
    #[endpoint {
        method = GET,
        path = "/metrics/collectors/{collector_id}/producers",
    }]
    async fn cpapi_assigned_producers_list(
        request_context: RequestContext<Self::Context>,
        path_params: Path<CollectorIdPathParams>,
        query_params: Query<PaginatedById>,
    ) -> Result<HttpResponseOk<ResultsPage<ProducerEndpoint>>, HttpError>;

    /// Accept a notification of a new oximeter collection server.
    #[endpoint {
        method = POST,
        path = "/metrics/collectors",
    }]
    async fn cpapi_collectors_post(
        request_context: RequestContext<Self::Context>,
        oximeter_info: TypedBody<OximeterInfo>,
    ) -> Result<HttpResponseUpdatedNoContent, HttpError>;

    /// An Upstairs will notify this endpoint when a repair starts
    #[endpoint {
        method = POST,
        path = "/crucible/0/upstairs/{upstairs_id}/repair-start",
    }]
    async fn cpapi_upstairs_repair_start(
        rqctx: RequestContext<Self::Context>,
        path_params: Path<UpstairsPathParam>,
        repair_start_info: TypedBody<RepairStartInfo>,
    ) -> Result<HttpResponseUpdatedNoContent, HttpError>;

    /// An Upstairs will notify this endpoint when a repair finishes.
    #[endpoint {
        method = POST,
        path = "/crucible/0/upstairs/{upstairs_id}/repair-finish",
    }]
    async fn cpapi_upstairs_repair_finish(
        rqctx: RequestContext<Self::Context>,
        path_params: Path<UpstairsPathParam>,
        repair_finish_info: TypedBody<RepairFinishInfo>,
    ) -> Result<HttpResponseUpdatedNoContent, HttpError>;

    /// An Upstairs will update this endpoint with the progress of a repair
    #[endpoint {
        method = POST,
        path = "/crucible/0/upstairs/{upstairs_id}/repair/{repair_id}/progress",
    }]
    async fn cpapi_upstairs_repair_progress(
        rqctx: RequestContext<Self::Context>,
        path_params: Path<UpstairsRepairPathParam>,
        repair_progress: TypedBody<RepairProgress>,
    ) -> Result<HttpResponseUpdatedNoContent, HttpError>;

    /// An Upstairs will update this endpoint if a Downstairs client task is
    /// requested to stop
    #[endpoint {
        method = POST,
        path = "/crucible/0/upstairs/{upstairs_id}/downstairs/{downstairs_id}/stop-request",
    }]
    async fn cpapi_downstairs_client_stop_request(
        rqctx: RequestContext<Self::Context>,
        path_params: Path<UpstairsDownstairsPathParam>,
        downstairs_client_stop_request: TypedBody<DownstairsClientStopRequest>,
    ) -> Result<HttpResponseUpdatedNoContent, HttpError>;

    /// An Upstairs will update this endpoint if a Downstairs client task stops for
    /// any reason (not just after being requested to)
    #[endpoint {
        method = POST,
        path = "/crucible/0/upstairs/{upstairs_id}/downstairs/{downstairs_id}/stopped",
    }]
    async fn cpapi_downstairs_client_stopped(
        rqctx: RequestContext<Self::Context>,
        path_params: Path<UpstairsDownstairsPathParam>,
        downstairs_client_stopped: TypedBody<DownstairsClientStopped>,
    ) -> Result<HttpResponseUpdatedNoContent, HttpError>;

    // Debug interfaces for sagas

    /// List sagas
    #[endpoint {
        method = GET,
        path = "/sagas",
    }]
    async fn saga_list(
        rqctx: RequestContext<Self::Context>,
        query_params: Query<PaginatedById>,
    ) -> Result<HttpResponseOk<ResultsPage<Saga>>, HttpError>;

    /// Fetch a saga
    #[endpoint {
        method = GET,
        path = "/sagas/{saga_id}",
    }]
    async fn saga_view(
        rqctx: RequestContext<Self::Context>,
        path_params: Path<SagaPathParam>,
    ) -> Result<HttpResponseOk<Saga>, HttpError>;

    /// Kick off an instance of the "demo" saga
    ///
    /// This saga is used for demo and testing.  The saga just waits until you
    /// complete using the `saga_demo_complete` API.
    #[endpoint {
        method = POST,
        path = "/demo-saga",
    }]
    async fn saga_demo_create(
        rqctx: RequestContext<Self::Context>,
    ) -> Result<HttpResponseOk<DemoSaga>, HttpError>;

    /// Complete a waiting demo saga
    ///
    /// Note that the id used here is not the same as the id of the saga.  It's
    /// the one returned by the `saga_demo_create` API.
    #[endpoint {
        method = POST,
        path = "/demo-saga/{demo_saga_id}/complete",
    }]
    async fn saga_demo_complete(
        rqctx: RequestContext<Self::Context>,
        path_params: Path<DemoSagaPathParam>,
    ) -> Result<HttpResponseUpdatedNoContent, HttpError>;

    // Debug interfaces for background Tasks

    /// List background tasks
    ///
    /// This is a list of discrete background activities that Nexus carries out.
    /// This is exposed for support and debugging.
    #[endpoint {
        method = GET,
        path = "/bgtasks",
    }]
    async fn bgtask_list(
        rqctx: RequestContext<Self::Context>,
    ) -> Result<HttpResponseOk<BTreeMap<String, BackgroundTask>>, HttpError>;

    /// Fetch status of one background task
    ///
    /// This is exposed for support and debugging.
    #[endpoint {
        method = GET,
        path = "/bgtasks/view/{bgtask_name}",
    }]
    async fn bgtask_view(
        rqctx: RequestContext<Self::Context>,
        path_params: Path<BackgroundTaskPathParam>,
    ) -> Result<HttpResponseOk<BackgroundTask>, HttpError>;

    /// Activates one or more background tasks, causing them to be run immediately
    /// if idle, or scheduled to run again as soon as possible if already running.
    #[endpoint {
        method = POST,
        path = "/bgtasks/activate",
    }]
    async fn bgtask_activate(
        rqctx: RequestContext<Self::Context>,
        body: TypedBody<BackgroundTasksActivateRequest>,
    ) -> Result<HttpResponseUpdatedNoContent, HttpError>;

    // Debug interfaces for ongoing MGS updates

    /// Fetch information about ongoing MGS updates
    #[endpoint {
        method = GET,
        path = "/mgs-updates",
    }]
    async fn mgs_updates(
        rqctx: RequestContext<Self::Context>,
    ) -> Result<HttpResponseOk<MgsUpdateDriverStatus>, HttpError>;

    // NAT RPW internal APIs

    /// Fetch NAT ChangeSet
    ///
    /// Caller provides their generation as `from_gen`, along with a query
    /// parameter for the page size (`limit`). Endpoint will return changes
    /// that have occured since the caller's generation number up to the latest
    /// change or until the `limit` is reached. If there are no changes, an
    /// empty vec is returned.
    #[endpoint {
        method = GET,
        path = "/nat/ipv4/changeset/{from_gen}"
    }]
    async fn ipv4_nat_changeset(
        rqctx: RequestContext<Self::Context>,
        path_params: Path<RpwNatPathParam>,
        query_params: Query<RpwNatQueryParam>,
    ) -> Result<HttpResponseOk<Vec<Ipv4NatEntryView>>, HttpError>;

    // APIs for managing blueprints
    //
    // These are not (yet) intended for use by any other programs.  Eventually, we
    // will want this functionality part of the public API.  But we don't want to
    // commit to any of this yet.  These properly belong in an RFD 399-style
    // "Service and Support API".  Absent that, we stick them here.

    /// Lists blueprints
    #[endpoint {
        method = GET,
        path = "/deployment/blueprints/all",
    }]
    async fn blueprint_list(
        rqctx: RequestContext<Self::Context>,
        query_params: Query<PaginatedById>,
    ) -> Result<HttpResponseOk<ResultsPage<BlueprintMetadata>>, HttpError>;

    /// Fetches one blueprint
    #[endpoint {
        method = GET,
        path = "/deployment/blueprints/all/{blueprint_id}",
    }]
    async fn blueprint_view(
        rqctx: RequestContext<Self::Context>,
        path_params: Path<nexus_types::external_api::params::BlueprintPath>,
    ) -> Result<HttpResponseOk<Blueprint>, HttpError>;

    /// Deletes one blueprint
    #[endpoint {
        method = DELETE,
        path = "/deployment/blueprints/all/{blueprint_id}",
    }]
    async fn blueprint_delete(
        rqctx: RequestContext<Self::Context>,
        path_params: Path<nexus_types::external_api::params::BlueprintPath>,
    ) -> Result<HttpResponseDeleted, HttpError>;

    // Managing the current target blueprint

    /// Fetches the current target blueprint, if any
    #[endpoint {
        method = GET,
        path = "/deployment/blueprints/target",
    }]
    async fn blueprint_target_view(
        rqctx: RequestContext<Self::Context>,
    ) -> Result<HttpResponseOk<BlueprintTarget>, HttpError>;

    /// Make the specified blueprint the new target
    #[endpoint {
        method = POST,
        path = "/deployment/blueprints/target",
    }]
    async fn blueprint_target_set(
        rqctx: RequestContext<Self::Context>,
        target: TypedBody<BlueprintTargetSet>,
    ) -> Result<HttpResponseOk<BlueprintTarget>, HttpError>;

    /// Set the `enabled` field of the current target blueprint
    #[endpoint {
        method = PUT,
        path = "/deployment/blueprints/target/enabled",
    }]
    async fn blueprint_target_set_enabled(
        rqctx: RequestContext<Self::Context>,
        target: TypedBody<BlueprintTargetSet>,
    ) -> Result<HttpResponseOk<BlueprintTarget>, HttpError>;

    // Generating blueprints

    /// Generates a new blueprint for the current system, re-evaluating anything
    /// that's changed since the last one was generated
    #[endpoint {
        method = POST,
        path = "/deployment/blueprints/regenerate",
    }]
    async fn blueprint_regenerate(
        rqctx: RequestContext<Self::Context>,
    ) -> Result<HttpResponseOk<Blueprint>, HttpError>;

    /// Imports a client-provided blueprint
    ///
    /// This is intended for development and support, not end users or operators.
    #[endpoint {
        method = POST,
        path = "/deployment/blueprints/import",
    }]
    async fn blueprint_import(
        rqctx: RequestContext<Self::Context>,
        blueprint: TypedBody<Blueprint>,
    ) -> Result<HttpResponseUpdatedNoContent, HttpError>;

    /// List uninitialized sleds
    #[endpoint {
        method = GET,
        path = "/sleds/uninitialized",
    }]
    async fn sled_list_uninitialized(
        rqctx: RequestContext<Self::Context>,
    ) -> Result<HttpResponseOk<ResultsPage<UninitializedSled>>, HttpError>;

    /// Add sled to initialized rack
    //
    // TODO: In the future this should really be a PUT request, once we resolve
    // https://github.com/oxidecomputer/omicron/issues/4494. It should also
    // explicitly be tied to a rack via a `rack_id` path param. For now we assume
    // we are only operating on single rack systems.
    #[endpoint {
        method = POST,
        path = "/sleds/add",
    }]
    async fn sled_add(
        rqctx: RequestContext<Self::Context>,
        sled: TypedBody<UninitializedSledId>,
    ) -> Result<HttpResponseCreated<SledId>, HttpError>;

    /// Mark a sled as expunged
    ///
    /// This is an irreversible process! It should only be called after
    /// sufficient warning to the operator.
    ///
    /// This is idempotent, and it returns the old policy of the sled.
    #[endpoint {
        method = POST,
        path = "/sleds/expunge",
    }]
    async fn sled_expunge(
        rqctx: RequestContext<Self::Context>,
        sled: TypedBody<SledSelector>,
    ) -> Result<HttpResponseOk<SledPolicy>, HttpError>;

    /// Mark a physical disk as expunged
    ///
    /// This is an irreversible process! It should only be called after
    /// sufficient warning to the operator.
    ///
    /// This is idempotent.
    #[endpoint {
        method = POST,
        path = "/physical-disk/expunge",
    }]
    async fn physical_disk_expunge(
        rqctx: RequestContext<Self::Context>,
        disk: TypedBody<PhysicalDiskPath>,
    ) -> Result<HttpResponseUpdatedNoContent, HttpError>;

    // Support bundles (experimental)

    /// List all support bundles
    #[endpoint {
        method = GET,
        path = "/experimental/v1/system/support-bundles",
    }]
    async fn support_bundle_list(
        rqctx: RequestContext<Self::Context>,
        query_params: Query<PaginatedById>,
    ) -> Result<HttpResponseOk<ResultsPage<shared::SupportBundleInfo>>, HttpError>;

    /// View a support bundle
    #[endpoint {
        method = GET,
        path = "/experimental/v1/system/support-bundles/{support_bundle}",
    }]
    async fn support_bundle_view(
        rqctx: RequestContext<Self::Context>,
        path_params: Path<params::SupportBundlePath>,
    ) -> Result<HttpResponseOk<shared::SupportBundleInfo>, HttpError>;

    /// Download the index of a support bundle
    #[endpoint {
        method = GET,
        path = "/experimental/v1/system/support-bundles/{support_bundle}/index",
    }]
    async fn support_bundle_index(
        rqctx: RequestContext<Self::Context>,
        path_params: Path<params::SupportBundlePath>,
    ) -> Result<Response<Body>, HttpError>;

    /// Download the contents of a support bundle
    #[endpoint {
        method = GET,
        path = "/experimental/v1/system/support-bundles/{support_bundle}/download",
    }]
    async fn support_bundle_download(
        rqctx: RequestContext<Self::Context>,
        path_params: Path<params::SupportBundlePath>,
    ) -> Result<Response<Body>, HttpError>;

    /// Download a file within a support bundle
    #[endpoint {
        method = GET,
        path = "/experimental/v1/system/support-bundles/{support_bundle}/download/{file}",
    }]
    async fn support_bundle_download_file(
        rqctx: RequestContext<Self::Context>,
        path_params: Path<params::SupportBundleFilePath>,
    ) -> Result<Response<Body>, HttpError>;

    /// Download the metadata of a support bundle
    #[endpoint {
        method = HEAD,
        path = "/experimental/v1/system/support-bundles/{support_bundle}/download",
    }]
    async fn support_bundle_head(
        rqctx: RequestContext<Self::Context>,
        path_params: Path<params::SupportBundlePath>,
    ) -> Result<Response<Body>, HttpError>;

    /// Download the metadata of a file within the support bundle
    #[endpoint {
        method = HEAD,
        path = "/experimental/v1/system/support-bundles/{support_bundle}/download/{file}",
    }]
    async fn support_bundle_head_file(
        rqctx: RequestContext<Self::Context>,
        path_params: Path<params::SupportBundleFilePath>,
    ) -> Result<Response<Body>, HttpError>;

    /// Create a new support bundle
    #[endpoint {
        method = POST,
        path = "/experimental/v1/system/support-bundles",
    }]
    async fn support_bundle_create(
        rqctx: RequestContext<Self::Context>,
    ) -> Result<HttpResponseCreated<shared::SupportBundleInfo>, HttpError>;

    /// Delete an existing support bundle
    ///
    /// May also be used to cancel a support bundle which is currently being
    /// collected, or to remove metadata for a support bundle that has failed.
    #[endpoint {
        method = DELETE,
        path = "/experimental/v1/system/support-bundles/{support_bundle}",
    }]
    async fn support_bundle_delete(
        rqctx: RequestContext<Self::Context>,
        path_params: Path<params::SupportBundlePath>,
    ) -> Result<HttpResponseDeleted, HttpError>;

    /// Get all the probes associated with a given sled.
    #[endpoint {
        method = GET,
        path = "/probes/{sled}"
    }]
    async fn probes_get(
        rqctx: RequestContext<Self::Context>,
        path_params: Path<ProbePathParam>,
        query_params: Query<PaginatedById>,
    ) -> Result<HttpResponseOk<Vec<ProbeInfo>>, HttpError>;

    /// Get the current clickhouse policy
    #[endpoint {
     method = GET,
     path = "/clickhouse/policy"
     }]
    async fn clickhouse_policy_get(
        rqctx: RequestContext<Self::Context>,
    ) -> Result<HttpResponseOk<ClickhousePolicy>, HttpError>;

    /// Set the new clickhouse policy
    #[endpoint {
        method = POST,
        path = "/clickhouse/policy"
    }]
    async fn clickhouse_policy_set(
        rqctx: RequestContext<Self::Context>,
        policy: TypedBody<ClickhousePolicy>,
    ) -> Result<HttpResponseUpdatedNoContent, HttpError>;

    /// Get the current oximeter read policy
    #[endpoint {
            method = GET,
            path = "/oximeter/read-policy"
            }]
    async fn oximeter_read_policy_get(
        rqctx: RequestContext<Self::Context>,
    ) -> Result<HttpResponseOk<OximeterReadPolicy>, HttpError>;

    /// Set the new oximeter read policy
    #[endpoint {
               method = POST,
               path = "/oximeter/read-policy"
           }]
    async fn oximeter_read_policy_set(
        rqctx: RequestContext<Self::Context>,
        policy: TypedBody<OximeterReadPolicy>,
    ) -> Result<HttpResponseUpdatedNoContent, HttpError>;
}

/// Path parameters for Sled Agent requests (internal API)
#[derive(Deserialize, JsonSchema)]
pub struct SledAgentPathParam {
    pub sled_id: SledUuid,
}

/// Path parameters for Disk requests (internal API)
#[derive(Deserialize, JsonSchema)]
pub struct DiskPathParam {
    pub disk_id: Uuid,
}

/// Path parameters for Volume requests (internal API)
#[derive(Deserialize, JsonSchema)]
pub struct VolumePathParam {
    pub volume_id: VolumeUuid,
}

/// Path parameters for Rack requests.
#[derive(Deserialize, JsonSchema)]
pub struct RackPathParam {
    pub rack_id: Uuid,
}

/// Path parameters for Switch requests.
#[derive(Deserialize, JsonSchema)]
pub struct SwitchPathParam {
    pub switch_id: Uuid,
}

/// Path parameters for Instance requests (internal API)
#[derive(Deserialize, JsonSchema)]
pub struct InstancePathParam {
    pub instance_id: Uuid,
}

/// Path parameters for VMM requests (internal API)
#[derive(Deserialize, JsonSchema)]
pub struct VmmPathParam {
    pub propolis_id: PropolisUuid,
}

#[derive(Clone, Copy, Debug, Deserialize, JsonSchema, Serialize)]
pub struct CollectorIdPathParams {
    /// The ID of the oximeter collector.
    pub collector_id: Uuid,
}

/// Path parameters for Upstairs requests (internal API)
#[derive(Deserialize, JsonSchema)]
pub struct UpstairsPathParam {
    pub upstairs_id: TypedUuid<UpstairsKind>,
}

/// Path parameters for Upstairs requests (internal API)
#[derive(Deserialize, JsonSchema)]
pub struct UpstairsRepairPathParam {
    pub upstairs_id: TypedUuid<UpstairsKind>,
    pub repair_id: TypedUuid<UpstairsRepairKind>,
}

/// Path parameters for Downstairs requests (internal API)
#[derive(Deserialize, JsonSchema)]
pub struct UpstairsDownstairsPathParam {
    pub upstairs_id: TypedUuid<UpstairsKind>,
    pub downstairs_id: TypedUuid<DownstairsKind>,
}

/// Path parameters for Saga requests
#[derive(Deserialize, JsonSchema)]
pub struct SagaPathParam {
    #[serde(rename = "saga_id")]
    pub saga_id: Uuid,
}

/// Path parameters for DemoSaga requests
#[derive(Deserialize, JsonSchema)]
pub struct DemoSagaPathParam {
    pub demo_saga_id: DemoSagaUuid,
}

/// Path parameters for Background Task requests
#[derive(Deserialize, JsonSchema)]
pub struct BackgroundTaskPathParam {
    pub bgtask_name: String,
}

/// Query parameters for Background Task activation requests.
#[derive(Deserialize, JsonSchema)]
pub struct BackgroundTasksActivateRequest {
    pub bgtask_names: BTreeSet<String>,
}

/// Path parameters for NAT ChangeSet
#[derive(Deserialize, JsonSchema)]
pub struct RpwNatPathParam {
    /// which change number to start generating
    /// the change set from
    pub from_gen: i64,
}

/// Query parameters for NAT ChangeSet
#[derive(Deserialize, JsonSchema)]
pub struct RpwNatQueryParam {
    pub limit: u32,
}

#[derive(Clone, Debug, Serialize, JsonSchema)]
pub struct SledId {
    pub id: SledUuid,
}

/// Path parameters for probes
#[derive(Deserialize, JsonSchema)]
pub struct ProbePathParam {
    pub sled: Uuid,
}<|MERGE_RESOLUTION|>--- conflicted
+++ resolved
@@ -16,17 +16,11 @@
         ClickhousePolicy, OximeterReadPolicy,
     },
     external_api::{
-<<<<<<< HEAD
         params::{self, PhysicalDiskPath, SledSelector, UninitializedSledId},
         shared::{self, ProbeInfo, UninitializedSled},
         views::Ping,
         views::PingStatus,
         views::SledPolicy,
-=======
-        params::{PhysicalDiskPath, SledSelector, UninitializedSledId},
-        shared::{ProbeInfo, UninitializedSled},
-        views::{Ping, PingStatus, SledPolicy},
->>>>>>> 36d2d046
     },
     internal_api::{
         params::{
