// This Source Code Form is subject to the terms of the Mozilla Public
// License, v. 2.0. If a copy of the MPL was not distributed with this
// file, You can obtain one at https://mozilla.org/MPL/2.0/.

use std::collections::BTreeMap;

use anyhow::anyhow;
use dropshot::Body;
use dropshot::{
    EmptyScanParams, EndpointTagPolicy, Header, HttpError,
    HttpResponseAccepted, HttpResponseCreated, HttpResponseDeleted,
    HttpResponseFound, HttpResponseHeaders, HttpResponseOk,
    HttpResponseSeeOther, HttpResponseUpdatedNoContent, PaginationParams, Path,
    Query, RequestContext, ResultsPage, StreamingBody, TypedBody,
    WebsocketChannelResult, WebsocketConnection,
};
use dropshot_api_manager_types::{ValidationContext, api_versions};
use http::Response;
use ipnetwork::IpNetwork;
use nexus_types::{
    authn::cookies::Cookies,
    external_api::{
        headers, params, shared,
        views::{self, MulticastGroupMember},
    },
};
use omicron_common::api::external::{
    http_pagination::{
        PaginatedById, PaginatedByName, PaginatedByNameOrId,
        PaginatedByTimeAndId, PaginatedByVersion,
    },
    *,
};
use openapiv3::OpenAPI;

/// Copies of data types that changed between versions
mod v2025112000;
<<<<<<< HEAD
pub mod v2025120300;
=======
mod v2025120300;
>>>>>>> 7618486b

api_versions!([
    // API versions are in the format YYYYMMDDNN.0.0, defined below as
    // YYYYMMDDNN. Here, NN is a two-digit number starting at 00 for a
    // particular date.
    //
    // WHEN CHANGING THE API (part 1 of 2):
    //
    // +- First, determine the next API version number to use.
    // |
    // |  * On the main branch: Take today's date in YYYYMMDD format, e.g. 20251112.
    // |    Find the smallest NN that isn't already defined in the list below. In
    // |    most cases, that is 00, but if 00 is already taken, use 01, 02, etc.
    // |
    // |  * On a release branch, don't alter the date. Instead, always bump the NN.
    // |
    // |  Duplicate this line, uncomment the *second* copy, update that copy for
    // |  your new API version, and leave the first copy commented out as an
    // |  example for the next person.
    // |
    // |  If there's a merge conflict, update the version number to the current
    // |  date. Otherwise, it is okay to leave the version number unchanged even
    // |  if you land your change on a different day from the one you make it on.
    // |
    // |  Ensure that version numbers are sorted in descending order. (This macro
    // |  will panic at runtime if they're not in descending order.) The newest
    // |  date-based version should be at the top of the list.
    // v
    // (next_yyyymmddnn, IDENT),
<<<<<<< HEAD
    (2025120500, MULTICAST_IMPLICIT_LIFECYCLE_UPDATES),
=======
    (2025121200, BGP_PEER_COLLISION_STATE),
>>>>>>> 7618486b
    (2025120300, LOCAL_STORAGE),
    (2025112000, INITIAL),
]);

// WHEN CHANGING THE API (part 2 of 2):
//
// The call to `api_versions!` above defines constants of type
// `semver::Version` that you can use in your Dropshot API definition to specify
// the version when a particular endpoint was added or removed.  For example, if
// you used:
//
//     (2025120100, ADD_FOOBAR)
//
// Then you could use `VERSION_ADD_FOOBAR` as the version in which endpoints
// were added or removed.

const MIB: usize = 1024 * 1024;
const GIB: usize = 1024 * MIB;
const DISK_BULK_WRITE_MAX_BYTES: usize = 8 * MIB;
// Full release repositories are currently (Dec 2024) 1.8 GiB and are likely to
// continue growing.
const PUT_UPDATE_REPOSITORY_MAX_BYTES: usize = 4 * GIB;

// API ENDPOINT FUNCTION NAMING CONVENTIONS
//
// Generally, HTTP resources are grouped within some collection. For a
// relatively simple example:
//
//   GET    v1/projects                (list the projects in the collection)
//   POST   v1/projects                (create a project in the collection)
//   GET    v1/projects/{project}      (look up a project in the collection)
//   DELETE v1/projects/{project}      (delete a project in the collection)
//   PUT    v1/projects/{project}      (update a project in the collection)
//
// We pick a name for the function that implements a given API entrypoint
// based on how we expect it to appear in the CLI subcommand hierarchy. For
// example:
//
//   GET    v1/projects                 -> project_list()
//   POST   v1/projects                 -> project_create()
//   GET    v1/projects/{project}       -> project_view()
//   DELETE v1/projects/{project}       -> project_delete()
//   PUT    v1/projects/{project}       -> project_update()
//
// Note that the path typically uses the entity's plural form while the
// function name uses its singular.
//
// Operations beyond list, create, view, delete, and update should use a
// descriptive noun or verb, again bearing in mind that this will be
// transcribed into the CLI and SDKs:
//
//   POST   -> instance_reboot
//   POST   -> instance_stop
//   GET    -> instance_serial_console
//
// Note that these function names end up in generated OpenAPI spec as the
// operationId for each endpoint, and therefore represent a contract with
// clients. Client generators use operationId to name API methods, so changing
// a function name is a breaking change from a client perspective.

#[dropshot::api_description {
    tag_config = {
        allow_other_tags = false,
        policy = EndpointTagPolicy::ExactlyOne,
        tags = {
            "affinity" = {
                description = "Anti-affinity groups give control over instance placement.",
                external_docs = {
                    url = "http://docs.oxide.computer/api/affinity"
                }

            },
            "console-auth" = {
                description = "API for console authentication",
                external_docs = {
                    url = "http://docs.oxide.computer/api/console-auth"
                }
            },
            "current-user" = {
                description = "Information pertaining to the current user.",
                external_docs = {
                    url = "http://docs.oxide.computer/api/current-user"
                }
            },
            "disks" = {
                description = "Virtual disks are used to store instance-local data which includes the operating system.",
                external_docs = {
                    url = "http://docs.oxide.computer/api/disks"
                }
            },
            "experimental" = {
                description = "Experimental, unstable interfaces, primarily for use by Oxide personnel",
                external_docs = {
                    url = "http://docs.oxide.computer/api/experimental"
                }
            },
            "floating-ips" = {
                description = "Floating IPs allow a project to allocate well-known IPs to instances.",
                external_docs = {
                    url = "http://docs.oxide.computer/api/floating-ips"
                }
            },
            "images" = {
                description = "Images are read-only virtual disks that may be used to boot virtual machines.",
                external_docs = {
                    url = "http://docs.oxide.computer/api/images"
                }
            },
            "instances" = {
                description = "Virtual machine instances are the basic unit of computation. These operations are used for provisioning, controlling, and destroying instances.",
                external_docs = {
                    url = "http://docs.oxide.computer/api/instances"
                }
            },
            "login" = {
                description = "Authentication endpoints",
                external_docs = {
                    url = "http://docs.oxide.computer/api/login"
                }
            },
            "metrics" = {
                description = "Silo-scoped metrics",
                external_docs = {
                    url = "http://docs.oxide.computer/api/metrics"
                }
            },
            "multicast-groups" = {
                description = "Multicast groups provide efficient one-to-many network communication.",
                external_docs = {
                    url = "http://docs.oxide.computer/api/multicast-groups"
                }
            },
            "policy" = {
                description = "System-wide IAM policy",
                external_docs = {
                    url = "http://docs.oxide.computer/api/policy"
                }
            },
            "projects" = {
                description = "Projects are a grouping of associated resources such as instances and disks within a silo for purposes of billing and access control.",
                external_docs = {
                    url = "http://docs.oxide.computer/api/projects"
                }
            },
            "silos" = {
                description = "Silos represent a logical partition of users and resources.",
                external_docs = {
                    url = "http://docs.oxide.computer/api/silos"
                }
            },
            "snapshots" = {
                description = "Snapshots of virtual disks at a particular point in time.",
                external_docs = {
                    url = "http://docs.oxide.computer/api/snapshots"
                }
            },
            "tokens" = {
                description = "API clients use device access tokens for authentication.",
                external_docs = {
                    url = "http://docs.oxide.computer/api/tokens"
                }
            },
            "vpcs" = {
                description = "Virtual Private Clouds (VPCs) provide isolated network environments for managing and deploying services.",
                external_docs = {
                    url = "http://docs.oxide.computer/api/vpcs"
                }
            },
            "system/alerts" = {
                description = "Alerts deliver notifications for events that occur on the Oxide rack",
                external_docs = {
                    url = "http://docs.oxide.computer/api/alerts"
                }
            },
            "system/audit-log" = {
                description = "These endpoints relate to audit logs.",
                external_docs = {
                    url = "http://docs.oxide.computer/api/system-audit-log"
                }
            },
            "system/probes" = {
                description = "Probes for testing network connectivity",
                external_docs = {
                    url = "http://docs.oxide.computer/api/probes"
                }
            },
            "system/status" = {
                description = "Endpoints related to system health",
                external_docs = {
                    url = "http://docs.oxide.computer/api/system-status"
                }
            },
            "system/hardware" = {
                description = "These operations pertain to hardware inventory and management. Racks are the unit of expansion of an Oxide deployment. Racks are in turn composed of sleds, switches, power supplies, and a cabled backplane.",
                external_docs = {
                    url = "http://docs.oxide.computer/api/system-hardware"
                }
            },
            "system/metrics" = {
                description = "Metrics provide insight into the operation of the Oxide deployment. These include telemetry on hardware and software components that can be used to understand the current state as well as to diagnose issues.",
                external_docs = {
                    url = "http://docs.oxide.computer/api/system-metrics"
                }
            },
            "system/ip-pools" = {
                description = "IP pools are collections of external IPs that can be assigned to silos. When a pool is linked to a silo, users in that silo can allocate IPs from the pool for their instances.",
                external_docs = {
                    url = "http://docs.oxide.computer/api/system-ip-pools"
                }
            },
            "system/networking" = {
                description = "This provides rack-level network configuration.",
                external_docs = {
                    url = "http://docs.oxide.computer/api/system-networking"
                }
            },
            "system/silos" = {
                description = "Silos represent a logical partition of users and resources.",
                external_docs = {
                    url = "http://docs.oxide.computer/api/system-silos"
                }
            },
            "system/update" = {
                description = "Upload and manage system updates",
                external_docs = {
                    url = "http://docs.oxide.computer/api/system-update"
                }
            },
        }
    }
}]
pub trait NexusExternalApi {
    type Context;

    /// Ping API
    ///
    /// Always responds with Ok if it responds at all.
    #[endpoint {
        method = GET,
        path = "/v1/ping",
        tags = ["system/status"],
    }]
    async fn ping(
        _rqctx: RequestContext<Self::Context>,
    ) -> Result<HttpResponseOk<views::Ping>, HttpError> {
        Ok(HttpResponseOk(views::Ping { status: views::PingStatus::Ok }))
    }

    /// Fetch top-level IAM policy
    #[endpoint {
        method = GET,
        path = "/v1/system/policy",
        tags = ["policy"],
    }]
    async fn system_policy_view(
        rqctx: RequestContext<Self::Context>,
    ) -> Result<HttpResponseOk<shared::Policy<shared::FleetRole>>, HttpError>;

    /// Update top-level IAM policy
    #[endpoint {
        method = PUT,
        path = "/v1/system/policy",
        tags = ["policy"],
    }]
    async fn system_policy_update(
        rqctx: RequestContext<Self::Context>,
        new_policy: TypedBody<shared::Policy<shared::FleetRole>>,
    ) -> Result<HttpResponseOk<shared::Policy<shared::FleetRole>>, HttpError>;

    /// Fetch current silo's IAM policy
    #[endpoint {
        method = GET,
        path = "/v1/policy",
        tags = ["silos"],
    }]
    async fn policy_view(
        rqctx: RequestContext<Self::Context>,
    ) -> Result<HttpResponseOk<shared::Policy<shared::SiloRole>>, HttpError>;

    /// Update current silo's IAM policy
    #[endpoint {
        method = PUT,
        path = "/v1/policy",
        tags = ["silos"],
    }]
    async fn policy_update(
        rqctx: RequestContext<Self::Context>,
        new_policy: TypedBody<shared::Policy<shared::SiloRole>>,
    ) -> Result<HttpResponseOk<shared::Policy<shared::SiloRole>>, HttpError>;

    /// Fetch current silo's auth settings
    #[endpoint {
        method = GET,
        path = "/v1/auth-settings",
        tags = ["silos"],
    }]
    async fn auth_settings_view(
        rqctx: RequestContext<Self::Context>,
    ) -> Result<HttpResponseOk<views::SiloAuthSettings>, HttpError>;

    /// Update current silo's auth settings
    #[endpoint {
        method = PUT,
        path = "/v1/auth-settings",
        tags = ["silos"],
    }]
    async fn auth_settings_update(
        rqctx: RequestContext<Self::Context>,
        new_settings: TypedBody<params::SiloAuthSettingsUpdate>,
    ) -> Result<HttpResponseOk<views::SiloAuthSettings>, HttpError>;

    /// Fetch resource utilization for user's current silo
    #[endpoint {
        method = GET,
        path = "/v1/utilization",
        tags = ["silos"],
    }]
    async fn utilization_view(
        rqctx: RequestContext<Self::Context>,
    ) -> Result<HttpResponseOk<views::Utilization>, HttpError>;

    /// Fetch current utilization for given silo
    #[endpoint {
        method = GET,
        path = "/v1/system/utilization/silos/{silo}",
        tags = ["system/silos"],
    }]
    async fn silo_utilization_view(
        rqctx: RequestContext<Self::Context>,
        path_params: Path<params::SiloPath>,
    ) -> Result<HttpResponseOk<views::SiloUtilization>, HttpError>;

    /// List current utilization state for all silos
    #[endpoint {
        method = GET,
        path = "/v1/system/utilization/silos",
        tags = ["system/silos"],
    }]
    async fn silo_utilization_list(
        rqctx: RequestContext<Self::Context>,
        query_params: Query<PaginatedByNameOrId>,
    ) -> Result<HttpResponseOk<ResultsPage<views::SiloUtilization>>, HttpError>;

    /// Lists resource quotas for all silos
    #[endpoint {
        method = GET,
        path = "/v1/system/silo-quotas",
        tags = ["system/silos"],
    }]
    async fn system_quotas_list(
        rqctx: RequestContext<Self::Context>,
        query_params: Query<PaginatedById>,
    ) -> Result<HttpResponseOk<ResultsPage<views::SiloQuotas>>, HttpError>;

    /// Fetch resource quotas for silo
    #[endpoint {
        method = GET,
        path = "/v1/system/silos/{silo}/quotas",
        tags = ["system/silos"],
    }]
    async fn silo_quotas_view(
        rqctx: RequestContext<Self::Context>,
        path_params: Path<params::SiloPath>,
    ) -> Result<HttpResponseOk<views::SiloQuotas>, HttpError>;

    /// Update resource quotas for silo
    ///
    /// If a quota value is not specified, it will remain unchanged.
    #[endpoint {
        method = PUT,
        path = "/v1/system/silos/{silo}/quotas",
        tags = ["system/silos"],
    }]
    async fn silo_quotas_update(
        rqctx: RequestContext<Self::Context>,
        path_params: Path<params::SiloPath>,
        new_quota: TypedBody<params::SiloQuotasUpdate>,
    ) -> Result<HttpResponseOk<views::SiloQuotas>, HttpError>;

    /// List silos
    ///
    /// Lists silos that are discoverable based on the current permissions.
    #[endpoint {
        method = GET,
        path = "/v1/system/silos",
        tags = ["system/silos"],
    }]
    async fn silo_list(
        rqctx: RequestContext<Self::Context>,
        query_params: Query<PaginatedByNameOrId>,
    ) -> Result<HttpResponseOk<ResultsPage<views::Silo>>, HttpError>;

    /// Create a silo
    #[endpoint {
        method = POST,
        path = "/v1/system/silos",
        tags = ["system/silos"],
    }]
    async fn silo_create(
        rqctx: RequestContext<Self::Context>,
        new_silo_params: TypedBody<params::SiloCreate>,
    ) -> Result<HttpResponseCreated<views::Silo>, HttpError>;

    /// Fetch silo
    ///
    /// Fetch silo by name or ID.
    #[endpoint {
        method = GET,
        path = "/v1/system/silos/{silo}",
        tags = ["system/silos"],
    }]
    async fn silo_view(
        rqctx: RequestContext<Self::Context>,
        path_params: Path<params::SiloPath>,
    ) -> Result<HttpResponseOk<views::Silo>, HttpError>;

    /// List IP pools linked to silo
    ///
    /// Linked IP pools are available to users in the specified silo. A silo
    /// can have at most one default pool. IPs are allocated from the default
    /// pool when users ask for one without specifying a pool.
    #[endpoint {
        method = GET,
        path = "/v1/system/silos/{silo}/ip-pools",
        tags = ["system/silos"],
    }]
    async fn silo_ip_pool_list(
        rqctx: RequestContext<Self::Context>,
        path_params: Path<params::SiloPath>,
        query_params: Query<PaginatedByNameOrId>,
    ) -> Result<HttpResponseOk<ResultsPage<views::SiloIpPool>>, HttpError>;

    /// Delete a silo
    ///
    /// Delete a silo by name or ID.
    #[endpoint {
        method = DELETE,
        path = "/v1/system/silos/{silo}",
        tags = ["system/silos"],
    }]
    async fn silo_delete(
        rqctx: RequestContext<Self::Context>,
        path_params: Path<params::SiloPath>,
    ) -> Result<HttpResponseDeleted, HttpError>;

    /// Fetch silo IAM policy
    #[endpoint {
        method = GET,
        path = "/v1/system/silos/{silo}/policy",
        tags = ["system/silos"],
    }]
    async fn silo_policy_view(
        rqctx: RequestContext<Self::Context>,
        path_params: Path<params::SiloPath>,
    ) -> Result<HttpResponseOk<shared::Policy<shared::SiloRole>>, HttpError>;

    /// Update silo IAM policy
    #[endpoint {
        method = PUT,
        path = "/v1/system/silos/{silo}/policy",
        tags = ["system/silos"],
    }]
    async fn silo_policy_update(
        rqctx: RequestContext<Self::Context>,
        path_params: Path<params::SiloPath>,
        new_policy: TypedBody<shared::Policy<shared::SiloRole>>,
    ) -> Result<HttpResponseOk<shared::Policy<shared::SiloRole>>, HttpError>;

    // Silo-specific user endpoints

    /// List built-in (system) users in silo
    #[endpoint {
        method = GET,
        path = "/v1/system/users",
        tags = ["system/silos"],
    }]
    async fn silo_user_list(
        rqctx: RequestContext<Self::Context>,
        query_params: Query<PaginatedById<params::SiloSelector>>,
    ) -> Result<HttpResponseOk<ResultsPage<views::User>>, HttpError>;

    /// Fetch built-in (system) user
    #[endpoint {
        method = GET,
        path = "/v1/system/users/{user_id}",
        tags = ["system/silos"],
    }]
    async fn silo_user_view(
        rqctx: RequestContext<Self::Context>,
        path_params: Path<params::UserParam>,
        query_params: Query<params::SiloSelector>,
    ) -> Result<HttpResponseOk<views::User>, HttpError>;

    // Silo identity providers

    /// List identity providers for silo
    ///
    /// List identity providers for silo by silo name or ID.
    #[endpoint {
        method = GET,
        path = "/v1/system/identity-providers",
        tags = ["system/silos"],
    }]
    async fn silo_identity_provider_list(
        rqctx: RequestContext<Self::Context>,
        query_params: Query<PaginatedByNameOrId<params::SiloSelector>>,
    ) -> Result<HttpResponseOk<ResultsPage<views::IdentityProvider>>, HttpError>;

    // Silo SAML identity providers

    /// Create SAML identity provider
    #[endpoint {
        method = POST,
        path = "/v1/system/identity-providers/saml",
        tags = ["system/silos"],
    }]
    async fn saml_identity_provider_create(
        rqctx: RequestContext<Self::Context>,
        query_params: Query<params::SiloSelector>,
        new_provider: TypedBody<params::SamlIdentityProviderCreate>,
    ) -> Result<HttpResponseCreated<views::SamlIdentityProvider>, HttpError>;

    /// Fetch SAML identity provider
    #[endpoint {
        method = GET,
        path = "/v1/system/identity-providers/saml/{provider}",
        tags = ["system/silos"],
    }]
    async fn saml_identity_provider_view(
        rqctx: RequestContext<Self::Context>,
        path_params: Path<params::ProviderPath>,
        query_params: Query<params::OptionalSiloSelector>,
    ) -> Result<HttpResponseOk<views::SamlIdentityProvider>, HttpError>;

    // TODO: no DELETE for identity providers?

    // "Local" Identity Provider

    /// Create user
    ///
    /// Users can only be created in Silos with `provision_type` == `Fixed`.
    /// Otherwise, Silo users are just-in-time (JIT) provisioned when a user
    /// first logs in using an external Identity Provider.
    #[endpoint {
        method = POST,
        path = "/v1/system/identity-providers/local/users",
        tags = ["system/silos"],
    }]
    async fn local_idp_user_create(
        rqctx: RequestContext<Self::Context>,
        query_params: Query<params::SiloSelector>,
        new_user_params: TypedBody<params::UserCreate>,
    ) -> Result<HttpResponseCreated<views::User>, HttpError>;

    /// Delete user
    #[endpoint {
        method = DELETE,
        path = "/v1/system/identity-providers/local/users/{user_id}",
        tags = ["system/silos"],
    }]
    async fn local_idp_user_delete(
        rqctx: RequestContext<Self::Context>,
        path_params: Path<params::UserParam>,
        query_params: Query<params::SiloSelector>,
    ) -> Result<HttpResponseDeleted, HttpError>;

    /// Set or invalidate user's password
    ///
    /// Passwords can only be updated for users in Silos with identity mode
    /// `LocalOnly`.
    #[endpoint {
        method = POST,
        path = "/v1/system/identity-providers/local/users/{user_id}/set-password",
        tags = ["system/silos"],
    }]
    async fn local_idp_user_set_password(
        rqctx: RequestContext<Self::Context>,
        path_params: Path<params::UserParam>,
        query_params: Query<params::SiloPath>,
        update: TypedBody<params::UserPassword>,
    ) -> Result<HttpResponseUpdatedNoContent, HttpError>;

    // SAML+SCIM Identity Provider

    /// List SCIM tokens
    ///
    /// Specify the silo by name or ID using the `silo` query parameter.
    #[endpoint {
        method = GET,
        path = "/v1/system/scim/tokens",
        tags = ["system/silos"],
    }]
    async fn scim_token_list(
        rqctx: RequestContext<Self::Context>,
        query_params: Query<params::SiloSelector>,
    ) -> Result<HttpResponseOk<Vec<views::ScimClientBearerToken>>, HttpError>;

    /// Create SCIM token
    ///
    /// Specify the silo by name or ID using the `silo` query parameter. Be sure
    /// to save the bearer token in the response. It will not be retrievable
    /// later through the token view and list endpoints.
    #[endpoint {
        method = POST,
        path = "/v1/system/scim/tokens",
        tags = ["system/silos"],
    }]
    async fn scim_token_create(
        rqctx: RequestContext<Self::Context>,
        query_params: Query<params::SiloSelector>,
    ) -> Result<HttpResponseCreated<views::ScimClientBearerTokenValue>, HttpError>;

    /// Fetch SCIM token
    ///
    /// Specify the silo by name or ID using the `silo` query parameter.
    #[endpoint {
        method = GET,
        path = "/v1/system/scim/tokens/{token_id}",
        tags = ["system/silos"],
    }]
    async fn scim_token_view(
        rqctx: RequestContext<Self::Context>,
        path_params: Path<params::ScimV2TokenPathParam>,
        query_params: Query<params::SiloSelector>,
    ) -> Result<HttpResponseOk<views::ScimClientBearerToken>, HttpError>;

    /// Delete SCIM token
    ///
    /// Specify the silo by name or ID using the `silo` query parameter.
    #[endpoint {
        method = DELETE,
        path = "/v1/system/scim/tokens/{token_id}",
        tags = ["system/silos"],
    }]
    async fn scim_token_delete(
        rqctx: RequestContext<Self::Context>,
        path_params: Path<params::ScimV2TokenPathParam>,
        query_params: Query<params::SiloSelector>,
    ) -> Result<HttpResponseDeleted, HttpError>;

    // SCIM user endpoints
    // XXX is "silos" the correct tag?

    #[endpoint {
        method = GET,
        path = "/scim/v2/Users",
        tags = ["silos"],
        unpublished = true,
    }]
    async fn scim_v2_list_users(
        rqctx: RequestContext<Self::Context>,
        query_params: Query<scim2_rs::QueryParams>,
    ) -> Result<Response<Body>, HttpError>;

    #[endpoint {
        method = GET,
        path = "/scim/v2/Users/{user_id}",
        tags = ["silos"],
        unpublished = true,
    }]
    async fn scim_v2_get_user(
        rqctx: RequestContext<Self::Context>,
        path_params: Path<params::ScimV2UserPathParam>,
        query_params: Query<scim2_rs::QueryParams>,
    ) -> Result<Response<Body>, HttpError>;

    #[endpoint {
        method = POST,
        path = "/scim/v2/Users",
        tags = ["silos"],
        unpublished = true,
    }]
    async fn scim_v2_create_user(
        rqctx: RequestContext<Self::Context>,
        body: TypedBody<scim2_rs::CreateUserRequest>,
    ) -> Result<Response<Body>, HttpError>;

    #[endpoint {
        method = PUT,
        path = "/scim/v2/Users/{user_id}",
        tags = ["silos"],
        unpublished = true,
    }]
    async fn scim_v2_put_user(
        rqctx: RequestContext<Self::Context>,
        path_params: Path<params::ScimV2UserPathParam>,
        body: TypedBody<scim2_rs::CreateUserRequest>,
    ) -> Result<Response<Body>, HttpError>;

    #[endpoint {
        method = PATCH,
        path = "/scim/v2/Users/{user_id}",
        tags = ["silos"],
        unpublished = true,
    }]
    async fn scim_v2_patch_user(
        rqctx: RequestContext<Self::Context>,
        path_params: Path<params::ScimV2UserPathParam>,
        body: TypedBody<scim2_rs::PatchRequest>,
    ) -> Result<Response<Body>, HttpError>;

    #[endpoint {
        method = DELETE,
        path = "/scim/v2/Users/{user_id}",
        tags = ["silos"],
        unpublished = true,
    }]
    async fn scim_v2_delete_user(
        rqctx: RequestContext<Self::Context>,
        path_params: Path<params::ScimV2UserPathParam>,
    ) -> Result<Response<Body>, HttpError>;

    // SCIM group endpoints

    #[endpoint {
        method = GET,
        path = "/scim/v2/Groups",
        tags = ["silos"],
        unpublished = true,
    }]
    async fn scim_v2_list_groups(
        rqctx: RequestContext<Self::Context>,
        query_params: Query<scim2_rs::QueryParams>,
    ) -> Result<Response<Body>, HttpError>;

    #[endpoint {
        method = GET,
        path = "/scim/v2/Groups/{group_id}",
        tags = ["silos"],
        unpublished = true,
    }]
    async fn scim_v2_get_group(
        rqctx: RequestContext<Self::Context>,
        path_params: Path<params::ScimV2GroupPathParam>,
        query_params: Query<scim2_rs::QueryParams>,
    ) -> Result<Response<Body>, HttpError>;

    #[endpoint {
        method = POST,
        path = "/scim/v2/Groups",
        tags = ["silos"],
        unpublished = true,
    }]
    async fn scim_v2_create_group(
        rqctx: RequestContext<Self::Context>,
        body: TypedBody<scim2_rs::CreateGroupRequest>,
    ) -> Result<Response<Body>, HttpError>;

    #[endpoint {
        method = PUT,
        path = "/scim/v2/Groups/{group_id}",
        tags = ["silos"],
        unpublished = true,
    }]
    async fn scim_v2_put_group(
        rqctx: RequestContext<Self::Context>,
        path_params: Path<params::ScimV2GroupPathParam>,
        body: TypedBody<scim2_rs::CreateGroupRequest>,
    ) -> Result<Response<Body>, HttpError>;

    #[endpoint {
        method = PATCH,
        path = "/scim/v2/Groups/{group_id}",
        tags = ["silos"],
        unpublished = true,
    }]
    async fn scim_v2_patch_group(
        rqctx: RequestContext<Self::Context>,
        path_params: Path<params::ScimV2GroupPathParam>,
        body: TypedBody<scim2_rs::PatchRequest>,
    ) -> Result<Response<Body>, HttpError>;

    #[endpoint {
        method = DELETE,
        path = "/scim/v2/Groups/{group_id}",
        tags = ["silos"],
        unpublished = true,
    }]
    async fn scim_v2_delete_group(
        rqctx: RequestContext<Self::Context>,
        path_params: Path<params::ScimV2GroupPathParam>,
    ) -> Result<Response<Body>, HttpError>;

    // Projects

    /// List projects
    #[endpoint {
        method = GET,
        path = "/v1/projects",
        tags = ["projects"],
    }]
    async fn project_list(
        rqctx: RequestContext<Self::Context>,
        query_params: Query<PaginatedByNameOrId>,
    ) -> Result<HttpResponseOk<ResultsPage<views::Project>>, HttpError>;

    /// Create project
    #[endpoint {
        method = POST,
        path = "/v1/projects",
        tags = ["projects"],
    }]
    async fn project_create(
        rqctx: RequestContext<Self::Context>,
        new_project: TypedBody<params::ProjectCreate>,
    ) -> Result<HttpResponseCreated<views::Project>, HttpError>;

    /// Fetch project
    #[endpoint {
        method = GET,
        path = "/v1/projects/{project}",
        tags = ["projects"],
    }]
    async fn project_view(
        rqctx: RequestContext<Self::Context>,
        path_params: Path<params::ProjectPath>,
    ) -> Result<HttpResponseOk<views::Project>, HttpError>;

    /// Delete project
    #[endpoint {
        method = DELETE,
        path = "/v1/projects/{project}",
        tags = ["projects"],
    }]
    async fn project_delete(
        rqctx: RequestContext<Self::Context>,
        path_params: Path<params::ProjectPath>,
    ) -> Result<HttpResponseDeleted, HttpError>;

    // TODO-correctness: Is it valid for PUT to accept application/json that's
    // a subset of what the resource actually represents?  If not, is that a
    // problem? (HTTP may require that this be idempotent.)  If so, can we get
    // around that having this be a slightly different content-type (e.g.,
    // "application/json-patch")?  We should see what other APIs do.
    /// Update a project
    #[endpoint {
        method = PUT,
        path = "/v1/projects/{project}",
        tags = ["projects"],
    }]
    async fn project_update(
        rqctx: RequestContext<Self::Context>,
        path_params: Path<params::ProjectPath>,
        updated_project: TypedBody<params::ProjectUpdate>,
    ) -> Result<HttpResponseOk<views::Project>, HttpError>;

    /// Fetch project's IAM policy
    #[endpoint {
        method = GET,
        path = "/v1/projects/{project}/policy",
        tags = ["projects"],
    }]
    async fn project_policy_view(
        rqctx: RequestContext<Self::Context>,
        path_params: Path<params::ProjectPath>,
    ) -> Result<HttpResponseOk<shared::Policy<shared::ProjectRole>>, HttpError>;

    /// Update project's IAM policy
    #[endpoint {
        method = PUT,
        path = "/v1/projects/{project}/policy",
        tags = ["projects"],
    }]
    async fn project_policy_update(
        rqctx: RequestContext<Self::Context>,
        path_params: Path<params::ProjectPath>,
        new_policy: TypedBody<shared::Policy<shared::ProjectRole>>,
    ) -> Result<HttpResponseOk<shared::Policy<shared::ProjectRole>>, HttpError>;

    // IP Pools

    /// List IP pools
    #[endpoint {
        method = GET,
        path = "/v1/ip-pools",
        tags = ["projects"],
    }]
    async fn project_ip_pool_list(
        rqctx: RequestContext<Self::Context>,
        query_params: Query<PaginatedByNameOrId>,
    ) -> Result<HttpResponseOk<ResultsPage<views::SiloIpPool>>, HttpError>;

    /// Fetch IP pool
    #[endpoint {
        method = GET,
        path = "/v1/ip-pools/{pool}",
        tags = ["projects"],
    }]
    async fn project_ip_pool_view(
        rqctx: RequestContext<Self::Context>,
        path_params: Path<params::IpPoolPath>,
    ) -> Result<HttpResponseOk<views::SiloIpPool>, HttpError>;

    /// List IP pools
    #[endpoint {
        method = GET,
        path = "/v1/system/ip-pools",
        tags = ["system/ip-pools"],
    }]
    async fn ip_pool_list(
        rqctx: RequestContext<Self::Context>,
        query_params: Query<PaginatedByNameOrId>,
    ) -> Result<HttpResponseOk<ResultsPage<views::IpPool>>, HttpError>;

    /// Create IP pool
    ///
    /// IPv6 is not yet supported for unicast pools.
    #[endpoint {
        method = POST,
        path = "/v1/system/ip-pools",
        tags = ["system/ip-pools"],
    }]
    async fn ip_pool_create(
        rqctx: RequestContext<Self::Context>,
        pool_params: TypedBody<params::IpPoolCreate>,
    ) -> Result<HttpResponseCreated<views::IpPool>, HttpError>;

    /// Fetch IP pool
    #[endpoint {
        method = GET,
        path = "/v1/system/ip-pools/{pool}",
        tags = ["system/ip-pools"],
    }]
    async fn ip_pool_view(
        rqctx: RequestContext<Self::Context>,
        path_params: Path<params::IpPoolPath>,
    ) -> Result<HttpResponseOk<views::IpPool>, HttpError>;

    /// Delete IP pool
    #[endpoint {
        method = DELETE,
        path = "/v1/system/ip-pools/{pool}",
        tags = ["system/ip-pools"],
    }]
    async fn ip_pool_delete(
        rqctx: RequestContext<Self::Context>,
        path_params: Path<params::IpPoolPath>,
    ) -> Result<HttpResponseDeleted, HttpError>;

    /// Update IP pool
    #[endpoint {
        method = PUT,
        path = "/v1/system/ip-pools/{pool}",
        tags = ["system/ip-pools"],
    }]
    async fn ip_pool_update(
        rqctx: RequestContext<Self::Context>,
        path_params: Path<params::IpPoolPath>,
        updates: TypedBody<params::IpPoolUpdate>,
    ) -> Result<HttpResponseOk<views::IpPool>, HttpError>;

    /// Fetch IP pool utilization
    #[endpoint {
        method = GET,
        path = "/v1/system/ip-pools/{pool}/utilization",
        tags = ["system/ip-pools"],
    }]
    async fn ip_pool_utilization_view(
        rqctx: RequestContext<Self::Context>,
        path_params: Path<params::IpPoolPath>,
    ) -> Result<HttpResponseOk<views::IpPoolUtilization>, HttpError>;

    /// List IP pool's linked silos
    #[endpoint {
        method = GET,
        path = "/v1/system/ip-pools/{pool}/silos",
        tags = ["system/ip-pools"],
    }]
    async fn ip_pool_silo_list(
        rqctx: RequestContext<Self::Context>,
        path_params: Path<params::IpPoolPath>,
        // paginating by resource_id because they're unique per pool. most robust
        // option would be to paginate by a composite key representing the (pool,
        // resource_type, resource)
        query_params: Query<PaginatedById>,
        // TODO: this could just list views::Silo -- it's not like knowing silo_id
        // and nothing else is particularly useful -- except we also want to say
        // whether the pool is marked default on each silo. So one option would
        // be  to do the same as we did with SiloIpPool -- include is_default on
        // whatever the thing is. Still... all we'd have to do to make this usable
        // in both places would be to make it { ...IpPool, silo_id, silo_name,
        // is_default }
    ) -> Result<HttpResponseOk<ResultsPage<views::IpPoolSiloLink>>, HttpError>;

    /// Link IP pool to silo
    ///
    /// Users in linked silos can allocate external IPs from this pool for their
    /// instances. A silo can have at most one default pool. IPs are allocated
    /// from the default pool when users ask for one without specifying a pool.
    #[endpoint {
        method = POST,
        path = "/v1/system/ip-pools/{pool}/silos",
        tags = ["system/ip-pools"],
    }]
    async fn ip_pool_silo_link(
        rqctx: RequestContext<Self::Context>,
        path_params: Path<params::IpPoolPath>,
        resource_assoc: TypedBody<params::IpPoolLinkSilo>,
    ) -> Result<HttpResponseCreated<views::IpPoolSiloLink>, HttpError>;

    /// Unlink IP pool from silo
    ///
    /// Will fail if there are any outstanding IPs allocated in the silo.
    #[endpoint {
        method = DELETE,
        path = "/v1/system/ip-pools/{pool}/silos/{silo}",
        tags = ["system/ip-pools"],
    }]
    async fn ip_pool_silo_unlink(
        rqctx: RequestContext<Self::Context>,
        path_params: Path<params::IpPoolSiloPath>,
    ) -> Result<HttpResponseUpdatedNoContent, HttpError>;

    /// Make IP pool default for silo
    ///
    /// When a user asks for an IP (e.g., at instance create time) without
    /// specifying a pool, the IP comes from the default pool if a default is
    /// configured. When a pool is made the default for a silo, any existing
    /// default will remain linked to the silo, but will no longer be the
    /// default.
    #[endpoint {
        method = PUT,
        path = "/v1/system/ip-pools/{pool}/silos/{silo}",
        tags = ["system/ip-pools"],
    }]
    async fn ip_pool_silo_update(
        rqctx: RequestContext<Self::Context>,
        path_params: Path<params::IpPoolSiloPath>,
        update: TypedBody<params::IpPoolSiloUpdate>,
    ) -> Result<HttpResponseOk<views::IpPoolSiloLink>, HttpError>;

    /// Fetch Oxide service IP pool
    #[endpoint {
        method = GET,
        path = "/v1/system/ip-pools-service",
        tags = ["system/ip-pools"],
    }]
    async fn ip_pool_service_view(
        rqctx: RequestContext<Self::Context>,
    ) -> Result<HttpResponseOk<views::IpPool>, HttpError>;

    /// List ranges for IP pool
    ///
    /// Ranges are ordered by their first address.
    #[endpoint {
        method = GET,
        path = "/v1/system/ip-pools/{pool}/ranges",
        tags = ["system/ip-pools"],
    }]
    async fn ip_pool_range_list(
        rqctx: RequestContext<Self::Context>,
        path_params: Path<params::IpPoolPath>,
        query_params: Query<IpPoolRangePaginationParams>,
    ) -> Result<HttpResponseOk<ResultsPage<views::IpPoolRange>>, HttpError>;

    /// Add range to IP pool.
    ///
    /// IPv6 ranges are not allowed yet for unicast pools.
    ///
    /// For multicast pools, all ranges must be either Any-Source Multicast (ASM)
    /// or Source-Specific Multicast (SSM), but not both. Mixing ASM and SSM
    /// ranges in the same pool is not allowed.
    ///
    /// ASM: IPv4 addresses outside 232.0.0.0/8, IPv6 addresses with flag field != 3
    /// SSM: IPv4 addresses in 232.0.0.0/8, IPv6 addresses with flag field = 3
    #[endpoint {
        method = POST,
        path = "/v1/system/ip-pools/{pool}/ranges/add",
        tags = ["system/ip-pools"],
    }]
    async fn ip_pool_range_add(
        rqctx: RequestContext<Self::Context>,
        path_params: Path<params::IpPoolPath>,
        range_params: TypedBody<shared::IpRange>,
    ) -> Result<HttpResponseCreated<views::IpPoolRange>, HttpError>;

    /// Remove range from IP pool
    #[endpoint {
        method = POST,
        path = "/v1/system/ip-pools/{pool}/ranges/remove",
        tags = ["system/ip-pools"],
    }]
    async fn ip_pool_range_remove(
        rqctx: RequestContext<Self::Context>,
        path_params: Path<params::IpPoolPath>,
        range_params: TypedBody<shared::IpRange>,
    ) -> Result<HttpResponseUpdatedNoContent, HttpError>;

    /// List IP ranges for the Oxide service pool
    ///
    /// Ranges are ordered by their first address.
    #[endpoint {
        method = GET,
        path = "/v1/system/ip-pools-service/ranges",
        tags = ["system/ip-pools"],
    }]
    async fn ip_pool_service_range_list(
        rqctx: RequestContext<Self::Context>,
        query_params: Query<IpPoolRangePaginationParams>,
    ) -> Result<HttpResponseOk<ResultsPage<views::IpPoolRange>>, HttpError>;

    /// Add IP range to Oxide service pool
    ///
    /// IPv6 ranges are not allowed yet.
    #[endpoint {
        method = POST,
        path = "/v1/system/ip-pools-service/ranges/add",
        tags = ["system/ip-pools"],
    }]
    async fn ip_pool_service_range_add(
        rqctx: RequestContext<Self::Context>,
        range_params: TypedBody<shared::IpRange>,
    ) -> Result<HttpResponseCreated<views::IpPoolRange>, HttpError>;

    /// Remove IP range from Oxide service pool
    #[endpoint {
        method = POST,
        path = "/v1/system/ip-pools-service/ranges/remove",
        tags = ["system/ip-pools"],
    }]
    async fn ip_pool_service_range_remove(
        rqctx: RequestContext<Self::Context>,
        range_params: TypedBody<shared::IpRange>,
    ) -> Result<HttpResponseUpdatedNoContent, HttpError>;

    // Floating IP Addresses

    /// List floating IPs
    #[endpoint {
        method = GET,
        path = "/v1/floating-ips",
        tags = ["floating-ips"],
    }]
    async fn floating_ip_list(
        rqctx: RequestContext<Self::Context>,
        query_params: Query<PaginatedByNameOrId<params::ProjectSelector>>,
    ) -> Result<HttpResponseOk<ResultsPage<views::FloatingIp>>, HttpError>;

    /// Create floating IP
    #[endpoint {
        method = POST,
        path = "/v1/floating-ips",
        tags = ["floating-ips"],
    }]
    async fn floating_ip_create(
        rqctx: RequestContext<Self::Context>,
        query_params: Query<params::ProjectSelector>,
        floating_params: TypedBody<params::FloatingIpCreate>,
    ) -> Result<HttpResponseCreated<views::FloatingIp>, HttpError>;

    /// Update floating IP
    #[endpoint {
        method = PUT,
        path = "/v1/floating-ips/{floating_ip}",
        tags = ["floating-ips"],
    }]
    async fn floating_ip_update(
        rqctx: RequestContext<Self::Context>,
        path_params: Path<params::FloatingIpPath>,
        query_params: Query<params::OptionalProjectSelector>,
        updated_floating_ip: TypedBody<params::FloatingIpUpdate>,
    ) -> Result<HttpResponseOk<views::FloatingIp>, HttpError>;

    /// Delete floating IP
    #[endpoint {
        method = DELETE,
        path = "/v1/floating-ips/{floating_ip}",
        tags = ["floating-ips"],
    }]
    async fn floating_ip_delete(
        rqctx: RequestContext<Self::Context>,
        path_params: Path<params::FloatingIpPath>,
        query_params: Query<params::OptionalProjectSelector>,
    ) -> Result<HttpResponseDeleted, HttpError>;

    /// Fetch floating IP
    #[endpoint {
        method = GET,
        path = "/v1/floating-ips/{floating_ip}",
        tags = ["floating-ips"]
    }]
    async fn floating_ip_view(
        rqctx: RequestContext<Self::Context>,
        path_params: Path<params::FloatingIpPath>,
        query_params: Query<params::OptionalProjectSelector>,
    ) -> Result<HttpResponseOk<views::FloatingIp>, HttpError>;

    /// Attach floating IP
    ///
    /// Attach floating IP to an instance or other resource.
    #[endpoint {
        method = POST,
        path = "/v1/floating-ips/{floating_ip}/attach",
        tags = ["floating-ips"],
    }]
    async fn floating_ip_attach(
        rqctx: RequestContext<Self::Context>,
        path_params: Path<params::FloatingIpPath>,
        query_params: Query<params::OptionalProjectSelector>,
        target: TypedBody<params::FloatingIpAttach>,
    ) -> Result<HttpResponseAccepted<views::FloatingIp>, HttpError>;

    /// Detach floating IP
    ///
    // Detach floating IP from instance or other resource.
    #[endpoint {
        method = POST,
        path = "/v1/floating-ips/{floating_ip}/detach",
        tags = ["floating-ips"],
    }]
    async fn floating_ip_detach(
        rqctx: RequestContext<Self::Context>,
        path_params: Path<params::FloatingIpPath>,
        query_params: Query<params::OptionalProjectSelector>,
    ) -> Result<HttpResponseAccepted<views::FloatingIp>, HttpError>;

    // Multicast Groups
    //
    // TODO: Consider adding `.map()` to dropshot's `Path<T>` (like `TypedBody`)
    // to enable inline delegation when path types differ between API versions.

    /// List multicast groups.
    #[endpoint {
        method = GET,
        path = "/v1/multicast-groups",
        tags = ["experimental"],
        operation_id = "multicast_group_list",
        versions = ..VERSION_MULTICAST_IMPLICIT_LIFECYCLE_UPDATES,
    }]
    async fn v2025120300_multicast_group_list(
        rqctx: RequestContext<Self::Context>,
        query_params: Query<PaginatedByNameOrId>,
    ) -> Result<
        HttpResponseOk<ResultsPage<v2025120300::MulticastGroup>>,
        HttpError,
    > {
        match Self::multicast_group_list(rqctx, query_params).await {
            Ok(HttpResponseOk(page)) => Ok(HttpResponseOk(ResultsPage {
                items: page.items.into_iter().map(|g| g.into()).collect(),
                next_page: page.next_page,
            })),
            Err(e) => Err(e),
        }
    }

    /// List multicast groups.
    #[endpoint {
        method = GET,
        path = "/v1/multicast-groups",
        tags = ["experimental"],
        versions = VERSION_MULTICAST_IMPLICIT_LIFECYCLE_UPDATES..,
    }]
    async fn multicast_group_list(
        rqctx: RequestContext<Self::Context>,
        query_params: Query<PaginatedByNameOrId>,
    ) -> Result<HttpResponseOk<ResultsPage<views::MulticastGroup>>, HttpError>;

    /// Create a multicast group.
    ///
    /// Deprecated: Groups are created implicitly when adding members in newer
    /// API versions.
    #[endpoint {
        method = POST,
        path = "/v1/multicast-groups",
        tags = ["experimental"],
        versions = ..VERSION_MULTICAST_IMPLICIT_LIFECYCLE_UPDATES,
    }]
    async fn v2025120300_multicast_group_create(
        _rqctx: RequestContext<Self::Context>,
        _new_group: TypedBody<v2025120300::MulticastGroupCreate>,
    ) -> Result<HttpResponseCreated<v2025120300::MulticastGroup>, HttpError>
    {
        Err(HttpError::for_bad_request(
            None,
            "multicast group creation is deprecated; groups are created \
             implicitly when instances join via: \
             PUT /v1/instances/{instance}/multicast-groups/{group}"
                .to_string(),
        ))
    }

    /// Fetch a multicast group.
    ///
    /// The group can be specified by name or UUID.
    #[endpoint {
        method = GET,
        path = "/v1/multicast-groups/{multicast_group}",
        tags = ["experimental"],
        operation_id = "multicast_group_view",
        versions = ..VERSION_MULTICAST_IMPLICIT_LIFECYCLE_UPDATES,
    }]
    // Cannot delegate inline: path types differ (NameOrId vs MulticastGroupIdentifier)
    // and can't construct Path<T> (Dropshot extractor with private fields).
    async fn v2025120300_multicast_group_view(
        rqctx: RequestContext<Self::Context>,
        path_params: Path<v2025120300::MulticastGroupPath>,
    ) -> Result<HttpResponseOk<v2025120300::MulticastGroup>, HttpError>;

    /// Fetch a multicast group.
    ///
    /// The group can be specified by name, UUID, or multicast IP address.
    /// (e.g., "224.1.2.3" or "ff38::1").
    #[endpoint {
        method = GET,
        path = "/v1/multicast-groups/{multicast_group}",
        tags = ["experimental"],
        versions = VERSION_MULTICAST_IMPLICIT_LIFECYCLE_UPDATES..,
    }]
    async fn multicast_group_view(
        rqctx: RequestContext<Self::Context>,
        path_params: Path<params::MulticastGroupPath>,
    ) -> Result<HttpResponseOk<views::MulticastGroup>, HttpError>;

    /// Update a multicast group.
    ///
    /// Deprecated: groups are managed implicitly through member operations.
    #[endpoint {
        method = PUT,
        path = "/v1/multicast-groups/{multicast_group}",
        tags = ["experimental"],
        versions = ..VERSION_MULTICAST_IMPLICIT_LIFECYCLE_UPDATES,
    }]
    async fn v2025120300_multicast_group_update(
        _rqctx: RequestContext<Self::Context>,
        _path_params: Path<v2025120300::MulticastGroupPath>,
        _update_params: TypedBody<v2025120300::MulticastGroupUpdate>,
    ) -> Result<HttpResponseOk<v2025120300::MulticastGroup>, HttpError> {
        Err(HttpError::for_bad_request(
            None,
            "multicast group update is deprecated; groups are managed \
             implicitly through member operations"
                .to_string(),
        ))
    }

    /// Delete a multicast group.
    ///
    /// Deprecated: groups are deleted automatically when the last member leaves.
    #[endpoint {
        method = DELETE,
        path = "/v1/multicast-groups/{multicast_group}",
        tags = ["experimental"],
        versions = ..VERSION_MULTICAST_IMPLICIT_LIFECYCLE_UPDATES,
    }]
    async fn v2025120300_multicast_group_delete(
        _rqctx: RequestContext<Self::Context>,
        _path_params: Path<v2025120300::MulticastGroupPath>,
    ) -> Result<HttpResponseDeleted, HttpError> {
        Err(HttpError::for_bad_request(
            None,
            "multicast group deletion is deprecated; groups are \
             automatically deleted when all members leave"
                .to_string(),
        ))
    }

    /// List members of a multicast group.
    ///
    /// The group can be specified by name or UUID.
    #[endpoint {
        method = GET,
        path = "/v1/multicast-groups/{multicast_group}/members",
        tags = ["experimental"],
        operation_id = "multicast_group_member_list",
        versions = ..VERSION_MULTICAST_IMPLICIT_LIFECYCLE_UPDATES,
    }]
    // Cannot delegate inline: path types differ (NameOrId vs MulticastGroupIdentifier)
    // and can't construct Path<T> (Dropshot extractor with private fields).
    async fn v2025120300_multicast_group_member_list(
        rqctx: RequestContext<Self::Context>,
        path_params: Path<v2025120300::MulticastGroupPath>,
        query_params: Query<PaginatedById>,
    ) -> Result<
        HttpResponseOk<ResultsPage<v2025120300::MulticastGroupMember>>,
        HttpError,
    >;

    /// List members of a multicast group.
    ///
    /// The group can be specified by name, UUID, or multicast IP address.
    #[endpoint {
        method = GET,
        path = "/v1/multicast-groups/{multicast_group}/members",
        tags = ["experimental"],
        versions = VERSION_MULTICAST_IMPLICIT_LIFECYCLE_UPDATES..,
    }]
    async fn multicast_group_member_list(
        rqctx: RequestContext<Self::Context>,
        path_params: Path<params::MulticastGroupPath>,
        query_params: Query<PaginatedById>,
    ) -> Result<HttpResponseOk<ResultsPage<MulticastGroupMember>>, HttpError>;

    /// Add instance to a multicast group.
    ///
    /// Deprecated: use the instance join endpoint which supports implicit group
    /// creation and accepts group by name, UUID, or IP address.
    #[endpoint {
        method = POST,
        path = "/v1/multicast-groups/{multicast_group}/members",
        tags = ["experimental"],
        operation_id = "multicast_group_member_add",
        versions = ..VERSION_MULTICAST_IMPLICIT_LIFECYCLE_UPDATES,
    }]
    async fn v2025120300_multicast_group_member_add(
        _rqctx: RequestContext<Self::Context>,
        _path_params: Path<v2025120300::MulticastGroupPath>,
        _query_params: Query<params::OptionalProjectSelector>,
        _member_params: TypedBody<v2025120300::MulticastGroupMemberAdd>,
    ) -> Result<HttpResponseCreated<v2025120300::MulticastGroupMember>, HttpError>
    {
        Err(HttpError::for_bad_request(
            None,
            "multicast group member add is deprecated; use the instance \
             join endpoint: PUT /v1/instances/{instance}/multicast-groups/{group}"
                .to_string(),
        ))
    }

    /// Remove instance from a multicast group.
    ///
    /// Deprecated: use the instance leave endpoint which accepts group by name,
    /// UUID, or IP address.
    #[endpoint {
        method = DELETE,
        path = "/v1/multicast-groups/{multicast_group}/members/{instance}",
        tags = ["experimental"],
        operation_id = "multicast_group_member_remove",
        versions = ..VERSION_MULTICAST_IMPLICIT_LIFECYCLE_UPDATES,
    }]
    async fn v2025120300_multicast_group_member_remove(
        _rqctx: RequestContext<Self::Context>,
        _path_params: Path<v2025120300::MulticastGroupMemberPath>,
        _query_params: Query<params::OptionalProjectSelector>,
    ) -> Result<HttpResponseDeleted, HttpError> {
        Err(HttpError::for_bad_request(
            None,
            "multicast group member remove is deprecated; use the instance \
             leave endpoint: DELETE /v1/instances/{instance}/multicast-groups/{group}"
                .to_string(),
        ))
    }

    /// Look up multicast group by IP address.
    ///
    /// Deprecated: use the main view endpoint which accepts IP addresses directly.
    #[endpoint {
        method = GET,
        path = "/v1/system/multicast-groups/by-ip/{address}",
        tags = ["experimental"],
        versions = ..VERSION_MULTICAST_IMPLICIT_LIFECYCLE_UPDATES,
    }]
    async fn v2025120300_lookup_multicast_group_by_ip(
        rqctx: RequestContext<Self::Context>,
        path_params: Path<v2025120300::MulticastGroupByIpPath>,
    ) -> Result<HttpResponseOk<v2025120300::MulticastGroup>, HttpError>;

    // Disks

    /// List disks
    #[endpoint {
        operation_id = "disk_list",
        method = GET,
        path = "/v1/disks",
        tags = ["disks"],
        versions = ..VERSION_LOCAL_STORAGE,
    }]
    async fn v2025112000_disk_list(
        rqctx: RequestContext<Self::Context>,
        query_params: Query<PaginatedByNameOrId<params::ProjectSelector>>,
    ) -> Result<HttpResponseOk<ResultsPage<v2025112000::Disk>>, HttpError> {
        match Self::disk_list(rqctx, query_params).await {
            Ok(page) => {
                let new_page = ResultsPage {
                    next_page: page.0.next_page,
                    items: {
                        let mut items = Vec::with_capacity(page.0.items.len());
                        for item in page.0.items {
                            items.push(item.try_into()?);
                        }
                        items
                    },
                };

                Ok(HttpResponseOk(new_page))
            }
            Err(e) => Err(e),
        }
    }

    /// List disks
    #[endpoint {
        method = GET,
        path = "/v1/disks",
        tags = ["disks"],
        versions = VERSION_LOCAL_STORAGE..,
    }]
    async fn disk_list(
        rqctx: RequestContext<Self::Context>,
        query_params: Query<PaginatedByNameOrId<params::ProjectSelector>>,
    ) -> Result<HttpResponseOk<ResultsPage<Disk>>, HttpError>;

    // TODO-correctness See note about instance create.  This should be async.
    /// Create a disk
    #[endpoint {
        operation_id = "disk_create",
        method = POST,
        path = "/v1/disks",
        tags = ["disks"],
        versions = ..VERSION_LOCAL_STORAGE,
    }]
    async fn v2025112000_disk_create(
        rqctx: RequestContext<Self::Context>,
        query_params: Query<params::ProjectSelector>,
        new_disk: TypedBody<v2025112000::DiskCreate>,
    ) -> Result<HttpResponseCreated<v2025112000::Disk>, HttpError> {
        match Self::disk_create(rqctx, query_params, new_disk.map(Into::into))
            .await
        {
            Ok(HttpResponseCreated(disk)) => {
                Ok(HttpResponseCreated(disk.try_into()?))
            }
            Err(e) => Err(e),
        }
    }

    // TODO-correctness See note about instance create.  This should be async.
    /// Create a disk
    #[endpoint {
        method = POST,
        path = "/v1/disks",
        tags = ["disks"],
        versions = VERSION_LOCAL_STORAGE..,
    }]
    async fn disk_create(
        rqctx: RequestContext<Self::Context>,
        query_params: Query<params::ProjectSelector>,
        new_disk: TypedBody<params::DiskCreate>,
    ) -> Result<HttpResponseCreated<Disk>, HttpError>;

    /// Fetch disk
    #[endpoint {
        operation_id = "disk_view",
        method = GET,
        path = "/v1/disks/{disk}",
        tags = ["disks"],
        versions = ..VERSION_LOCAL_STORAGE,
    }]
    async fn v2025112000_disk_view(
        rqctx: RequestContext<Self::Context>,
        path_params: Path<params::DiskPath>,
        query_params: Query<params::OptionalProjectSelector>,
    ) -> Result<HttpResponseOk<v2025112000::Disk>, HttpError> {
        match Self::disk_view(rqctx, path_params, query_params).await {
            Ok(HttpResponseOk(disk)) => Ok(HttpResponseOk(disk.try_into()?)),
            Err(e) => Err(e),
        }
    }

    /// Fetch disk
    #[endpoint {
        method = GET,
        path = "/v1/disks/{disk}",
        tags = ["disks"],
        versions = VERSION_LOCAL_STORAGE..,
    }]
    async fn disk_view(
        rqctx: RequestContext<Self::Context>,
        path_params: Path<params::DiskPath>,
        query_params: Query<params::OptionalProjectSelector>,
    ) -> Result<HttpResponseOk<Disk>, HttpError>;

    /// Delete disk
    #[endpoint {
        method = DELETE,
        path = "/v1/disks/{disk}",
        tags = ["disks"],
    }]
    async fn disk_delete(
        rqctx: RequestContext<Self::Context>,
        path_params: Path<params::DiskPath>,
        query_params: Query<params::OptionalProjectSelector>,
    ) -> Result<HttpResponseDeleted, HttpError>;

    /// Start importing blocks into disk
    ///
    /// Start the process of importing blocks into a disk
    #[endpoint {
        method = POST,
        path = "/v1/disks/{disk}/bulk-write-start",
        tags = ["disks"],
    }]
    async fn disk_bulk_write_import_start(
        rqctx: RequestContext<Self::Context>,
        path_params: Path<params::DiskPath>,
        query_params: Query<params::OptionalProjectSelector>,
    ) -> Result<HttpResponseUpdatedNoContent, HttpError>;

    /// Import blocks into disk
    #[endpoint {
        method = POST,
        path = "/v1/disks/{disk}/bulk-write",
        tags = ["disks"],
        request_body_max_bytes = DISK_BULK_WRITE_MAX_BYTES,
    }]
    async fn disk_bulk_write_import(
        rqctx: RequestContext<Self::Context>,
        path_params: Path<params::DiskPath>,
        query_params: Query<params::OptionalProjectSelector>,
        import_params: TypedBody<params::ImportBlocksBulkWrite>,
    ) -> Result<HttpResponseUpdatedNoContent, HttpError>;

    /// Stop importing blocks into disk
    ///
    /// Stop the process of importing blocks into a disk
    #[endpoint {
        method = POST,
        path = "/v1/disks/{disk}/bulk-write-stop",
        tags = ["disks"],
    }]
    async fn disk_bulk_write_import_stop(
        rqctx: RequestContext<Self::Context>,
        path_params: Path<params::DiskPath>,
        query_params: Query<params::OptionalProjectSelector>,
    ) -> Result<HttpResponseUpdatedNoContent, HttpError>;

    /// Confirm disk block import completion
    #[endpoint {
        method = POST,
        path = "/v1/disks/{disk}/finalize",
        tags = ["disks"],
    }]
    async fn disk_finalize_import(
        rqctx: RequestContext<Self::Context>,
        path_params: Path<params::DiskPath>,
        query_params: Query<params::OptionalProjectSelector>,
        finalize_params: TypedBody<params::FinalizeDisk>,
    ) -> Result<HttpResponseUpdatedNoContent, HttpError>;

    // Instances

    /// List instances
    #[endpoint {
        method = GET,
        path = "/v1/instances",
        tags = ["instances"],
    }]
    async fn instance_list(
        rqctx: RequestContext<Self::Context>,
        query_params: Query<PaginatedByNameOrId<params::ProjectSelector>>,
    ) -> Result<HttpResponseOk<ResultsPage<Instance>>, HttpError>;

    /// Create instance
    #[endpoint {
        operation_id = "disk_create",
        method = POST,
        path = "/v1/instances",
        tags = ["instances"],
        versions = ..VERSION_LOCAL_STORAGE,
    }]
    async fn v2025112000_instance_create(
        rqctx: RequestContext<Self::Context>,
        query_params: Query<params::ProjectSelector>,
        new_instance: TypedBody<v2025112000::InstanceCreate>,
    ) -> Result<HttpResponseCreated<Instance>, HttpError> {
        Self::instance_create(rqctx, query_params, new_instance.map(Into::into))
            .await
    }

    /// Create instance
    #[endpoint {
        method = POST,
        path = "/v1/instances",
        tags = ["instances"],
        versions = VERSION_LOCAL_STORAGE..VERSION_MULTICAST_IMPLICIT_LIFECYCLE_UPDATES,
    }]
    async fn v2025120300_instance_create(
        rqctx: RequestContext<Self::Context>,
        query_params: Query<params::ProjectSelector>,
        new_instance: TypedBody<v2025120300::InstanceCreate>,
    ) -> Result<HttpResponseCreated<Instance>, HttpError> {
        Self::instance_create(rqctx, query_params, new_instance.map(Into::into))
            .await
    }

    /// Create instance
    #[endpoint {
        method = POST,
        path = "/v1/instances",
        tags = ["instances"],
        versions = VERSION_MULTICAST_IMPLICIT_LIFECYCLE_UPDATES..,
    }]
    async fn instance_create(
        rqctx: RequestContext<Self::Context>,
        query_params: Query<params::ProjectSelector>,
        new_instance: TypedBody<params::InstanceCreate>,
    ) -> Result<HttpResponseCreated<Instance>, HttpError>;

    /// Fetch instance
    #[endpoint {
        method = GET,
        path = "/v1/instances/{instance}",
        tags = ["instances"],
    }]
    async fn instance_view(
        rqctx: RequestContext<Self::Context>,
        query_params: Query<params::OptionalProjectSelector>,
        path_params: Path<params::InstancePath>,
    ) -> Result<HttpResponseOk<Instance>, HttpError>;

    /// Delete instance
    #[endpoint {
        method = DELETE,
        path = "/v1/instances/{instance}",
        tags = ["instances"],
    }]
    async fn instance_delete(
        rqctx: RequestContext<Self::Context>,
        query_params: Query<params::OptionalProjectSelector>,
        path_params: Path<params::InstancePath>,
    ) -> Result<HttpResponseDeleted, HttpError>;

    /// Update instance
    #[endpoint {
        method = PUT,
        path = "/v1/instances/{instance}",
        tags = ["instances"],
        versions = ..VERSION_MULTICAST_IMPLICIT_LIFECYCLE_UPDATES,
    }]
    async fn v2025120300_instance_update(
        rqctx: RequestContext<Self::Context>,
        query_params: Query<params::OptionalProjectSelector>,
        path_params: Path<params::InstancePath>,
        instance_config: TypedBody<v2025120300::InstanceUpdate>,
    ) -> Result<HttpResponseOk<Instance>, HttpError> {
        Self::instance_update(
            rqctx,
            query_params,
            path_params,
            instance_config.map(Into::into),
        )
        .await
    }

    /// Update instance
    #[endpoint {
        method = PUT,
        path = "/v1/instances/{instance}",
        tags = ["instances"],
        versions = VERSION_MULTICAST_IMPLICIT_LIFECYCLE_UPDATES..,
    }]
    async fn instance_update(
        rqctx: RequestContext<Self::Context>,
        query_params: Query<params::OptionalProjectSelector>,
        path_params: Path<params::InstancePath>,
        instance_config: TypedBody<params::InstanceUpdate>,
    ) -> Result<HttpResponseOk<Instance>, HttpError>;

    /// Reboot an instance
    #[endpoint {
        method = POST,
        path = "/v1/instances/{instance}/reboot",
        tags = ["instances"],
    }]
    async fn instance_reboot(
        rqctx: RequestContext<Self::Context>,
        query_params: Query<params::OptionalProjectSelector>,
        path_params: Path<params::InstancePath>,
    ) -> Result<HttpResponseAccepted<Instance>, HttpError>;

    /// Boot instance
    #[endpoint {
        method = POST,
        path = "/v1/instances/{instance}/start",
        tags = ["instances"],
    }]
    async fn instance_start(
        rqctx: RequestContext<Self::Context>,
        query_params: Query<params::OptionalProjectSelector>,
        path_params: Path<params::InstancePath>,
    ) -> Result<HttpResponseAccepted<Instance>, HttpError>;

    /// Stop instance
    #[endpoint {
        method = POST,
        path = "/v1/instances/{instance}/stop",
        tags = ["instances"],
    }]
    async fn instance_stop(
        rqctx: RequestContext<Self::Context>,
        query_params: Query<params::OptionalProjectSelector>,
        path_params: Path<params::InstancePath>,
    ) -> Result<HttpResponseAccepted<Instance>, HttpError>;

    /// Fetch instance serial console
    #[endpoint {
        method = GET,
        path = "/v1/instances/{instance}/serial-console",
        tags = ["instances"],
    }]
    async fn instance_serial_console(
        rqctx: RequestContext<Self::Context>,
        path_params: Path<params::InstancePath>,
        query_params: Query<params::InstanceSerialConsoleRequest>,
    ) -> Result<HttpResponseOk<params::InstanceSerialConsoleData>, HttpError>;

    /// Stream instance serial console
    #[channel {
        protocol = WEBSOCKETS,
        path = "/v1/instances/{instance}/serial-console/stream",
        tags = ["instances"],
    }]
    async fn instance_serial_console_stream(
        rqctx: RequestContext<Self::Context>,
        path_params: Path<params::InstancePath>,
        query_params: Query<params::InstanceSerialConsoleStreamRequest>,
        conn: WebsocketConnection,
    ) -> WebsocketChannelResult;

    /// List SSH public keys for instance
    ///
    /// List SSH public keys injected via cloud-init during instance creation.
    /// Note that this list is a snapshot in time and will not reflect updates
    /// made after the instance is created.
    #[endpoint {
        method = GET,
        path = "/v1/instances/{instance}/ssh-public-keys",
        tags = ["instances"],
    }]
    async fn instance_ssh_public_key_list(
        rqctx: RequestContext<Self::Context>,
        path_params: Path<params::InstancePath>,
        query_params: Query<
            PaginatedByNameOrId<params::OptionalProjectSelector>,
        >,
    ) -> Result<HttpResponseOk<ResultsPage<views::SshKey>>, HttpError>;

    /// List disks for instance
    #[endpoint {
        operation_id = "instance_disk_list",
        method = GET,
        path = "/v1/instances/{instance}/disks",
        tags = ["instances"],
        versions = ..VERSION_LOCAL_STORAGE,
    }]
    async fn v2025112000_instance_disk_list(
        rqctx: RequestContext<Self::Context>,
        query_params: Query<
            PaginatedByNameOrId<params::OptionalProjectSelector>,
        >,
        path_params: Path<params::InstancePath>,
    ) -> Result<HttpResponseOk<ResultsPage<v2025112000::Disk>>, HttpError> {
        match Self::instance_disk_list(rqctx, query_params, path_params).await {
            Ok(page) => {
                let page = ResultsPage {
                    next_page: page.0.next_page,
                    items: {
                        let mut items = Vec::with_capacity(page.0.items.len());
                        for item in page.0.items {
                            items.push(item.try_into()?);
                        }
                        items
                    },
                };

                Ok(HttpResponseOk(page))
            }

            Err(e) => Err(e),
        }
    }

    /// List disks for instance
    #[endpoint {
        method = GET,
        path = "/v1/instances/{instance}/disks",
        tags = ["instances"],
        versions = VERSION_LOCAL_STORAGE..,
    }]
    async fn instance_disk_list(
        rqctx: RequestContext<Self::Context>,
        query_params: Query<
            PaginatedByNameOrId<params::OptionalProjectSelector>,
        >,
        path_params: Path<params::InstancePath>,
    ) -> Result<HttpResponseOk<ResultsPage<Disk>>, HttpError>;

    /// Attach disk to instance
    #[endpoint {
        operation_id = "instance_disk_attach",
        method = POST,
        path = "/v1/instances/{instance}/disks/attach",
        tags = ["instances"],
        versions = ..VERSION_LOCAL_STORAGE,
    }]
    async fn v2025112000_instance_disk_attach(
        rqctx: RequestContext<Self::Context>,
        path_params: Path<params::InstancePath>,
        query_params: Query<params::OptionalProjectSelector>,
        disk_to_attach: TypedBody<params::DiskPath>,
    ) -> Result<HttpResponseAccepted<v2025112000::Disk>, HttpError> {
        match Self::instance_disk_attach(
            rqctx,
            path_params,
            query_params,
            disk_to_attach,
        )
        .await
        {
            Ok(HttpResponseAccepted(disk)) => {
                Ok(HttpResponseAccepted(disk.try_into()?))
            }

            Err(e) => Err(e),
        }
    }

    /// Attach disk to instance
    #[endpoint {
        method = POST,
        path = "/v1/instances/{instance}/disks/attach",
        tags = ["instances"],
        versions = VERSION_LOCAL_STORAGE..,
    }]
    async fn instance_disk_attach(
        rqctx: RequestContext<Self::Context>,
        path_params: Path<params::InstancePath>,
        query_params: Query<params::OptionalProjectSelector>,
        disk_to_attach: TypedBody<params::DiskPath>,
    ) -> Result<HttpResponseAccepted<Disk>, HttpError>;

    /// Detach disk from instance
    #[endpoint {
        operation_id = "instance_disk_detach",
        method = POST,
        path = "/v1/instances/{instance}/disks/detach",
        tags = ["instances"],
        versions = ..VERSION_LOCAL_STORAGE,
    }]
    async fn v2025112000_instance_disk_detach(
        rqctx: RequestContext<Self::Context>,
        path_params: Path<params::InstancePath>,
        query_params: Query<params::OptionalProjectSelector>,
        disk_to_detach: TypedBody<params::DiskPath>,
    ) -> Result<HttpResponseAccepted<v2025112000::Disk>, HttpError> {
        match Self::instance_disk_detach(
            rqctx,
            path_params,
            query_params,
            disk_to_detach,
        )
        .await
        {
            Ok(HttpResponseAccepted(disk)) => {
                Ok(HttpResponseAccepted(disk.try_into()?))
            }

            Err(e) => Err(e),
        }
    }

    /// Detach disk from instance
    #[endpoint {
        method = POST,
        path = "/v1/instances/{instance}/disks/detach",
        tags = ["instances"],
        versions = VERSION_LOCAL_STORAGE..,
    }]
    async fn instance_disk_detach(
        rqctx: RequestContext<Self::Context>,
        path_params: Path<params::InstancePath>,
        query_params: Query<params::OptionalProjectSelector>,
        disk_to_detach: TypedBody<params::DiskPath>,
    ) -> Result<HttpResponseAccepted<Disk>, HttpError>;

    /// List affinity groups containing instance
    #[endpoint {
        method = GET,
        path = "/v1/instances/{instance}/affinity-groups",
        tags = ["experimental"],
    }]
    async fn instance_affinity_group_list(
        rqctx: RequestContext<Self::Context>,
        query_params: Query<
            PaginatedByNameOrId<params::OptionalProjectSelector>,
        >,
        path_params: Path<params::InstancePath>,
    ) -> Result<HttpResponseOk<ResultsPage<views::AffinityGroup>>, HttpError>;

    /// List anti-affinity groups containing instance
    #[endpoint {
        method = GET,
        path = "/v1/instances/{instance}/anti-affinity-groups",
        tags = ["instances"],
    }]
    async fn instance_anti_affinity_group_list(
        rqctx: RequestContext<Self::Context>,
        query_params: Query<
            PaginatedByNameOrId<params::OptionalProjectSelector>,
        >,
        path_params: Path<params::InstancePath>,
    ) -> Result<HttpResponseOk<ResultsPage<views::AntiAffinityGroup>>, HttpError>;

    // Affinity Groups

    /// List affinity groups
    #[endpoint {
        method = GET,
        path = "/v1/affinity-groups",
        tags = ["experimental"],
    }]
    async fn affinity_group_list(
        rqctx: RequestContext<Self::Context>,
        query_params: Query<PaginatedByNameOrId<params::ProjectSelector>>,
    ) -> Result<HttpResponseOk<ResultsPage<views::AffinityGroup>>, HttpError>;

    /// Fetch affinity group
    #[endpoint {
        method = GET,
        path = "/v1/affinity-groups/{affinity_group}",
        tags = ["experimental"],
    }]
    async fn affinity_group_view(
        rqctx: RequestContext<Self::Context>,
        query_params: Query<params::OptionalProjectSelector>,
        path_params: Path<params::AffinityGroupPath>,
    ) -> Result<HttpResponseOk<views::AffinityGroup>, HttpError>;

    /// List affinity group members
    #[endpoint {
        method = GET,
        path = "/v1/affinity-groups/{affinity_group}/members",
        tags = ["experimental"],
    }]
    async fn affinity_group_member_list(
        rqctx: RequestContext<Self::Context>,
        query_params: Query<
            PaginatedByNameOrId<params::OptionalProjectSelector>,
        >,
        path_params: Path<params::AffinityGroupPath>,
    ) -> Result<HttpResponseOk<ResultsPage<AffinityGroupMember>>, HttpError>;

    /// Fetch affinity group member
    #[endpoint {
        method = GET,
        path = "/v1/affinity-groups/{affinity_group}/members/instance/{instance}",
        tags = ["experimental"],
    }]
    async fn affinity_group_member_instance_view(
        rqctx: RequestContext<Self::Context>,
        query_params: Query<params::OptionalProjectSelector>,
        path_params: Path<params::AffinityInstanceGroupMemberPath>,
    ) -> Result<HttpResponseOk<AffinityGroupMember>, HttpError>;

    /// Add member to affinity group
    #[endpoint {
        method = POST,
        path = "/v1/affinity-groups/{affinity_group}/members/instance/{instance}",
        tags = ["experimental"],
    }]
    async fn affinity_group_member_instance_add(
        rqctx: RequestContext<Self::Context>,
        query_params: Query<params::OptionalProjectSelector>,
        path_params: Path<params::AffinityInstanceGroupMemberPath>,
    ) -> Result<HttpResponseCreated<AffinityGroupMember>, HttpError>;

    /// Remove member from affinity group
    #[endpoint {
        method = DELETE,
        path = "/v1/affinity-groups/{affinity_group}/members/instance/{instance}",
        tags = ["experimental"],
    }]
    async fn affinity_group_member_instance_delete(
        rqctx: RequestContext<Self::Context>,
        query_params: Query<params::OptionalProjectSelector>,
        path_params: Path<params::AffinityInstanceGroupMemberPath>,
    ) -> Result<HttpResponseDeleted, HttpError>;

    /// Create affinity group
    #[endpoint {
        method = POST,
        path = "/v1/affinity-groups",
        tags = ["experimental"],
    }]
    async fn affinity_group_create(
        rqctx: RequestContext<Self::Context>,
        query_params: Query<params::ProjectSelector>,
        new_affinity_group_params: TypedBody<params::AffinityGroupCreate>,
    ) -> Result<HttpResponseCreated<views::AffinityGroup>, HttpError>;

    /// Update affinity group
    #[endpoint {
        method = PUT,
        path = "/v1/affinity-groups/{affinity_group}",
        tags = ["experimental"],
    }]
    async fn affinity_group_update(
        rqctx: RequestContext<Self::Context>,
        query_params: Query<params::OptionalProjectSelector>,
        path_params: Path<params::AffinityGroupPath>,
        updated_group: TypedBody<params::AffinityGroupUpdate>,
    ) -> Result<HttpResponseOk<views::AffinityGroup>, HttpError>;

    /// Delete affinity group
    #[endpoint {
        method = DELETE,
        path = "/v1/affinity-groups/{affinity_group}",
        tags = ["experimental"],
    }]
    async fn affinity_group_delete(
        rqctx: RequestContext<Self::Context>,
        query_params: Query<params::OptionalProjectSelector>,
        path_params: Path<params::AffinityGroupPath>,
    ) -> Result<HttpResponseDeleted, HttpError>;

    /// List anti-affinity groups
    #[endpoint {
        method = GET,
        path = "/v1/anti-affinity-groups",
        tags = ["affinity"],
    }]
    async fn anti_affinity_group_list(
        rqctx: RequestContext<Self::Context>,
        query_params: Query<PaginatedByNameOrId<params::ProjectSelector>>,
    ) -> Result<HttpResponseOk<ResultsPage<views::AntiAffinityGroup>>, HttpError>;

    /// Fetch anti-affinity group
    #[endpoint {
        method = GET,
        path = "/v1/anti-affinity-groups/{anti_affinity_group}",
        tags = ["affinity"],
    }]
    async fn anti_affinity_group_view(
        rqctx: RequestContext<Self::Context>,
        query_params: Query<params::OptionalProjectSelector>,
        path_params: Path<params::AntiAffinityGroupPath>,
    ) -> Result<HttpResponseOk<views::AntiAffinityGroup>, HttpError>;

    /// List anti-affinity group members
    #[endpoint {
        method = GET,
        path = "/v1/anti-affinity-groups/{anti_affinity_group}/members",
        tags = ["affinity"],
    }]
    async fn anti_affinity_group_member_list(
        rqctx: RequestContext<Self::Context>,
        query_params: Query<
            PaginatedByNameOrId<params::OptionalProjectSelector>,
        >,
        path_params: Path<params::AntiAffinityGroupPath>,
    ) -> Result<HttpResponseOk<ResultsPage<AntiAffinityGroupMember>>, HttpError>;

    /// Fetch anti-affinity group member
    #[endpoint {
        method = GET,
        path = "/v1/anti-affinity-groups/{anti_affinity_group}/members/instance/{instance}",
        tags = ["affinity"],
    }]
    async fn anti_affinity_group_member_instance_view(
        rqctx: RequestContext<Self::Context>,
        query_params: Query<params::OptionalProjectSelector>,
        path_params: Path<params::AntiAffinityInstanceGroupMemberPath>,
    ) -> Result<HttpResponseOk<AntiAffinityGroupMember>, HttpError>;

    /// Add member to anti-affinity group
    #[endpoint {
        method = POST,
        path = "/v1/anti-affinity-groups/{anti_affinity_group}/members/instance/{instance}",
        tags = ["affinity"],
    }]
    async fn anti_affinity_group_member_instance_add(
        rqctx: RequestContext<Self::Context>,
        query_params: Query<params::OptionalProjectSelector>,
        path_params: Path<params::AntiAffinityInstanceGroupMemberPath>,
    ) -> Result<HttpResponseCreated<AntiAffinityGroupMember>, HttpError>;

    /// Remove member from anti-affinity group
    #[endpoint {
        method = DELETE,
        path = "/v1/anti-affinity-groups/{anti_affinity_group}/members/instance/{instance}",
        tags = ["affinity"],
    }]
    async fn anti_affinity_group_member_instance_delete(
        rqctx: RequestContext<Self::Context>,
        query_params: Query<params::OptionalProjectSelector>,
        path_params: Path<params::AntiAffinityInstanceGroupMemberPath>,
    ) -> Result<HttpResponseDeleted, HttpError>;

    /// Create anti-affinity group
    #[endpoint {
        method = POST,
        path = "/v1/anti-affinity-groups",
        tags = ["affinity"],
    }]
    async fn anti_affinity_group_create(
        rqctx: RequestContext<Self::Context>,
        query_params: Query<params::ProjectSelector>,
        new_affinity_group_params: TypedBody<params::AntiAffinityGroupCreate>,
    ) -> Result<HttpResponseCreated<views::AntiAffinityGroup>, HttpError>;

    /// Update anti-affinity group
    #[endpoint {
        method = PUT,
        path = "/v1/anti-affinity-groups/{anti_affinity_group}",
        tags = ["affinity"],
    }]
    async fn anti_affinity_group_update(
        rqctx: RequestContext<Self::Context>,
        query_params: Query<params::OptionalProjectSelector>,
        path_params: Path<params::AntiAffinityGroupPath>,
        updated_group: TypedBody<params::AntiAffinityGroupUpdate>,
    ) -> Result<HttpResponseOk<views::AntiAffinityGroup>, HttpError>;

    /// Delete anti-affinity group
    #[endpoint {
        method = DELETE,
        path = "/v1/anti-affinity-groups/{anti_affinity_group}",
        tags = ["affinity"],
    }]
    async fn anti_affinity_group_delete(
        rqctx: RequestContext<Self::Context>,
        query_params: Query<params::OptionalProjectSelector>,
        path_params: Path<params::AntiAffinityGroupPath>,
    ) -> Result<HttpResponseDeleted, HttpError>;

    // Certificates

    /// List certificates for external endpoints
    ///
    /// Returns a list of TLS certificates used for the external API (for the
    /// current Silo).  These are sorted by creation date, with the most recent
    /// certificates appearing first.
    #[endpoint {
        method = GET,
        path = "/v1/certificates",
        tags = ["silos"],
    }]
    async fn certificate_list(
        rqctx: RequestContext<Self::Context>,
        query_params: Query<PaginatedByNameOrId>,
    ) -> Result<HttpResponseOk<ResultsPage<views::Certificate>>, HttpError>;

    /// Create new system-wide x.509 certificate
    ///
    /// This certificate is automatically used by the Oxide Control plane to serve
    /// external connections.
    #[endpoint {
        method = POST,
        path = "/v1/certificates",
        tags = ["silos"]
    }]
    async fn certificate_create(
        rqctx: RequestContext<Self::Context>,
        new_cert: TypedBody<params::CertificateCreate>,
    ) -> Result<HttpResponseCreated<views::Certificate>, HttpError>;

    /// Fetch certificate
    ///
    /// Returns the details of a specific certificate
    #[endpoint {
        method = GET,
        path = "/v1/certificates/{certificate}",
        tags = ["silos"],
    }]
    async fn certificate_view(
        rqctx: RequestContext<Self::Context>,
        path_params: Path<params::CertificatePath>,
    ) -> Result<HttpResponseOk<views::Certificate>, HttpError>;

    /// Delete certificate
    ///
    /// Permanently delete a certificate. This operation cannot be undone.
    #[endpoint {
        method = DELETE,
        path = "/v1/certificates/{certificate}",
        tags = ["silos"],
    }]
    async fn certificate_delete(
        rqctx: RequestContext<Self::Context>,
        path_params: Path<params::CertificatePath>,
    ) -> Result<HttpResponseDeleted, HttpError>;

    /// Create address lot
    #[endpoint {
        method = POST,
        path = "/v1/system/networking/address-lot",
        tags = ["system/networking"],
    }]
    async fn networking_address_lot_create(
        rqctx: RequestContext<Self::Context>,
        new_address_lot: TypedBody<params::AddressLotCreate>,
    ) -> Result<HttpResponseCreated<AddressLotCreateResponse>, HttpError>;

    /// Delete address lot
    #[endpoint {
        method = DELETE,
        path = "/v1/system/networking/address-lot/{address_lot}",
        tags = ["system/networking"],
    }]
    async fn networking_address_lot_delete(
        rqctx: RequestContext<Self::Context>,
        path_params: Path<params::AddressLotPath>,
    ) -> Result<HttpResponseDeleted, HttpError>;

    /// List address lots
    #[endpoint {
        method = GET,
        path = "/v1/system/networking/address-lot",
        tags = ["system/networking"],
    }]
    async fn networking_address_lot_list(
        rqctx: RequestContext<Self::Context>,
        query_params: Query<PaginatedByNameOrId>,
    ) -> Result<HttpResponseOk<ResultsPage<AddressLot>>, HttpError>;

    /// Fetch address lot
    #[endpoint {
        method = GET,
        path = "/v1/system/networking/address-lot/{address_lot}",
        tags = ["system/networking"],
    }]
    async fn networking_address_lot_view(
        rqctx: RequestContext<Self::Context>,
        path_params: Path<params::AddressLotPath>,
    ) -> Result<HttpResponseOk<AddressLotViewResponse>, HttpError>;

    /// List blocks in address lot
    #[endpoint {
        method = GET,
        path = "/v1/system/networking/address-lot/{address_lot}/blocks",
        tags = ["system/networking"],
    }]
    async fn networking_address_lot_block_list(
        rqctx: RequestContext<Self::Context>,
        path_params: Path<params::AddressLotPath>,
        query_params: Query<PaginatedById>,
    ) -> Result<HttpResponseOk<ResultsPage<AddressLotBlock>>, HttpError>;

    /// Create loopback address
    #[endpoint {
        method = POST,
        path = "/v1/system/networking/loopback-address",
        tags = ["system/networking"],
    }]
    async fn networking_loopback_address_create(
        rqctx: RequestContext<Self::Context>,
        new_loopback_address: TypedBody<params::LoopbackAddressCreate>,
    ) -> Result<HttpResponseCreated<LoopbackAddress>, HttpError>;

    /// Delete loopback address
    #[endpoint {
        method = DELETE,
        path = "/v1/system/networking/loopback-address/{rack_id}/{switch_location}/{address}/{subnet_mask}",
        tags = ["system/networking"],
    }]
    async fn networking_loopback_address_delete(
        rqctx: RequestContext<Self::Context>,
        path: Path<params::LoopbackAddressPath>,
    ) -> Result<HttpResponseDeleted, HttpError>;

    /// List loopback addresses
    #[endpoint {
        method = GET,
        path = "/v1/system/networking/loopback-address",
        tags = ["system/networking"],
    }]
    async fn networking_loopback_address_list(
        rqctx: RequestContext<Self::Context>,
        query_params: Query<PaginatedById>,
    ) -> Result<HttpResponseOk<ResultsPage<LoopbackAddress>>, HttpError>;

    /// Create switch port settings
    #[endpoint {
        method = POST,
        path = "/v1/system/networking/switch-port-settings",
        tags = ["system/networking"],
    }]
    async fn networking_switch_port_settings_create(
        rqctx: RequestContext<Self::Context>,
        new_settings: TypedBody<params::SwitchPortSettingsCreate>,
    ) -> Result<HttpResponseCreated<SwitchPortSettings>, HttpError>;

    /// Delete switch port settings
    #[endpoint {
        method = DELETE,
        path = "/v1/system/networking/switch-port-settings",
        tags = ["system/networking"],
    }]
    async fn networking_switch_port_settings_delete(
        rqctx: RequestContext<Self::Context>,
        query_params: Query<params::SwitchPortSettingsSelector>,
    ) -> Result<HttpResponseDeleted, HttpError>;

    /// List switch port settings
    #[endpoint {
        method = GET,
        path = "/v1/system/networking/switch-port-settings",
        tags = ["system/networking"],
    }]
    async fn networking_switch_port_settings_list(
        rqctx: RequestContext<Self::Context>,
        query_params: Query<
            PaginatedByNameOrId<params::SwitchPortSettingsSelector>,
        >,
    ) -> Result<
        HttpResponseOk<ResultsPage<SwitchPortSettingsIdentity>>,
        HttpError,
    >;

    /// Get information about switch port
    #[endpoint {
        method = GET,
        path = "/v1/system/networking/switch-port-settings/{port}",
        tags = ["system/networking"],
    }]
    async fn networking_switch_port_settings_view(
        rqctx: RequestContext<Self::Context>,
        path_params: Path<params::SwitchPortSettingsInfoSelector>,
    ) -> Result<HttpResponseOk<SwitchPortSettings>, HttpError>;

    /// List switch ports
    #[endpoint {
        method = GET,
        path = "/v1/system/hardware/switch-port",
        tags = ["system/hardware"],
    }]
    async fn networking_switch_port_list(
        rqctx: RequestContext<Self::Context>,
        query_params: Query<PaginatedById<params::SwitchPortPageSelector>>,
    ) -> Result<HttpResponseOk<ResultsPage<SwitchPort>>, HttpError>;

    /// Get switch port status
    #[endpoint {
        method = GET,
        path = "/v1/system/hardware/switch-port/{port}/status",
        tags = ["system/hardware"],
    }]
    async fn networking_switch_port_status(
        rqctx: RequestContext<Self::Context>,
        path_params: Path<params::SwitchPortPathSelector>,
        query_params: Query<params::SwitchPortSelector>,
    ) -> Result<HttpResponseOk<shared::SwitchLinkState>, HttpError>;

    /// Apply switch port settings
    #[endpoint {
        method = POST,
        path = "/v1/system/hardware/switch-port/{port}/settings",
        tags = ["system/hardware"],
    }]
    async fn networking_switch_port_apply_settings(
        rqctx: RequestContext<Self::Context>,
        path_params: Path<params::SwitchPortPathSelector>,
        query_params: Query<params::SwitchPortSelector>,
        settings_body: TypedBody<params::SwitchPortApplySettings>,
    ) -> Result<HttpResponseUpdatedNoContent, HttpError>;

    /// Clear switch port settings
    #[endpoint {
        method = DELETE,
        path = "/v1/system/hardware/switch-port/{port}/settings",
        tags = ["system/hardware"],
    }]
    async fn networking_switch_port_clear_settings(
        rqctx: RequestContext<Self::Context>,
        path_params: Path<params::SwitchPortPathSelector>,
        query_params: Query<params::SwitchPortSelector>,
    ) -> Result<HttpResponseUpdatedNoContent, HttpError>;

    /// Fetch the LLDP configuration for a switch port
    #[endpoint {
        method = GET,
        path = "/v1/system/hardware/switch-port/{port}/lldp/config",
        tags = ["system/networking"],
    }]
    async fn networking_switch_port_lldp_config_view(
        rqctx: RequestContext<Self::Context>,
        path_params: Path<params::SwitchPortPathSelector>,
        query_params: Query<params::SwitchPortSelector>,
    ) -> Result<HttpResponseOk<LldpLinkConfig>, HttpError>;

    /// Update the LLDP configuration for a switch port
    #[endpoint {
        method = POST,
        path = "/v1/system/hardware/switch-port/{port}/lldp/config",
        tags = ["system/networking"],
    }]
    async fn networking_switch_port_lldp_config_update(
        rqctx: RequestContext<Self::Context>,
        path_params: Path<params::SwitchPortPathSelector>,
        query_params: Query<params::SwitchPortSelector>,
        config: TypedBody<LldpLinkConfig>,
    ) -> Result<HttpResponseUpdatedNoContent, HttpError>;

    /// Fetch the LLDP neighbors seen on a switch port
    #[endpoint {
        method = GET,
        path = "/v1/system/hardware/rack-switch-port/{rack_id}/{switch_location}/{port}/lldp/neighbors",
        tags = ["system/networking"],
    }]
    async fn networking_switch_port_lldp_neighbors(
        rqctx: RequestContext<Self::Context>,
        path_params: Path<params::LldpPortPathSelector>,
        query_params: Query<PaginatedById>,
    ) -> Result<HttpResponseOk<ResultsPage<LldpNeighbor>>, HttpError>;

    /// Create new BGP configuration
    #[endpoint {
        method = POST,
        path = "/v1/system/networking/bgp",
        tags = ["system/networking"],
    }]
    async fn networking_bgp_config_create(
        rqctx: RequestContext<Self::Context>,
        config: TypedBody<params::BgpConfigCreate>,
    ) -> Result<HttpResponseCreated<BgpConfig>, HttpError>;

    /// List BGP configurations
    #[endpoint {
        method = GET,
        path = "/v1/system/networking/bgp",
        tags = ["system/networking"],
    }]
    async fn networking_bgp_config_list(
        rqctx: RequestContext<Self::Context>,
        query_params: Query<PaginatedByNameOrId>,
    ) -> Result<HttpResponseOk<ResultsPage<BgpConfig>>, HttpError>;

    #[endpoint {
        method = GET,
        path = "/v1/system/networking/bgp-status",
        tags = ["system/networking"],
        versions = ..VERSION_BGP_PEER_COLLISION_STATE,
    }]
    async fn v2025120300_networking_bgp_status(
        rqctx: RequestContext<Self::Context>,
    ) -> Result<HttpResponseOk<Vec<v2025120300::BgpPeerStatus>>, HttpError>
    {
        let result = Self::networking_bgp_status(rqctx).await?.0;
        Ok(HttpResponseOk(
            result
                .into_iter()
                .map(|x| v2025120300::BgpPeerStatus {
                    addr: x.addr,
                    local_asn: x.local_asn,
                    remote_asn: x.remote_asn,
                    state: match x.state {
                        BgpPeerState::Idle => v2025120300::BgpPeerState::Idle,
                        BgpPeerState::Connect => {
                            v2025120300::BgpPeerState::Connect
                        }
                        BgpPeerState::Active => {
                            v2025120300::BgpPeerState::Active
                        }
                        BgpPeerState::OpenSent => {
                            v2025120300::BgpPeerState::OpenSent
                        }
                        BgpPeerState::OpenConfirm => {
                            v2025120300::BgpPeerState::OpenConfirm
                        }
                        BgpPeerState::ConnectionCollision
                        | BgpPeerState::SessionSetup => {
                            v2025120300::BgpPeerState::SessionSetup
                        }
                        BgpPeerState::Established => {
                            v2025120300::BgpPeerState::Established
                        }
                    },
                    state_duration_millis: x.state_duration_millis,
                    switch: x.switch,
                })
                .collect(),
        ))
    }

    //TODO pagination? the normal by-name/by-id stuff does not work here
    /// Get BGP peer status
    #[endpoint {
        method = GET,
        path = "/v1/system/networking/bgp-status",
        tags = ["system/networking"],
        versions = VERSION_BGP_PEER_COLLISION_STATE..,
    }]
    async fn networking_bgp_status(
        rqctx: RequestContext<Self::Context>,
    ) -> Result<HttpResponseOk<Vec<BgpPeerStatus>>, HttpError>;

    //TODO pagination? the normal by-name/by-id stuff does not work here
    /// Get BGP exported routes
    #[endpoint {
        method = GET,
        path = "/v1/system/networking/bgp-exported",
        tags = ["system/networking"],
    }]
    async fn networking_bgp_exported(
        rqctx: RequestContext<Self::Context>,
    ) -> Result<HttpResponseOk<BgpExported>, HttpError>;

    /// Get BGP router message history
    #[endpoint {
        method = GET,
        path = "/v1/system/networking/bgp-message-history",
        tags = ["system/networking"],
    }]
    async fn networking_bgp_message_history(
        rqctx: RequestContext<Self::Context>,
        query_params: Query<params::BgpRouteSelector>,
    ) -> Result<HttpResponseOk<AggregateBgpMessageHistory>, HttpError>;

    //TODO pagination? the normal by-name/by-id stuff does not work here
    /// Get imported IPv4 BGP routes
    #[endpoint {
        method = GET,
        path = "/v1/system/networking/bgp-routes-ipv4",
        tags = ["system/networking"],
    }]
    async fn networking_bgp_imported_routes_ipv4(
        rqctx: RequestContext<Self::Context>,
        query_params: Query<params::BgpRouteSelector>,
    ) -> Result<HttpResponseOk<Vec<BgpImportedRouteIpv4>>, HttpError>;

    /// Delete BGP configuration
    #[endpoint {
        method = DELETE,
        path = "/v1/system/networking/bgp",
        tags = ["system/networking"],
    }]
    async fn networking_bgp_config_delete(
        rqctx: RequestContext<Self::Context>,
        sel: Query<params::BgpConfigSelector>,
    ) -> Result<HttpResponseUpdatedNoContent, HttpError>;

    /// Update BGP announce set
    ///
    /// If the announce set exists, this endpoint replaces the existing announce
    /// set with the one specified.
    #[endpoint {
        method = PUT,
        path = "/v1/system/networking/bgp-announce-set",
        tags = ["system/networking"],
    }]
    async fn networking_bgp_announce_set_update(
        rqctx: RequestContext<Self::Context>,
        config: TypedBody<params::BgpAnnounceSetCreate>,
    ) -> Result<HttpResponseOk<BgpAnnounceSet>, HttpError>;

    /// List BGP announce sets
    #[endpoint {
        method = GET,
        path = "/v1/system/networking/bgp-announce-set",
        tags = ["system/networking"],
    }]
    async fn networking_bgp_announce_set_list(
        rqctx: RequestContext<Self::Context>,
        query_params: Query<PaginatedByNameOrId>,
    ) -> Result<HttpResponseOk<Vec<BgpAnnounceSet>>, HttpError>;

    /// Delete BGP announce set
    #[endpoint {
        method = DELETE,
        path = "/v1/system/networking/bgp-announce-set/{announce_set}",
        tags = ["system/networking"],
    }]
    async fn networking_bgp_announce_set_delete(
        rqctx: RequestContext<Self::Context>,
        path_params: Path<params::BgpAnnounceSetSelector>,
    ) -> Result<HttpResponseUpdatedNoContent, HttpError>;

    // TODO: is pagination necessary here? How large do we expect the list of
    // announcements to become in real usage?
    /// Get originated routes for a specified BGP announce set
    #[endpoint {
        method = GET,
        path = "/v1/system/networking/bgp-announce-set/{announce_set}/announcement",
        tags = ["system/networking"],
    }]
    async fn networking_bgp_announcement_list(
        rqctx: RequestContext<Self::Context>,
        path_params: Path<params::BgpAnnounceSetSelector>,
    ) -> Result<HttpResponseOk<Vec<BgpAnnouncement>>, HttpError>;

    /// Enable a BFD session
    #[endpoint {
        method = POST,
        path = "/v1/system/networking/bfd-enable",
        tags = ["system/networking"],
    }]
    async fn networking_bfd_enable(
        rqctx: RequestContext<Self::Context>,
        session: TypedBody<params::BfdSessionEnable>,
    ) -> Result<HttpResponseUpdatedNoContent, HttpError>;

    /// Disable a BFD session
    #[endpoint {
        method = POST,
        path = "/v1/system/networking/bfd-disable",
        tags = ["system/networking"],
    }]
    async fn networking_bfd_disable(
        rqctx: RequestContext<Self::Context>,
        session: TypedBody<params::BfdSessionDisable>,
    ) -> Result<HttpResponseUpdatedNoContent, HttpError>;

    /// Get BFD status
    #[endpoint {
        method = GET,
        path = "/v1/system/networking/bfd-status",
        tags = ["system/networking"],
    }]
    async fn networking_bfd_status(
        rqctx: RequestContext<Self::Context>,
    ) -> Result<HttpResponseOk<Vec<shared::BfdStatus>>, HttpError>;

    /// Get user-facing services IP allowlist
    #[endpoint {
        method = GET,
        path = "/v1/system/networking/allow-list",
        tags = ["system/networking"],
    }]
    async fn networking_allow_list_view(
        rqctx: RequestContext<Self::Context>,
    ) -> Result<HttpResponseOk<views::AllowList>, HttpError>;

    /// Update user-facing services IP allowlist
    #[endpoint {
        method = PUT,
        path = "/v1/system/networking/allow-list",
        tags = ["system/networking"],
    }]
    async fn networking_allow_list_update(
        rqctx: RequestContext<Self::Context>,
        params: TypedBody<params::AllowListUpdate>,
    ) -> Result<HttpResponseOk<views::AllowList>, HttpError>;

    /// Return whether API services can receive limited ICMP traffic
    #[endpoint {
        method = GET,
        path = "/v1/system/networking/inbound-icmp",
        tags = ["system/networking"],
    }]
    async fn networking_inbound_icmp_view(
        rqctx: RequestContext<Self::Context>,
    ) -> Result<HttpResponseOk<ServiceIcmpConfig>, HttpError>;

    /// Set whether API services can receive limited ICMP traffic
    #[endpoint {
        method = PUT,
        path = "/v1/system/networking/inbound-icmp",
        tags = ["system/networking"],
    }]
    async fn networking_inbound_icmp_update(
        rqctx: RequestContext<Self::Context>,
        params: TypedBody<ServiceIcmpConfig>,
    ) -> Result<HttpResponseUpdatedNoContent, HttpError>;

    // Images

    /// List images
    ///
    /// List images which are global or scoped to the specified project. The images
    /// are returned sorted by creation date, with the most recent images appearing first.
    #[endpoint {
        method = GET,
        path = "/v1/images",
        tags = ["images"],
    }]
    async fn image_list(
        rqctx: RequestContext<Self::Context>,
        query_params: Query<
            PaginatedByNameOrId<params::OptionalProjectSelector>,
        >,
    ) -> Result<HttpResponseOk<ResultsPage<views::Image>>, HttpError>;

    /// Create image
    ///
    /// Create a new image in a project.
    #[endpoint {
        method = POST,
        path = "/v1/images",
        tags = ["images"]
    }]
    async fn image_create(
        rqctx: RequestContext<Self::Context>,
        query_params: Query<params::OptionalProjectSelector>,
        new_image: TypedBody<params::ImageCreate>,
    ) -> Result<HttpResponseCreated<views::Image>, HttpError>;

    /// Fetch image
    ///
    /// Fetch the details for a specific image in a project.
    #[endpoint {
        method = GET,
        path = "/v1/images/{image}",
        tags = ["images"],
    }]
    async fn image_view(
        rqctx: RequestContext<Self::Context>,
        path_params: Path<params::ImagePath>,
        query_params: Query<params::OptionalProjectSelector>,
    ) -> Result<HttpResponseOk<views::Image>, HttpError>;

    /// Delete image
    ///
    /// Permanently delete an image from a project. This operation cannot be undone.
    /// Any instances in the project using the image will continue to run, however
    /// new instances can not be created with this image.
    #[endpoint {
        method = DELETE,
        path = "/v1/images/{image}",
        tags = ["images"],
    }]
    async fn image_delete(
        rqctx: RequestContext<Self::Context>,
        path_params: Path<params::ImagePath>,
        query_params: Query<params::OptionalProjectSelector>,
    ) -> Result<HttpResponseDeleted, HttpError>;

    /// Promote project image
    ///
    /// Promote project image to be visible to all projects in the silo
    #[endpoint {
        method = POST,
        path = "/v1/images/{image}/promote",
        tags = ["images"]
    }]
    async fn image_promote(
        rqctx: RequestContext<Self::Context>,
        path_params: Path<params::ImagePath>,
        query_params: Query<params::OptionalProjectSelector>,
    ) -> Result<HttpResponseAccepted<views::Image>, HttpError>;

    /// Demote silo image
    ///
    /// Demote silo image to be visible only to a specified project
    #[endpoint {
        method = POST,
        path = "/v1/images/{image}/demote",
        tags = ["images"]
    }]
    async fn image_demote(
        rqctx: RequestContext<Self::Context>,
        path_params: Path<params::ImagePath>,
        query_params: Query<params::ProjectSelector>,
    ) -> Result<HttpResponseAccepted<views::Image>, HttpError>;

    /// List network interfaces
    #[endpoint {
        method = GET,
        path = "/v1/network-interfaces",
        tags = ["instances"],
    }]
    async fn instance_network_interface_list(
        rqctx: RequestContext<Self::Context>,
        query_params: Query<PaginatedByNameOrId<params::InstanceSelector>>,
    ) -> Result<HttpResponseOk<ResultsPage<InstanceNetworkInterface>>, HttpError>;

    /// Create network interface
    #[endpoint {
        method = POST,
        path = "/v1/network-interfaces",
        tags = ["instances"],
    }]
    async fn instance_network_interface_create(
        rqctx: RequestContext<Self::Context>,
        query_params: Query<params::InstanceSelector>,
        interface_params: TypedBody<params::InstanceNetworkInterfaceCreate>,
    ) -> Result<HttpResponseCreated<InstanceNetworkInterface>, HttpError>;

    /// Delete network interface
    ///
    /// Note that the primary interface for an instance cannot be deleted if there
    /// are any secondary interfaces. A new primary interface must be designated
    /// first. The primary interface can be deleted if there are no secondary
    /// interfaces.
    #[endpoint {
        method = DELETE,
        path = "/v1/network-interfaces/{interface}",
        tags = ["instances"],
    }]
    async fn instance_network_interface_delete(
        rqctx: RequestContext<Self::Context>,
        path_params: Path<params::NetworkInterfacePath>,
        query_params: Query<params::OptionalInstanceSelector>,
    ) -> Result<HttpResponseDeleted, HttpError>;

    /// Fetch network interface
    #[endpoint {
        method = GET,
        path = "/v1/network-interfaces/{interface}",
        tags = ["instances"],
    }]
    async fn instance_network_interface_view(
        rqctx: RequestContext<Self::Context>,
        path_params: Path<params::NetworkInterfacePath>,
        query_params: Query<params::OptionalInstanceSelector>,
    ) -> Result<HttpResponseOk<InstanceNetworkInterface>, HttpError>;

    /// Update network interface
    #[endpoint {
        method = PUT,
        path = "/v1/network-interfaces/{interface}",
        tags = ["instances"],
    }]
    async fn instance_network_interface_update(
        rqctx: RequestContext<Self::Context>,
        path_params: Path<params::NetworkInterfacePath>,
        query_params: Query<params::OptionalInstanceSelector>,
        updated_iface: TypedBody<params::InstanceNetworkInterfaceUpdate>,
    ) -> Result<HttpResponseOk<InstanceNetworkInterface>, HttpError>;

    // External IP addresses for instances

    /// List external IP addresses
    #[endpoint {
        method = GET,
        path = "/v1/instances/{instance}/external-ips",
        tags = ["instances"],
    }]
    async fn instance_external_ip_list(
        rqctx: RequestContext<Self::Context>,
        query_params: Query<params::OptionalProjectSelector>,
        path_params: Path<params::InstancePath>,
    ) -> Result<HttpResponseOk<ResultsPage<views::ExternalIp>>, HttpError>;

    /// Allocate and attach ephemeral IP to instance
    #[endpoint {
        method = POST,
        path = "/v1/instances/{instance}/external-ips/ephemeral",
        tags = ["instances"],
    }]
    async fn instance_ephemeral_ip_attach(
        rqctx: RequestContext<Self::Context>,
        path_params: Path<params::InstancePath>,
        query_params: Query<params::OptionalProjectSelector>,
        ip_to_create: TypedBody<params::EphemeralIpCreate>,
    ) -> Result<HttpResponseAccepted<views::ExternalIp>, HttpError>;

    /// Detach and deallocate ephemeral IP from instance
    #[endpoint {
        method = DELETE,
        path = "/v1/instances/{instance}/external-ips/ephemeral",
        tags = ["instances"],
    }]
    async fn instance_ephemeral_ip_detach(
        rqctx: RequestContext<Self::Context>,
        path_params: Path<params::InstancePath>,
        query_params: Query<params::OptionalProjectSelector>,
    ) -> Result<HttpResponseDeleted, HttpError>;

    // Instance Multicast Groups

    /// List multicast groups for an instance.
    #[endpoint {
        method = GET,
        path = "/v1/instances/{instance}/multicast-groups",
        tags = ["experimental"],
        operation_id = "instance_multicast_group_list",
        versions = ..VERSION_MULTICAST_IMPLICIT_LIFECYCLE_UPDATES,
    }]
    async fn v2025120300_instance_multicast_group_list(
        rqctx: RequestContext<Self::Context>,
        query_params: Query<params::OptionalProjectSelector>,
        path_params: Path<params::InstancePath>,
    ) -> Result<
        HttpResponseOk<ResultsPage<v2025120300::MulticastGroupMember>>,
        HttpError,
    > {
        match Self::instance_multicast_group_list(
            rqctx,
            query_params,
            path_params,
        )
        .await
        {
            Ok(page) => {
                let new_page = ResultsPage {
                    next_page: page.0.next_page,
                    items: page.0.items.into_iter().map(Into::into).collect(),
                };
                Ok(HttpResponseOk(new_page))
            }
            Err(e) => Err(e),
        }
    }

    /// List multicast groups for an instance.
    #[endpoint {
        method = GET,
        path = "/v1/instances/{instance}/multicast-groups",
        tags = ["experimental"],
        versions = VERSION_MULTICAST_IMPLICIT_LIFECYCLE_UPDATES..,
    }]
    async fn instance_multicast_group_list(
        rqctx: RequestContext<Self::Context>,
        query_params: Query<params::OptionalProjectSelector>,
        path_params: Path<params::InstancePath>,
    ) -> Result<
        HttpResponseOk<ResultsPage<views::MulticastGroupMember>>,
        HttpError,
    >;

    /// Join a multicast group.
    ///
    /// Deprecated: newer version supports implicit group creation, accepts group
    /// by name/UUID/IP and allows specifying source IPs (optional for ASM,
    /// required for SSM).
    #[endpoint {
        method = PUT,
        path = "/v1/instances/{instance}/multicast-groups/{multicast_group}",
        tags = ["experimental"],
        operation_id = "instance_multicast_group_join",
        versions = ..VERSION_MULTICAST_IMPLICIT_LIFECYCLE_UPDATES,
    }]
    async fn v2025120300_instance_multicast_group_join(
        rqctx: RequestContext<Self::Context>,
        path_params: Path<v2025120300::InstanceMulticastGroupPath>,
        query_params: Query<params::OptionalProjectSelector>,
    ) -> Result<HttpResponseCreated<v2025120300::MulticastGroupMember>, HttpError>;

    /// Join a multicast group.
    ///
    /// This is functionally equivalent to adding the instance via the group's
    /// member management endpoint or updating the instance's `multicast_groups`
    /// field. All approaches modify the same membership and trigger reconciliation.
    ///
    /// Authorization: requires Modify on the instance identified in the URL path
    /// (checked first) and Read on the multicast group. Checking instance permission
    /// first prevents creating orphaned groups when the instance check fails.
    ///
    /// Group Identification: Groups can be referenced by name, IP address,
    /// or UUID. All three are fleet-wide unique identifiers:
    /// - By name: If group doesn't exist, it's implicitly created with an
    ///   auto-allocated IP from a multicast pool linked to the caller's silo.
    ///   Pool selection prefers the default pool; if none, selects alphabetically.
    /// - By IP: If group doesn't exist, it's implicitly created using that
    ///   IP. The pool is determined by which pool contains the IP.
    /// - By UUID: Group must already exist.
    ///
    /// Source IP filtering:
    /// - Duplicate IPs in the request are automatically deduplicated.
    /// - Maximum of 64 source IPs allowed (per RFC 3376, IGMPv3).
    /// - ASM: Sources are optional. Providing sources enables source
    ///   filtering via IGMPv3/MLDv2 even for ASM addresses.
    /// - SSM: Sources are required. SSM addresses (232.x.x.x for IPv4,
    ///   FF3x:: for IPv6) must have at least one source specified.
    #[endpoint {
        method = PUT,
        path = "/v1/instances/{instance}/multicast-groups/{multicast_group}",
        tags = ["experimental"],
        versions = VERSION_MULTICAST_IMPLICIT_LIFECYCLE_UPDATES..,
    }]
    async fn instance_multicast_group_join(
        rqctx: RequestContext<Self::Context>,
        path_params: Path<params::InstanceMulticastGroupPath>,
        query_params: Query<params::OptionalProjectSelector>,
        body_params: TypedBody<params::InstanceMulticastGroupJoin>,
    ) -> Result<HttpResponseCreated<views::MulticastGroupMember>, HttpError>;

    /// Leave a multicast group.
    ///
    /// Deprecated: newer version accepts group by name, UUID, or IP address.
    #[endpoint {
        method = DELETE,
        path = "/v1/instances/{instance}/multicast-groups/{multicast_group}",
        tags = ["experimental"],
        operation_id = "instance_multicast_group_leave",
        versions = ..VERSION_MULTICAST_IMPLICIT_LIFECYCLE_UPDATES,
    }]
    // Cannot delegate inline: path types differ (NameOrId vs MulticastGroupIdentifier)
    // and can't construct Path<T> (Dropshot extractor with private fields).
    async fn v2025120300_instance_multicast_group_leave(
        rqctx: RequestContext<Self::Context>,
        path_params: Path<v2025120300::InstanceMulticastGroupPath>,
        query_params: Query<params::OptionalProjectSelector>,
    ) -> Result<HttpResponseDeleted, HttpError>;

    /// Leave a multicast group.
    ///
    /// The group can be specified by name, UUID, or multicast IP address.
    /// All three are fleet-wide unique identifiers.
    ///
    /// This is functionally equivalent to removing the instance via the group's
    /// member management endpoint or updating the instance's `multicast_groups`
    /// field. All approaches modify the same membership and trigger reconciliation.
    ///
    /// Authorization: requires Modify on the instance (checked first) and Read
    /// on the multicast group.
    #[endpoint {
        method = DELETE,
        path = "/v1/instances/{instance}/multicast-groups/{multicast_group}",
        tags = ["experimental"],
        versions = VERSION_MULTICAST_IMPLICIT_LIFECYCLE_UPDATES..,
    }]
    async fn instance_multicast_group_leave(
        rqctx: RequestContext<Self::Context>,
        path_params: Path<params::InstanceMulticastGroupPath>,
        query_params: Query<params::OptionalProjectSelector>,
    ) -> Result<HttpResponseDeleted, HttpError>;

    // Snapshots

    /// List snapshots
    #[endpoint {
        method = GET,
        path = "/v1/snapshots",
        tags = ["snapshots"],
    }]
    async fn snapshot_list(
        rqctx: RequestContext<Self::Context>,
        query_params: Query<PaginatedByNameOrId<params::ProjectSelector>>,
    ) -> Result<HttpResponseOk<ResultsPage<views::Snapshot>>, HttpError>;

    /// Create snapshot
    ///
    /// Creates a point-in-time snapshot from a disk.
    #[endpoint {
        method = POST,
        path = "/v1/snapshots",
        tags = ["snapshots"],
    }]
    async fn snapshot_create(
        rqctx: RequestContext<Self::Context>,
        query_params: Query<params::ProjectSelector>,
        new_snapshot: TypedBody<params::SnapshotCreate>,
    ) -> Result<HttpResponseCreated<views::Snapshot>, HttpError>;

    /// Fetch snapshot
    #[endpoint {
        method = GET,
        path = "/v1/snapshots/{snapshot}",
        tags = ["snapshots"],
    }]
    async fn snapshot_view(
        rqctx: RequestContext<Self::Context>,
        path_params: Path<params::SnapshotPath>,
        query_params: Query<params::OptionalProjectSelector>,
    ) -> Result<HttpResponseOk<views::Snapshot>, HttpError>;

    /// Delete snapshot
    #[endpoint {
        method = DELETE,
        path = "/v1/snapshots/{snapshot}",
        tags = ["snapshots"],
    }]
    async fn snapshot_delete(
        rqctx: RequestContext<Self::Context>,
        path_params: Path<params::SnapshotPath>,
        query_params: Query<params::OptionalProjectSelector>,
    ) -> Result<HttpResponseDeleted, HttpError>;

    // VPCs

    /// List VPCs
    #[endpoint {
        method = GET,
        path = "/v1/vpcs",
        tags = ["vpcs"],
    }]
    async fn vpc_list(
        rqctx: RequestContext<Self::Context>,
        query_params: Query<PaginatedByNameOrId<params::ProjectSelector>>,
    ) -> Result<HttpResponseOk<ResultsPage<views::Vpc>>, HttpError>;

    /// Create VPC
    #[endpoint {
        method = POST,
        path = "/v1/vpcs",
        tags = ["vpcs"],
    }]
    async fn vpc_create(
        rqctx: RequestContext<Self::Context>,
        query_params: Query<params::ProjectSelector>,
        body: TypedBody<params::VpcCreate>,
    ) -> Result<HttpResponseCreated<views::Vpc>, HttpError>;

    /// Fetch VPC
    #[endpoint {
        method = GET,
        path = "/v1/vpcs/{vpc}",
        tags = ["vpcs"],
    }]
    async fn vpc_view(
        rqctx: RequestContext<Self::Context>,
        path_params: Path<params::VpcPath>,
        query_params: Query<params::OptionalProjectSelector>,
    ) -> Result<HttpResponseOk<views::Vpc>, HttpError>;

    /// Update a VPC
    #[endpoint {
        method = PUT,
        path = "/v1/vpcs/{vpc}",
        tags = ["vpcs"],
    }]
    async fn vpc_update(
        rqctx: RequestContext<Self::Context>,
        path_params: Path<params::VpcPath>,
        query_params: Query<params::OptionalProjectSelector>,
        updated_vpc: TypedBody<params::VpcUpdate>,
    ) -> Result<HttpResponseOk<views::Vpc>, HttpError>;

    /// Delete VPC
    #[endpoint {
        method = DELETE,
        path = "/v1/vpcs/{vpc}",
        tags = ["vpcs"],
    }]
    async fn vpc_delete(
        rqctx: RequestContext<Self::Context>,
        path_params: Path<params::VpcPath>,
        query_params: Query<params::OptionalProjectSelector>,
    ) -> Result<HttpResponseDeleted, HttpError>;

    /// List subnets
    #[endpoint {
        method = GET,
        path = "/v1/vpc-subnets",
        tags = ["vpcs"],
    }]
    async fn vpc_subnet_list(
        rqctx: RequestContext<Self::Context>,
        query_params: Query<PaginatedByNameOrId<params::VpcSelector>>,
    ) -> Result<HttpResponseOk<ResultsPage<views::VpcSubnet>>, HttpError>;

    /// Create subnet
    #[endpoint {
        method = POST,
        path = "/v1/vpc-subnets",
        tags = ["vpcs"],
    }]
    async fn vpc_subnet_create(
        rqctx: RequestContext<Self::Context>,
        query_params: Query<params::VpcSelector>,
        create_params: TypedBody<params::VpcSubnetCreate>,
    ) -> Result<HttpResponseCreated<views::VpcSubnet>, HttpError>;

    /// Fetch subnet
    #[endpoint {
        method = GET,
        path = "/v1/vpc-subnets/{subnet}",
        tags = ["vpcs"],
    }]
    async fn vpc_subnet_view(
        rqctx: RequestContext<Self::Context>,
        path_params: Path<params::SubnetPath>,
        query_params: Query<params::OptionalVpcSelector>,
    ) -> Result<HttpResponseOk<views::VpcSubnet>, HttpError>;

    /// Delete subnet
    #[endpoint {
        method = DELETE,
        path = "/v1/vpc-subnets/{subnet}",
        tags = ["vpcs"],
    }]
    async fn vpc_subnet_delete(
        rqctx: RequestContext<Self::Context>,
        path_params: Path<params::SubnetPath>,
        query_params: Query<params::OptionalVpcSelector>,
    ) -> Result<HttpResponseDeleted, HttpError>;

    /// Update subnet
    #[endpoint {
        method = PUT,
        path = "/v1/vpc-subnets/{subnet}",
        tags = ["vpcs"],
    }]
    async fn vpc_subnet_update(
        rqctx: RequestContext<Self::Context>,
        path_params: Path<params::SubnetPath>,
        query_params: Query<params::OptionalVpcSelector>,
        subnet_params: TypedBody<params::VpcSubnetUpdate>,
    ) -> Result<HttpResponseOk<views::VpcSubnet>, HttpError>;

    // This endpoint is likely temporary. We would rather list all IPs allocated in
    // a subnet whether they come from NICs or something else. See
    // https://github.com/oxidecomputer/omicron/issues/2476

    /// List network interfaces
    #[endpoint {
        method = GET,
        path = "/v1/vpc-subnets/{subnet}/network-interfaces",
        tags = ["vpcs"],
    }]
    async fn vpc_subnet_list_network_interfaces(
        rqctx: RequestContext<Self::Context>,
        path_params: Path<params::SubnetPath>,
        query_params: Query<PaginatedByNameOrId<params::OptionalVpcSelector>>,
    ) -> Result<HttpResponseOk<ResultsPage<InstanceNetworkInterface>>, HttpError>;

    // VPC Firewalls

    /// List firewall rules
    #[endpoint {
        method = GET,
        path = "/v1/vpc-firewall-rules",
        tags = ["vpcs"],
    }]
    async fn vpc_firewall_rules_view(
        rqctx: RequestContext<Self::Context>,
        query_params: Query<params::VpcSelector>,
    ) -> Result<HttpResponseOk<VpcFirewallRules>, HttpError>;

    // Note: the limits in the below comment come from the firewall rules model
    // file, nexus/db-model/src/vpc_firewall_rule.rs.

    /// Replace firewall rules
    ///
    /// The maximum number of rules per VPC is 1024.
    ///
    /// Targets are used to specify the set of instances to which a firewall rule
    /// applies. You can target instances directly by name, or specify a VPC, VPC
    /// subnet, IP, or IP subnet, which will apply the rule to traffic going to
    /// all matching instances. Targets are additive: the rule applies to instances
    /// matching ANY target. The maximum number of targets is 256.
    ///
    /// Filters reduce the scope of a firewall rule. Without filters, the rule
    /// applies to all packets to the targets (or from the targets, if it's an
    /// outbound rule). With multiple filters, the rule applies only to packets
    /// matching ALL filters. The maximum number of each type of filter is 256.
    #[endpoint {
        method = PUT,
        path = "/v1/vpc-firewall-rules",
        tags = ["vpcs"],
    }]
    async fn vpc_firewall_rules_update(
        rqctx: RequestContext<Self::Context>,
        query_params: Query<params::VpcSelector>,
        router_params: TypedBody<VpcFirewallRuleUpdateParams>,
    ) -> Result<HttpResponseOk<VpcFirewallRules>, HttpError>;

    // VPC Routers

    /// List routers
    #[endpoint {
        method = GET,
        path = "/v1/vpc-routers",
        tags = ["vpcs"],
    }]
    async fn vpc_router_list(
        rqctx: RequestContext<Self::Context>,
        query_params: Query<PaginatedByNameOrId<params::VpcSelector>>,
    ) -> Result<HttpResponseOk<ResultsPage<views::VpcRouter>>, HttpError>;

    /// Fetch router
    #[endpoint {
        method = GET,
        path = "/v1/vpc-routers/{router}",
        tags = ["vpcs"],
    }]
    async fn vpc_router_view(
        rqctx: RequestContext<Self::Context>,
        path_params: Path<params::RouterPath>,
        query_params: Query<params::OptionalVpcSelector>,
    ) -> Result<HttpResponseOk<views::VpcRouter>, HttpError>;

    /// Create VPC router
    #[endpoint {
        method = POST,
        path = "/v1/vpc-routers",
        tags = ["vpcs"],
    }]
    async fn vpc_router_create(
        rqctx: RequestContext<Self::Context>,
        query_params: Query<params::VpcSelector>,
        create_params: TypedBody<params::VpcRouterCreate>,
    ) -> Result<HttpResponseCreated<views::VpcRouter>, HttpError>;

    /// Delete router
    #[endpoint {
        method = DELETE,
        path = "/v1/vpc-routers/{router}",
        tags = ["vpcs"],
    }]
    async fn vpc_router_delete(
        rqctx: RequestContext<Self::Context>,
        path_params: Path<params::RouterPath>,
        query_params: Query<params::OptionalVpcSelector>,
    ) -> Result<HttpResponseDeleted, HttpError>;

    /// Update router
    #[endpoint {
        method = PUT,
        path = "/v1/vpc-routers/{router}",
        tags = ["vpcs"],
    }]
    async fn vpc_router_update(
        rqctx: RequestContext<Self::Context>,
        path_params: Path<params::RouterPath>,
        query_params: Query<params::OptionalVpcSelector>,
        router_params: TypedBody<params::VpcRouterUpdate>,
    ) -> Result<HttpResponseOk<views::VpcRouter>, HttpError>;

    /// List routes
    ///
    /// List the routes associated with a router in a particular VPC.
    #[endpoint {
        method = GET,
        path = "/v1/vpc-router-routes",
        tags = ["vpcs"],
    }]
    async fn vpc_router_route_list(
        rqctx: RequestContext<Self::Context>,
        query_params: Query<PaginatedByNameOrId<params::RouterSelector>>,
    ) -> Result<HttpResponseOk<ResultsPage<RouterRoute>>, HttpError>;

    // Vpc Router Routes

    /// Fetch route
    #[endpoint {
        method = GET,
        path = "/v1/vpc-router-routes/{route}",
        tags = ["vpcs"],
    }]
    async fn vpc_router_route_view(
        rqctx: RequestContext<Self::Context>,
        path_params: Path<params::RoutePath>,
        query_params: Query<params::OptionalRouterSelector>,
    ) -> Result<HttpResponseOk<RouterRoute>, HttpError>;

    /// Create route
    #[endpoint {
        method = POST,
        path = "/v1/vpc-router-routes",
        tags = ["vpcs"],
    }]
    async fn vpc_router_route_create(
        rqctx: RequestContext<Self::Context>,
        query_params: Query<params::RouterSelector>,
        create_params: TypedBody<params::RouterRouteCreate>,
    ) -> Result<HttpResponseCreated<RouterRoute>, HttpError>;

    /// Delete route
    #[endpoint {
        method = DELETE,
        path = "/v1/vpc-router-routes/{route}",
        tags = ["vpcs"],
    }]
    async fn vpc_router_route_delete(
        rqctx: RequestContext<Self::Context>,
        path_params: Path<params::RoutePath>,
        query_params: Query<params::OptionalRouterSelector>,
    ) -> Result<HttpResponseDeleted, HttpError>;

    /// Update route
    #[endpoint {
        method = PUT,
        path = "/v1/vpc-router-routes/{route}",
        tags = ["vpcs"],
    }]
    async fn vpc_router_route_update(
        rqctx: RequestContext<Self::Context>,
        path_params: Path<params::RoutePath>,
        query_params: Query<params::OptionalRouterSelector>,
        router_params: TypedBody<params::RouterRouteUpdate>,
    ) -> Result<HttpResponseOk<RouterRoute>, HttpError>;

    // Internet gateways

    /// List internet gateways
    #[endpoint {
        method = GET,
        path = "/v1/internet-gateways",
        tags = ["vpcs"],
    }]
    async fn internet_gateway_list(
        rqctx: RequestContext<Self::Context>,
        query_params: Query<PaginatedByNameOrId<params::VpcSelector>>,
    ) -> Result<HttpResponseOk<ResultsPage<views::InternetGateway>>, HttpError>;

    /// Fetch internet gateway
    #[endpoint {
        method = GET,
        path = "/v1/internet-gateways/{gateway}",
        tags = ["vpcs"],
    }]
    async fn internet_gateway_view(
        rqctx: RequestContext<Self::Context>,
        path_params: Path<params::InternetGatewayPath>,
        query_params: Query<params::OptionalVpcSelector>,
    ) -> Result<HttpResponseOk<views::InternetGateway>, HttpError>;

    /// Create VPC internet gateway
    #[endpoint {
        method = POST,
        path = "/v1/internet-gateways",
        tags = ["vpcs"],
    }]
    async fn internet_gateway_create(
        rqctx: RequestContext<Self::Context>,
        query_params: Query<params::VpcSelector>,
        create_params: TypedBody<params::InternetGatewayCreate>,
    ) -> Result<HttpResponseCreated<views::InternetGateway>, HttpError>;

    /// Delete internet gateway
    #[endpoint {
        method = DELETE,
        path = "/v1/internet-gateways/{gateway}",
        tags = ["vpcs"],
    }]
    async fn internet_gateway_delete(
        rqctx: RequestContext<Self::Context>,
        path_params: Path<params::InternetGatewayPath>,
        query_params: Query<params::InternetGatewayDeleteSelector>,
    ) -> Result<HttpResponseDeleted, HttpError>;

    /// List IP pools attached to internet gateway
    #[endpoint {
        method = GET,
        path = "/v1/internet-gateway-ip-pools",
        tags = ["vpcs"],
    }]
    async fn internet_gateway_ip_pool_list(
        rqctx: RequestContext<Self::Context>,
        query_params: Query<
            PaginatedByNameOrId<params::InternetGatewaySelector>,
        >,
    ) -> Result<
        HttpResponseOk<ResultsPage<views::InternetGatewayIpPool>>,
        HttpError,
    >;

    /// Attach IP pool to internet gateway
    #[endpoint {
        method = POST,
        path = "/v1/internet-gateway-ip-pools",
        tags = ["vpcs"],
    }]
    async fn internet_gateway_ip_pool_create(
        rqctx: RequestContext<Self::Context>,
        query_params: Query<params::InternetGatewaySelector>,
        create_params: TypedBody<params::InternetGatewayIpPoolCreate>,
    ) -> Result<HttpResponseCreated<views::InternetGatewayIpPool>, HttpError>;

    /// Detach IP pool from internet gateway
    #[endpoint {
        method = DELETE,
        path = "/v1/internet-gateway-ip-pools/{pool}",
        tags = ["vpcs"],
    }]
    async fn internet_gateway_ip_pool_delete(
        rqctx: RequestContext<Self::Context>,
        path_params: Path<params::IpPoolPath>,
        query_params: Query<params::DeleteInternetGatewayElementSelector>,
    ) -> Result<HttpResponseDeleted, HttpError>;

    /// List IP addresses attached to internet gateway
    #[endpoint {
        method = GET,
        path = "/v1/internet-gateway-ip-addresses",
        tags = ["vpcs"],
    }]
    async fn internet_gateway_ip_address_list(
        rqctx: RequestContext<Self::Context>,
        query_params: Query<
            PaginatedByNameOrId<params::InternetGatewaySelector>,
        >,
    ) -> Result<
        HttpResponseOk<ResultsPage<views::InternetGatewayIpAddress>>,
        HttpError,
    >;

    /// Attach IP address to internet gateway
    #[endpoint {
        method = POST,
        path = "/v1/internet-gateway-ip-addresses",
        tags = ["vpcs"],
    }]
    async fn internet_gateway_ip_address_create(
        rqctx: RequestContext<Self::Context>,
        query_params: Query<params::InternetGatewaySelector>,
        create_params: TypedBody<params::InternetGatewayIpAddressCreate>,
    ) -> Result<HttpResponseCreated<views::InternetGatewayIpAddress>, HttpError>;

    /// Detach IP address from internet gateway
    #[endpoint {
        method = DELETE,
        path = "/v1/internet-gateway-ip-addresses/{address}",
        tags = ["vpcs"],
    }]
    async fn internet_gateway_ip_address_delete(
        rqctx: RequestContext<Self::Context>,
        path_params: Path<params::IpAddressPath>,
        query_params: Query<params::DeleteInternetGatewayElementSelector>,
    ) -> Result<HttpResponseDeleted, HttpError>;

    // Racks

    /// List racks
    #[endpoint {
        method = GET,
        path = "/v1/system/hardware/racks",
        tags = ["system/hardware"],
    }]
    async fn rack_list(
        rqctx: RequestContext<Self::Context>,
        query_params: Query<PaginatedById>,
    ) -> Result<HttpResponseOk<ResultsPage<views::Rack>>, HttpError>;

    /// Fetch rack
    #[endpoint {
        method = GET,
        path = "/v1/system/hardware/racks/{rack_id}",
        tags = ["system/hardware"],
    }]
    async fn rack_view(
        rqctx: RequestContext<Self::Context>,
        path_params: Path<params::RackPath>,
    ) -> Result<HttpResponseOk<views::Rack>, HttpError>;

    /// List uninitialized sleds
    #[endpoint {
        method = GET,
        path = "/v1/system/hardware/sleds-uninitialized",
        tags = ["system/hardware"]
    }]
    async fn sled_list_uninitialized(
        rqctx: RequestContext<Self::Context>,
        query: Query<PaginationParams<EmptyScanParams, String>>,
    ) -> Result<HttpResponseOk<ResultsPage<shared::UninitializedSled>>, HttpError>;

    /// Add sled to initialized rack
    //
    // TODO: In the future this should really be a PUT request, once we resolve
    // https://github.com/oxidecomputer/omicron/issues/4494. It should also
    // explicitly be tied to a rack via a `rack_id` path param. For now we assume
    // we are only operating on single rack systems.
    #[endpoint {
        method = POST,
        path = "/v1/system/hardware/sleds",
        tags = ["system/hardware"]
    }]
    async fn sled_add(
        rqctx: RequestContext<Self::Context>,
        sled: TypedBody<params::UninitializedSledId>,
    ) -> Result<HttpResponseCreated<views::SledId>, HttpError>;

    // Sleds

    /// List sleds
    #[endpoint {
        method = GET,
        path = "/v1/system/hardware/sleds",
        tags = ["system/hardware"],
    }]
    async fn sled_list(
        rqctx: RequestContext<Self::Context>,
        query_params: Query<PaginatedById>,
    ) -> Result<HttpResponseOk<ResultsPage<views::Sled>>, HttpError>;

    /// Fetch sled
    #[endpoint {
        method = GET,
        path = "/v1/system/hardware/sleds/{sled_id}",
        tags = ["system/hardware"],
    }]
    async fn sled_view(
        rqctx: RequestContext<Self::Context>,
        path_params: Path<params::SledPath>,
    ) -> Result<HttpResponseOk<views::Sled>, HttpError>;

    /// Set sled provision policy
    #[endpoint {
        method = PUT,
        path = "/v1/system/hardware/sleds/{sled_id}/provision-policy",
        tags = ["system/hardware"],
    }]
    async fn sled_set_provision_policy(
        rqctx: RequestContext<Self::Context>,
        path_params: Path<params::SledPath>,
        new_provision_state: TypedBody<params::SledProvisionPolicyParams>,
    ) -> Result<HttpResponseOk<params::SledProvisionPolicyResponse>, HttpError>;

    /// List instances running on given sled
    #[endpoint {
        method = GET,
        path = "/v1/system/hardware/sleds/{sled_id}/instances",
        tags = ["system/hardware"],
    }]
    async fn sled_instance_list(
        rqctx: RequestContext<Self::Context>,
        path_params: Path<params::SledPath>,
        query_params: Query<PaginatedById>,
    ) -> Result<HttpResponseOk<ResultsPage<views::SledInstance>>, HttpError>;

    // Physical disks

    /// List physical disks
    #[endpoint {
        method = GET,
        path = "/v1/system/hardware/disks",
        tags = ["system/hardware"],
    }]
    async fn physical_disk_list(
        rqctx: RequestContext<Self::Context>,
        query_params: Query<PaginatedById>,
    ) -> Result<HttpResponseOk<ResultsPage<views::PhysicalDisk>>, HttpError>;

    /// Get a physical disk
    #[endpoint {
        method = GET,
        path = "/v1/system/hardware/disks/{disk_id}",
        tags = ["system/hardware"],
    }]
    async fn physical_disk_view(
        rqctx: RequestContext<Self::Context>,
        path_params: Path<params::PhysicalDiskPath>,
    ) -> Result<HttpResponseOk<views::PhysicalDisk>, HttpError>;

    // Switches

    /// List switches
    #[endpoint {
        method = GET,
        path = "/v1/system/hardware/switches",
        tags = ["system/hardware"],
    }]
    async fn switch_list(
        rqctx: RequestContext<Self::Context>,
        query_params: Query<PaginatedById>,
    ) -> Result<HttpResponseOk<ResultsPage<views::Switch>>, HttpError>;

    /// Fetch switch
    #[endpoint {
        method = GET,
        path = "/v1/system/hardware/switches/{switch_id}",
        tags = ["system/hardware"],
    }]
    async fn switch_view(
        rqctx: RequestContext<Self::Context>,
        path_params: Path<params::SwitchPath>,
    ) -> Result<HttpResponseOk<views::Switch>, HttpError>;

    /// List physical disks attached to sleds
    #[endpoint {
        method = GET,
        path = "/v1/system/hardware/sleds/{sled_id}/disks",
        tags = ["system/hardware"],
    }]
    async fn sled_physical_disk_list(
        rqctx: RequestContext<Self::Context>,
        path_params: Path<params::SledPath>,
        query_params: Query<PaginatedById>,
    ) -> Result<HttpResponseOk<ResultsPage<views::PhysicalDisk>>, HttpError>;

    // Metrics

    /// View metrics
    ///
    /// View CPU, memory, or storage utilization metrics at the fleet or silo level.
    #[endpoint {
        method = GET,
        path = "/v1/system/metrics/{metric_name}",
        tags = ["system/metrics"],
    }]
    async fn system_metric(
        rqctx: RequestContext<Self::Context>,
        path_params: Path<params::SystemMetricsPathParam>,
        pag_params: Query<
            PaginationParams<params::ResourceMetrics, params::ResourceMetrics>,
        >,
        other_params: Query<params::OptionalSiloSelector>,
    ) -> Result<
        HttpResponseOk<ResultsPage<oximeter_types::Measurement>>,
        HttpError,
    >;

    /// View metrics
    ///
    /// View CPU, memory, or storage utilization metrics at the silo or project level.
    #[endpoint {
        method = GET,
        path = "/v1/metrics/{metric_name}",
        tags = ["metrics"],
    }]
    async fn silo_metric(
        rqctx: RequestContext<Self::Context>,
        path_params: Path<params::SystemMetricsPathParam>,
        pag_params: Query<
            PaginationParams<params::ResourceMetrics, params::ResourceMetrics>,
        >,
        other_params: Query<params::OptionalProjectSelector>,
    ) -> Result<
        HttpResponseOk<ResultsPage<oximeter_types::Measurement>>,
        HttpError,
    >;

    /// List timeseries schemas
    #[endpoint {
        method = GET,
        path = "/v1/system/timeseries/schemas",
        tags = ["system/metrics"],
    }]
    async fn system_timeseries_schema_list(
        rqctx: RequestContext<Self::Context>,
        pag_params: Query<TimeseriesSchemaPaginationParams>,
    ) -> Result<
        HttpResponseOk<ResultsPage<oximeter_types::TimeseriesSchema>>,
        HttpError,
    >;

    // TODO: can we link to an OxQL reference? Do we have one? Can we even do links?

    /// Run timeseries query
    ///
    /// Queries are written in OxQL.
    #[endpoint {
        method = POST,
        path = "/v1/system/timeseries/query",
        tags = ["system/metrics"],
    }]
    async fn system_timeseries_query(
        rqctx: RequestContext<Self::Context>,
        body: TypedBody<params::TimeseriesQuery>,
    ) -> Result<HttpResponseOk<views::OxqlQueryResult>, HttpError>;

    // TODO: list endpoint for project-scoped schemas is blocked on
    // https://github.com/oxidecomputer/omicron/issues/5942: the authz scope for
    // each schema is not stored in Clickhouse yet.

    /// Run project-scoped timeseries query
    ///
    /// Queries are written in OxQL. Project must be specified by name or ID in
    /// URL query parameter. The OxQL query will only return timeseries data
    /// from the specified project.
    #[endpoint {
        method = POST,
        path = "/v1/timeseries/query",
        tags = ["experimental"],
    }]
    async fn timeseries_query(
        rqctx: RequestContext<Self::Context>,
        query_params: Query<params::ProjectSelector>,
        body: TypedBody<params::TimeseriesQuery>,
    ) -> Result<HttpResponseOk<views::OxqlQueryResult>, HttpError>;

    // Updates

    /// Upload system release repository
    ///
    /// System release repositories are verified by the updates trust store.
    #[endpoint {
        method = PUT,
        path = "/v1/system/update/repositories",
        tags = ["system/update"],
        request_body_max_bytes = PUT_UPDATE_REPOSITORY_MAX_BYTES,
    }]
    async fn system_update_repository_upload(
        rqctx: RequestContext<Self::Context>,
        query: Query<params::UpdatesPutRepositoryParams>,
        body: StreamingBody,
    ) -> Result<HttpResponseOk<views::TufRepoUpload>, HttpError>;

    /// Fetch system release repository by version
    #[endpoint {
        method = GET,
        path = "/v1/system/update/repositories/{system_version}",
        tags = ["system/update"],
    }]
    async fn system_update_repository_view(
        rqctx: RequestContext<Self::Context>,
        path_params: Path<params::UpdatesGetRepositoryParams>,
    ) -> Result<HttpResponseOk<views::TufRepo>, HttpError>;

    /// List all TUF repositories
    ///
    /// Returns a paginated list of all TUF repositories ordered by system
    /// version (newest first by default).
    #[endpoint {
        method = GET,
        path = "/v1/system/update/repositories",
        tags = ["system/update"],
    }]
    async fn system_update_repository_list(
        rqctx: RequestContext<Self::Context>,
        query_params: Query<PaginatedByVersion>,
    ) -> Result<HttpResponseOk<ResultsPage<views::TufRepo>>, HttpError>;

    /// List root roles in the updates trust store
    ///
    /// A root role is a JSON document describing the cryptographic keys that
    /// are trusted to sign system release repositories, as described by The
    /// Update Framework. Uploading a repository requires its metadata to be
    /// signed by keys trusted by the trust store.
    #[endpoint {
        method = GET,
        path = "/v1/system/update/trust-roots",
        tags = ["system/update"],
    }]
    async fn system_update_trust_root_list(
        rqctx: RequestContext<Self::Context>,
        query_params: Query<PaginatedById>,
    ) -> Result<HttpResponseOk<ResultsPage<views::UpdatesTrustRoot>>, HttpError>;

    /// Add trusted root role to updates trust store
    #[endpoint {
        method = POST,
        path = "/v1/system/update/trust-roots",
        tags = ["system/update"],
    }]
    async fn system_update_trust_root_create(
        rqctx: RequestContext<Self::Context>,
        body: TypedBody<shared::TufSignedRootRole>,
    ) -> Result<HttpResponseCreated<views::UpdatesTrustRoot>, HttpError>;

    /// Fetch trusted root role
    #[endpoint {
        method = GET,
        path = "/v1/system/update/trust-roots/{trust_root_id}",
        tags = ["system/update"],
    }]
    async fn system_update_trust_root_view(
        rqctx: RequestContext<Self::Context>,
        path_params: Path<params::TufTrustRootPath>,
    ) -> Result<HttpResponseOk<views::UpdatesTrustRoot>, HttpError>;

    /// Delete trusted root role
    ///
    /// Note that this method does not currently check for any uploaded system
    /// release repositories that would become untrusted after deleting the
    /// root role.
    #[endpoint {
        method = DELETE,
        path = "/v1/system/update/trust-roots/{trust_root_id}",
        tags = ["system/update"],
    }]
    async fn system_update_trust_root_delete(
        rqctx: RequestContext<Self::Context>,
        path_params: Path<params::TufTrustRootPath>,
    ) -> Result<HttpResponseDeleted, HttpError>;

    /// Set target release
    ///
    /// Set the current target release of the rack's system software. The rack
    /// reconfigurator will treat the software specified here as a goal state
    /// for the rack's software, and attempt to asynchronously update to that
    /// release. Use the update status endpoint to view the current target
    /// release.
    #[endpoint {
        method = PUT,
        path = "/v1/system/update/target-release",
        tags = ["system/update"],
    }]
    async fn target_release_update(
        rqctx: RequestContext<Self::Context>,
        params: TypedBody<params::SetTargetReleaseParams>,
    ) -> Result<HttpResponseUpdatedNoContent, HttpError>;

    /// Fetch system update status
    ///
    /// Returns information about the current target release and the
    /// progress of system software updates.
    #[endpoint {
        method = GET,
        path = "/v1/system/update/status",
        tags = ["system/update"],
    }]
    async fn system_update_status(
        rqctx: RequestContext<Self::Context>,
    ) -> Result<HttpResponseOk<views::UpdateStatus>, HttpError>;

    // Silo users

    /// List users
    #[endpoint {
        method = GET,
        path = "/v1/users",
        tags = ["silos"],
    }]
    async fn user_list(
        rqctx: RequestContext<Self::Context>,
        query_params: Query<PaginatedById<params::OptionalGroupSelector>>,
    ) -> Result<HttpResponseOk<ResultsPage<views::User>>, HttpError>;

    /// Fetch user
    #[endpoint {
        method = GET,
        path = "/v1/users/{user_id}",
        tags = ["silos"],
    }]
    async fn user_view(
        rqctx: RequestContext<Self::Context>,
        path_params: Path<params::UserPath>,
    ) -> Result<HttpResponseOk<views::User>, HttpError>;

    /// List user's access tokens
    #[endpoint {
        method = GET,
        path = "/v1/users/{user_id}/access-tokens",
        tags = ["silos"],
    }]
    async fn user_token_list(
        rqctx: RequestContext<Self::Context>,
        path_params: Path<params::UserPath>,
        query_params: Query<PaginatedById>,
    ) -> Result<HttpResponseOk<ResultsPage<views::DeviceAccessToken>>, HttpError>;

    /// List user's console sessions
    #[endpoint {
        method = GET,
        path = "/v1/users/{user_id}/sessions",
        tags = ["silos"],
    }]
    async fn user_session_list(
        rqctx: RequestContext<Self::Context>,
        path_params: Path<params::UserPath>,
        query_params: Query<PaginatedById>,
    ) -> Result<HttpResponseOk<ResultsPage<views::ConsoleSession>>, HttpError>;

    /// Log user out
    ///
    /// Silo admins can use this endpoint to log the specified user out by
    /// deleting all of their tokens AND sessions. This cannot be undone.
    #[endpoint {
        method = POST,
        path = "/v1/users/{user_id}/logout",
        tags = ["silos"],
    }]
    async fn user_logout(
        rqctx: RequestContext<Self::Context>,
        path_params: Path<params::UserPath>,
    ) -> Result<HttpResponseUpdatedNoContent, HttpError>;

    // Silo groups

    /// List groups
    #[endpoint {
        method = GET,
        path = "/v1/groups",
        tags = ["silos"],
    }]
    async fn group_list(
        rqctx: RequestContext<Self::Context>,
        query_params: Query<PaginatedById>,
    ) -> Result<HttpResponseOk<ResultsPage<views::Group>>, HttpError>;

    /// Fetch group
    #[endpoint {
        method = GET,
        path = "/v1/groups/{group_id}",
        tags = ["silos"],
    }]
    async fn group_view(
        rqctx: RequestContext<Self::Context>,
        path_params: Path<params::GroupPath>,
    ) -> Result<HttpResponseOk<views::Group>, HttpError>;

    // Built-in (system) users

    /// List built-in users
    #[endpoint {
        method = GET,
        path = "/v1/system/users-builtin",
        tags = ["system/silos"],
    }]
    async fn user_builtin_list(
        rqctx: RequestContext<Self::Context>,
        query_params: Query<PaginatedByName>,
    ) -> Result<HttpResponseOk<ResultsPage<views::UserBuiltin>>, HttpError>;

    /// Fetch built-in user
    #[endpoint {
        method = GET,
        path = "/v1/system/users-builtin/{user}",
        tags = ["system/silos"],
    }]
    async fn user_builtin_view(
        rqctx: RequestContext<Self::Context>,
        path_params: Path<params::UserBuiltinSelector>,
    ) -> Result<HttpResponseOk<views::UserBuiltin>, HttpError>;

    // Current user

    /// Fetch user for current session
    #[endpoint {
        method = GET,
        path = "/v1/me",
        tags = ["current-user"],
    }]
    async fn current_user_view(
        rqctx: RequestContext<Self::Context>,
    ) -> Result<HttpResponseOk<views::CurrentUser>, HttpError>;

    /// Fetch current user's groups
    #[endpoint {
        method = GET,
        path = "/v1/me/groups",
        tags = ["current-user"],
    }]
    async fn current_user_groups(
        rqctx: RequestContext<Self::Context>,
        query_params: Query<PaginatedById>,
    ) -> Result<HttpResponseOk<ResultsPage<views::Group>>, HttpError>;

    // Per-user SSH public keys

    /// List SSH public keys
    ///
    /// Lists SSH public keys for the currently authenticated user.
    #[endpoint {
        method = GET,
        path = "/v1/me/ssh-keys",
        tags = ["current-user"],
    }]
    async fn current_user_ssh_key_list(
        rqctx: RequestContext<Self::Context>,
        query_params: Query<PaginatedByNameOrId>,
    ) -> Result<HttpResponseOk<ResultsPage<views::SshKey>>, HttpError>;

    /// Create SSH public key
    ///
    /// Create an SSH public key for the currently authenticated user.
    #[endpoint {
        method = POST,
        path = "/v1/me/ssh-keys",
        tags = ["current-user"],
    }]
    async fn current_user_ssh_key_create(
        rqctx: RequestContext<Self::Context>,
        new_key: TypedBody<params::SshKeyCreate>,
    ) -> Result<HttpResponseCreated<views::SshKey>, HttpError>;

    /// Fetch SSH public key
    ///
    /// Fetch SSH public key associated with the currently authenticated user.
    #[endpoint {
        method = GET,
        path = "/v1/me/ssh-keys/{ssh_key}",
        tags = ["current-user"],
    }]
    async fn current_user_ssh_key_view(
        rqctx: RequestContext<Self::Context>,
        path_params: Path<params::SshKeyPath>,
    ) -> Result<HttpResponseOk<views::SshKey>, HttpError>;

    /// Delete SSH public key
    ///
    /// Delete an SSH public key associated with the currently authenticated user.
    #[endpoint {
        method = DELETE,
        path = "/v1/me/ssh-keys/{ssh_key}",
        tags = ["current-user"],
    }]
    async fn current_user_ssh_key_delete(
        rqctx: RequestContext<Self::Context>,
        path_params: Path<params::SshKeyPath>,
    ) -> Result<HttpResponseDeleted, HttpError>;

    /// List access tokens
    ///
    /// List device access tokens for the currently authenticated user.
    #[endpoint {
        method = GET,
        path = "/v1/me/access-tokens",
        tags = ["tokens"],
    }]
    async fn current_user_access_token_list(
        rqctx: RequestContext<Self::Context>,
        query_params: Query<PaginatedById>,
    ) -> Result<HttpResponseOk<ResultsPage<views::DeviceAccessToken>>, HttpError>;

    /// Delete access token
    ///
    /// Delete a device access token for the currently authenticated user.
    #[endpoint {
        method = DELETE,
        path = "/v1/me/access-tokens/{token_id}",
        tags = ["tokens"],
    }]
    async fn current_user_access_token_delete(
        rqctx: RequestContext<Self::Context>,
        path_params: Path<params::TokenPath>,
    ) -> Result<HttpResponseDeleted, HttpError>;

    // Support bundles (experimental)

    /// List all support bundles
    #[endpoint {
        method = GET,
        path = "/experimental/v1/system/support-bundles",
        tags = ["experimental"], // system/support-bundles: only one tag is allowed
    }]
    async fn support_bundle_list(
        rqctx: RequestContext<Self::Context>,
        query_params: Query<PaginatedByTimeAndId>,
    ) -> Result<HttpResponseOk<ResultsPage<shared::SupportBundleInfo>>, HttpError>;

    /// View a support bundle
    #[endpoint {
        method = GET,
        path = "/experimental/v1/system/support-bundles/{bundle_id}",
        tags = ["experimental"], // system/support-bundles: only one tag is allowed
    }]
    async fn support_bundle_view(
        rqctx: RequestContext<Self::Context>,
        path_params: Path<params::SupportBundlePath>,
    ) -> Result<HttpResponseOk<shared::SupportBundleInfo>, HttpError>;

    /// Download the index of a support bundle
    #[endpoint {
        method = GET,
        path = "/experimental/v1/system/support-bundles/{bundle_id}/index",
        tags = ["experimental"], // system/support-bundles: only one tag is allowed
    }]
    async fn support_bundle_index(
        rqctx: RequestContext<Self::Context>,
        headers: Header<headers::RangeRequest>,
        path_params: Path<params::SupportBundlePath>,
    ) -> Result<Response<Body>, HttpError>;

    /// Download the contents of a support bundle
    #[endpoint {
        method = GET,
        path = "/experimental/v1/system/support-bundles/{bundle_id}/download",
        tags = ["experimental"], // system/support-bundles: only one tag is allowed
    }]
    async fn support_bundle_download(
        rqctx: RequestContext<Self::Context>,
        headers: Header<headers::RangeRequest>,
        path_params: Path<params::SupportBundlePath>,
    ) -> Result<Response<Body>, HttpError>;

    /// Download a file within a support bundle
    #[endpoint {
        method = GET,
        path = "/experimental/v1/system/support-bundles/{bundle_id}/download/{file}",
        tags = ["experimental"], // system/support-bundles: only one tag is allowed
    }]
    async fn support_bundle_download_file(
        rqctx: RequestContext<Self::Context>,
        headers: Header<headers::RangeRequest>,
        path_params: Path<params::SupportBundleFilePath>,
    ) -> Result<Response<Body>, HttpError>;

    /// Download the metadata of a support bundle
    #[endpoint {
        method = HEAD,
        path = "/experimental/v1/system/support-bundles/{bundle_id}/download",
        tags = ["experimental"], // system/support-bundles: only one tag is allowed
    }]
    async fn support_bundle_head(
        rqctx: RequestContext<Self::Context>,
        headers: Header<headers::RangeRequest>,
        path_params: Path<params::SupportBundlePath>,
    ) -> Result<Response<Body>, HttpError>;

    /// Download the metadata of a file within the support bundle
    #[endpoint {
        method = HEAD,
        path = "/experimental/v1/system/support-bundles/{bundle_id}/download/{file}",
        tags = ["experimental"], // system/support-bundles: only one tag is allowed
    }]
    async fn support_bundle_head_file(
        rqctx: RequestContext<Self::Context>,
        headers: Header<headers::RangeRequest>,
        path_params: Path<params::SupportBundleFilePath>,
    ) -> Result<Response<Body>, HttpError>;

    /// Create a new support bundle
    #[endpoint {
        method = POST,
        path = "/experimental/v1/system/support-bundles",
        tags = ["experimental"], // system/support-bundles: only one tag is allowed
    }]
    async fn support_bundle_create(
        rqctx: RequestContext<Self::Context>,
        body: TypedBody<params::SupportBundleCreate>,
    ) -> Result<HttpResponseCreated<shared::SupportBundleInfo>, HttpError>;

    /// Delete an existing support bundle
    ///
    /// May also be used to cancel a support bundle which is currently being
    /// collected, or to remove metadata for a support bundle that has failed.
    #[endpoint {
        method = DELETE,
        path = "/experimental/v1/system/support-bundles/{bundle_id}",
        tags = ["experimental"], // system/support-bundles: only one tag is allowed
    }]
    async fn support_bundle_delete(
        rqctx: RequestContext<Self::Context>,
        path_params: Path<params::SupportBundlePath>,
    ) -> Result<HttpResponseDeleted, HttpError>;

    /// Update a support bundle
    #[endpoint {
        method = PUT,
        path = "/experimental/v1/system/support-bundles/{bundle_id}",
        tags = ["experimental"], // system/support-bundles: only one tag is allowed
    }]
    async fn support_bundle_update(
        rqctx: RequestContext<Self::Context>,
        path_params: Path<params::SupportBundlePath>,
        body: TypedBody<params::SupportBundleUpdate>,
    ) -> Result<HttpResponseOk<shared::SupportBundleInfo>, HttpError>;

    // Probes (experimental)

    /// List instrumentation probes
    #[endpoint {
        method = GET,
        path = "/experimental/v1/probes",
        tags = ["experimental"], // system/probes: only one tag is allowed
    }]
    async fn probe_list(
        rqctx: RequestContext<Self::Context>,
        query_params: Query<PaginatedByNameOrId<params::ProjectSelector>>,
    ) -> Result<HttpResponseOk<ResultsPage<shared::ProbeInfo>>, HttpError>;

    /// View instrumentation probe
    #[endpoint {
        method = GET,
        path = "/experimental/v1/probes/{probe}",
        tags = ["experimental"], // system/probes: only one tag is allowed
    }]
    async fn probe_view(
        rqctx: RequestContext<Self::Context>,
        path_params: Path<params::ProbePath>,
        query_params: Query<params::ProjectSelector>,
    ) -> Result<HttpResponseOk<shared::ProbeInfo>, HttpError>;

    /// Create instrumentation probe
    #[endpoint {
        method = POST,
        path = "/experimental/v1/probes",
        tags = ["experimental"], // system/probes: only one tag is allowed
    }]
    async fn probe_create(
        rqctx: RequestContext<Self::Context>,
        query_params: Query<params::ProjectSelector>,
        new_probe: TypedBody<params::ProbeCreate>,
    ) -> Result<HttpResponseCreated<Probe>, HttpError>;

    /// Delete instrumentation probe
    #[endpoint {
        method = DELETE,
        path = "/experimental/v1/probes/{probe}",
        tags = ["experimental"], // system/probes: only one tag is allowed
    }]
    async fn probe_delete(
        rqctx: RequestContext<Self::Context>,
        query_params: Query<params::ProjectSelector>,
        path_params: Path<params::ProbePath>,
    ) -> Result<HttpResponseDeleted, HttpError>;

    // Audit logging

    // See datastore/audit_log.rs for a more detailed explanation of why we sort
    // by time_completed.

    /// View audit log
    ///
    /// A single item in the audit log represents both the beginning and
    /// end of the logged operation (represented by `time_started` and
    /// `time_completed`) so that clients do not have to find multiple entries
    /// and match them up by request ID to get the full picture of an operation.
    /// Because timestamps may not be unique, entries have also have a unique
    /// `id` that can be used to deduplicate items fetched from overlapping
    /// time intervals.
    ///
    /// Audit log entries are designed to be immutable: once you see an entry,
    /// fetching it again will never get you a different result. The list is
    /// ordered by `time_completed`, not `time_started`. If you fetch the audit
    /// log for a time range that is fully in the past, the resulting list is
    /// guaranteed to be complete, i.e., fetching the same timespan again later
    /// will always produce the same set of entries.
    #[endpoint {
        method = GET,
        path = "/v1/system/audit-log",
        tags = ["system/audit-log"],
    }]
    async fn audit_log_list(
        rqctx: RequestContext<Self::Context>,
        query_params: Query<PaginatedByTimeAndId<params::AuditLog>>,
    ) -> Result<HttpResponseOk<ResultsPage<views::AuditLogEntry>>, HttpError>;

    // Console API: logins

    /// SAML login console page (just a link to the IdP)
    #[endpoint {
        method = GET,
        path = "/login/{silo_name}/saml/{provider_name}",
        tags = ["login"],
        unpublished = true,
    }]
    async fn login_saml_begin(
        rqctx: RequestContext<Self::Context>,
        path_params: Path<params::LoginToProviderPathParam>,
        query_params: Query<params::LoginUrlQuery>,
    ) -> Result<Response<Body>, HttpError>;

    /// Get a redirect straight to the IdP
    ///
    /// Console uses this to avoid having to ask the API anything about the IdP. It
    /// already knows the IdP name from the path, so it can just link to this path
    /// and rely on Nexus to redirect to the actual IdP.
    #[endpoint {
        method = GET,
        path = "/login/{silo_name}/saml/{provider_name}/redirect",
        tags = ["login"],
        unpublished = true,
    }]
    async fn login_saml_redirect(
        rqctx: RequestContext<Self::Context>,
        path_params: Path<params::LoginToProviderPathParam>,
        query_params: Query<params::LoginUrlQuery>,
    ) -> Result<HttpResponseFound, HttpError>;

    /// Authenticate a user via SAML
    #[endpoint {
        method = POST,
        path = "/login/{silo_name}/saml/{provider_name}",
        tags = ["login"],
    }]
    async fn login_saml(
        rqctx: RequestContext<Self::Context>,
        path_params: Path<params::LoginToProviderPathParam>,
        body_bytes: dropshot::UntypedBody,
    ) -> Result<HttpResponseSeeOther, HttpError>;

    #[endpoint {
        method = GET,
        path = "/login/{silo_name}/local",
        tags = ["login"],
        unpublished = true,
    }]
    async fn login_local_begin(
        rqctx: RequestContext<Self::Context>,
        path_params: Path<params::LoginPath>,
        query_params: Query<params::LoginUrlQuery>,
    ) -> Result<Response<Body>, HttpError>;

    /// Authenticate a user via username and password
    #[endpoint {
        method = POST,
        path = "/v1/login/{silo_name}/local",
        tags = ["login"],
    }]
    async fn login_local(
        rqctx: RequestContext<Self::Context>,
        path_params: Path<params::LoginPath>,
        credentials: TypedBody<params::UsernamePasswordCredentials>,
    ) -> Result<HttpResponseHeaders<HttpResponseUpdatedNoContent>, HttpError>;

    /// Log user out of web console by deleting session on client and server
    #[endpoint {
        // important for security that this be a POST despite the empty req body
        method = POST,
        path = "/v1/logout",
        tags = ["console-auth"],
    }]
    async fn logout(
        rqctx: RequestContext<Self::Context>,
        cookies: Cookies,
    ) -> Result<HttpResponseHeaders<HttpResponseUpdatedNoContent>, HttpError>;

    /// Redirect to a login page for the current Silo (if that can be determined)
    #[endpoint {
        method = GET,
        path = "/login",
        unpublished = true,
    }]
    async fn login_begin(
        rqctx: RequestContext<Self::Context>,
        query_params: Query<params::LoginUrlQuery>,
    ) -> Result<HttpResponseFound, HttpError>;

    // Console API: Pages
    //
    // Dropshot does not have route match ranking and does not allow overlapping
    // route definitions, so we cannot use a catchall `/*` route for console pages
    // because it would overlap with the API routes definitions. So instead we have
    // to manually define more specific routes.
    #[endpoint {
        method = GET,
        path = "/projects/{path:.*}",
        unpublished = true,
    }]
    async fn console_projects(
        rqctx: RequestContext<Self::Context>,
        path_params: Path<params::RestPathParam>,
    ) -> Result<Response<Body>, HttpError>;

    #[endpoint {
        method = GET,
        path = "/settings/{path:.*}",
        unpublished = true,
    }]
    async fn console_settings_page(
        rqctx: RequestContext<Self::Context>,
        path_params: Path<params::RestPathParam>,
    ) -> Result<Response<Body>, HttpError>;

    #[endpoint {
        method = GET,
        path = "/system/{path:.*}",
        unpublished = true,
    }]
    async fn console_system_page(
        rqctx: RequestContext<Self::Context>,
        path_params: Path<params::RestPathParam>,
    ) -> Result<Response<Body>, HttpError>;

    #[endpoint {
        method = GET,
        path = "/lookup/{path:.*}",
        unpublished = true,
    }]
    async fn console_lookup(
        rqctx: RequestContext<Self::Context>,
        path_params: Path<params::RestPathParam>,
    ) -> Result<Response<Body>, HttpError>;

    #[endpoint {
        method = GET,
        path = "/",
        unpublished = true,
    }]
    async fn console_root(
        rqctx: RequestContext<Self::Context>,
    ) -> Result<Response<Body>, HttpError>;

    #[endpoint {
        method = GET,
        path = "/projects-new",
        unpublished = true,
    }]
    async fn console_projects_new(
        rqctx: RequestContext<Self::Context>,
    ) -> Result<Response<Body>, HttpError>;

    #[endpoint {
        method = GET,
        path = "/images",
        unpublished = true,
    }]
    async fn console_silo_images(
        rqctx: RequestContext<Self::Context>,
    ) -> Result<Response<Body>, HttpError>;

    #[endpoint {
        method = GET,
        path = "/utilization",
        unpublished = true,
    }]
    async fn console_silo_utilization(
        rqctx: RequestContext<Self::Context>,
    ) -> Result<Response<Body>, HttpError>;

    #[endpoint {
        method = GET,
        path = "/access",
        unpublished = true,
    }]
    async fn console_silo_access(
        rqctx: RequestContext<Self::Context>,
    ) -> Result<Response<Body>, HttpError>;

    /// Serve a static asset
    #[endpoint {
        method = GET,
        path = "/assets/{path:.*}",
        unpublished = true,
    }]
    async fn asset(
        rqctx: RequestContext<Self::Context>,
        path_params: Path<params::RestPathParam>,
    ) -> Result<Response<Body>, HttpError>;

    /// Start an OAuth 2.0 Device Authorization Grant
    ///
    /// This endpoint is designed to be accessed from an *unauthenticated*
    /// API client. It generates and records a `device_code` and `user_code`
    /// which must be verified and confirmed prior to a token being granted.
    #[endpoint {
        method = POST,
        path = "/device/auth",
        content_type = "application/x-www-form-urlencoded",
        tags = ["console-auth"],
    }]
    async fn device_auth_request(
        rqctx: RequestContext<Self::Context>,
        params: TypedBody<params::DeviceAuthRequest>,
    ) -> Result<Response<Body>, HttpError>;

    /// Verify an OAuth 2.0 Device Authorization Grant
    ///
    /// This endpoint should be accessed in a full user agent (e.g.,
    /// a browser). If the user is not logged in, we redirect them to
    /// the login page and use the `state` parameter to get them back
    /// here on completion. If they are logged in, serve up the console
    /// verification page so they can verify the user code.
    #[endpoint {
        method = GET,
        path = "/device/verify",
        unpublished = true,
    }]
    async fn device_auth_verify(
        rqctx: RequestContext<Self::Context>,
    ) -> Result<Response<Body>, HttpError>;

    #[endpoint {
        method = GET,
        path = "/device/success",
        unpublished = true,
    }]
    async fn device_auth_success(
        rqctx: RequestContext<Self::Context>,
    ) -> Result<Response<Body>, HttpError>;

    /// Confirm an OAuth 2.0 Device Authorization Grant
    ///
    /// This endpoint is designed to be accessed by the user agent (browser),
    /// not the client requesting the token. So we do not actually return the
    /// token here; it will be returned in response to the poll on `/device/token`.
    ///
    /// Some special logic applies when authenticating this request with an
    /// existing device token instead of a console session: the requested
    /// TTL must not produce an expiration time later than the authenticating
    /// token's expiration. If no TTL was specified in the initial grant
    /// request, the expiration will be the lesser of the silo max and the
    /// authenticating token's expiration time. To get the longest allowed
    /// lifetime, omit the TTL and authenticate with a web console session.
    #[endpoint {
        method = POST,
        path = "/device/confirm",
        tags = ["console-auth"],
    }]
    async fn device_auth_confirm(
        rqctx: RequestContext<Self::Context>,
        params: TypedBody<params::DeviceAuthVerify>,
    ) -> Result<HttpResponseUpdatedNoContent, HttpError>;

    /// Request a device access token
    ///
    /// This endpoint should be polled by the client until the user code
    /// is verified and the grant is confirmed.
    #[endpoint {
        method = POST,
        path = "/device/token",
        content_type = "application/x-www-form-urlencoded",
        tags = ["console-auth"],
    }]
    async fn device_access_token(
        rqctx: RequestContext<Self::Context>,
        params: TypedBody<params::DeviceAccessTokenRequest>,
    ) -> Result<Response<Body>, HttpError>;

    // Alerts

    /// List alert classes
    #[endpoint {
        method = GET,
        path = "/v1/alert-classes",
        tags = ["system/alerts"],
    }]
    async fn alert_class_list(
        rqctx: RequestContext<Self::Context>,
        pag_params: Query<
            PaginationParams<EmptyScanParams, params::AlertClassPage>,
        >,
        filter: Query<params::AlertClassFilter>,
    ) -> Result<HttpResponseOk<ResultsPage<views::AlertClass>>, HttpError>;

    /// List alert receivers
    #[endpoint {
        method = GET,
        path = "/v1/alert-receivers",
        tags = ["system/alerts"],
    }]
    async fn alert_receiver_list(
        rqctx: RequestContext<Self::Context>,
        query_params: Query<PaginatedByNameOrId>,
    ) -> Result<HttpResponseOk<ResultsPage<views::AlertReceiver>>, HttpError>;

    /// Fetch alert receiver
    #[endpoint {
        method = GET,
        path = "/v1/alert-receivers/{receiver}",
        tags = ["system/alerts"],
    }]
    async fn alert_receiver_view(
        rqctx: RequestContext<Self::Context>,
        path_params: Path<params::AlertReceiverSelector>,
    ) -> Result<HttpResponseOk<views::AlertReceiver>, HttpError>;

    /// Delete alert receiver
    #[endpoint {
        method = DELETE,
        path = "/v1/alert-receivers/{receiver}",
        tags = ["system/alerts"],
    }]
    async fn alert_receiver_delete(
        rqctx: RequestContext<Self::Context>,
        path_params: Path<params::AlertReceiverSelector>,
    ) -> Result<HttpResponseDeleted, HttpError>;

    /// Add alert receiver subscription
    #[endpoint {
        method = POST,
        path = "/v1/alert-receivers/{receiver}/subscriptions",
        tags = ["system/alerts"],
    }]
    async fn alert_receiver_subscription_add(
        rqctx: RequestContext<Self::Context>,
        path_params: Path<params::AlertReceiverSelector>,
        params: TypedBody<params::AlertSubscriptionCreate>,
    ) -> Result<HttpResponseCreated<views::AlertSubscriptionCreated>, HttpError>;

    /// Remove alert receiver subscription
    #[endpoint {
        method = DELETE,
        path = "/v1/alert-receivers/{receiver}/subscriptions/{subscription}",
        tags = ["system/alerts"],
    }]
    async fn alert_receiver_subscription_remove(
        rqctx: RequestContext<Self::Context>,
        path_params: Path<params::AlertSubscriptionSelector>,
    ) -> Result<HttpResponseDeleted, HttpError>;

    /// List delivery attempts to alert receiver
    ///
    /// Optional query parameters to this endpoint may be used to filter
    /// deliveries by state. If none of the `failed`, `pending` or `delivered`
    /// query parameters are present, all deliveries are returned. If one or
    /// more of these parameters are provided, only those which are set to
    /// "true" are included in the response.
    #[endpoint {
        method = GET,
        path = "/v1/alert-receivers/{receiver}/deliveries",
        tags = ["system/alerts"],
    }]
    async fn alert_delivery_list(
        rqctx: RequestContext<Self::Context>,
        path_params: Path<params::AlertReceiverSelector>,
        state_filter: Query<params::AlertDeliveryStateFilter>,
        pagination: Query<PaginatedByTimeAndId>,
    ) -> Result<HttpResponseOk<ResultsPage<views::AlertDelivery>>, HttpError>;

    /// Send liveness probe to alert receiver
    ///
    /// This endpoint synchronously sends a liveness probe to the selected alert
    /// receiver. The response message describes the outcome of the probe:
    /// either the successful response (as appropriate), or indication of why
    /// the probe failed.
    ///
    /// The result of the probe is represented as an `AlertDelivery` model.
    /// Details relating to the status of the probe depend on the alert delivery
    /// mechanism, and are included in the `AlertDeliveryAttempts` model. For
    /// example, webhook receiver liveness probes include the HTTP status code
    /// returned by the receiver endpoint.
    ///
    /// Note that the response status is `200 OK` as long as a probe request was
    /// able to be sent to the receiver endpoint. If an HTTP-based receiver,
    /// such as a webhook, responds to the another status code, including an
    /// error, this will be indicated by the response body, *not* the status of
    /// the response.
    ///
    /// The `resend` query parameter can be used to request re-delivery of
    /// failed events if the liveness probe succeeds. If it is set to true and
    /// the liveness probe succeeds, any alerts for which delivery to this
    /// receiver has failed will be queued for re-delivery.
    #[endpoint {
        method = POST,
        path = "/v1/alert-receivers/{receiver}/probe",
        tags = ["system/alerts"],
    }]
    async fn alert_receiver_probe(
        rqctx: RequestContext<Self::Context>,
        path_params: Path<params::AlertReceiverSelector>,
        query_params: Query<params::AlertReceiverProbe>,
    ) -> Result<HttpResponseOk<views::AlertProbeResult>, HttpError>;

    /// Request re-delivery of alert
    #[endpoint {
        method = POST,
        path = "/v1/alerts/{alert_id}/resend",
        tags = ["system/alerts"],
    }]
    async fn alert_delivery_resend(
        rqctx: RequestContext<Self::Context>,
        path_params: Path<params::AlertSelector>,
        receiver: Query<params::AlertReceiverSelector>,
    ) -> Result<HttpResponseCreated<views::AlertDeliveryId>, HttpError>;

    // ALERTS: WEBHOOKS

    /// Create webhook receiver
    #[endpoint {
        method = POST,
        path = "/v1/webhook-receivers",
        tags = ["system/alerts"],
    }]
    async fn webhook_receiver_create(
        rqctx: RequestContext<Self::Context>,
        params: TypedBody<params::WebhookCreate>,
    ) -> Result<HttpResponseCreated<views::WebhookReceiver>, HttpError>;

    /// Update webhook receiver
    ///
    /// Note that receiver secrets are NOT added or removed using this endpoint.
    /// Instead, use the `/v1/webhooks/{secrets}/?receiver={receiver}` endpoint
    /// to add and remove secrets.
    #[endpoint {
        method = PUT,
        path = "/v1/webhook-receivers/{receiver}",
        tags = ["system/alerts"],
    }]
    async fn webhook_receiver_update(
        rqctx: RequestContext<Self::Context>,
        path_params: Path<params::AlertReceiverSelector>,
        params: TypedBody<params::WebhookReceiverUpdate>,
    ) -> Result<HttpResponseUpdatedNoContent, HttpError>;

    /// List webhook receiver secret IDs
    #[endpoint {
        method = GET,
        path = "/v1/webhook-secrets",
        tags = ["system/alerts"],
    }]
    async fn webhook_secrets_list(
        rqctx: RequestContext<Self::Context>,
        query_params: Query<params::AlertReceiverSelector>,
    ) -> Result<HttpResponseOk<views::WebhookSecrets>, HttpError>;

    /// Add secret to webhook receiver
    #[endpoint {
        method = POST,
        path = "/v1/webhook-secrets",
        tags = ["system/alerts"],
    }]
    async fn webhook_secrets_add(
        rqctx: RequestContext<Self::Context>,
        query_params: Query<params::AlertReceiverSelector>,
        params: TypedBody<params::WebhookSecretCreate>,
    ) -> Result<HttpResponseCreated<views::WebhookSecret>, HttpError>;

    /// Remove secret from webhook receiver
    #[endpoint {
        method = DELETE,
        path = "/v1/webhook-secrets/{secret_id}",
        tags = ["system/alerts"],
    }]
    async fn webhook_secrets_delete(
        rqctx: RequestContext<Self::Context>,
        path_params: Path<params::WebhookSecretSelector>,
    ) -> Result<HttpResponseDeleted, HttpError>;
}

/// Perform extra validations on the OpenAPI document, and generate the
/// nexus_tags.txt file.
pub fn validate_api(spec: &OpenAPI, mut cx: ValidationContext<'_>) {
    let blessed = cx
        .is_blessed()
        .expect("this is a versioned API so is_blessed should always be Some");

    // There are two parts to this function:
    //
    // 1. Perform validation on the OpenAPI document.
    // 2. Generate the nexus_tags.txt file.
    //
    // Step 1 should only be performed on non-blessed versions. That's because
    // blessed versions are immutable, and if new checks are added in the
    // future, we don't want old API versions to be affected.
    //
    // nexus_tags.txt is unversioned, so step 2 should only be performed on the
    // latest version, whether or not it's blessed.

    if !blessed {
        validate_api_doc(spec, &mut cx);
    }

    // nexus_tags.txt is unversioned, so only write it out for the latest
    // version (whether it's blessed or not).
    if cx.is_latest() {
        generate_tags_file(spec, &mut cx);
    }
}

fn validate_api_doc(spec: &OpenAPI, cx: &mut ValidationContext<'_>) {
    if spec.openapi != "3.0.3" {
        cx.report_error(anyhow!(
            "Expected OpenAPI version to be 3.0.3, found {}",
            spec.openapi,
        ));
    }
    if spec.info.title != "Oxide Region API" {
        cx.report_error(anyhow!(
            "Expected OpenAPI version to be 'Oxide Region API', found '{}'",
            spec.info.title,
        ));
    }

    // Spot check a couple of items.
    if spec.paths.paths.is_empty() {
        cx.report_error(anyhow!("Expected at least one path in the spec"));
    }
    if spec.paths.paths.get("/v1/projects").is_none() {
        cx.report_error(anyhow!("Expected a path for /v1/projects"));
    }

    for (_path, _method, op) in spec.operations() {
        // Make sure each operation has exactly one tag. Note, we intentionally
        // do this before validating the OpenAPI output as fixing an error here
        // would necessitate refreshing the spec file again.
        if op.tags.len() != 1 {
            cx.report_error(anyhow!(
                "operation '{}' has {} tags rather than 1",
                op.operation_id.as_ref().unwrap(),
                op.tags.len()
            ));
        }

        // Every non-hidden endpoint must have a summary
        if op.tags.contains(&"console-auth".to_string()) && op.summary.is_none()
        {
            cx.report_error(anyhow!(
                "operation '{}' is missing a summary doc comment",
                op.operation_id.as_ref().unwrap()
            ));
        }
    }
}

fn generate_tags_file(spec: &OpenAPI, cx: &mut ValidationContext<'_>) {
    // Construct a string that helps us identify the organization of tags and
    // operations.
    let mut ops_by_tag =
        BTreeMap::<String, Vec<(String, String, String)>>::new();

    for (path, method, op) in spec.operations() {
        // If an operation doesn't have exactly one tag, skip generating the
        // tags file entirely. (Validation above catches this case).
        if op.tags.len() != 1 {
            return;
        }

        ops_by_tag
            .entry(op.tags.first().unwrap().to_string())
            .or_default()
            .push((
                op.operation_id.as_ref().unwrap().to_string(),
                method.to_string().to_uppercase(),
                path.to_string(),
            ));
    }

    let mut tags = String::new();
    for (tag, mut ops) in ops_by_tag {
        ops.sort();
        tags.push_str(&format!(r#"API operations found with tag "{}""#, tag));
        tags.push_str(&format!(
            "\n{:40} {:8} {}\n",
            "OPERATION ID", "METHOD", "URL PATH"
        ));
        for (operation_id, method, path) in ops {
            tags.push_str(&format!(
                "{:40} {:8} {}\n",
                operation_id, method, path
            ));
        }
        tags.push('\n');
    }

    // When this fails, verify that operations on which you're adding,
    // renaming, or changing the tags are what you intend.
    cx.record_file_contents(
        "nexus/external-api/output/nexus_tags.txt",
        tags.into_bytes(),
    );
}

pub type IpPoolRangePaginationParams =
    PaginationParams<EmptyScanParams, IpNetwork>;

/// Type used to paginate request to list timeseries schema
pub type TimeseriesSchemaPaginationParams =
    PaginationParams<EmptyScanParams, oximeter_types::TimeseriesName>;<|MERGE_RESOLUTION|>--- conflicted
+++ resolved
@@ -35,11 +35,8 @@
 
 /// Copies of data types that changed between versions
 mod v2025112000;
-<<<<<<< HEAD
-pub mod v2025120300;
-=======
 mod v2025120300;
->>>>>>> 7618486b
+pub mod v2025121200;
 
 api_versions!([
     // API versions are in the format YYYYMMDDNN.0.0, defined below as
@@ -69,11 +66,8 @@
     // |  date-based version should be at the top of the list.
     // v
     // (next_yyyymmddnn, IDENT),
-<<<<<<< HEAD
-    (2025120500, MULTICAST_IMPLICIT_LIFECYCLE_UPDATES),
-=======
+    (2025121600, MULTICAST_IMPLICIT_LIFECYCLE_UPDATES),
     (2025121200, BGP_PEER_COLLISION_STATE),
->>>>>>> 7618486b
     (2025120300, LOCAL_STORAGE),
     (2025112000, INITIAL),
 ]);
@@ -1303,11 +1297,11 @@
         operation_id = "multicast_group_list",
         versions = ..VERSION_MULTICAST_IMPLICIT_LIFECYCLE_UPDATES,
     }]
-    async fn v2025120300_multicast_group_list(
+    async fn v2025121200_multicast_group_list(
         rqctx: RequestContext<Self::Context>,
         query_params: Query<PaginatedByNameOrId>,
     ) -> Result<
-        HttpResponseOk<ResultsPage<v2025120300::MulticastGroup>>,
+        HttpResponseOk<ResultsPage<v2025121200::MulticastGroup>>,
         HttpError,
     > {
         match Self::multicast_group_list(rqctx, query_params).await {
@@ -1341,10 +1335,10 @@
         tags = ["experimental"],
         versions = ..VERSION_MULTICAST_IMPLICIT_LIFECYCLE_UPDATES,
     }]
-    async fn v2025120300_multicast_group_create(
+    async fn v2025121200_multicast_group_create(
         _rqctx: RequestContext<Self::Context>,
-        _new_group: TypedBody<v2025120300::MulticastGroupCreate>,
-    ) -> Result<HttpResponseCreated<v2025120300::MulticastGroup>, HttpError>
+        _new_group: TypedBody<v2025121200::MulticastGroupCreate>,
+    ) -> Result<HttpResponseCreated<v2025121200::MulticastGroup>, HttpError>
     {
         Err(HttpError::for_bad_request(
             None,
@@ -1367,10 +1361,10 @@
     }]
     // Cannot delegate inline: path types differ (NameOrId vs MulticastGroupIdentifier)
     // and can't construct Path<T> (Dropshot extractor with private fields).
-    async fn v2025120300_multicast_group_view(
-        rqctx: RequestContext<Self::Context>,
-        path_params: Path<v2025120300::MulticastGroupPath>,
-    ) -> Result<HttpResponseOk<v2025120300::MulticastGroup>, HttpError>;
+    async fn v2025121200_multicast_group_view(
+        rqctx: RequestContext<Self::Context>,
+        path_params: Path<v2025121200::MulticastGroupPath>,
+    ) -> Result<HttpResponseOk<v2025121200::MulticastGroup>, HttpError>;
 
     /// Fetch a multicast group.
     ///
@@ -1396,11 +1390,11 @@
         tags = ["experimental"],
         versions = ..VERSION_MULTICAST_IMPLICIT_LIFECYCLE_UPDATES,
     }]
-    async fn v2025120300_multicast_group_update(
+    async fn v2025121200_multicast_group_update(
         _rqctx: RequestContext<Self::Context>,
-        _path_params: Path<v2025120300::MulticastGroupPath>,
-        _update_params: TypedBody<v2025120300::MulticastGroupUpdate>,
-    ) -> Result<HttpResponseOk<v2025120300::MulticastGroup>, HttpError> {
+        _path_params: Path<v2025121200::MulticastGroupPath>,
+        _update_params: TypedBody<v2025121200::MulticastGroupUpdate>,
+    ) -> Result<HttpResponseOk<v2025121200::MulticastGroup>, HttpError> {
         Err(HttpError::for_bad_request(
             None,
             "multicast group update is deprecated; groups are managed \
@@ -1418,9 +1412,9 @@
         tags = ["experimental"],
         versions = ..VERSION_MULTICAST_IMPLICIT_LIFECYCLE_UPDATES,
     }]
-    async fn v2025120300_multicast_group_delete(
+    async fn v2025121200_multicast_group_delete(
         _rqctx: RequestContext<Self::Context>,
-        _path_params: Path<v2025120300::MulticastGroupPath>,
+        _path_params: Path<v2025121200::MulticastGroupPath>,
     ) -> Result<HttpResponseDeleted, HttpError> {
         Err(HttpError::for_bad_request(
             None,
@@ -1442,12 +1436,12 @@
     }]
     // Cannot delegate inline: path types differ (NameOrId vs MulticastGroupIdentifier)
     // and can't construct Path<T> (Dropshot extractor with private fields).
-    async fn v2025120300_multicast_group_member_list(
-        rqctx: RequestContext<Self::Context>,
-        path_params: Path<v2025120300::MulticastGroupPath>,
+    async fn v2025121200_multicast_group_member_list(
+        rqctx: RequestContext<Self::Context>,
+        path_params: Path<v2025121200::MulticastGroupPath>,
         query_params: Query<PaginatedById>,
     ) -> Result<
-        HttpResponseOk<ResultsPage<v2025120300::MulticastGroupMember>>,
+        HttpResponseOk<ResultsPage<v2025121200::MulticastGroupMember>>,
         HttpError,
     >;
 
@@ -1477,12 +1471,12 @@
         operation_id = "multicast_group_member_add",
         versions = ..VERSION_MULTICAST_IMPLICIT_LIFECYCLE_UPDATES,
     }]
-    async fn v2025120300_multicast_group_member_add(
+    async fn v2025121200_multicast_group_member_add(
         _rqctx: RequestContext<Self::Context>,
-        _path_params: Path<v2025120300::MulticastGroupPath>,
+        _path_params: Path<v2025121200::MulticastGroupPath>,
         _query_params: Query<params::OptionalProjectSelector>,
-        _member_params: TypedBody<v2025120300::MulticastGroupMemberAdd>,
-    ) -> Result<HttpResponseCreated<v2025120300::MulticastGroupMember>, HttpError>
+        _member_params: TypedBody<v2025121200::MulticastGroupMemberAdd>,
+    ) -> Result<HttpResponseCreated<v2025121200::MulticastGroupMember>, HttpError>
     {
         Err(HttpError::for_bad_request(
             None,
@@ -1503,9 +1497,9 @@
         operation_id = "multicast_group_member_remove",
         versions = ..VERSION_MULTICAST_IMPLICIT_LIFECYCLE_UPDATES,
     }]
-    async fn v2025120300_multicast_group_member_remove(
+    async fn v2025121200_multicast_group_member_remove(
         _rqctx: RequestContext<Self::Context>,
-        _path_params: Path<v2025120300::MulticastGroupMemberPath>,
+        _path_params: Path<v2025121200::MulticastGroupMemberPath>,
         _query_params: Query<params::OptionalProjectSelector>,
     ) -> Result<HttpResponseDeleted, HttpError> {
         Err(HttpError::for_bad_request(
@@ -1525,10 +1519,10 @@
         tags = ["experimental"],
         versions = ..VERSION_MULTICAST_IMPLICIT_LIFECYCLE_UPDATES,
     }]
-    async fn v2025120300_lookup_multicast_group_by_ip(
-        rqctx: RequestContext<Self::Context>,
-        path_params: Path<v2025120300::MulticastGroupByIpPath>,
-    ) -> Result<HttpResponseOk<v2025120300::MulticastGroup>, HttpError>;
+    async fn v2025121200_lookup_multicast_group_by_ip(
+        rqctx: RequestContext<Self::Context>,
+        path_params: Path<v2025121200::MulticastGroupByIpPath>,
+    ) -> Result<HttpResponseOk<v2025121200::MulticastGroup>, HttpError>;
 
     // Disks
 
@@ -1752,7 +1746,7 @@
     async fn v2025120300_instance_create(
         rqctx: RequestContext<Self::Context>,
         query_params: Query<params::ProjectSelector>,
-        new_instance: TypedBody<v2025120300::InstanceCreate>,
+        new_instance: TypedBody<v2025121200::InstanceCreate>,
     ) -> Result<HttpResponseCreated<Instance>, HttpError> {
         Self::instance_create(rqctx, query_params, new_instance.map(Into::into))
             .await
@@ -1806,7 +1800,7 @@
         rqctx: RequestContext<Self::Context>,
         query_params: Query<params::OptionalProjectSelector>,
         path_params: Path<params::InstancePath>,
-        instance_config: TypedBody<v2025120300::InstanceUpdate>,
+        instance_config: TypedBody<v2025121200::InstanceUpdate>,
     ) -> Result<HttpResponseOk<Instance>, HttpError> {
         Self::instance_update(
             rqctx,
@@ -3031,12 +3025,12 @@
         operation_id = "instance_multicast_group_list",
         versions = ..VERSION_MULTICAST_IMPLICIT_LIFECYCLE_UPDATES,
     }]
-    async fn v2025120300_instance_multicast_group_list(
+    async fn v2025121200_instance_multicast_group_list(
         rqctx: RequestContext<Self::Context>,
         query_params: Query<params::OptionalProjectSelector>,
         path_params: Path<params::InstancePath>,
     ) -> Result<
-        HttpResponseOk<ResultsPage<v2025120300::MulticastGroupMember>>,
+        HttpResponseOk<ResultsPage<v2025121200::MulticastGroupMember>>,
         HttpError,
     > {
         match Self::instance_multicast_group_list(
@@ -3085,11 +3079,11 @@
         operation_id = "instance_multicast_group_join",
         versions = ..VERSION_MULTICAST_IMPLICIT_LIFECYCLE_UPDATES,
     }]
-    async fn v2025120300_instance_multicast_group_join(
-        rqctx: RequestContext<Self::Context>,
-        path_params: Path<v2025120300::InstanceMulticastGroupPath>,
-        query_params: Query<params::OptionalProjectSelector>,
-    ) -> Result<HttpResponseCreated<v2025120300::MulticastGroupMember>, HttpError>;
+    async fn v2025121200_instance_multicast_group_join(
+        rqctx: RequestContext<Self::Context>,
+        path_params: Path<v2025121200::InstanceMulticastGroupPath>,
+        query_params: Query<params::OptionalProjectSelector>,
+    ) -> Result<HttpResponseCreated<v2025121200::MulticastGroupMember>, HttpError>;
 
     /// Join a multicast group.
     ///
@@ -3142,9 +3136,9 @@
     }]
     // Cannot delegate inline: path types differ (NameOrId vs MulticastGroupIdentifier)
     // and can't construct Path<T> (Dropshot extractor with private fields).
-    async fn v2025120300_instance_multicast_group_leave(
-        rqctx: RequestContext<Self::Context>,
-        path_params: Path<v2025120300::InstanceMulticastGroupPath>,
+    async fn v2025121200_instance_multicast_group_leave(
+        rqctx: RequestContext<Self::Context>,
+        path_params: Path<v2025121200::InstanceMulticastGroupPath>,
         query_params: Query<params::OptionalProjectSelector>,
     ) -> Result<HttpResponseDeleted, HttpError>;
 
