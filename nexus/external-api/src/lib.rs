// This Source Code Form is subject to the terms of the Mozilla Public
// License, v. 2.0. If a copy of the MPL was not distributed with this
// file, You can obtain one at https://mozilla.org/MPL/2.0/.

use std::collections::BTreeMap;

use anyhow::anyhow;
use dropshot::Body;
use dropshot::{
    EmptyScanParams, EndpointTagPolicy, Header, HttpError,
    HttpResponseAccepted, HttpResponseCreated, HttpResponseDeleted,
    HttpResponseFound, HttpResponseHeaders, HttpResponseOk,
    HttpResponseSeeOther, HttpResponseUpdatedNoContent, PaginationParams, Path,
    Query, RequestContext, ResultsPage, StreamingBody, TypedBody,
    WebsocketChannelResult, WebsocketConnection,
};
use dropshot_api_manager_types::{ValidationContext, api_versions};
use http::Response;
use ipnetwork::IpNetwork;
use nexus_types::{
    authn::cookies::Cookies,
    external_api::{
        headers, params, shared,
        views::{self, MulticastGroupMember},
    },
};
use omicron_common::api::external::{
    http_pagination::{
        PaginatedById, PaginatedByName, PaginatedByNameOrId,
        PaginatedByTimeAndId, PaginatedByVersion,
    },
    *,
};
use openapiv3::OpenAPI;

<<<<<<< HEAD
pub mod v20251120;
=======
/// Copies of data types that changed between versions
mod v2025112000;
>>>>>>> 60f225c8

api_versions!([
    // API versions are in the format YYYYMMDDNN.0.0, defined below as
    // YYYYMMDDNN. Here, NN is a two-digit number starting at 00 for a
    // particular date.
    //
    // WHEN CHANGING THE API (part 1 of 2):
    //
    // +- First, determine the next API version number to use.
    // |
    // |  * On the main branch: Take today's date in YYYYMMDD format, e.g. 20251112.
    // |    Find the smallest NN that isn't already defined in the list below. In
    // |    most cases, that is 00, but if 00 is already taken, use 01, 02, etc.
    // |
    // |  * On a release branch, don't alter the date. Instead, always bump the NN.
    // |
    // |  Duplicate this line, uncomment the *second* copy, update that copy for
    // |  your new API version, and leave the first copy commented out as an
    // |  example for the next person.
    // |
    // |  If there's a merge conflict, update the version number to the current
    // |  date. Otherwise, it is okay to leave the version number unchanged even
    // |  if you land your change on a different day from the one you make it on.
    // |
    // |  Ensure that version numbers are sorted in descending order. (This macro
    // |  will panic at runtime if they're not in descending order.) The newest
    // |  date-based version should be at the top of the list.
    // v
    // (next_yyyymmddnn, IDENT),
<<<<<<< HEAD
    (2025120500, MULTICAST_IMPLICIT_LIFECYCLE_UPDATES),
=======
    (2025120300, LOCAL_STORAGE),
>>>>>>> 60f225c8
    (2025112000, INITIAL),
]);

// WHEN CHANGING THE API (part 2 of 2):
//
// The call to `api_versions!` above defines constants of type
// `semver::Version` that you can use in your Dropshot API definition to specify
// the version when a particular endpoint was added or removed.  For example, if
// you used:
//
//     (2025120100, ADD_FOOBAR)
//
// Then you could use `VERSION_ADD_FOOBAR` as the version in which endpoints
// were added or removed.

const MIB: usize = 1024 * 1024;
const GIB: usize = 1024 * MIB;
const DISK_BULK_WRITE_MAX_BYTES: usize = 8 * MIB;
// Full release repositories are currently (Dec 2024) 1.8 GiB and are likely to
// continue growing.
const PUT_UPDATE_REPOSITORY_MAX_BYTES: usize = 4 * GIB;

// API ENDPOINT FUNCTION NAMING CONVENTIONS
//
// Generally, HTTP resources are grouped within some collection. For a
// relatively simple example:
//
//   GET    v1/projects                (list the projects in the collection)
//   POST   v1/projects                (create a project in the collection)
//   GET    v1/projects/{project}      (look up a project in the collection)
//   DELETE v1/projects/{project}      (delete a project in the collection)
//   PUT    v1/projects/{project}      (update a project in the collection)
//
// We pick a name for the function that implements a given API entrypoint
// based on how we expect it to appear in the CLI subcommand hierarchy. For
// example:
//
//   GET    v1/projects                 -> project_list()
//   POST   v1/projects                 -> project_create()
//   GET    v1/projects/{project}       -> project_view()
//   DELETE v1/projects/{project}       -> project_delete()
//   PUT    v1/projects/{project}       -> project_update()
//
// Note that the path typically uses the entity's plural form while the
// function name uses its singular.
//
// Operations beyond list, create, view, delete, and update should use a
// descriptive noun or verb, again bearing in mind that this will be
// transcribed into the CLI and SDKs:
//
//   POST   -> instance_reboot
//   POST   -> instance_stop
//   GET    -> instance_serial_console
//
// Note that these function names end up in generated OpenAPI spec as the
// operationId for each endpoint, and therefore represent a contract with
// clients. Client generators use operationId to name API methods, so changing
// a function name is a breaking change from a client perspective.

#[dropshot::api_description {
    tag_config = {
        allow_other_tags = false,
        policy = EndpointTagPolicy::ExactlyOne,
        tags = {
            "affinity" = {
                description = "Anti-affinity groups give control over instance placement.",
                external_docs = {
                    url = "http://docs.oxide.computer/api/affinity"
                }

            },
            "console-auth" = {
                description = "API for console authentication",
                external_docs = {
                    url = "http://docs.oxide.computer/api/console-auth"
                }
            },
            "current-user" = {
                description = "Information pertaining to the current user.",
                external_docs = {
                    url = "http://docs.oxide.computer/api/current-user"
                }
            },
            "disks" = {
                description = "Virtual disks are used to store instance-local data which includes the operating system.",
                external_docs = {
                    url = "http://docs.oxide.computer/api/disks"
                }
            },
            "experimental" = {
                description = "Experimental, unstable interfaces, primarily for use by Oxide personnel",
                external_docs = {
                    url = "http://docs.oxide.computer/api/experimental"
                }
            },
            "floating-ips" = {
                description = "Floating IPs allow a project to allocate well-known IPs to instances.",
                external_docs = {
                    url = "http://docs.oxide.computer/api/floating-ips"
                }
            },
            "images" = {
                description = "Images are read-only virtual disks that may be used to boot virtual machines.",
                external_docs = {
                    url = "http://docs.oxide.computer/api/images"
                }
            },
            "instances" = {
                description = "Virtual machine instances are the basic unit of computation. These operations are used for provisioning, controlling, and destroying instances.",
                external_docs = {
                    url = "http://docs.oxide.computer/api/instances"
                }
            },
            "login" = {
                description = "Authentication endpoints",
                external_docs = {
                    url = "http://docs.oxide.computer/api/login"
                }
            },
            "metrics" = {
                description = "Silo-scoped metrics",
                external_docs = {
                    url = "http://docs.oxide.computer/api/metrics"
                }
            },
            "multicast-groups" = {
                description = "Multicast groups provide efficient one-to-many network communication.",
                external_docs = {
                    url = "http://docs.oxide.computer/api/multicast-groups"
                }
            },
            "policy" = {
                description = "System-wide IAM policy",
                external_docs = {
                    url = "http://docs.oxide.computer/api/policy"
                }
            },
            "projects" = {
                description = "Projects are a grouping of associated resources such as instances and disks within a silo for purposes of billing and access control.",
                external_docs = {
                    url = "http://docs.oxide.computer/api/projects"
                }
            },
            "silos" = {
                description = "Silos represent a logical partition of users and resources.",
                external_docs = {
                    url = "http://docs.oxide.computer/api/silos"
                }
            },
            "snapshots" = {
                description = "Snapshots of virtual disks at a particular point in time.",
                external_docs = {
                    url = "http://docs.oxide.computer/api/snapshots"
                }
            },
            "tokens" = {
                description = "API clients use device access tokens for authentication.",
                external_docs = {
                    url = "http://docs.oxide.computer/api/tokens"
                }
            },
            "vpcs" = {
                description = "Virtual Private Clouds (VPCs) provide isolated network environments for managing and deploying services.",
                external_docs = {
                    url = "http://docs.oxide.computer/api/vpcs"
                }
            },
            "system/alerts" = {
                description = "Alerts deliver notifications for events that occur on the Oxide rack",
                external_docs = {
                    url = "http://docs.oxide.computer/api/alerts"
                }
            },
            "system/audit-log" = {
                description = "These endpoints relate to audit logs.",
                external_docs = {
                    url = "http://docs.oxide.computer/api/system-audit-log"
                }
            },
            "system/probes" = {
                description = "Probes for testing network connectivity",
                external_docs = {
                    url = "http://docs.oxide.computer/api/probes"
                }
            },
            "system/status" = {
                description = "Endpoints related to system health",
                external_docs = {
                    url = "http://docs.oxide.computer/api/system-status"
                }
            },
            "system/hardware" = {
                description = "These operations pertain to hardware inventory and management. Racks are the unit of expansion of an Oxide deployment. Racks are in turn composed of sleds, switches, power supplies, and a cabled backplane.",
                external_docs = {
                    url = "http://docs.oxide.computer/api/system-hardware"
                }
            },
            "system/metrics" = {
                description = "Metrics provide insight into the operation of the Oxide deployment. These include telemetry on hardware and software components that can be used to understand the current state as well as to diagnose issues.",
                external_docs = {
                    url = "http://docs.oxide.computer/api/system-metrics"
                }
            },
            "system/ip-pools" = {
                description = "IP pools are collections of external IPs that can be assigned to silos. When a pool is linked to a silo, users in that silo can allocate IPs from the pool for their instances.",
                external_docs = {
                    url = "http://docs.oxide.computer/api/system-ip-pools"
                }
            },
            "system/networking" = {
                description = "This provides rack-level network configuration.",
                external_docs = {
                    url = "http://docs.oxide.computer/api/system-networking"
                }
            },
            "system/silos" = {
                description = "Silos represent a logical partition of users and resources.",
                external_docs = {
                    url = "http://docs.oxide.computer/api/system-silos"
                }
            },
            "system/update" = {
                description = "Upload and manage system updates",
                external_docs = {
                    url = "http://docs.oxide.computer/api/system-update"
                }
            },
        }
    }
}]
pub trait NexusExternalApi {
    type Context;

    /// Ping API
    ///
    /// Always responds with Ok if it responds at all.
    #[endpoint {
        method = GET,
        path = "/v1/ping",
        tags = ["system/status"],
    }]
    async fn ping(
        _rqctx: RequestContext<Self::Context>,
    ) -> Result<HttpResponseOk<views::Ping>, HttpError> {
        Ok(HttpResponseOk(views::Ping { status: views::PingStatus::Ok }))
    }

    /// Fetch top-level IAM policy
    #[endpoint {
        method = GET,
        path = "/v1/system/policy",
        tags = ["policy"],
    }]
    async fn system_policy_view(
        rqctx: RequestContext<Self::Context>,
    ) -> Result<HttpResponseOk<shared::Policy<shared::FleetRole>>, HttpError>;

    /// Update top-level IAM policy
    #[endpoint {
        method = PUT,
        path = "/v1/system/policy",
        tags = ["policy"],
    }]
    async fn system_policy_update(
        rqctx: RequestContext<Self::Context>,
        new_policy: TypedBody<shared::Policy<shared::FleetRole>>,
    ) -> Result<HttpResponseOk<shared::Policy<shared::FleetRole>>, HttpError>;

    /// Fetch current silo's IAM policy
    #[endpoint {
        method = GET,
        path = "/v1/policy",
        tags = ["silos"],
    }]
    async fn policy_view(
        rqctx: RequestContext<Self::Context>,
    ) -> Result<HttpResponseOk<shared::Policy<shared::SiloRole>>, HttpError>;

    /// Update current silo's IAM policy
    #[endpoint {
        method = PUT,
        path = "/v1/policy",
        tags = ["silos"],
    }]
    async fn policy_update(
        rqctx: RequestContext<Self::Context>,
        new_policy: TypedBody<shared::Policy<shared::SiloRole>>,
    ) -> Result<HttpResponseOk<shared::Policy<shared::SiloRole>>, HttpError>;

    /// Fetch current silo's auth settings
    #[endpoint {
        method = GET,
        path = "/v1/auth-settings",
        tags = ["silos"],
    }]
    async fn auth_settings_view(
        rqctx: RequestContext<Self::Context>,
    ) -> Result<HttpResponseOk<views::SiloAuthSettings>, HttpError>;

    /// Update current silo's auth settings
    #[endpoint {
        method = PUT,
        path = "/v1/auth-settings",
        tags = ["silos"],
    }]
    async fn auth_settings_update(
        rqctx: RequestContext<Self::Context>,
        new_settings: TypedBody<params::SiloAuthSettingsUpdate>,
    ) -> Result<HttpResponseOk<views::SiloAuthSettings>, HttpError>;

    /// Fetch resource utilization for user's current silo
    #[endpoint {
        method = GET,
        path = "/v1/utilization",
        tags = ["silos"],
    }]
    async fn utilization_view(
        rqctx: RequestContext<Self::Context>,
    ) -> Result<HttpResponseOk<views::Utilization>, HttpError>;

    /// Fetch current utilization for given silo
    #[endpoint {
        method = GET,
        path = "/v1/system/utilization/silos/{silo}",
        tags = ["system/silos"],
    }]
    async fn silo_utilization_view(
        rqctx: RequestContext<Self::Context>,
        path_params: Path<params::SiloPath>,
    ) -> Result<HttpResponseOk<views::SiloUtilization>, HttpError>;

    /// List current utilization state for all silos
    #[endpoint {
        method = GET,
        path = "/v1/system/utilization/silos",
        tags = ["system/silos"],
    }]
    async fn silo_utilization_list(
        rqctx: RequestContext<Self::Context>,
        query_params: Query<PaginatedByNameOrId>,
    ) -> Result<HttpResponseOk<ResultsPage<views::SiloUtilization>>, HttpError>;

    /// Lists resource quotas for all silos
    #[endpoint {
        method = GET,
        path = "/v1/system/silo-quotas",
        tags = ["system/silos"],
    }]
    async fn system_quotas_list(
        rqctx: RequestContext<Self::Context>,
        query_params: Query<PaginatedById>,
    ) -> Result<HttpResponseOk<ResultsPage<views::SiloQuotas>>, HttpError>;

    /// Fetch resource quotas for silo
    #[endpoint {
        method = GET,
        path = "/v1/system/silos/{silo}/quotas",
        tags = ["system/silos"],
    }]
    async fn silo_quotas_view(
        rqctx: RequestContext<Self::Context>,
        path_params: Path<params::SiloPath>,
    ) -> Result<HttpResponseOk<views::SiloQuotas>, HttpError>;

    /// Update resource quotas for silo
    ///
    /// If a quota value is not specified, it will remain unchanged.
    #[endpoint {
        method = PUT,
        path = "/v1/system/silos/{silo}/quotas",
        tags = ["system/silos"],
    }]
    async fn silo_quotas_update(
        rqctx: RequestContext<Self::Context>,
        path_params: Path<params::SiloPath>,
        new_quota: TypedBody<params::SiloQuotasUpdate>,
    ) -> Result<HttpResponseOk<views::SiloQuotas>, HttpError>;

    /// List silos
    ///
    /// Lists silos that are discoverable based on the current permissions.
    #[endpoint {
        method = GET,
        path = "/v1/system/silos",
        tags = ["system/silos"],
    }]
    async fn silo_list(
        rqctx: RequestContext<Self::Context>,
        query_params: Query<PaginatedByNameOrId>,
    ) -> Result<HttpResponseOk<ResultsPage<views::Silo>>, HttpError>;

    /// Create a silo
    #[endpoint {
        method = POST,
        path = "/v1/system/silos",
        tags = ["system/silos"],
    }]
    async fn silo_create(
        rqctx: RequestContext<Self::Context>,
        new_silo_params: TypedBody<params::SiloCreate>,
    ) -> Result<HttpResponseCreated<views::Silo>, HttpError>;

    /// Fetch silo
    ///
    /// Fetch silo by name or ID.
    #[endpoint {
        method = GET,
        path = "/v1/system/silos/{silo}",
        tags = ["system/silos"],
    }]
    async fn silo_view(
        rqctx: RequestContext<Self::Context>,
        path_params: Path<params::SiloPath>,
    ) -> Result<HttpResponseOk<views::Silo>, HttpError>;

    /// List IP pools linked to silo
    ///
    /// Linked IP pools are available to users in the specified silo. A silo
    /// can have at most one default pool. IPs are allocated from the default
    /// pool when users ask for one without specifying a pool.
    #[endpoint {
        method = GET,
        path = "/v1/system/silos/{silo}/ip-pools",
        tags = ["system/silos"],
    }]
    async fn silo_ip_pool_list(
        rqctx: RequestContext<Self::Context>,
        path_params: Path<params::SiloPath>,
        query_params: Query<PaginatedByNameOrId>,
    ) -> Result<HttpResponseOk<ResultsPage<views::SiloIpPool>>, HttpError>;

    /// Delete a silo
    ///
    /// Delete a silo by name or ID.
    #[endpoint {
        method = DELETE,
        path = "/v1/system/silos/{silo}",
        tags = ["system/silos"],
    }]
    async fn silo_delete(
        rqctx: RequestContext<Self::Context>,
        path_params: Path<params::SiloPath>,
    ) -> Result<HttpResponseDeleted, HttpError>;

    /// Fetch silo IAM policy
    #[endpoint {
        method = GET,
        path = "/v1/system/silos/{silo}/policy",
        tags = ["system/silos"],
    }]
    async fn silo_policy_view(
        rqctx: RequestContext<Self::Context>,
        path_params: Path<params::SiloPath>,
    ) -> Result<HttpResponseOk<shared::Policy<shared::SiloRole>>, HttpError>;

    /// Update silo IAM policy
    #[endpoint {
        method = PUT,
        path = "/v1/system/silos/{silo}/policy",
        tags = ["system/silos"],
    }]
    async fn silo_policy_update(
        rqctx: RequestContext<Self::Context>,
        path_params: Path<params::SiloPath>,
        new_policy: TypedBody<shared::Policy<shared::SiloRole>>,
    ) -> Result<HttpResponseOk<shared::Policy<shared::SiloRole>>, HttpError>;

    // Silo-specific user endpoints

    /// List built-in (system) users in silo
    #[endpoint {
        method = GET,
        path = "/v1/system/users",
        tags = ["system/silos"],
    }]
    async fn silo_user_list(
        rqctx: RequestContext<Self::Context>,
        query_params: Query<PaginatedById<params::SiloSelector>>,
    ) -> Result<HttpResponseOk<ResultsPage<views::User>>, HttpError>;

    /// Fetch built-in (system) user
    #[endpoint {
        method = GET,
        path = "/v1/system/users/{user_id}",
        tags = ["system/silos"],
    }]
    async fn silo_user_view(
        rqctx: RequestContext<Self::Context>,
        path_params: Path<params::UserParam>,
        query_params: Query<params::SiloSelector>,
    ) -> Result<HttpResponseOk<views::User>, HttpError>;

    // Silo identity providers

    /// List identity providers for silo
    ///
    /// List identity providers for silo by silo name or ID.
    #[endpoint {
        method = GET,
        path = "/v1/system/identity-providers",
        tags = ["system/silos"],
    }]
    async fn silo_identity_provider_list(
        rqctx: RequestContext<Self::Context>,
        query_params: Query<PaginatedByNameOrId<params::SiloSelector>>,
    ) -> Result<HttpResponseOk<ResultsPage<views::IdentityProvider>>, HttpError>;

    // Silo SAML identity providers

    /// Create SAML identity provider
    #[endpoint {
        method = POST,
        path = "/v1/system/identity-providers/saml",
        tags = ["system/silos"],
    }]
    async fn saml_identity_provider_create(
        rqctx: RequestContext<Self::Context>,
        query_params: Query<params::SiloSelector>,
        new_provider: TypedBody<params::SamlIdentityProviderCreate>,
    ) -> Result<HttpResponseCreated<views::SamlIdentityProvider>, HttpError>;

    /// Fetch SAML identity provider
    #[endpoint {
        method = GET,
        path = "/v1/system/identity-providers/saml/{provider}",
        tags = ["system/silos"],
    }]
    async fn saml_identity_provider_view(
        rqctx: RequestContext<Self::Context>,
        path_params: Path<params::ProviderPath>,
        query_params: Query<params::OptionalSiloSelector>,
    ) -> Result<HttpResponseOk<views::SamlIdentityProvider>, HttpError>;

    // TODO: no DELETE for identity providers?

    // "Local" Identity Provider

    /// Create user
    ///
    /// Users can only be created in Silos with `provision_type` == `Fixed`.
    /// Otherwise, Silo users are just-in-time (JIT) provisioned when a user
    /// first logs in using an external Identity Provider.
    #[endpoint {
        method = POST,
        path = "/v1/system/identity-providers/local/users",
        tags = ["system/silos"],
    }]
    async fn local_idp_user_create(
        rqctx: RequestContext<Self::Context>,
        query_params: Query<params::SiloSelector>,
        new_user_params: TypedBody<params::UserCreate>,
    ) -> Result<HttpResponseCreated<views::User>, HttpError>;

    /// Delete user
    #[endpoint {
        method = DELETE,
        path = "/v1/system/identity-providers/local/users/{user_id}",
        tags = ["system/silos"],
    }]
    async fn local_idp_user_delete(
        rqctx: RequestContext<Self::Context>,
        path_params: Path<params::UserParam>,
        query_params: Query<params::SiloSelector>,
    ) -> Result<HttpResponseDeleted, HttpError>;

    /// Set or invalidate user's password
    ///
    /// Passwords can only be updated for users in Silos with identity mode
    /// `LocalOnly`.
    #[endpoint {
        method = POST,
        path = "/v1/system/identity-providers/local/users/{user_id}/set-password",
        tags = ["system/silos"],
    }]
    async fn local_idp_user_set_password(
        rqctx: RequestContext<Self::Context>,
        path_params: Path<params::UserParam>,
        query_params: Query<params::SiloPath>,
        update: TypedBody<params::UserPassword>,
    ) -> Result<HttpResponseUpdatedNoContent, HttpError>;

    // SAML+SCIM Identity Provider

    /// List SCIM tokens
    ///
    /// Specify the silo by name or ID using the `silo` query parameter.
    #[endpoint {
        method = GET,
        path = "/v1/system/scim/tokens",
        tags = ["system/silos"],
    }]
    async fn scim_token_list(
        rqctx: RequestContext<Self::Context>,
        query_params: Query<params::SiloSelector>,
    ) -> Result<HttpResponseOk<Vec<views::ScimClientBearerToken>>, HttpError>;

    /// Create SCIM token
    ///
    /// Specify the silo by name or ID using the `silo` query parameter. Be sure
    /// to save the bearer token in the response. It will not be retrievable
    /// later through the token view and list endpoints.
    #[endpoint {
        method = POST,
        path = "/v1/system/scim/tokens",
        tags = ["system/silos"],
    }]
    async fn scim_token_create(
        rqctx: RequestContext<Self::Context>,
        query_params: Query<params::SiloSelector>,
    ) -> Result<HttpResponseCreated<views::ScimClientBearerTokenValue>, HttpError>;

    /// Fetch SCIM token
    ///
    /// Specify the silo by name or ID using the `silo` query parameter.
    #[endpoint {
        method = GET,
        path = "/v1/system/scim/tokens/{token_id}",
        tags = ["system/silos"],
    }]
    async fn scim_token_view(
        rqctx: RequestContext<Self::Context>,
        path_params: Path<params::ScimV2TokenPathParam>,
        query_params: Query<params::SiloSelector>,
    ) -> Result<HttpResponseOk<views::ScimClientBearerToken>, HttpError>;

    /// Delete SCIM token
    ///
    /// Specify the silo by name or ID using the `silo` query parameter.
    #[endpoint {
        method = DELETE,
        path = "/v1/system/scim/tokens/{token_id}",
        tags = ["system/silos"],
    }]
    async fn scim_token_delete(
        rqctx: RequestContext<Self::Context>,
        path_params: Path<params::ScimV2TokenPathParam>,
        query_params: Query<params::SiloSelector>,
    ) -> Result<HttpResponseDeleted, HttpError>;

    // SCIM user endpoints
    // XXX is "silos" the correct tag?

    #[endpoint {
        method = GET,
        path = "/scim/v2/Users",
        tags = ["silos"],
        unpublished = true,
    }]
    async fn scim_v2_list_users(
        rqctx: RequestContext<Self::Context>,
        query_params: Query<scim2_rs::QueryParams>,
    ) -> Result<Response<Body>, HttpError>;

    #[endpoint {
        method = GET,
        path = "/scim/v2/Users/{user_id}",
        tags = ["silos"],
        unpublished = true,
    }]
    async fn scim_v2_get_user(
        rqctx: RequestContext<Self::Context>,
        path_params: Path<params::ScimV2UserPathParam>,
        query_params: Query<scim2_rs::QueryParams>,
    ) -> Result<Response<Body>, HttpError>;

    #[endpoint {
        method = POST,
        path = "/scim/v2/Users",
        tags = ["silos"],
        unpublished = true,
    }]
    async fn scim_v2_create_user(
        rqctx: RequestContext<Self::Context>,
        body: TypedBody<scim2_rs::CreateUserRequest>,
    ) -> Result<Response<Body>, HttpError>;

    #[endpoint {
        method = PUT,
        path = "/scim/v2/Users/{user_id}",
        tags = ["silos"],
        unpublished = true,
    }]
    async fn scim_v2_put_user(
        rqctx: RequestContext<Self::Context>,
        path_params: Path<params::ScimV2UserPathParam>,
        body: TypedBody<scim2_rs::CreateUserRequest>,
    ) -> Result<Response<Body>, HttpError>;

    #[endpoint {
        method = PATCH,
        path = "/scim/v2/Users/{user_id}",
        tags = ["silos"],
        unpublished = true,
    }]
    async fn scim_v2_patch_user(
        rqctx: RequestContext<Self::Context>,
        path_params: Path<params::ScimV2UserPathParam>,
        body: TypedBody<scim2_rs::PatchRequest>,
    ) -> Result<Response<Body>, HttpError>;

    #[endpoint {
        method = DELETE,
        path = "/scim/v2/Users/{user_id}",
        tags = ["silos"],
        unpublished = true,
    }]
    async fn scim_v2_delete_user(
        rqctx: RequestContext<Self::Context>,
        path_params: Path<params::ScimV2UserPathParam>,
    ) -> Result<Response<Body>, HttpError>;

    // SCIM group endpoints

    #[endpoint {
        method = GET,
        path = "/scim/v2/Groups",
        tags = ["silos"],
        unpublished = true,
    }]
    async fn scim_v2_list_groups(
        rqctx: RequestContext<Self::Context>,
        query_params: Query<scim2_rs::QueryParams>,
    ) -> Result<Response<Body>, HttpError>;

    #[endpoint {
        method = GET,
        path = "/scim/v2/Groups/{group_id}",
        tags = ["silos"],
        unpublished = true,
    }]
    async fn scim_v2_get_group(
        rqctx: RequestContext<Self::Context>,
        path_params: Path<params::ScimV2GroupPathParam>,
        query_params: Query<scim2_rs::QueryParams>,
    ) -> Result<Response<Body>, HttpError>;

    #[endpoint {
        method = POST,
        path = "/scim/v2/Groups",
        tags = ["silos"],
        unpublished = true,
    }]
    async fn scim_v2_create_group(
        rqctx: RequestContext<Self::Context>,
        body: TypedBody<scim2_rs::CreateGroupRequest>,
    ) -> Result<Response<Body>, HttpError>;

    #[endpoint {
        method = PUT,
        path = "/scim/v2/Groups/{group_id}",
        tags = ["silos"],
        unpublished = true,
    }]
    async fn scim_v2_put_group(
        rqctx: RequestContext<Self::Context>,
        path_params: Path<params::ScimV2GroupPathParam>,
        body: TypedBody<scim2_rs::CreateGroupRequest>,
    ) -> Result<Response<Body>, HttpError>;

    #[endpoint {
        method = PATCH,
        path = "/scim/v2/Groups/{group_id}",
        tags = ["silos"],
        unpublished = true,
    }]
    async fn scim_v2_patch_group(
        rqctx: RequestContext<Self::Context>,
        path_params: Path<params::ScimV2GroupPathParam>,
        body: TypedBody<scim2_rs::PatchRequest>,
    ) -> Result<Response<Body>, HttpError>;

    #[endpoint {
        method = DELETE,
        path = "/scim/v2/Groups/{group_id}",
        tags = ["silos"],
        unpublished = true,
    }]
    async fn scim_v2_delete_group(
        rqctx: RequestContext<Self::Context>,
        path_params: Path<params::ScimV2GroupPathParam>,
    ) -> Result<Response<Body>, HttpError>;

    // Projects

    /// List projects
    #[endpoint {
        method = GET,
        path = "/v1/projects",
        tags = ["projects"],
    }]
    async fn project_list(
        rqctx: RequestContext<Self::Context>,
        query_params: Query<PaginatedByNameOrId>,
    ) -> Result<HttpResponseOk<ResultsPage<views::Project>>, HttpError>;

    /// Create project
    #[endpoint {
        method = POST,
        path = "/v1/projects",
        tags = ["projects"],
    }]
    async fn project_create(
        rqctx: RequestContext<Self::Context>,
        new_project: TypedBody<params::ProjectCreate>,
    ) -> Result<HttpResponseCreated<views::Project>, HttpError>;

    /// Fetch project
    #[endpoint {
        method = GET,
        path = "/v1/projects/{project}",
        tags = ["projects"],
    }]
    async fn project_view(
        rqctx: RequestContext<Self::Context>,
        path_params: Path<params::ProjectPath>,
    ) -> Result<HttpResponseOk<views::Project>, HttpError>;

    /// Delete project
    #[endpoint {
        method = DELETE,
        path = "/v1/projects/{project}",
        tags = ["projects"],
    }]
    async fn project_delete(
        rqctx: RequestContext<Self::Context>,
        path_params: Path<params::ProjectPath>,
    ) -> Result<HttpResponseDeleted, HttpError>;

    // TODO-correctness: Is it valid for PUT to accept application/json that's
    // a subset of what the resource actually represents?  If not, is that a
    // problem? (HTTP may require that this be idempotent.)  If so, can we get
    // around that having this be a slightly different content-type (e.g.,
    // "application/json-patch")?  We should see what other APIs do.
    /// Update a project
    #[endpoint {
        method = PUT,
        path = "/v1/projects/{project}",
        tags = ["projects"],
    }]
    async fn project_update(
        rqctx: RequestContext<Self::Context>,
        path_params: Path<params::ProjectPath>,
        updated_project: TypedBody<params::ProjectUpdate>,
    ) -> Result<HttpResponseOk<views::Project>, HttpError>;

    /// Fetch project's IAM policy
    #[endpoint {
        method = GET,
        path = "/v1/projects/{project}/policy",
        tags = ["projects"],
    }]
    async fn project_policy_view(
        rqctx: RequestContext<Self::Context>,
        path_params: Path<params::ProjectPath>,
    ) -> Result<HttpResponseOk<shared::Policy<shared::ProjectRole>>, HttpError>;

    /// Update project's IAM policy
    #[endpoint {
        method = PUT,
        path = "/v1/projects/{project}/policy",
        tags = ["projects"],
    }]
    async fn project_policy_update(
        rqctx: RequestContext<Self::Context>,
        path_params: Path<params::ProjectPath>,
        new_policy: TypedBody<shared::Policy<shared::ProjectRole>>,
    ) -> Result<HttpResponseOk<shared::Policy<shared::ProjectRole>>, HttpError>;

    // IP Pools

    /// List IP pools
    #[endpoint {
        method = GET,
        path = "/v1/ip-pools",
        tags = ["projects"],
    }]
    async fn project_ip_pool_list(
        rqctx: RequestContext<Self::Context>,
        query_params: Query<PaginatedByNameOrId>,
    ) -> Result<HttpResponseOk<ResultsPage<views::SiloIpPool>>, HttpError>;

    /// Fetch IP pool
    #[endpoint {
        method = GET,
        path = "/v1/ip-pools/{pool}",
        tags = ["projects"],
    }]
    async fn project_ip_pool_view(
        rqctx: RequestContext<Self::Context>,
        path_params: Path<params::IpPoolPath>,
    ) -> Result<HttpResponseOk<views::SiloIpPool>, HttpError>;

    /// List IP pools
    #[endpoint {
        method = GET,
        path = "/v1/system/ip-pools",
        tags = ["system/ip-pools"],
    }]
    async fn ip_pool_list(
        rqctx: RequestContext<Self::Context>,
        query_params: Query<PaginatedByNameOrId>,
    ) -> Result<HttpResponseOk<ResultsPage<views::IpPool>>, HttpError>;

    /// Create IP pool
    ///
    /// IPv6 is not yet supported for unicast pools.
    #[endpoint {
        method = POST,
        path = "/v1/system/ip-pools",
        tags = ["system/ip-pools"],
    }]
    async fn ip_pool_create(
        rqctx: RequestContext<Self::Context>,
        pool_params: TypedBody<params::IpPoolCreate>,
    ) -> Result<HttpResponseCreated<views::IpPool>, HttpError>;

    /// Fetch IP pool
    #[endpoint {
        method = GET,
        path = "/v1/system/ip-pools/{pool}",
        tags = ["system/ip-pools"],
    }]
    async fn ip_pool_view(
        rqctx: RequestContext<Self::Context>,
        path_params: Path<params::IpPoolPath>,
    ) -> Result<HttpResponseOk<views::IpPool>, HttpError>;

    /// Delete IP pool
    #[endpoint {
        method = DELETE,
        path = "/v1/system/ip-pools/{pool}",
        tags = ["system/ip-pools"],
    }]
    async fn ip_pool_delete(
        rqctx: RequestContext<Self::Context>,
        path_params: Path<params::IpPoolPath>,
    ) -> Result<HttpResponseDeleted, HttpError>;

    /// Update IP pool
    #[endpoint {
        method = PUT,
        path = "/v1/system/ip-pools/{pool}",
        tags = ["system/ip-pools"],
    }]
    async fn ip_pool_update(
        rqctx: RequestContext<Self::Context>,
        path_params: Path<params::IpPoolPath>,
        updates: TypedBody<params::IpPoolUpdate>,
    ) -> Result<HttpResponseOk<views::IpPool>, HttpError>;

    /// Fetch IP pool utilization
    #[endpoint {
        method = GET,
        path = "/v1/system/ip-pools/{pool}/utilization",
        tags = ["system/ip-pools"],
    }]
    async fn ip_pool_utilization_view(
        rqctx: RequestContext<Self::Context>,
        path_params: Path<params::IpPoolPath>,
    ) -> Result<HttpResponseOk<views::IpPoolUtilization>, HttpError>;

    /// List IP pool's linked silos
    #[endpoint {
        method = GET,
        path = "/v1/system/ip-pools/{pool}/silos",
        tags = ["system/ip-pools"],
    }]
    async fn ip_pool_silo_list(
        rqctx: RequestContext<Self::Context>,
        path_params: Path<params::IpPoolPath>,
        // paginating by resource_id because they're unique per pool. most robust
        // option would be to paginate by a composite key representing the (pool,
        // resource_type, resource)
        query_params: Query<PaginatedById>,
        // TODO: this could just list views::Silo -- it's not like knowing silo_id
        // and nothing else is particularly useful -- except we also want to say
        // whether the pool is marked default on each silo. So one option would
        // be  to do the same as we did with SiloIpPool -- include is_default on
        // whatever the thing is. Still... all we'd have to do to make this usable
        // in both places would be to make it { ...IpPool, silo_id, silo_name,
        // is_default }
    ) -> Result<HttpResponseOk<ResultsPage<views::IpPoolSiloLink>>, HttpError>;

    /// Link IP pool to silo
    ///
    /// Users in linked silos can allocate external IPs from this pool for their
    /// instances. A silo can have at most one default pool. IPs are allocated
    /// from the default pool when users ask for one without specifying a pool.
    #[endpoint {
        method = POST,
        path = "/v1/system/ip-pools/{pool}/silos",
        tags = ["system/ip-pools"],
    }]
    async fn ip_pool_silo_link(
        rqctx: RequestContext<Self::Context>,
        path_params: Path<params::IpPoolPath>,
        resource_assoc: TypedBody<params::IpPoolLinkSilo>,
    ) -> Result<HttpResponseCreated<views::IpPoolSiloLink>, HttpError>;

    /// Unlink IP pool from silo
    ///
    /// Will fail if there are any outstanding IPs allocated in the silo.
    #[endpoint {
        method = DELETE,
        path = "/v1/system/ip-pools/{pool}/silos/{silo}",
        tags = ["system/ip-pools"],
    }]
    async fn ip_pool_silo_unlink(
        rqctx: RequestContext<Self::Context>,
        path_params: Path<params::IpPoolSiloPath>,
    ) -> Result<HttpResponseUpdatedNoContent, HttpError>;

    /// Make IP pool default for silo
    ///
    /// When a user asks for an IP (e.g., at instance create time) without
    /// specifying a pool, the IP comes from the default pool if a default is
    /// configured. When a pool is made the default for a silo, any existing
    /// default will remain linked to the silo, but will no longer be the
    /// default.
    #[endpoint {
        method = PUT,
        path = "/v1/system/ip-pools/{pool}/silos/{silo}",
        tags = ["system/ip-pools"],
    }]
    async fn ip_pool_silo_update(
        rqctx: RequestContext<Self::Context>,
        path_params: Path<params::IpPoolSiloPath>,
        update: TypedBody<params::IpPoolSiloUpdate>,
    ) -> Result<HttpResponseOk<views::IpPoolSiloLink>, HttpError>;

    /// Fetch Oxide service IP pool
    #[endpoint {
        method = GET,
        path = "/v1/system/ip-pools-service",
        tags = ["system/ip-pools"],
    }]
    async fn ip_pool_service_view(
        rqctx: RequestContext<Self::Context>,
    ) -> Result<HttpResponseOk<views::IpPool>, HttpError>;

    /// List ranges for IP pool
    ///
    /// Ranges are ordered by their first address.
    #[endpoint {
        method = GET,
        path = "/v1/system/ip-pools/{pool}/ranges",
        tags = ["system/ip-pools"],
    }]
    async fn ip_pool_range_list(
        rqctx: RequestContext<Self::Context>,
        path_params: Path<params::IpPoolPath>,
        query_params: Query<IpPoolRangePaginationParams>,
    ) -> Result<HttpResponseOk<ResultsPage<views::IpPoolRange>>, HttpError>;

    /// Add range to IP pool.
    ///
    /// IPv6 ranges are not allowed yet for unicast pools.
    ///
    /// For multicast pools, all ranges must be either Any-Source Multicast (ASM)
    /// or Source-Specific Multicast (SSM), but not both. Mixing ASM and SSM
    /// ranges in the same pool is not allowed.
    ///
    /// ASM: IPv4 addresses outside 232.0.0.0/8, IPv6 addresses with flag field != 3
    /// SSM: IPv4 addresses in 232.0.0.0/8, IPv6 addresses with flag field = 3
    #[endpoint {
        method = POST,
        path = "/v1/system/ip-pools/{pool}/ranges/add",
        tags = ["system/ip-pools"],
    }]
    async fn ip_pool_range_add(
        rqctx: RequestContext<Self::Context>,
        path_params: Path<params::IpPoolPath>,
        range_params: TypedBody<shared::IpRange>,
    ) -> Result<HttpResponseCreated<views::IpPoolRange>, HttpError>;

    /// Remove range from IP pool
    #[endpoint {
        method = POST,
        path = "/v1/system/ip-pools/{pool}/ranges/remove",
        tags = ["system/ip-pools"],
    }]
    async fn ip_pool_range_remove(
        rqctx: RequestContext<Self::Context>,
        path_params: Path<params::IpPoolPath>,
        range_params: TypedBody<shared::IpRange>,
    ) -> Result<HttpResponseUpdatedNoContent, HttpError>;

    /// List IP ranges for the Oxide service pool
    ///
    /// Ranges are ordered by their first address.
    #[endpoint {
        method = GET,
        path = "/v1/system/ip-pools-service/ranges",
        tags = ["system/ip-pools"],
    }]
    async fn ip_pool_service_range_list(
        rqctx: RequestContext<Self::Context>,
        query_params: Query<IpPoolRangePaginationParams>,
    ) -> Result<HttpResponseOk<ResultsPage<views::IpPoolRange>>, HttpError>;

    /// Add IP range to Oxide service pool
    ///
    /// IPv6 ranges are not allowed yet.
    #[endpoint {
        method = POST,
        path = "/v1/system/ip-pools-service/ranges/add",
        tags = ["system/ip-pools"],
    }]
    async fn ip_pool_service_range_add(
        rqctx: RequestContext<Self::Context>,
        range_params: TypedBody<shared::IpRange>,
    ) -> Result<HttpResponseCreated<views::IpPoolRange>, HttpError>;

    /// Remove IP range from Oxide service pool
    #[endpoint {
        method = POST,
        path = "/v1/system/ip-pools-service/ranges/remove",
        tags = ["system/ip-pools"],
    }]
    async fn ip_pool_service_range_remove(
        rqctx: RequestContext<Self::Context>,
        range_params: TypedBody<shared::IpRange>,
    ) -> Result<HttpResponseUpdatedNoContent, HttpError>;

    // Floating IP Addresses

    /// List floating IPs
    #[endpoint {
        method = GET,
        path = "/v1/floating-ips",
        tags = ["floating-ips"],
    }]
    async fn floating_ip_list(
        rqctx: RequestContext<Self::Context>,
        query_params: Query<PaginatedByNameOrId<params::ProjectSelector>>,
    ) -> Result<HttpResponseOk<ResultsPage<views::FloatingIp>>, HttpError>;

    /// Create floating IP
    #[endpoint {
        method = POST,
        path = "/v1/floating-ips",
        tags = ["floating-ips"],
    }]
    async fn floating_ip_create(
        rqctx: RequestContext<Self::Context>,
        query_params: Query<params::ProjectSelector>,
        floating_params: TypedBody<params::FloatingIpCreate>,
    ) -> Result<HttpResponseCreated<views::FloatingIp>, HttpError>;

    /// Update floating IP
    #[endpoint {
        method = PUT,
        path = "/v1/floating-ips/{floating_ip}",
        tags = ["floating-ips"],
    }]
    async fn floating_ip_update(
        rqctx: RequestContext<Self::Context>,
        path_params: Path<params::FloatingIpPath>,
        query_params: Query<params::OptionalProjectSelector>,
        updated_floating_ip: TypedBody<params::FloatingIpUpdate>,
    ) -> Result<HttpResponseOk<views::FloatingIp>, HttpError>;

    /// Delete floating IP
    #[endpoint {
        method = DELETE,
        path = "/v1/floating-ips/{floating_ip}",
        tags = ["floating-ips"],
    }]
    async fn floating_ip_delete(
        rqctx: RequestContext<Self::Context>,
        path_params: Path<params::FloatingIpPath>,
        query_params: Query<params::OptionalProjectSelector>,
    ) -> Result<HttpResponseDeleted, HttpError>;

    /// Fetch floating IP
    #[endpoint {
        method = GET,
        path = "/v1/floating-ips/{floating_ip}",
        tags = ["floating-ips"]
    }]
    async fn floating_ip_view(
        rqctx: RequestContext<Self::Context>,
        path_params: Path<params::FloatingIpPath>,
        query_params: Query<params::OptionalProjectSelector>,
    ) -> Result<HttpResponseOk<views::FloatingIp>, HttpError>;

    /// Attach floating IP
    ///
    /// Attach floating IP to an instance or other resource.
    #[endpoint {
        method = POST,
        path = "/v1/floating-ips/{floating_ip}/attach",
        tags = ["floating-ips"],
    }]
    async fn floating_ip_attach(
        rqctx: RequestContext<Self::Context>,
        path_params: Path<params::FloatingIpPath>,
        query_params: Query<params::OptionalProjectSelector>,
        target: TypedBody<params::FloatingIpAttach>,
    ) -> Result<HttpResponseAccepted<views::FloatingIp>, HttpError>;

    /// Detach floating IP
    ///
    // Detach floating IP from instance or other resource.
    #[endpoint {
        method = POST,
        path = "/v1/floating-ips/{floating_ip}/detach",
        tags = ["floating-ips"],
    }]
    async fn floating_ip_detach(
        rqctx: RequestContext<Self::Context>,
        path_params: Path<params::FloatingIpPath>,
        query_params: Query<params::OptionalProjectSelector>,
    ) -> Result<HttpResponseAccepted<views::FloatingIp>, HttpError>;

    // Multicast Groups

    /// List multicast groups.
    #[endpoint {
        method = GET,
        path = "/v1/multicast-groups",
        tags = ["experimental"],
        operation_id = "multicast_group_list",
        versions = ..VERSION_MULTICAST_IMPLICIT_LIFECYCLE_UPDATES,
    }]
    async fn v1_multicast_group_list(
        rqctx: RequestContext<Self::Context>,
        query_params: Query<PaginatedByNameOrId>,
    ) -> Result<HttpResponseOk<ResultsPage<views::MulticastGroup>>, HttpError>;

    /// List multicast groups.
    #[endpoint {
        method = GET,
        path = "/v1/multicast-groups",
        tags = ["experimental"],
        versions = VERSION_MULTICAST_IMPLICIT_LIFECYCLE_UPDATES..,
    }]
    async fn multicast_group_list(
        rqctx: RequestContext<Self::Context>,
        query_params: Query<PaginatedByNameOrId>,
    ) -> Result<HttpResponseOk<ResultsPage<views::MulticastGroup>>, HttpError>;

    /// Create a multicast group.
    ///
    /// Deprecated: Groups are created implicitly when adding members in newer
    /// API versions.
    #[endpoint {
        method = POST,
        path = "/v1/multicast-groups",
        tags = ["experimental"],
        versions = ..VERSION_MULTICAST_IMPLICIT_LIFECYCLE_UPDATES,
    }]
    async fn v1_multicast_group_create(
        rqctx: RequestContext<Self::Context>,
        new_group: TypedBody<v20251120::MulticastGroupCreate>,
    ) -> Result<HttpResponseCreated<views::MulticastGroup>, HttpError>;

    /// Fetch a multicast group.
    ///
    /// The group can be specified by name or UUID.
    #[endpoint {
        method = GET,
        path = "/v1/multicast-groups/{multicast_group}",
        tags = ["experimental"],
        operation_id = "multicast_group_view",
        versions = ..VERSION_MULTICAST_IMPLICIT_LIFECYCLE_UPDATES,
    }]
    async fn v1_multicast_group_view(
        rqctx: RequestContext<Self::Context>,
        path_params: Path<v20251120::MulticastGroupPath>,
    ) -> Result<HttpResponseOk<views::MulticastGroup>, HttpError>;

    /// Fetch a multicast group.
    ///
    /// The group can be specified by name, UUID, or multicast IP address.
    /// (e.g., "224.1.2.3" or "ff38::1").
    #[endpoint {
        method = GET,
        path = "/v1/multicast-groups/{multicast_group}",
        tags = ["experimental"],
        versions = VERSION_MULTICAST_IMPLICIT_LIFECYCLE_UPDATES..,
    }]
    async fn multicast_group_view(
        rqctx: RequestContext<Self::Context>,
        path_params: Path<params::MulticastGroupPath>,
    ) -> Result<HttpResponseOk<views::MulticastGroup>, HttpError>;

    /// Update a multicast group.
    ///
    /// Deprecated: groups are managed implicitly through member operations.
    #[endpoint {
        method = PUT,
        path = "/v1/multicast-groups/{multicast_group}",
        tags = ["experimental"],
        versions = ..VERSION_MULTICAST_IMPLICIT_LIFECYCLE_UPDATES,
    }]
    async fn v1_multicast_group_update(
        rqctx: RequestContext<Self::Context>,
        path_params: Path<v20251120::MulticastGroupPath>,
        update_params: TypedBody<v20251120::MulticastGroupUpdate>,
    ) -> Result<HttpResponseOk<views::MulticastGroup>, HttpError>;

    /// Delete a multicast group.
    ///
    /// Deprecated: groups are deleted automatically when the last member leaves.
    #[endpoint {
        method = DELETE,
        path = "/v1/multicast-groups/{multicast_group}",
        tags = ["experimental"],
        versions = ..VERSION_MULTICAST_IMPLICIT_LIFECYCLE_UPDATES,
    }]
    async fn v1_multicast_group_delete(
        rqctx: RequestContext<Self::Context>,
        path_params: Path<v20251120::MulticastGroupPath>,
    ) -> Result<HttpResponseDeleted, HttpError>;

    /// List members of a multicast group.
    ///
    /// The group can be specified by name or UUID.
    #[endpoint {
        method = GET,
        path = "/v1/multicast-groups/{multicast_group}/members",
        tags = ["experimental"],
        operation_id = "multicast_group_member_list",
        versions = ..VERSION_MULTICAST_IMPLICIT_LIFECYCLE_UPDATES,
    }]
    async fn v1_multicast_group_member_list(
        rqctx: RequestContext<Self::Context>,
        path_params: Path<v20251120::MulticastGroupPath>,
        query_params: Query<PaginatedById>,
    ) -> Result<
        HttpResponseOk<ResultsPage<v20251120::MulticastGroupMember>>,
        HttpError,
    >;

    /// List members of a multicast group.
    ///
    /// The group can be specified by name, UUID, or multicast IP address.
    #[endpoint {
        method = GET,
        path = "/v1/multicast-groups/{multicast_group}/members",
        tags = ["experimental"],
        versions = VERSION_MULTICAST_IMPLICIT_LIFECYCLE_UPDATES..,
    }]
    async fn multicast_group_member_list(
        rqctx: RequestContext<Self::Context>,
        path_params: Path<params::MulticastGroupPath>,
        query_params: Query<PaginatedById>,
    ) -> Result<HttpResponseOk<ResultsPage<MulticastGroupMember>>, HttpError>;

    /// Add instance to a multicast group.
    ///
    /// The group can be specified by name or UUID.
    #[endpoint {
        method = POST,
        path = "/v1/multicast-groups/{multicast_group}/members",
        tags = ["experimental"],
        operation_id = "multicast_group_member_add",
        versions = ..VERSION_MULTICAST_IMPLICIT_LIFECYCLE_UPDATES,
    }]
    async fn v1_multicast_group_member_add(
        rqctx: RequestContext<Self::Context>,
        path_params: Path<v20251120::MulticastGroupPath>,
        query_params: Query<params::OptionalProjectSelector>,
        member_params: TypedBody<v20251120::MulticastGroupMemberAdd>,
    ) -> Result<HttpResponseCreated<v20251120::MulticastGroupMember>, HttpError>;

    /// Add instance to a multicast group.
    ///
    /// Functionally equivalent to updating the instance's `multicast_groups` field.
    /// Both approaches modify the same underlying membership and trigger the same
    /// reconciliation logic.
    ///
    /// Authorization: requires Modify on the instance specified in the request
    /// body (checked first) and Read on the multicast group (users can only attach
    /// instances they are authorized to modify).
    ///
    /// Group Identification: Groups can be referenced by name, IP address,
    /// or UUID. All three are fleet-wide unique identifiers:
    /// - By name: If group doesn't exist, it's implicitly created with an
    ///   auto-allocated IP from a multicast pool linked to the caller's silo.
    ///   Pool selection prefers the default pool; if none, selects alphabetically.
    /// - By IP: If group doesn't exist, it's implicitly created using that
    ///   IP. The pool is determined by which pool contains the IP.
    /// - By UUID: Group must already exist.
    ///
    /// Source IP filtering (SSM):
    /// - Duplicate IPs in the request are automatically deduplicated.
    /// - Maximum of 64 source IPs allowed (per RFC 3376, IGMPv3).
    /// - Creating a new SSM group: `source_ips` is required. SSM addresses
    ///   (232.x.x.x for IPv4, FF3x:: for IPv6) require source filtering.
    /// - Joining an existing group: If `source_ips` is omitted, the instance
    ///   inherits the group's existing sources. If specified, they must exactly
    ///   match the group's sources or the request fails.
    /// - Providing `source_ips` to an ASM group (or vice versa) will fail.
    ///
    /// Specify instance by name (requires `?project=<name>`) or UUID.
    #[endpoint {
        method = POST,
        path = "/v1/multicast-groups/{multicast_group}/members",
        tags = ["experimental"],
        versions = VERSION_MULTICAST_IMPLICIT_LIFECYCLE_UPDATES..,
    }]
    async fn multicast_group_member_add(
        rqctx: RequestContext<Self::Context>,
        path_params: Path<params::MulticastGroupPath>,
        query_params: Query<params::OptionalProjectSelector>,
        member_params: TypedBody<params::MulticastGroupMemberAdd>,
    ) -> Result<HttpResponseCreated<MulticastGroupMember>, HttpError>;

    /// Remove instance from a multicast group.
    ///
    /// The group can be specified by name or UUID.
    #[endpoint {
        method = DELETE,
        path = "/v1/multicast-groups/{multicast_group}/members/{instance}",
        tags = ["experimental"],
        operation_id = "multicast_group_member_remove",
        versions = ..VERSION_MULTICAST_IMPLICIT_LIFECYCLE_UPDATES,
    }]
    async fn v1_multicast_group_member_remove(
        rqctx: RequestContext<Self::Context>,
        path_params: Path<v20251120::MulticastGroupMemberPath>,
        query_params: Query<params::OptionalProjectSelector>,
    ) -> Result<HttpResponseDeleted, HttpError>;

    /// Remove instance from a multicast group.
    ///
    /// The group can be specified by name, UUID, or multicast IP address.
    /// All three are fleet-wide unique identifiers.
    ///
    /// Functionally equivalent to removing the group from the instance's
    /// `multicast_groups` field. Both approaches modify the same underlying
    /// membership and trigger reconciliation.
    ///
    /// Authorization: requires Modify on the instance (checked first) and Read
    /// on the multicast group.
    ///
    /// Specify instance by name (requires `?project=<name>`) or UUID.
    #[endpoint {
        method = DELETE,
        path = "/v1/multicast-groups/{multicast_group}/members/{instance}",
        tags = ["experimental"],
        versions = VERSION_MULTICAST_IMPLICIT_LIFECYCLE_UPDATES..,
    }]
    async fn multicast_group_member_remove(
        rqctx: RequestContext<Self::Context>,
        path_params: Path<params::MulticastGroupMemberPath>,
        query_params: Query<params::OptionalProjectSelector>,
    ) -> Result<HttpResponseDeleted, HttpError>;

    /// Look up multicast group by IP address.
    ///
    /// Deprecated: use the main view endpoint which accepts IP addresses directly.
    #[endpoint {
        method = GET,
        path = "/v1/system/multicast-groups/by-ip/{address}",
        tags = ["experimental"],
        versions = ..VERSION_MULTICAST_IMPLICIT_LIFECYCLE_UPDATES,
    }]
    async fn v1_lookup_multicast_group_by_ip(
        rqctx: RequestContext<Self::Context>,
        path_params: Path<v20251120::MulticastGroupByIpPath>,
    ) -> Result<HttpResponseOk<views::MulticastGroup>, HttpError>;

    // Disks

    /// List disks
    #[endpoint {
        operation_id = "disk_list",
        method = GET,
        path = "/v1/disks",
        tags = ["disks"],
        versions = ..VERSION_LOCAL_STORAGE,
    }]
    async fn v2025112000_disk_list(
        rqctx: RequestContext<Self::Context>,
        query_params: Query<PaginatedByNameOrId<params::ProjectSelector>>,
    ) -> Result<HttpResponseOk<ResultsPage<v2025112000::Disk>>, HttpError> {
        match Self::disk_list(rqctx, query_params).await {
            Ok(page) => {
                let new_page = ResultsPage {
                    next_page: page.0.next_page,
                    items: {
                        let mut items = Vec::with_capacity(page.0.items.len());
                        for item in page.0.items {
                            items.push(item.try_into()?);
                        }
                        items
                    },
                };

                Ok(HttpResponseOk(new_page))
            }
            Err(e) => Err(e),
        }
    }

    /// List disks
    #[endpoint {
        method = GET,
        path = "/v1/disks",
        tags = ["disks"],
        versions = VERSION_LOCAL_STORAGE..,
    }]
    async fn disk_list(
        rqctx: RequestContext<Self::Context>,
        query_params: Query<PaginatedByNameOrId<params::ProjectSelector>>,
    ) -> Result<HttpResponseOk<ResultsPage<Disk>>, HttpError>;

    // TODO-correctness See note about instance create.  This should be async.
    /// Create a disk
    #[endpoint {
        operation_id = "disk_create",
        method = POST,
        path = "/v1/disks",
        tags = ["disks"],
        versions = ..VERSION_LOCAL_STORAGE,
    }]
    async fn v2025112000_disk_create(
        rqctx: RequestContext<Self::Context>,
        query_params: Query<params::ProjectSelector>,
        new_disk: TypedBody<v2025112000::DiskCreate>,
    ) -> Result<HttpResponseCreated<v2025112000::Disk>, HttpError> {
        match Self::disk_create(rqctx, query_params, new_disk.map(Into::into))
            .await
        {
            Ok(HttpResponseCreated(disk)) => {
                Ok(HttpResponseCreated(disk.try_into()?))
            }
            Err(e) => Err(e),
        }
    }

    // TODO-correctness See note about instance create.  This should be async.
    /// Create a disk
    #[endpoint {
        method = POST,
        path = "/v1/disks",
        tags = ["disks"],
        versions = VERSION_LOCAL_STORAGE..,
    }]
    async fn disk_create(
        rqctx: RequestContext<Self::Context>,
        query_params: Query<params::ProjectSelector>,
        new_disk: TypedBody<params::DiskCreate>,
    ) -> Result<HttpResponseCreated<Disk>, HttpError>;

    /// Fetch disk
    #[endpoint {
        operation_id = "disk_view",
        method = GET,
        path = "/v1/disks/{disk}",
        tags = ["disks"],
        versions = ..VERSION_LOCAL_STORAGE,
    }]
    async fn v2025112000_disk_view(
        rqctx: RequestContext<Self::Context>,
        path_params: Path<params::DiskPath>,
        query_params: Query<params::OptionalProjectSelector>,
    ) -> Result<HttpResponseOk<v2025112000::Disk>, HttpError> {
        match Self::disk_view(rqctx, path_params, query_params).await {
            Ok(HttpResponseOk(disk)) => Ok(HttpResponseOk(disk.try_into()?)),
            Err(e) => Err(e),
        }
    }

    /// Fetch disk
    #[endpoint {
        method = GET,
        path = "/v1/disks/{disk}",
        tags = ["disks"],
        versions = VERSION_LOCAL_STORAGE..,
    }]
    async fn disk_view(
        rqctx: RequestContext<Self::Context>,
        path_params: Path<params::DiskPath>,
        query_params: Query<params::OptionalProjectSelector>,
    ) -> Result<HttpResponseOk<Disk>, HttpError>;

    /// Delete disk
    #[endpoint {
        method = DELETE,
        path = "/v1/disks/{disk}",
        tags = ["disks"],
    }]
    async fn disk_delete(
        rqctx: RequestContext<Self::Context>,
        path_params: Path<params::DiskPath>,
        query_params: Query<params::OptionalProjectSelector>,
    ) -> Result<HttpResponseDeleted, HttpError>;

    /// Start importing blocks into disk
    ///
    /// Start the process of importing blocks into a disk
    #[endpoint {
        method = POST,
        path = "/v1/disks/{disk}/bulk-write-start",
        tags = ["disks"],
    }]
    async fn disk_bulk_write_import_start(
        rqctx: RequestContext<Self::Context>,
        path_params: Path<params::DiskPath>,
        query_params: Query<params::OptionalProjectSelector>,
    ) -> Result<HttpResponseUpdatedNoContent, HttpError>;

    /// Import blocks into disk
    #[endpoint {
        method = POST,
        path = "/v1/disks/{disk}/bulk-write",
        tags = ["disks"],
        request_body_max_bytes = DISK_BULK_WRITE_MAX_BYTES,
    }]
    async fn disk_bulk_write_import(
        rqctx: RequestContext<Self::Context>,
        path_params: Path<params::DiskPath>,
        query_params: Query<params::OptionalProjectSelector>,
        import_params: TypedBody<params::ImportBlocksBulkWrite>,
    ) -> Result<HttpResponseUpdatedNoContent, HttpError>;

    /// Stop importing blocks into disk
    ///
    /// Stop the process of importing blocks into a disk
    #[endpoint {
        method = POST,
        path = "/v1/disks/{disk}/bulk-write-stop",
        tags = ["disks"],
    }]
    async fn disk_bulk_write_import_stop(
        rqctx: RequestContext<Self::Context>,
        path_params: Path<params::DiskPath>,
        query_params: Query<params::OptionalProjectSelector>,
    ) -> Result<HttpResponseUpdatedNoContent, HttpError>;

    /// Confirm disk block import completion
    #[endpoint {
        method = POST,
        path = "/v1/disks/{disk}/finalize",
        tags = ["disks"],
    }]
    async fn disk_finalize_import(
        rqctx: RequestContext<Self::Context>,
        path_params: Path<params::DiskPath>,
        query_params: Query<params::OptionalProjectSelector>,
        finalize_params: TypedBody<params::FinalizeDisk>,
    ) -> Result<HttpResponseUpdatedNoContent, HttpError>;

    // Instances

    /// List instances
    #[endpoint {
        method = GET,
        path = "/v1/instances",
        tags = ["instances"],
    }]
    async fn instance_list(
        rqctx: RequestContext<Self::Context>,
        query_params: Query<PaginatedByNameOrId<params::ProjectSelector>>,
    ) -> Result<HttpResponseOk<ResultsPage<Instance>>, HttpError>;

    /// Create instance
    #[endpoint {
        operation_id = "disk_create",
        method = POST,
        path = "/v1/instances",
        tags = ["instances"],
<<<<<<< HEAD
        versions = ..VERSION_MULTICAST_IMPLICIT_LIFECYCLE_UPDATES,
    }]
    async fn v1_instance_create(
        rqctx: RequestContext<Self::Context>,
        query_params: Query<params::ProjectSelector>,
        new_instance: TypedBody<v20251120::InstanceCreate>,
    ) -> Result<HttpResponseCreated<Instance>, HttpError>;
=======
        versions = ..VERSION_LOCAL_STORAGE,
    }]
    async fn v2025112000_instance_create(
        rqctx: RequestContext<Self::Context>,
        query_params: Query<params::ProjectSelector>,
        new_instance: TypedBody<v2025112000::InstanceCreate>,
    ) -> Result<HttpResponseCreated<Instance>, HttpError> {
        Self::instance_create(rqctx, query_params, new_instance.map(Into::into))
            .await
    }
>>>>>>> 60f225c8

    /// Create instance
    #[endpoint {
        method = POST,
        path = "/v1/instances",
        tags = ["instances"],
<<<<<<< HEAD
        versions = VERSION_MULTICAST_IMPLICIT_LIFECYCLE_UPDATES..,
=======
        versions = VERSION_LOCAL_STORAGE..,
>>>>>>> 60f225c8
    }]
    async fn instance_create(
        rqctx: RequestContext<Self::Context>,
        query_params: Query<params::ProjectSelector>,
        new_instance: TypedBody<params::InstanceCreate>,
    ) -> Result<HttpResponseCreated<Instance>, HttpError>;

    /// Fetch instance
    #[endpoint {
        method = GET,
        path = "/v1/instances/{instance}",
        tags = ["instances"],
    }]
    async fn instance_view(
        rqctx: RequestContext<Self::Context>,
        query_params: Query<params::OptionalProjectSelector>,
        path_params: Path<params::InstancePath>,
    ) -> Result<HttpResponseOk<Instance>, HttpError>;

    /// Delete instance
    #[endpoint {
        method = DELETE,
        path = "/v1/instances/{instance}",
        tags = ["instances"],
    }]
    async fn instance_delete(
        rqctx: RequestContext<Self::Context>,
        query_params: Query<params::OptionalProjectSelector>,
        path_params: Path<params::InstancePath>,
    ) -> Result<HttpResponseDeleted, HttpError>;

    /// Update instance
    #[endpoint {
        method = PUT,
        path = "/v1/instances/{instance}",
        tags = ["instances"],
        versions = ..VERSION_MULTICAST_IMPLICIT_LIFECYCLE_UPDATES,
    }]
    async fn v1_instance_update(
        rqctx: RequestContext<Self::Context>,
        query_params: Query<params::OptionalProjectSelector>,
        path_params: Path<params::InstancePath>,
        instance_config: TypedBody<v20251120::InstanceUpdate>,
    ) -> Result<HttpResponseOk<Instance>, HttpError>;

    /// Update instance
    #[endpoint {
        method = PUT,
        path = "/v1/instances/{instance}",
        tags = ["instances"],
        versions = VERSION_MULTICAST_IMPLICIT_LIFECYCLE_UPDATES..,
    }]
    async fn instance_update(
        rqctx: RequestContext<Self::Context>,
        query_params: Query<params::OptionalProjectSelector>,
        path_params: Path<params::InstancePath>,
        instance_config: TypedBody<params::InstanceUpdate>,
    ) -> Result<HttpResponseOk<Instance>, HttpError>;

    /// Reboot an instance
    #[endpoint {
        method = POST,
        path = "/v1/instances/{instance}/reboot",
        tags = ["instances"],
    }]
    async fn instance_reboot(
        rqctx: RequestContext<Self::Context>,
        query_params: Query<params::OptionalProjectSelector>,
        path_params: Path<params::InstancePath>,
    ) -> Result<HttpResponseAccepted<Instance>, HttpError>;

    /// Boot instance
    #[endpoint {
        method = POST,
        path = "/v1/instances/{instance}/start",
        tags = ["instances"],
    }]
    async fn instance_start(
        rqctx: RequestContext<Self::Context>,
        query_params: Query<params::OptionalProjectSelector>,
        path_params: Path<params::InstancePath>,
    ) -> Result<HttpResponseAccepted<Instance>, HttpError>;

    /// Stop instance
    #[endpoint {
        method = POST,
        path = "/v1/instances/{instance}/stop",
        tags = ["instances"],
    }]
    async fn instance_stop(
        rqctx: RequestContext<Self::Context>,
        query_params: Query<params::OptionalProjectSelector>,
        path_params: Path<params::InstancePath>,
    ) -> Result<HttpResponseAccepted<Instance>, HttpError>;

    /// Fetch instance serial console
    #[endpoint {
        method = GET,
        path = "/v1/instances/{instance}/serial-console",
        tags = ["instances"],
    }]
    async fn instance_serial_console(
        rqctx: RequestContext<Self::Context>,
        path_params: Path<params::InstancePath>,
        query_params: Query<params::InstanceSerialConsoleRequest>,
    ) -> Result<HttpResponseOk<params::InstanceSerialConsoleData>, HttpError>;

    /// Stream instance serial console
    #[channel {
        protocol = WEBSOCKETS,
        path = "/v1/instances/{instance}/serial-console/stream",
        tags = ["instances"],
    }]
    async fn instance_serial_console_stream(
        rqctx: RequestContext<Self::Context>,
        path_params: Path<params::InstancePath>,
        query_params: Query<params::InstanceSerialConsoleStreamRequest>,
        conn: WebsocketConnection,
    ) -> WebsocketChannelResult;

    /// List SSH public keys for instance
    ///
    /// List SSH public keys injected via cloud-init during instance creation.
    /// Note that this list is a snapshot in time and will not reflect updates
    /// made after the instance is created.
    #[endpoint {
        method = GET,
        path = "/v1/instances/{instance}/ssh-public-keys",
        tags = ["instances"],
    }]
    async fn instance_ssh_public_key_list(
        rqctx: RequestContext<Self::Context>,
        path_params: Path<params::InstancePath>,
        query_params: Query<
            PaginatedByNameOrId<params::OptionalProjectSelector>,
        >,
    ) -> Result<HttpResponseOk<ResultsPage<views::SshKey>>, HttpError>;

    /// List disks for instance
    #[endpoint {
        operation_id = "instance_disk_list",
        method = GET,
        path = "/v1/instances/{instance}/disks",
        tags = ["instances"],
        versions = ..VERSION_LOCAL_STORAGE,
    }]
    async fn v2025112000_instance_disk_list(
        rqctx: RequestContext<Self::Context>,
        query_params: Query<
            PaginatedByNameOrId<params::OptionalProjectSelector>,
        >,
        path_params: Path<params::InstancePath>,
    ) -> Result<HttpResponseOk<ResultsPage<v2025112000::Disk>>, HttpError> {
        match Self::instance_disk_list(rqctx, query_params, path_params).await {
            Ok(page) => {
                let page = ResultsPage {
                    next_page: page.0.next_page,
                    items: {
                        let mut items = Vec::with_capacity(page.0.items.len());
                        for item in page.0.items {
                            items.push(item.try_into()?);
                        }
                        items
                    },
                };

                Ok(HttpResponseOk(page))
            }

            Err(e) => Err(e),
        }
    }

    /// List disks for instance
    #[endpoint {
        method = GET,
        path = "/v1/instances/{instance}/disks",
        tags = ["instances"],
        versions = VERSION_LOCAL_STORAGE..,
    }]
    async fn instance_disk_list(
        rqctx: RequestContext<Self::Context>,
        query_params: Query<
            PaginatedByNameOrId<params::OptionalProjectSelector>,
        >,
        path_params: Path<params::InstancePath>,
    ) -> Result<HttpResponseOk<ResultsPage<Disk>>, HttpError>;

    /// Attach disk to instance
    #[endpoint {
        operation_id = "instance_disk_attach",
        method = POST,
        path = "/v1/instances/{instance}/disks/attach",
        tags = ["instances"],
        versions = ..VERSION_LOCAL_STORAGE,
    }]
    async fn v2025112000_instance_disk_attach(
        rqctx: RequestContext<Self::Context>,
        path_params: Path<params::InstancePath>,
        query_params: Query<params::OptionalProjectSelector>,
        disk_to_attach: TypedBody<params::DiskPath>,
    ) -> Result<HttpResponseAccepted<v2025112000::Disk>, HttpError> {
        match Self::instance_disk_attach(
            rqctx,
            path_params,
            query_params,
            disk_to_attach,
        )
        .await
        {
            Ok(HttpResponseAccepted(disk)) => {
                Ok(HttpResponseAccepted(disk.try_into()?))
            }

            Err(e) => Err(e),
        }
    }

    /// Attach disk to instance
    #[endpoint {
        method = POST,
        path = "/v1/instances/{instance}/disks/attach",
        tags = ["instances"],
        versions = VERSION_LOCAL_STORAGE..,
    }]
    async fn instance_disk_attach(
        rqctx: RequestContext<Self::Context>,
        path_params: Path<params::InstancePath>,
        query_params: Query<params::OptionalProjectSelector>,
        disk_to_attach: TypedBody<params::DiskPath>,
    ) -> Result<HttpResponseAccepted<Disk>, HttpError>;

    /// Detach disk from instance
    #[endpoint {
        operation_id = "instance_disk_detach",
        method = POST,
        path = "/v1/instances/{instance}/disks/detach",
        tags = ["instances"],
        versions = ..VERSION_LOCAL_STORAGE,
    }]
    async fn v2025112000_instance_disk_detach(
        rqctx: RequestContext<Self::Context>,
        path_params: Path<params::InstancePath>,
        query_params: Query<params::OptionalProjectSelector>,
        disk_to_detach: TypedBody<params::DiskPath>,
    ) -> Result<HttpResponseAccepted<v2025112000::Disk>, HttpError> {
        match Self::instance_disk_detach(
            rqctx,
            path_params,
            query_params,
            disk_to_detach,
        )
        .await
        {
            Ok(HttpResponseAccepted(disk)) => {
                Ok(HttpResponseAccepted(disk.try_into()?))
            }

            Err(e) => Err(e),
        }
    }

    /// Detach disk from instance
    #[endpoint {
        method = POST,
        path = "/v1/instances/{instance}/disks/detach",
        tags = ["instances"],
        versions = VERSION_LOCAL_STORAGE..,
    }]
    async fn instance_disk_detach(
        rqctx: RequestContext<Self::Context>,
        path_params: Path<params::InstancePath>,
        query_params: Query<params::OptionalProjectSelector>,
        disk_to_detach: TypedBody<params::DiskPath>,
    ) -> Result<HttpResponseAccepted<Disk>, HttpError>;

    /// List affinity groups containing instance
    #[endpoint {
        method = GET,
        path = "/v1/instances/{instance}/affinity-groups",
        tags = ["experimental"],
    }]
    async fn instance_affinity_group_list(
        rqctx: RequestContext<Self::Context>,
        query_params: Query<
            PaginatedByNameOrId<params::OptionalProjectSelector>,
        >,
        path_params: Path<params::InstancePath>,
    ) -> Result<HttpResponseOk<ResultsPage<views::AffinityGroup>>, HttpError>;

    /// List anti-affinity groups containing instance
    #[endpoint {
        method = GET,
        path = "/v1/instances/{instance}/anti-affinity-groups",
        tags = ["instances"],
    }]
    async fn instance_anti_affinity_group_list(
        rqctx: RequestContext<Self::Context>,
        query_params: Query<
            PaginatedByNameOrId<params::OptionalProjectSelector>,
        >,
        path_params: Path<params::InstancePath>,
    ) -> Result<HttpResponseOk<ResultsPage<views::AntiAffinityGroup>>, HttpError>;

    // Affinity Groups

    /// List affinity groups
    #[endpoint {
        method = GET,
        path = "/v1/affinity-groups",
        tags = ["experimental"],
    }]
    async fn affinity_group_list(
        rqctx: RequestContext<Self::Context>,
        query_params: Query<PaginatedByNameOrId<params::ProjectSelector>>,
    ) -> Result<HttpResponseOk<ResultsPage<views::AffinityGroup>>, HttpError>;

    /// Fetch affinity group
    #[endpoint {
        method = GET,
        path = "/v1/affinity-groups/{affinity_group}",
        tags = ["experimental"],
    }]
    async fn affinity_group_view(
        rqctx: RequestContext<Self::Context>,
        query_params: Query<params::OptionalProjectSelector>,
        path_params: Path<params::AffinityGroupPath>,
    ) -> Result<HttpResponseOk<views::AffinityGroup>, HttpError>;

    /// List affinity group members
    #[endpoint {
        method = GET,
        path = "/v1/affinity-groups/{affinity_group}/members",
        tags = ["experimental"],
    }]
    async fn affinity_group_member_list(
        rqctx: RequestContext<Self::Context>,
        query_params: Query<
            PaginatedByNameOrId<params::OptionalProjectSelector>,
        >,
        path_params: Path<params::AffinityGroupPath>,
    ) -> Result<HttpResponseOk<ResultsPage<AffinityGroupMember>>, HttpError>;

    /// Fetch affinity group member
    #[endpoint {
        method = GET,
        path = "/v1/affinity-groups/{affinity_group}/members/instance/{instance}",
        tags = ["experimental"],
    }]
    async fn affinity_group_member_instance_view(
        rqctx: RequestContext<Self::Context>,
        query_params: Query<params::OptionalProjectSelector>,
        path_params: Path<params::AffinityInstanceGroupMemberPath>,
    ) -> Result<HttpResponseOk<AffinityGroupMember>, HttpError>;

    /// Add member to affinity group
    #[endpoint {
        method = POST,
        path = "/v1/affinity-groups/{affinity_group}/members/instance/{instance}",
        tags = ["experimental"],
    }]
    async fn affinity_group_member_instance_add(
        rqctx: RequestContext<Self::Context>,
        query_params: Query<params::OptionalProjectSelector>,
        path_params: Path<params::AffinityInstanceGroupMemberPath>,
    ) -> Result<HttpResponseCreated<AffinityGroupMember>, HttpError>;

    /// Remove member from affinity group
    #[endpoint {
        method = DELETE,
        path = "/v1/affinity-groups/{affinity_group}/members/instance/{instance}",
        tags = ["experimental"],
    }]
    async fn affinity_group_member_instance_delete(
        rqctx: RequestContext<Self::Context>,
        query_params: Query<params::OptionalProjectSelector>,
        path_params: Path<params::AffinityInstanceGroupMemberPath>,
    ) -> Result<HttpResponseDeleted, HttpError>;

    /// Create affinity group
    #[endpoint {
        method = POST,
        path = "/v1/affinity-groups",
        tags = ["experimental"],
    }]
    async fn affinity_group_create(
        rqctx: RequestContext<Self::Context>,
        query_params: Query<params::ProjectSelector>,
        new_affinity_group_params: TypedBody<params::AffinityGroupCreate>,
    ) -> Result<HttpResponseCreated<views::AffinityGroup>, HttpError>;

    /// Update affinity group
    #[endpoint {
        method = PUT,
        path = "/v1/affinity-groups/{affinity_group}",
        tags = ["experimental"],
    }]
    async fn affinity_group_update(
        rqctx: RequestContext<Self::Context>,
        query_params: Query<params::OptionalProjectSelector>,
        path_params: Path<params::AffinityGroupPath>,
        updated_group: TypedBody<params::AffinityGroupUpdate>,
    ) -> Result<HttpResponseOk<views::AffinityGroup>, HttpError>;

    /// Delete affinity group
    #[endpoint {
        method = DELETE,
        path = "/v1/affinity-groups/{affinity_group}",
        tags = ["experimental"],
    }]
    async fn affinity_group_delete(
        rqctx: RequestContext<Self::Context>,
        query_params: Query<params::OptionalProjectSelector>,
        path_params: Path<params::AffinityGroupPath>,
    ) -> Result<HttpResponseDeleted, HttpError>;

    /// List anti-affinity groups
    #[endpoint {
        method = GET,
        path = "/v1/anti-affinity-groups",
        tags = ["affinity"],
    }]
    async fn anti_affinity_group_list(
        rqctx: RequestContext<Self::Context>,
        query_params: Query<PaginatedByNameOrId<params::ProjectSelector>>,
    ) -> Result<HttpResponseOk<ResultsPage<views::AntiAffinityGroup>>, HttpError>;

    /// Fetch anti-affinity group
    #[endpoint {
        method = GET,
        path = "/v1/anti-affinity-groups/{anti_affinity_group}",
        tags = ["affinity"],
    }]
    async fn anti_affinity_group_view(
        rqctx: RequestContext<Self::Context>,
        query_params: Query<params::OptionalProjectSelector>,
        path_params: Path<params::AntiAffinityGroupPath>,
    ) -> Result<HttpResponseOk<views::AntiAffinityGroup>, HttpError>;

    /// List anti-affinity group members
    #[endpoint {
        method = GET,
        path = "/v1/anti-affinity-groups/{anti_affinity_group}/members",
        tags = ["affinity"],
    }]
    async fn anti_affinity_group_member_list(
        rqctx: RequestContext<Self::Context>,
        query_params: Query<
            PaginatedByNameOrId<params::OptionalProjectSelector>,
        >,
        path_params: Path<params::AntiAffinityGroupPath>,
    ) -> Result<HttpResponseOk<ResultsPage<AntiAffinityGroupMember>>, HttpError>;

    /// Fetch anti-affinity group member
    #[endpoint {
        method = GET,
        path = "/v1/anti-affinity-groups/{anti_affinity_group}/members/instance/{instance}",
        tags = ["affinity"],
    }]
    async fn anti_affinity_group_member_instance_view(
        rqctx: RequestContext<Self::Context>,
        query_params: Query<params::OptionalProjectSelector>,
        path_params: Path<params::AntiAffinityInstanceGroupMemberPath>,
    ) -> Result<HttpResponseOk<AntiAffinityGroupMember>, HttpError>;

    /// Add member to anti-affinity group
    #[endpoint {
        method = POST,
        path = "/v1/anti-affinity-groups/{anti_affinity_group}/members/instance/{instance}",
        tags = ["affinity"],
    }]
    async fn anti_affinity_group_member_instance_add(
        rqctx: RequestContext<Self::Context>,
        query_params: Query<params::OptionalProjectSelector>,
        path_params: Path<params::AntiAffinityInstanceGroupMemberPath>,
    ) -> Result<HttpResponseCreated<AntiAffinityGroupMember>, HttpError>;

    /// Remove member from anti-affinity group
    #[endpoint {
        method = DELETE,
        path = "/v1/anti-affinity-groups/{anti_affinity_group}/members/instance/{instance}",
        tags = ["affinity"],
    }]
    async fn anti_affinity_group_member_instance_delete(
        rqctx: RequestContext<Self::Context>,
        query_params: Query<params::OptionalProjectSelector>,
        path_params: Path<params::AntiAffinityInstanceGroupMemberPath>,
    ) -> Result<HttpResponseDeleted, HttpError>;

    /// Create anti-affinity group
    #[endpoint {
        method = POST,
        path = "/v1/anti-affinity-groups",
        tags = ["affinity"],
    }]
    async fn anti_affinity_group_create(
        rqctx: RequestContext<Self::Context>,
        query_params: Query<params::ProjectSelector>,
        new_affinity_group_params: TypedBody<params::AntiAffinityGroupCreate>,
    ) -> Result<HttpResponseCreated<views::AntiAffinityGroup>, HttpError>;

    /// Update anti-affinity group
    #[endpoint {
        method = PUT,
        path = "/v1/anti-affinity-groups/{anti_affinity_group}",
        tags = ["affinity"],
    }]
    async fn anti_affinity_group_update(
        rqctx: RequestContext<Self::Context>,
        query_params: Query<params::OptionalProjectSelector>,
        path_params: Path<params::AntiAffinityGroupPath>,
        updated_group: TypedBody<params::AntiAffinityGroupUpdate>,
    ) -> Result<HttpResponseOk<views::AntiAffinityGroup>, HttpError>;

    /// Delete anti-affinity group
    #[endpoint {
        method = DELETE,
        path = "/v1/anti-affinity-groups/{anti_affinity_group}",
        tags = ["affinity"],
    }]
    async fn anti_affinity_group_delete(
        rqctx: RequestContext<Self::Context>,
        query_params: Query<params::OptionalProjectSelector>,
        path_params: Path<params::AntiAffinityGroupPath>,
    ) -> Result<HttpResponseDeleted, HttpError>;

    // Certificates

    /// List certificates for external endpoints
    ///
    /// Returns a list of TLS certificates used for the external API (for the
    /// current Silo).  These are sorted by creation date, with the most recent
    /// certificates appearing first.
    #[endpoint {
        method = GET,
        path = "/v1/certificates",
        tags = ["silos"],
    }]
    async fn certificate_list(
        rqctx: RequestContext<Self::Context>,
        query_params: Query<PaginatedByNameOrId>,
    ) -> Result<HttpResponseOk<ResultsPage<views::Certificate>>, HttpError>;

    /// Create new system-wide x.509 certificate
    ///
    /// This certificate is automatically used by the Oxide Control plane to serve
    /// external connections.
    #[endpoint {
        method = POST,
        path = "/v1/certificates",
        tags = ["silos"]
    }]
    async fn certificate_create(
        rqctx: RequestContext<Self::Context>,
        new_cert: TypedBody<params::CertificateCreate>,
    ) -> Result<HttpResponseCreated<views::Certificate>, HttpError>;

    /// Fetch certificate
    ///
    /// Returns the details of a specific certificate
    #[endpoint {
        method = GET,
        path = "/v1/certificates/{certificate}",
        tags = ["silos"],
    }]
    async fn certificate_view(
        rqctx: RequestContext<Self::Context>,
        path_params: Path<params::CertificatePath>,
    ) -> Result<HttpResponseOk<views::Certificate>, HttpError>;

    /// Delete certificate
    ///
    /// Permanently delete a certificate. This operation cannot be undone.
    #[endpoint {
        method = DELETE,
        path = "/v1/certificates/{certificate}",
        tags = ["silos"],
    }]
    async fn certificate_delete(
        rqctx: RequestContext<Self::Context>,
        path_params: Path<params::CertificatePath>,
    ) -> Result<HttpResponseDeleted, HttpError>;

    /// Create address lot
    #[endpoint {
        method = POST,
        path = "/v1/system/networking/address-lot",
        tags = ["system/networking"],
    }]
    async fn networking_address_lot_create(
        rqctx: RequestContext<Self::Context>,
        new_address_lot: TypedBody<params::AddressLotCreate>,
    ) -> Result<HttpResponseCreated<AddressLotCreateResponse>, HttpError>;

    /// Delete address lot
    #[endpoint {
        method = DELETE,
        path = "/v1/system/networking/address-lot/{address_lot}",
        tags = ["system/networking"],
    }]
    async fn networking_address_lot_delete(
        rqctx: RequestContext<Self::Context>,
        path_params: Path<params::AddressLotPath>,
    ) -> Result<HttpResponseDeleted, HttpError>;

    /// List address lots
    #[endpoint {
        method = GET,
        path = "/v1/system/networking/address-lot",
        tags = ["system/networking"],
    }]
    async fn networking_address_lot_list(
        rqctx: RequestContext<Self::Context>,
        query_params: Query<PaginatedByNameOrId>,
    ) -> Result<HttpResponseOk<ResultsPage<AddressLot>>, HttpError>;

    /// Fetch address lot
    #[endpoint {
        method = GET,
        path = "/v1/system/networking/address-lot/{address_lot}",
        tags = ["system/networking"],
    }]
    async fn networking_address_lot_view(
        rqctx: RequestContext<Self::Context>,
        path_params: Path<params::AddressLotPath>,
    ) -> Result<HttpResponseOk<AddressLotViewResponse>, HttpError>;

    /// List blocks in address lot
    #[endpoint {
        method = GET,
        path = "/v1/system/networking/address-lot/{address_lot}/blocks",
        tags = ["system/networking"],
    }]
    async fn networking_address_lot_block_list(
        rqctx: RequestContext<Self::Context>,
        path_params: Path<params::AddressLotPath>,
        query_params: Query<PaginatedById>,
    ) -> Result<HttpResponseOk<ResultsPage<AddressLotBlock>>, HttpError>;

    /// Create loopback address
    #[endpoint {
        method = POST,
        path = "/v1/system/networking/loopback-address",
        tags = ["system/networking"],
    }]
    async fn networking_loopback_address_create(
        rqctx: RequestContext<Self::Context>,
        new_loopback_address: TypedBody<params::LoopbackAddressCreate>,
    ) -> Result<HttpResponseCreated<LoopbackAddress>, HttpError>;

    /// Delete loopback address
    #[endpoint {
        method = DELETE,
        path = "/v1/system/networking/loopback-address/{rack_id}/{switch_location}/{address}/{subnet_mask}",
        tags = ["system/networking"],
    }]
    async fn networking_loopback_address_delete(
        rqctx: RequestContext<Self::Context>,
        path: Path<params::LoopbackAddressPath>,
    ) -> Result<HttpResponseDeleted, HttpError>;

    /// List loopback addresses
    #[endpoint {
        method = GET,
        path = "/v1/system/networking/loopback-address",
        tags = ["system/networking"],
    }]
    async fn networking_loopback_address_list(
        rqctx: RequestContext<Self::Context>,
        query_params: Query<PaginatedById>,
    ) -> Result<HttpResponseOk<ResultsPage<LoopbackAddress>>, HttpError>;

    /// Create switch port settings
    #[endpoint {
        method = POST,
        path = "/v1/system/networking/switch-port-settings",
        tags = ["system/networking"],
    }]
    async fn networking_switch_port_settings_create(
        rqctx: RequestContext<Self::Context>,
        new_settings: TypedBody<params::SwitchPortSettingsCreate>,
    ) -> Result<HttpResponseCreated<SwitchPortSettings>, HttpError>;

    /// Delete switch port settings
    #[endpoint {
        method = DELETE,
        path = "/v1/system/networking/switch-port-settings",
        tags = ["system/networking"],
    }]
    async fn networking_switch_port_settings_delete(
        rqctx: RequestContext<Self::Context>,
        query_params: Query<params::SwitchPortSettingsSelector>,
    ) -> Result<HttpResponseDeleted, HttpError>;

    /// List switch port settings
    #[endpoint {
        method = GET,
        path = "/v1/system/networking/switch-port-settings",
        tags = ["system/networking"],
    }]
    async fn networking_switch_port_settings_list(
        rqctx: RequestContext<Self::Context>,
        query_params: Query<
            PaginatedByNameOrId<params::SwitchPortSettingsSelector>,
        >,
    ) -> Result<
        HttpResponseOk<ResultsPage<SwitchPortSettingsIdentity>>,
        HttpError,
    >;

    /// Get information about switch port
    #[endpoint {
        method = GET,
        path = "/v1/system/networking/switch-port-settings/{port}",
        tags = ["system/networking"],
    }]
    async fn networking_switch_port_settings_view(
        rqctx: RequestContext<Self::Context>,
        path_params: Path<params::SwitchPortSettingsInfoSelector>,
    ) -> Result<HttpResponseOk<SwitchPortSettings>, HttpError>;

    /// List switch ports
    #[endpoint {
        method = GET,
        path = "/v1/system/hardware/switch-port",
        tags = ["system/hardware"],
    }]
    async fn networking_switch_port_list(
        rqctx: RequestContext<Self::Context>,
        query_params: Query<PaginatedById<params::SwitchPortPageSelector>>,
    ) -> Result<HttpResponseOk<ResultsPage<SwitchPort>>, HttpError>;

    /// Get switch port status
    #[endpoint {
        method = GET,
        path = "/v1/system/hardware/switch-port/{port}/status",
        tags = ["system/hardware"],
    }]
    async fn networking_switch_port_status(
        rqctx: RequestContext<Self::Context>,
        path_params: Path<params::SwitchPortPathSelector>,
        query_params: Query<params::SwitchPortSelector>,
    ) -> Result<HttpResponseOk<shared::SwitchLinkState>, HttpError>;

    /// Apply switch port settings
    #[endpoint {
        method = POST,
        path = "/v1/system/hardware/switch-port/{port}/settings",
        tags = ["system/hardware"],
    }]
    async fn networking_switch_port_apply_settings(
        rqctx: RequestContext<Self::Context>,
        path_params: Path<params::SwitchPortPathSelector>,
        query_params: Query<params::SwitchPortSelector>,
        settings_body: TypedBody<params::SwitchPortApplySettings>,
    ) -> Result<HttpResponseUpdatedNoContent, HttpError>;

    /// Clear switch port settings
    #[endpoint {
        method = DELETE,
        path = "/v1/system/hardware/switch-port/{port}/settings",
        tags = ["system/hardware"],
    }]
    async fn networking_switch_port_clear_settings(
        rqctx: RequestContext<Self::Context>,
        path_params: Path<params::SwitchPortPathSelector>,
        query_params: Query<params::SwitchPortSelector>,
    ) -> Result<HttpResponseUpdatedNoContent, HttpError>;

    /// Fetch the LLDP configuration for a switch port
    #[endpoint {
        method = GET,
        path = "/v1/system/hardware/switch-port/{port}/lldp/config",
        tags = ["system/networking"],
    }]
    async fn networking_switch_port_lldp_config_view(
        rqctx: RequestContext<Self::Context>,
        path_params: Path<params::SwitchPortPathSelector>,
        query_params: Query<params::SwitchPortSelector>,
    ) -> Result<HttpResponseOk<LldpLinkConfig>, HttpError>;

    /// Update the LLDP configuration for a switch port
    #[endpoint {
        method = POST,
        path = "/v1/system/hardware/switch-port/{port}/lldp/config",
        tags = ["system/networking"],
    }]
    async fn networking_switch_port_lldp_config_update(
        rqctx: RequestContext<Self::Context>,
        path_params: Path<params::SwitchPortPathSelector>,
        query_params: Query<params::SwitchPortSelector>,
        config: TypedBody<LldpLinkConfig>,
    ) -> Result<HttpResponseUpdatedNoContent, HttpError>;

    /// Fetch the LLDP neighbors seen on a switch port
    #[endpoint {
        method = GET,
        path = "/v1/system/hardware/rack-switch-port/{rack_id}/{switch_location}/{port}/lldp/neighbors",
        tags = ["system/networking"],
    }]
    async fn networking_switch_port_lldp_neighbors(
        rqctx: RequestContext<Self::Context>,
        path_params: Path<params::LldpPortPathSelector>,
        query_params: Query<PaginatedById>,
    ) -> Result<HttpResponseOk<ResultsPage<LldpNeighbor>>, HttpError>;

    /// Create new BGP configuration
    #[endpoint {
        method = POST,
        path = "/v1/system/networking/bgp",
        tags = ["system/networking"],
    }]
    async fn networking_bgp_config_create(
        rqctx: RequestContext<Self::Context>,
        config: TypedBody<params::BgpConfigCreate>,
    ) -> Result<HttpResponseCreated<BgpConfig>, HttpError>;

    /// List BGP configurations
    #[endpoint {
        method = GET,
        path = "/v1/system/networking/bgp",
        tags = ["system/networking"],
    }]
    async fn networking_bgp_config_list(
        rqctx: RequestContext<Self::Context>,
        query_params: Query<PaginatedByNameOrId>,
    ) -> Result<HttpResponseOk<ResultsPage<BgpConfig>>, HttpError>;

    //TODO pagination? the normal by-name/by-id stuff does not work here
    /// Get BGP peer status
    #[endpoint {
        method = GET,
        path = "/v1/system/networking/bgp-status",
        tags = ["system/networking"],
    }]
    async fn networking_bgp_status(
        rqctx: RequestContext<Self::Context>,
    ) -> Result<HttpResponseOk<Vec<BgpPeerStatus>>, HttpError>;

    //TODO pagination? the normal by-name/by-id stuff does not work here
    /// Get BGP exported routes
    #[endpoint {
        method = GET,
        path = "/v1/system/networking/bgp-exported",
        tags = ["system/networking"],
    }]
    async fn networking_bgp_exported(
        rqctx: RequestContext<Self::Context>,
    ) -> Result<HttpResponseOk<BgpExported>, HttpError>;

    /// Get BGP router message history
    #[endpoint {
        method = GET,
        path = "/v1/system/networking/bgp-message-history",
        tags = ["system/networking"],
    }]
    async fn networking_bgp_message_history(
        rqctx: RequestContext<Self::Context>,
        query_params: Query<params::BgpRouteSelector>,
    ) -> Result<HttpResponseOk<AggregateBgpMessageHistory>, HttpError>;

    //TODO pagination? the normal by-name/by-id stuff does not work here
    /// Get imported IPv4 BGP routes
    #[endpoint {
        method = GET,
        path = "/v1/system/networking/bgp-routes-ipv4",
        tags = ["system/networking"],
    }]
    async fn networking_bgp_imported_routes_ipv4(
        rqctx: RequestContext<Self::Context>,
        query_params: Query<params::BgpRouteSelector>,
    ) -> Result<HttpResponseOk<Vec<BgpImportedRouteIpv4>>, HttpError>;

    /// Delete BGP configuration
    #[endpoint {
        method = DELETE,
        path = "/v1/system/networking/bgp",
        tags = ["system/networking"],
    }]
    async fn networking_bgp_config_delete(
        rqctx: RequestContext<Self::Context>,
        sel: Query<params::BgpConfigSelector>,
    ) -> Result<HttpResponseUpdatedNoContent, HttpError>;

    /// Update BGP announce set
    ///
    /// If the announce set exists, this endpoint replaces the existing announce
    /// set with the one specified.
    #[endpoint {
        method = PUT,
        path = "/v1/system/networking/bgp-announce-set",
        tags = ["system/networking"],
    }]
    async fn networking_bgp_announce_set_update(
        rqctx: RequestContext<Self::Context>,
        config: TypedBody<params::BgpAnnounceSetCreate>,
    ) -> Result<HttpResponseOk<BgpAnnounceSet>, HttpError>;

    /// List BGP announce sets
    #[endpoint {
        method = GET,
        path = "/v1/system/networking/bgp-announce-set",
        tags = ["system/networking"],
    }]
    async fn networking_bgp_announce_set_list(
        rqctx: RequestContext<Self::Context>,
        query_params: Query<PaginatedByNameOrId>,
    ) -> Result<HttpResponseOk<Vec<BgpAnnounceSet>>, HttpError>;

    /// Delete BGP announce set
    #[endpoint {
        method = DELETE,
        path = "/v1/system/networking/bgp-announce-set/{announce_set}",
        tags = ["system/networking"],
    }]
    async fn networking_bgp_announce_set_delete(
        rqctx: RequestContext<Self::Context>,
        path_params: Path<params::BgpAnnounceSetSelector>,
    ) -> Result<HttpResponseUpdatedNoContent, HttpError>;

    // TODO: is pagination necessary here? How large do we expect the list of
    // announcements to become in real usage?
    /// Get originated routes for a specified BGP announce set
    #[endpoint {
        method = GET,
        path = "/v1/system/networking/bgp-announce-set/{announce_set}/announcement",
        tags = ["system/networking"],
    }]
    async fn networking_bgp_announcement_list(
        rqctx: RequestContext<Self::Context>,
        path_params: Path<params::BgpAnnounceSetSelector>,
    ) -> Result<HttpResponseOk<Vec<BgpAnnouncement>>, HttpError>;

    /// Enable a BFD session
    #[endpoint {
        method = POST,
        path = "/v1/system/networking/bfd-enable",
        tags = ["system/networking"],
    }]
    async fn networking_bfd_enable(
        rqctx: RequestContext<Self::Context>,
        session: TypedBody<params::BfdSessionEnable>,
    ) -> Result<HttpResponseUpdatedNoContent, HttpError>;

    /// Disable a BFD session
    #[endpoint {
        method = POST,
        path = "/v1/system/networking/bfd-disable",
        tags = ["system/networking"],
    }]
    async fn networking_bfd_disable(
        rqctx: RequestContext<Self::Context>,
        session: TypedBody<params::BfdSessionDisable>,
    ) -> Result<HttpResponseUpdatedNoContent, HttpError>;

    /// Get BFD status
    #[endpoint {
        method = GET,
        path = "/v1/system/networking/bfd-status",
        tags = ["system/networking"],
    }]
    async fn networking_bfd_status(
        rqctx: RequestContext<Self::Context>,
    ) -> Result<HttpResponseOk<Vec<shared::BfdStatus>>, HttpError>;

    /// Get user-facing services IP allowlist
    #[endpoint {
        method = GET,
        path = "/v1/system/networking/allow-list",
        tags = ["system/networking"],
    }]
    async fn networking_allow_list_view(
        rqctx: RequestContext<Self::Context>,
    ) -> Result<HttpResponseOk<views::AllowList>, HttpError>;

    /// Update user-facing services IP allowlist
    #[endpoint {
        method = PUT,
        path = "/v1/system/networking/allow-list",
        tags = ["system/networking"],
    }]
    async fn networking_allow_list_update(
        rqctx: RequestContext<Self::Context>,
        params: TypedBody<params::AllowListUpdate>,
    ) -> Result<HttpResponseOk<views::AllowList>, HttpError>;

    /// Return whether API services can receive limited ICMP traffic
    #[endpoint {
        method = GET,
        path = "/v1/system/networking/inbound-icmp",
        tags = ["system/networking"],
    }]
    async fn networking_inbound_icmp_view(
        rqctx: RequestContext<Self::Context>,
    ) -> Result<HttpResponseOk<ServiceIcmpConfig>, HttpError>;

    /// Set whether API services can receive limited ICMP traffic
    #[endpoint {
        method = PUT,
        path = "/v1/system/networking/inbound-icmp",
        tags = ["system/networking"],
    }]
    async fn networking_inbound_icmp_update(
        rqctx: RequestContext<Self::Context>,
        params: TypedBody<ServiceIcmpConfig>,
    ) -> Result<HttpResponseUpdatedNoContent, HttpError>;

    // Images

    /// List images
    ///
    /// List images which are global or scoped to the specified project. The images
    /// are returned sorted by creation date, with the most recent images appearing first.
    #[endpoint {
        method = GET,
        path = "/v1/images",
        tags = ["images"],
    }]
    async fn image_list(
        rqctx: RequestContext<Self::Context>,
        query_params: Query<
            PaginatedByNameOrId<params::OptionalProjectSelector>,
        >,
    ) -> Result<HttpResponseOk<ResultsPage<views::Image>>, HttpError>;

    /// Create image
    ///
    /// Create a new image in a project.
    #[endpoint {
        method = POST,
        path = "/v1/images",
        tags = ["images"]
    }]
    async fn image_create(
        rqctx: RequestContext<Self::Context>,
        query_params: Query<params::OptionalProjectSelector>,
        new_image: TypedBody<params::ImageCreate>,
    ) -> Result<HttpResponseCreated<views::Image>, HttpError>;

    /// Fetch image
    ///
    /// Fetch the details for a specific image in a project.
    #[endpoint {
        method = GET,
        path = "/v1/images/{image}",
        tags = ["images"],
    }]
    async fn image_view(
        rqctx: RequestContext<Self::Context>,
        path_params: Path<params::ImagePath>,
        query_params: Query<params::OptionalProjectSelector>,
    ) -> Result<HttpResponseOk<views::Image>, HttpError>;

    /// Delete image
    ///
    /// Permanently delete an image from a project. This operation cannot be undone.
    /// Any instances in the project using the image will continue to run, however
    /// new instances can not be created with this image.
    #[endpoint {
        method = DELETE,
        path = "/v1/images/{image}",
        tags = ["images"],
    }]
    async fn image_delete(
        rqctx: RequestContext<Self::Context>,
        path_params: Path<params::ImagePath>,
        query_params: Query<params::OptionalProjectSelector>,
    ) -> Result<HttpResponseDeleted, HttpError>;

    /// Promote project image
    ///
    /// Promote project image to be visible to all projects in the silo
    #[endpoint {
        method = POST,
        path = "/v1/images/{image}/promote",
        tags = ["images"]
    }]
    async fn image_promote(
        rqctx: RequestContext<Self::Context>,
        path_params: Path<params::ImagePath>,
        query_params: Query<params::OptionalProjectSelector>,
    ) -> Result<HttpResponseAccepted<views::Image>, HttpError>;

    /// Demote silo image
    ///
    /// Demote silo image to be visible only to a specified project
    #[endpoint {
        method = POST,
        path = "/v1/images/{image}/demote",
        tags = ["images"]
    }]
    async fn image_demote(
        rqctx: RequestContext<Self::Context>,
        path_params: Path<params::ImagePath>,
        query_params: Query<params::ProjectSelector>,
    ) -> Result<HttpResponseAccepted<views::Image>, HttpError>;

    /// List network interfaces
    #[endpoint {
        method = GET,
        path = "/v1/network-interfaces",
        tags = ["instances"],
    }]
    async fn instance_network_interface_list(
        rqctx: RequestContext<Self::Context>,
        query_params: Query<PaginatedByNameOrId<params::InstanceSelector>>,
    ) -> Result<HttpResponseOk<ResultsPage<InstanceNetworkInterface>>, HttpError>;

    /// Create network interface
    #[endpoint {
        method = POST,
        path = "/v1/network-interfaces",
        tags = ["instances"],
    }]
    async fn instance_network_interface_create(
        rqctx: RequestContext<Self::Context>,
        query_params: Query<params::InstanceSelector>,
        interface_params: TypedBody<params::InstanceNetworkInterfaceCreate>,
    ) -> Result<HttpResponseCreated<InstanceNetworkInterface>, HttpError>;

    /// Delete network interface
    ///
    /// Note that the primary interface for an instance cannot be deleted if there
    /// are any secondary interfaces. A new primary interface must be designated
    /// first. The primary interface can be deleted if there are no secondary
    /// interfaces.
    #[endpoint {
        method = DELETE,
        path = "/v1/network-interfaces/{interface}",
        tags = ["instances"],
    }]
    async fn instance_network_interface_delete(
        rqctx: RequestContext<Self::Context>,
        path_params: Path<params::NetworkInterfacePath>,
        query_params: Query<params::OptionalInstanceSelector>,
    ) -> Result<HttpResponseDeleted, HttpError>;

    /// Fetch network interface
    #[endpoint {
        method = GET,
        path = "/v1/network-interfaces/{interface}",
        tags = ["instances"],
    }]
    async fn instance_network_interface_view(
        rqctx: RequestContext<Self::Context>,
        path_params: Path<params::NetworkInterfacePath>,
        query_params: Query<params::OptionalInstanceSelector>,
    ) -> Result<HttpResponseOk<InstanceNetworkInterface>, HttpError>;

    /// Update network interface
    #[endpoint {
        method = PUT,
        path = "/v1/network-interfaces/{interface}",
        tags = ["instances"],
    }]
    async fn instance_network_interface_update(
        rqctx: RequestContext<Self::Context>,
        path_params: Path<params::NetworkInterfacePath>,
        query_params: Query<params::OptionalInstanceSelector>,
        updated_iface: TypedBody<params::InstanceNetworkInterfaceUpdate>,
    ) -> Result<HttpResponseOk<InstanceNetworkInterface>, HttpError>;

    // External IP addresses for instances

    /// List external IP addresses
    #[endpoint {
        method = GET,
        path = "/v1/instances/{instance}/external-ips",
        tags = ["instances"],
    }]
    async fn instance_external_ip_list(
        rqctx: RequestContext<Self::Context>,
        query_params: Query<params::OptionalProjectSelector>,
        path_params: Path<params::InstancePath>,
    ) -> Result<HttpResponseOk<ResultsPage<views::ExternalIp>>, HttpError>;

    /// Allocate and attach ephemeral IP to instance
    #[endpoint {
        method = POST,
        path = "/v1/instances/{instance}/external-ips/ephemeral",
        tags = ["instances"],
    }]
    async fn instance_ephemeral_ip_attach(
        rqctx: RequestContext<Self::Context>,
        path_params: Path<params::InstancePath>,
        query_params: Query<params::OptionalProjectSelector>,
        ip_to_create: TypedBody<params::EphemeralIpCreate>,
    ) -> Result<HttpResponseAccepted<views::ExternalIp>, HttpError>;

    /// Detach and deallocate ephemeral IP from instance
    #[endpoint {
        method = DELETE,
        path = "/v1/instances/{instance}/external-ips/ephemeral",
        tags = ["instances"],
    }]
    async fn instance_ephemeral_ip_detach(
        rqctx: RequestContext<Self::Context>,
        path_params: Path<params::InstancePath>,
        query_params: Query<params::OptionalProjectSelector>,
    ) -> Result<HttpResponseDeleted, HttpError>;

    // Instance Multicast Groups

    /// List multicast groups for an instance.
    #[endpoint {
        method = GET,
        path = "/v1/instances/{instance}/multicast-groups",
        tags = ["experimental"],
        operation_id = "instance_multicast_group_list",
        versions = ..VERSION_MULTICAST_IMPLICIT_LIFECYCLE_UPDATES,
    }]
    async fn v1_instance_multicast_group_list(
        rqctx: RequestContext<Self::Context>,
        query_params: Query<params::OptionalProjectSelector>,
        path_params: Path<params::InstancePath>,
    ) -> Result<
        HttpResponseOk<ResultsPage<v20251120::MulticastGroupMember>>,
        HttpError,
    >;

    /// List multicast groups for an instance.
    #[endpoint {
        method = GET,
        path = "/v1/instances/{instance}/multicast-groups",
        tags = ["experimental"],
        versions = VERSION_MULTICAST_IMPLICIT_LIFECYCLE_UPDATES..,
    }]
    async fn instance_multicast_group_list(
        rqctx: RequestContext<Self::Context>,
        query_params: Query<params::OptionalProjectSelector>,
        path_params: Path<params::InstancePath>,
    ) -> Result<
        HttpResponseOk<ResultsPage<views::MulticastGroupMember>>,
        HttpError,
    >;

    /// Join a multicast group.
    ///
    /// The group can be specified by name or UUID. This endpoint does not
    /// accept a request body.
    #[endpoint {
        method = PUT,
        path = "/v1/instances/{instance}/multicast-groups/{multicast_group}",
        tags = ["experimental"],
        operation_id = "instance_multicast_group_join",
        versions = ..VERSION_MULTICAST_IMPLICIT_LIFECYCLE_UPDATES,
    }]
    async fn v1_instance_multicast_group_join(
        rqctx: RequestContext<Self::Context>,
        path_params: Path<v20251120::InstanceMulticastGroupPath>,
        query_params: Query<params::OptionalProjectSelector>,
    ) -> Result<HttpResponseCreated<v20251120::MulticastGroupMember>, HttpError>;

    /// Join a multicast group.
    ///
    /// This is functionally equivalent to adding the instance via the group's
    /// member management endpoint or updating the instance's `multicast_groups`
    /// field. All approaches modify the same membership and trigger reconciliation.
    ///
    /// Authorization: requires Modify on the instance identified in the URL path
    /// (checked first) and Read on the multicast group. Checking instance permission
    /// first prevents creating orphaned groups when the instance check fails.
    ///
    /// Group Identification: Groups can be referenced by name, IP address,
    /// or UUID. All three are fleet-wide unique identifiers:
    /// - By name: If group doesn't exist, it's implicitly created with an
    ///   auto-allocated IP from a multicast pool linked to the caller's silo.
    ///   Pool selection prefers the default pool; if none, selects alphabetically.
    /// - By IP: If group doesn't exist, it's implicitly created using that
    ///   IP. The pool is determined by which pool contains the IP.
    /// - By UUID: Group must already exist.
    ///
    /// Source IP filtering (SSM):
    /// - Duplicate IPs in the request are automatically deduplicated.
    /// - Maximum of 64 source IPs allowed (per RFC 3376, IGMPv3).
    /// - Creating a new SSM group: `source_ips` is required. SSM addresses
    ///   (232.x.x.x for IPv4, FF3x:: for IPv6) require source filtering.
    /// - Joining an existing group: If `source_ips` is omitted, the instance
    ///   inherits the group's existing sources. If specified, they must exactly
    ///   match the group's sources or the request fails.
    /// - Providing `source_ips` to an ASM group (or vice versa) will fail.
    #[endpoint {
        method = PUT,
        path = "/v1/instances/{instance}/multicast-groups/{multicast_group}",
        tags = ["experimental"],
        versions = VERSION_MULTICAST_IMPLICIT_LIFECYCLE_UPDATES..,
    }]
    async fn instance_multicast_group_join(
        rqctx: RequestContext<Self::Context>,
        path_params: Path<params::InstanceMulticastGroupPath>,
        query_params: Query<params::OptionalProjectSelector>,
        body_params: TypedBody<params::InstanceMulticastGroupJoin>,
    ) -> Result<HttpResponseCreated<views::MulticastGroupMember>, HttpError>;

    /// Leave a multicast group.
    ///
    /// The group can be specified by name or UUID.
    #[endpoint {
        method = DELETE,
        path = "/v1/instances/{instance}/multicast-groups/{multicast_group}",
        tags = ["experimental"],
        operation_id = "instance_multicast_group_leave",
        versions = ..VERSION_MULTICAST_IMPLICIT_LIFECYCLE_UPDATES,
    }]
    async fn v1_instance_multicast_group_leave(
        rqctx: RequestContext<Self::Context>,
        path_params: Path<v20251120::InstanceMulticastGroupPath>,
        query_params: Query<params::OptionalProjectSelector>,
    ) -> Result<HttpResponseDeleted, HttpError>;

    /// Leave a multicast group.
    ///
    /// The group can be specified by name, UUID, or multicast IP address.
    /// All three are fleet-wide unique identifiers.
    ///
    /// This is functionally equivalent to removing the instance via the group's
    /// member management endpoint or updating the instance's `multicast_groups`
    /// field. All approaches modify the same membership and trigger reconciliation.
    ///
    /// Authorization: requires Modify on the instance (checked first) and Read
    /// on the multicast group.
    #[endpoint {
        method = DELETE,
        path = "/v1/instances/{instance}/multicast-groups/{multicast_group}",
        tags = ["experimental"],
        versions = VERSION_MULTICAST_IMPLICIT_LIFECYCLE_UPDATES..,
    }]
    async fn instance_multicast_group_leave(
        rqctx: RequestContext<Self::Context>,
        path_params: Path<params::InstanceMulticastGroupPath>,
        query_params: Query<params::OptionalProjectSelector>,
    ) -> Result<HttpResponseDeleted, HttpError>;

    // Snapshots

    /// List snapshots
    #[endpoint {
        method = GET,
        path = "/v1/snapshots",
        tags = ["snapshots"],
    }]
    async fn snapshot_list(
        rqctx: RequestContext<Self::Context>,
        query_params: Query<PaginatedByNameOrId<params::ProjectSelector>>,
    ) -> Result<HttpResponseOk<ResultsPage<views::Snapshot>>, HttpError>;

    /// Create snapshot
    ///
    /// Creates a point-in-time snapshot from a disk.
    #[endpoint {
        method = POST,
        path = "/v1/snapshots",
        tags = ["snapshots"],
    }]
    async fn snapshot_create(
        rqctx: RequestContext<Self::Context>,
        query_params: Query<params::ProjectSelector>,
        new_snapshot: TypedBody<params::SnapshotCreate>,
    ) -> Result<HttpResponseCreated<views::Snapshot>, HttpError>;

    /// Fetch snapshot
    #[endpoint {
        method = GET,
        path = "/v1/snapshots/{snapshot}",
        tags = ["snapshots"],
    }]
    async fn snapshot_view(
        rqctx: RequestContext<Self::Context>,
        path_params: Path<params::SnapshotPath>,
        query_params: Query<params::OptionalProjectSelector>,
    ) -> Result<HttpResponseOk<views::Snapshot>, HttpError>;

    /// Delete snapshot
    #[endpoint {
        method = DELETE,
        path = "/v1/snapshots/{snapshot}",
        tags = ["snapshots"],
    }]
    async fn snapshot_delete(
        rqctx: RequestContext<Self::Context>,
        path_params: Path<params::SnapshotPath>,
        query_params: Query<params::OptionalProjectSelector>,
    ) -> Result<HttpResponseDeleted, HttpError>;

    // VPCs

    /// List VPCs
    #[endpoint {
        method = GET,
        path = "/v1/vpcs",
        tags = ["vpcs"],
    }]
    async fn vpc_list(
        rqctx: RequestContext<Self::Context>,
        query_params: Query<PaginatedByNameOrId<params::ProjectSelector>>,
    ) -> Result<HttpResponseOk<ResultsPage<views::Vpc>>, HttpError>;

    /// Create VPC
    #[endpoint {
        method = POST,
        path = "/v1/vpcs",
        tags = ["vpcs"],
    }]
    async fn vpc_create(
        rqctx: RequestContext<Self::Context>,
        query_params: Query<params::ProjectSelector>,
        body: TypedBody<params::VpcCreate>,
    ) -> Result<HttpResponseCreated<views::Vpc>, HttpError>;

    /// Fetch VPC
    #[endpoint {
        method = GET,
        path = "/v1/vpcs/{vpc}",
        tags = ["vpcs"],
    }]
    async fn vpc_view(
        rqctx: RequestContext<Self::Context>,
        path_params: Path<params::VpcPath>,
        query_params: Query<params::OptionalProjectSelector>,
    ) -> Result<HttpResponseOk<views::Vpc>, HttpError>;

    /// Update a VPC
    #[endpoint {
        method = PUT,
        path = "/v1/vpcs/{vpc}",
        tags = ["vpcs"],
    }]
    async fn vpc_update(
        rqctx: RequestContext<Self::Context>,
        path_params: Path<params::VpcPath>,
        query_params: Query<params::OptionalProjectSelector>,
        updated_vpc: TypedBody<params::VpcUpdate>,
    ) -> Result<HttpResponseOk<views::Vpc>, HttpError>;

    /// Delete VPC
    #[endpoint {
        method = DELETE,
        path = "/v1/vpcs/{vpc}",
        tags = ["vpcs"],
    }]
    async fn vpc_delete(
        rqctx: RequestContext<Self::Context>,
        path_params: Path<params::VpcPath>,
        query_params: Query<params::OptionalProjectSelector>,
    ) -> Result<HttpResponseDeleted, HttpError>;

    /// List subnets
    #[endpoint {
        method = GET,
        path = "/v1/vpc-subnets",
        tags = ["vpcs"],
    }]
    async fn vpc_subnet_list(
        rqctx: RequestContext<Self::Context>,
        query_params: Query<PaginatedByNameOrId<params::VpcSelector>>,
    ) -> Result<HttpResponseOk<ResultsPage<views::VpcSubnet>>, HttpError>;

    /// Create subnet
    #[endpoint {
        method = POST,
        path = "/v1/vpc-subnets",
        tags = ["vpcs"],
    }]
    async fn vpc_subnet_create(
        rqctx: RequestContext<Self::Context>,
        query_params: Query<params::VpcSelector>,
        create_params: TypedBody<params::VpcSubnetCreate>,
    ) -> Result<HttpResponseCreated<views::VpcSubnet>, HttpError>;

    /// Fetch subnet
    #[endpoint {
        method = GET,
        path = "/v1/vpc-subnets/{subnet}",
        tags = ["vpcs"],
    }]
    async fn vpc_subnet_view(
        rqctx: RequestContext<Self::Context>,
        path_params: Path<params::SubnetPath>,
        query_params: Query<params::OptionalVpcSelector>,
    ) -> Result<HttpResponseOk<views::VpcSubnet>, HttpError>;

    /// Delete subnet
    #[endpoint {
        method = DELETE,
        path = "/v1/vpc-subnets/{subnet}",
        tags = ["vpcs"],
    }]
    async fn vpc_subnet_delete(
        rqctx: RequestContext<Self::Context>,
        path_params: Path<params::SubnetPath>,
        query_params: Query<params::OptionalVpcSelector>,
    ) -> Result<HttpResponseDeleted, HttpError>;

    /// Update subnet
    #[endpoint {
        method = PUT,
        path = "/v1/vpc-subnets/{subnet}",
        tags = ["vpcs"],
    }]
    async fn vpc_subnet_update(
        rqctx: RequestContext<Self::Context>,
        path_params: Path<params::SubnetPath>,
        query_params: Query<params::OptionalVpcSelector>,
        subnet_params: TypedBody<params::VpcSubnetUpdate>,
    ) -> Result<HttpResponseOk<views::VpcSubnet>, HttpError>;

    // This endpoint is likely temporary. We would rather list all IPs allocated in
    // a subnet whether they come from NICs or something else. See
    // https://github.com/oxidecomputer/omicron/issues/2476

    /// List network interfaces
    #[endpoint {
        method = GET,
        path = "/v1/vpc-subnets/{subnet}/network-interfaces",
        tags = ["vpcs"],
    }]
    async fn vpc_subnet_list_network_interfaces(
        rqctx: RequestContext<Self::Context>,
        path_params: Path<params::SubnetPath>,
        query_params: Query<PaginatedByNameOrId<params::OptionalVpcSelector>>,
    ) -> Result<HttpResponseOk<ResultsPage<InstanceNetworkInterface>>, HttpError>;

    // VPC Firewalls

    /// List firewall rules
    #[endpoint {
        method = GET,
        path = "/v1/vpc-firewall-rules",
        tags = ["vpcs"],
    }]
    async fn vpc_firewall_rules_view(
        rqctx: RequestContext<Self::Context>,
        query_params: Query<params::VpcSelector>,
    ) -> Result<HttpResponseOk<VpcFirewallRules>, HttpError>;

    // Note: the limits in the below comment come from the firewall rules model
    // file, nexus/db-model/src/vpc_firewall_rule.rs.

    /// Replace firewall rules
    ///
    /// The maximum number of rules per VPC is 1024.
    ///
    /// Targets are used to specify the set of instances to which a firewall rule
    /// applies. You can target instances directly by name, or specify a VPC, VPC
    /// subnet, IP, or IP subnet, which will apply the rule to traffic going to
    /// all matching instances. Targets are additive: the rule applies to instances
    /// matching ANY target. The maximum number of targets is 256.
    ///
    /// Filters reduce the scope of a firewall rule. Without filters, the rule
    /// applies to all packets to the targets (or from the targets, if it's an
    /// outbound rule). With multiple filters, the rule applies only to packets
    /// matching ALL filters. The maximum number of each type of filter is 256.
    #[endpoint {
        method = PUT,
        path = "/v1/vpc-firewall-rules",
        tags = ["vpcs"],
    }]
    async fn vpc_firewall_rules_update(
        rqctx: RequestContext<Self::Context>,
        query_params: Query<params::VpcSelector>,
        router_params: TypedBody<VpcFirewallRuleUpdateParams>,
    ) -> Result<HttpResponseOk<VpcFirewallRules>, HttpError>;

    // VPC Routers

    /// List routers
    #[endpoint {
        method = GET,
        path = "/v1/vpc-routers",
        tags = ["vpcs"],
    }]
    async fn vpc_router_list(
        rqctx: RequestContext<Self::Context>,
        query_params: Query<PaginatedByNameOrId<params::VpcSelector>>,
    ) -> Result<HttpResponseOk<ResultsPage<views::VpcRouter>>, HttpError>;

    /// Fetch router
    #[endpoint {
        method = GET,
        path = "/v1/vpc-routers/{router}",
        tags = ["vpcs"],
    }]
    async fn vpc_router_view(
        rqctx: RequestContext<Self::Context>,
        path_params: Path<params::RouterPath>,
        query_params: Query<params::OptionalVpcSelector>,
    ) -> Result<HttpResponseOk<views::VpcRouter>, HttpError>;

    /// Create VPC router
    #[endpoint {
        method = POST,
        path = "/v1/vpc-routers",
        tags = ["vpcs"],
    }]
    async fn vpc_router_create(
        rqctx: RequestContext<Self::Context>,
        query_params: Query<params::VpcSelector>,
        create_params: TypedBody<params::VpcRouterCreate>,
    ) -> Result<HttpResponseCreated<views::VpcRouter>, HttpError>;

    /// Delete router
    #[endpoint {
        method = DELETE,
        path = "/v1/vpc-routers/{router}",
        tags = ["vpcs"],
    }]
    async fn vpc_router_delete(
        rqctx: RequestContext<Self::Context>,
        path_params: Path<params::RouterPath>,
        query_params: Query<params::OptionalVpcSelector>,
    ) -> Result<HttpResponseDeleted, HttpError>;

    /// Update router
    #[endpoint {
        method = PUT,
        path = "/v1/vpc-routers/{router}",
        tags = ["vpcs"],
    }]
    async fn vpc_router_update(
        rqctx: RequestContext<Self::Context>,
        path_params: Path<params::RouterPath>,
        query_params: Query<params::OptionalVpcSelector>,
        router_params: TypedBody<params::VpcRouterUpdate>,
    ) -> Result<HttpResponseOk<views::VpcRouter>, HttpError>;

    /// List routes
    ///
    /// List the routes associated with a router in a particular VPC.
    #[endpoint {
        method = GET,
        path = "/v1/vpc-router-routes",
        tags = ["vpcs"],
    }]
    async fn vpc_router_route_list(
        rqctx: RequestContext<Self::Context>,
        query_params: Query<PaginatedByNameOrId<params::RouterSelector>>,
    ) -> Result<HttpResponseOk<ResultsPage<RouterRoute>>, HttpError>;

    // Vpc Router Routes

    /// Fetch route
    #[endpoint {
        method = GET,
        path = "/v1/vpc-router-routes/{route}",
        tags = ["vpcs"],
    }]
    async fn vpc_router_route_view(
        rqctx: RequestContext<Self::Context>,
        path_params: Path<params::RoutePath>,
        query_params: Query<params::OptionalRouterSelector>,
    ) -> Result<HttpResponseOk<RouterRoute>, HttpError>;

    /// Create route
    #[endpoint {
        method = POST,
        path = "/v1/vpc-router-routes",
        tags = ["vpcs"],
    }]
    async fn vpc_router_route_create(
        rqctx: RequestContext<Self::Context>,
        query_params: Query<params::RouterSelector>,
        create_params: TypedBody<params::RouterRouteCreate>,
    ) -> Result<HttpResponseCreated<RouterRoute>, HttpError>;

    /// Delete route
    #[endpoint {
        method = DELETE,
        path = "/v1/vpc-router-routes/{route}",
        tags = ["vpcs"],
    }]
    async fn vpc_router_route_delete(
        rqctx: RequestContext<Self::Context>,
        path_params: Path<params::RoutePath>,
        query_params: Query<params::OptionalRouterSelector>,
    ) -> Result<HttpResponseDeleted, HttpError>;

    /// Update route
    #[endpoint {
        method = PUT,
        path = "/v1/vpc-router-routes/{route}",
        tags = ["vpcs"],
    }]
    async fn vpc_router_route_update(
        rqctx: RequestContext<Self::Context>,
        path_params: Path<params::RoutePath>,
        query_params: Query<params::OptionalRouterSelector>,
        router_params: TypedBody<params::RouterRouteUpdate>,
    ) -> Result<HttpResponseOk<RouterRoute>, HttpError>;

    // Internet gateways

    /// List internet gateways
    #[endpoint {
        method = GET,
        path = "/v1/internet-gateways",
        tags = ["vpcs"],
    }]
    async fn internet_gateway_list(
        rqctx: RequestContext<Self::Context>,
        query_params: Query<PaginatedByNameOrId<params::VpcSelector>>,
    ) -> Result<HttpResponseOk<ResultsPage<views::InternetGateway>>, HttpError>;

    /// Fetch internet gateway
    #[endpoint {
        method = GET,
        path = "/v1/internet-gateways/{gateway}",
        tags = ["vpcs"],
    }]
    async fn internet_gateway_view(
        rqctx: RequestContext<Self::Context>,
        path_params: Path<params::InternetGatewayPath>,
        query_params: Query<params::OptionalVpcSelector>,
    ) -> Result<HttpResponseOk<views::InternetGateway>, HttpError>;

    /// Create VPC internet gateway
    #[endpoint {
        method = POST,
        path = "/v1/internet-gateways",
        tags = ["vpcs"],
    }]
    async fn internet_gateway_create(
        rqctx: RequestContext<Self::Context>,
        query_params: Query<params::VpcSelector>,
        create_params: TypedBody<params::InternetGatewayCreate>,
    ) -> Result<HttpResponseCreated<views::InternetGateway>, HttpError>;

    /// Delete internet gateway
    #[endpoint {
        method = DELETE,
        path = "/v1/internet-gateways/{gateway}",
        tags = ["vpcs"],
    }]
    async fn internet_gateway_delete(
        rqctx: RequestContext<Self::Context>,
        path_params: Path<params::InternetGatewayPath>,
        query_params: Query<params::InternetGatewayDeleteSelector>,
    ) -> Result<HttpResponseDeleted, HttpError>;

    /// List IP pools attached to internet gateway
    #[endpoint {
        method = GET,
        path = "/v1/internet-gateway-ip-pools",
        tags = ["vpcs"],
    }]
    async fn internet_gateway_ip_pool_list(
        rqctx: RequestContext<Self::Context>,
        query_params: Query<
            PaginatedByNameOrId<params::InternetGatewaySelector>,
        >,
    ) -> Result<
        HttpResponseOk<ResultsPage<views::InternetGatewayIpPool>>,
        HttpError,
    >;

    /// Attach IP pool to internet gateway
    #[endpoint {
        method = POST,
        path = "/v1/internet-gateway-ip-pools",
        tags = ["vpcs"],
    }]
    async fn internet_gateway_ip_pool_create(
        rqctx: RequestContext<Self::Context>,
        query_params: Query<params::InternetGatewaySelector>,
        create_params: TypedBody<params::InternetGatewayIpPoolCreate>,
    ) -> Result<HttpResponseCreated<views::InternetGatewayIpPool>, HttpError>;

    /// Detach IP pool from internet gateway
    #[endpoint {
        method = DELETE,
        path = "/v1/internet-gateway-ip-pools/{pool}",
        tags = ["vpcs"],
    }]
    async fn internet_gateway_ip_pool_delete(
        rqctx: RequestContext<Self::Context>,
        path_params: Path<params::IpPoolPath>,
        query_params: Query<params::DeleteInternetGatewayElementSelector>,
    ) -> Result<HttpResponseDeleted, HttpError>;

    /// List IP addresses attached to internet gateway
    #[endpoint {
        method = GET,
        path = "/v1/internet-gateway-ip-addresses",
        tags = ["vpcs"],
    }]
    async fn internet_gateway_ip_address_list(
        rqctx: RequestContext<Self::Context>,
        query_params: Query<
            PaginatedByNameOrId<params::InternetGatewaySelector>,
        >,
    ) -> Result<
        HttpResponseOk<ResultsPage<views::InternetGatewayIpAddress>>,
        HttpError,
    >;

    /// Attach IP address to internet gateway
    #[endpoint {
        method = POST,
        path = "/v1/internet-gateway-ip-addresses",
        tags = ["vpcs"],
    }]
    async fn internet_gateway_ip_address_create(
        rqctx: RequestContext<Self::Context>,
        query_params: Query<params::InternetGatewaySelector>,
        create_params: TypedBody<params::InternetGatewayIpAddressCreate>,
    ) -> Result<HttpResponseCreated<views::InternetGatewayIpAddress>, HttpError>;

    /// Detach IP address from internet gateway
    #[endpoint {
        method = DELETE,
        path = "/v1/internet-gateway-ip-addresses/{address}",
        tags = ["vpcs"],
    }]
    async fn internet_gateway_ip_address_delete(
        rqctx: RequestContext<Self::Context>,
        path_params: Path<params::IpAddressPath>,
        query_params: Query<params::DeleteInternetGatewayElementSelector>,
    ) -> Result<HttpResponseDeleted, HttpError>;

    // Racks

    /// List racks
    #[endpoint {
        method = GET,
        path = "/v1/system/hardware/racks",
        tags = ["system/hardware"],
    }]
    async fn rack_list(
        rqctx: RequestContext<Self::Context>,
        query_params: Query<PaginatedById>,
    ) -> Result<HttpResponseOk<ResultsPage<views::Rack>>, HttpError>;

    /// Fetch rack
    #[endpoint {
        method = GET,
        path = "/v1/system/hardware/racks/{rack_id}",
        tags = ["system/hardware"],
    }]
    async fn rack_view(
        rqctx: RequestContext<Self::Context>,
        path_params: Path<params::RackPath>,
    ) -> Result<HttpResponseOk<views::Rack>, HttpError>;

    /// List uninitialized sleds
    #[endpoint {
        method = GET,
        path = "/v1/system/hardware/sleds-uninitialized",
        tags = ["system/hardware"]
    }]
    async fn sled_list_uninitialized(
        rqctx: RequestContext<Self::Context>,
        query: Query<PaginationParams<EmptyScanParams, String>>,
    ) -> Result<HttpResponseOk<ResultsPage<shared::UninitializedSled>>, HttpError>;

    /// Add sled to initialized rack
    //
    // TODO: In the future this should really be a PUT request, once we resolve
    // https://github.com/oxidecomputer/omicron/issues/4494. It should also
    // explicitly be tied to a rack via a `rack_id` path param. For now we assume
    // we are only operating on single rack systems.
    #[endpoint {
        method = POST,
        path = "/v1/system/hardware/sleds",
        tags = ["system/hardware"]
    }]
    async fn sled_add(
        rqctx: RequestContext<Self::Context>,
        sled: TypedBody<params::UninitializedSledId>,
    ) -> Result<HttpResponseCreated<views::SledId>, HttpError>;

    // Sleds

    /// List sleds
    #[endpoint {
        method = GET,
        path = "/v1/system/hardware/sleds",
        tags = ["system/hardware"],
    }]
    async fn sled_list(
        rqctx: RequestContext<Self::Context>,
        query_params: Query<PaginatedById>,
    ) -> Result<HttpResponseOk<ResultsPage<views::Sled>>, HttpError>;

    /// Fetch sled
    #[endpoint {
        method = GET,
        path = "/v1/system/hardware/sleds/{sled_id}",
        tags = ["system/hardware"],
    }]
    async fn sled_view(
        rqctx: RequestContext<Self::Context>,
        path_params: Path<params::SledPath>,
    ) -> Result<HttpResponseOk<views::Sled>, HttpError>;

    /// Set sled provision policy
    #[endpoint {
        method = PUT,
        path = "/v1/system/hardware/sleds/{sled_id}/provision-policy",
        tags = ["system/hardware"],
    }]
    async fn sled_set_provision_policy(
        rqctx: RequestContext<Self::Context>,
        path_params: Path<params::SledPath>,
        new_provision_state: TypedBody<params::SledProvisionPolicyParams>,
    ) -> Result<HttpResponseOk<params::SledProvisionPolicyResponse>, HttpError>;

    /// List instances running on given sled
    #[endpoint {
        method = GET,
        path = "/v1/system/hardware/sleds/{sled_id}/instances",
        tags = ["system/hardware"],
    }]
    async fn sled_instance_list(
        rqctx: RequestContext<Self::Context>,
        path_params: Path<params::SledPath>,
        query_params: Query<PaginatedById>,
    ) -> Result<HttpResponseOk<ResultsPage<views::SledInstance>>, HttpError>;

    // Physical disks

    /// List physical disks
    #[endpoint {
        method = GET,
        path = "/v1/system/hardware/disks",
        tags = ["system/hardware"],
    }]
    async fn physical_disk_list(
        rqctx: RequestContext<Self::Context>,
        query_params: Query<PaginatedById>,
    ) -> Result<HttpResponseOk<ResultsPage<views::PhysicalDisk>>, HttpError>;

    /// Get a physical disk
    #[endpoint {
        method = GET,
        path = "/v1/system/hardware/disks/{disk_id}",
        tags = ["system/hardware"],
    }]
    async fn physical_disk_view(
        rqctx: RequestContext<Self::Context>,
        path_params: Path<params::PhysicalDiskPath>,
    ) -> Result<HttpResponseOk<views::PhysicalDisk>, HttpError>;

    // Switches

    /// List switches
    #[endpoint {
        method = GET,
        path = "/v1/system/hardware/switches",
        tags = ["system/hardware"],
    }]
    async fn switch_list(
        rqctx: RequestContext<Self::Context>,
        query_params: Query<PaginatedById>,
    ) -> Result<HttpResponseOk<ResultsPage<views::Switch>>, HttpError>;

    /// Fetch switch
    #[endpoint {
        method = GET,
        path = "/v1/system/hardware/switches/{switch_id}",
        tags = ["system/hardware"],
    }]
    async fn switch_view(
        rqctx: RequestContext<Self::Context>,
        path_params: Path<params::SwitchPath>,
    ) -> Result<HttpResponseOk<views::Switch>, HttpError>;

    /// List physical disks attached to sleds
    #[endpoint {
        method = GET,
        path = "/v1/system/hardware/sleds/{sled_id}/disks",
        tags = ["system/hardware"],
    }]
    async fn sled_physical_disk_list(
        rqctx: RequestContext<Self::Context>,
        path_params: Path<params::SledPath>,
        query_params: Query<PaginatedById>,
    ) -> Result<HttpResponseOk<ResultsPage<views::PhysicalDisk>>, HttpError>;

    // Metrics

    /// View metrics
    ///
    /// View CPU, memory, or storage utilization metrics at the fleet or silo level.
    #[endpoint {
        method = GET,
        path = "/v1/system/metrics/{metric_name}",
        tags = ["system/metrics"],
    }]
    async fn system_metric(
        rqctx: RequestContext<Self::Context>,
        path_params: Path<params::SystemMetricsPathParam>,
        pag_params: Query<
            PaginationParams<params::ResourceMetrics, params::ResourceMetrics>,
        >,
        other_params: Query<params::OptionalSiloSelector>,
    ) -> Result<
        HttpResponseOk<ResultsPage<oximeter_types::Measurement>>,
        HttpError,
    >;

    /// View metrics
    ///
    /// View CPU, memory, or storage utilization metrics at the silo or project level.
    #[endpoint {
        method = GET,
        path = "/v1/metrics/{metric_name}",
        tags = ["metrics"],
    }]
    async fn silo_metric(
        rqctx: RequestContext<Self::Context>,
        path_params: Path<params::SystemMetricsPathParam>,
        pag_params: Query<
            PaginationParams<params::ResourceMetrics, params::ResourceMetrics>,
        >,
        other_params: Query<params::OptionalProjectSelector>,
    ) -> Result<
        HttpResponseOk<ResultsPage<oximeter_types::Measurement>>,
        HttpError,
    >;

    /// List timeseries schemas
    #[endpoint {
        method = GET,
        path = "/v1/system/timeseries/schemas",
        tags = ["system/metrics"],
    }]
    async fn system_timeseries_schema_list(
        rqctx: RequestContext<Self::Context>,
        pag_params: Query<TimeseriesSchemaPaginationParams>,
    ) -> Result<
        HttpResponseOk<ResultsPage<oximeter_types::TimeseriesSchema>>,
        HttpError,
    >;

    // TODO: can we link to an OxQL reference? Do we have one? Can we even do links?

    /// Run timeseries query
    ///
    /// Queries are written in OxQL.
    #[endpoint {
        method = POST,
        path = "/v1/system/timeseries/query",
        tags = ["system/metrics"],
    }]
    async fn system_timeseries_query(
        rqctx: RequestContext<Self::Context>,
        body: TypedBody<params::TimeseriesQuery>,
    ) -> Result<HttpResponseOk<views::OxqlQueryResult>, HttpError>;

    // TODO: list endpoint for project-scoped schemas is blocked on
    // https://github.com/oxidecomputer/omicron/issues/5942: the authz scope for
    // each schema is not stored in Clickhouse yet.

    /// Run project-scoped timeseries query
    ///
    /// Queries are written in OxQL. Project must be specified by name or ID in
    /// URL query parameter. The OxQL query will only return timeseries data
    /// from the specified project.
    #[endpoint {
        method = POST,
        path = "/v1/timeseries/query",
        tags = ["experimental"],
    }]
    async fn timeseries_query(
        rqctx: RequestContext<Self::Context>,
        query_params: Query<params::ProjectSelector>,
        body: TypedBody<params::TimeseriesQuery>,
    ) -> Result<HttpResponseOk<views::OxqlQueryResult>, HttpError>;

    // Updates

    /// Upload system release repository
    ///
    /// System release repositories are verified by the updates trust store.
    #[endpoint {
        method = PUT,
        path = "/v1/system/update/repositories",
        tags = ["system/update"],
        request_body_max_bytes = PUT_UPDATE_REPOSITORY_MAX_BYTES,
    }]
    async fn system_update_repository_upload(
        rqctx: RequestContext<Self::Context>,
        query: Query<params::UpdatesPutRepositoryParams>,
        body: StreamingBody,
    ) -> Result<HttpResponseOk<views::TufRepoUpload>, HttpError>;

    /// Fetch system release repository by version
    #[endpoint {
        method = GET,
        path = "/v1/system/update/repositories/{system_version}",
        tags = ["system/update"],
    }]
    async fn system_update_repository_view(
        rqctx: RequestContext<Self::Context>,
        path_params: Path<params::UpdatesGetRepositoryParams>,
    ) -> Result<HttpResponseOk<views::TufRepo>, HttpError>;

    /// List all TUF repositories
    ///
    /// Returns a paginated list of all TUF repositories ordered by system
    /// version (newest first by default).
    #[endpoint {
        method = GET,
        path = "/v1/system/update/repositories",
        tags = ["system/update"],
    }]
    async fn system_update_repository_list(
        rqctx: RequestContext<Self::Context>,
        query_params: Query<PaginatedByVersion>,
    ) -> Result<HttpResponseOk<ResultsPage<views::TufRepo>>, HttpError>;

    /// List root roles in the updates trust store
    ///
    /// A root role is a JSON document describing the cryptographic keys that
    /// are trusted to sign system release repositories, as described by The
    /// Update Framework. Uploading a repository requires its metadata to be
    /// signed by keys trusted by the trust store.
    #[endpoint {
        method = GET,
        path = "/v1/system/update/trust-roots",
        tags = ["system/update"],
    }]
    async fn system_update_trust_root_list(
        rqctx: RequestContext<Self::Context>,
        query_params: Query<PaginatedById>,
    ) -> Result<HttpResponseOk<ResultsPage<views::UpdatesTrustRoot>>, HttpError>;

    /// Add trusted root role to updates trust store
    #[endpoint {
        method = POST,
        path = "/v1/system/update/trust-roots",
        tags = ["system/update"],
    }]
    async fn system_update_trust_root_create(
        rqctx: RequestContext<Self::Context>,
        body: TypedBody<shared::TufSignedRootRole>,
    ) -> Result<HttpResponseCreated<views::UpdatesTrustRoot>, HttpError>;

    /// Fetch trusted root role
    #[endpoint {
        method = GET,
        path = "/v1/system/update/trust-roots/{trust_root_id}",
        tags = ["system/update"],
    }]
    async fn system_update_trust_root_view(
        rqctx: RequestContext<Self::Context>,
        path_params: Path<params::TufTrustRootPath>,
    ) -> Result<HttpResponseOk<views::UpdatesTrustRoot>, HttpError>;

    /// Delete trusted root role
    ///
    /// Note that this method does not currently check for any uploaded system
    /// release repositories that would become untrusted after deleting the
    /// root role.
    #[endpoint {
        method = DELETE,
        path = "/v1/system/update/trust-roots/{trust_root_id}",
        tags = ["system/update"],
    }]
    async fn system_update_trust_root_delete(
        rqctx: RequestContext<Self::Context>,
        path_params: Path<params::TufTrustRootPath>,
    ) -> Result<HttpResponseDeleted, HttpError>;

    /// Set target release
    ///
    /// Set the current target release of the rack's system software. The rack
    /// reconfigurator will treat the software specified here as a goal state
    /// for the rack's software, and attempt to asynchronously update to that
    /// release. Use the update status endpoint to view the current target
    /// release.
    #[endpoint {
        method = PUT,
        path = "/v1/system/update/target-release",
        tags = ["system/update"],
    }]
    async fn target_release_update(
        rqctx: RequestContext<Self::Context>,
        params: TypedBody<params::SetTargetReleaseParams>,
    ) -> Result<HttpResponseUpdatedNoContent, HttpError>;

    /// Fetch system update status
    ///
    /// Returns information about the current target release and the
    /// progress of system software updates.
    #[endpoint {
        method = GET,
        path = "/v1/system/update/status",
        tags = ["system/update"],
    }]
    async fn system_update_status(
        rqctx: RequestContext<Self::Context>,
    ) -> Result<HttpResponseOk<views::UpdateStatus>, HttpError>;

    // Silo users

    /// List users
    #[endpoint {
        method = GET,
        path = "/v1/users",
        tags = ["silos"],
    }]
    async fn user_list(
        rqctx: RequestContext<Self::Context>,
        query_params: Query<PaginatedById<params::OptionalGroupSelector>>,
    ) -> Result<HttpResponseOk<ResultsPage<views::User>>, HttpError>;

    /// Fetch user
    #[endpoint {
        method = GET,
        path = "/v1/users/{user_id}",
        tags = ["silos"],
    }]
    async fn user_view(
        rqctx: RequestContext<Self::Context>,
        path_params: Path<params::UserPath>,
    ) -> Result<HttpResponseOk<views::User>, HttpError>;

    /// List user's access tokens
    #[endpoint {
        method = GET,
        path = "/v1/users/{user_id}/access-tokens",
        tags = ["silos"],
    }]
    async fn user_token_list(
        rqctx: RequestContext<Self::Context>,
        path_params: Path<params::UserPath>,
        query_params: Query<PaginatedById>,
    ) -> Result<HttpResponseOk<ResultsPage<views::DeviceAccessToken>>, HttpError>;

    /// List user's console sessions
    #[endpoint {
        method = GET,
        path = "/v1/users/{user_id}/sessions",
        tags = ["silos"],
    }]
    async fn user_session_list(
        rqctx: RequestContext<Self::Context>,
        path_params: Path<params::UserPath>,
        query_params: Query<PaginatedById>,
    ) -> Result<HttpResponseOk<ResultsPage<views::ConsoleSession>>, HttpError>;

    /// Log user out
    ///
    /// Silo admins can use this endpoint to log the specified user out by
    /// deleting all of their tokens AND sessions. This cannot be undone.
    #[endpoint {
        method = POST,
        path = "/v1/users/{user_id}/logout",
        tags = ["silos"],
    }]
    async fn user_logout(
        rqctx: RequestContext<Self::Context>,
        path_params: Path<params::UserPath>,
    ) -> Result<HttpResponseUpdatedNoContent, HttpError>;

    // Silo groups

    /// List groups
    #[endpoint {
        method = GET,
        path = "/v1/groups",
        tags = ["silos"],
    }]
    async fn group_list(
        rqctx: RequestContext<Self::Context>,
        query_params: Query<PaginatedById>,
    ) -> Result<HttpResponseOk<ResultsPage<views::Group>>, HttpError>;

    /// Fetch group
    #[endpoint {
        method = GET,
        path = "/v1/groups/{group_id}",
        tags = ["silos"],
    }]
    async fn group_view(
        rqctx: RequestContext<Self::Context>,
        path_params: Path<params::GroupPath>,
    ) -> Result<HttpResponseOk<views::Group>, HttpError>;

    // Built-in (system) users

    /// List built-in users
    #[endpoint {
        method = GET,
        path = "/v1/system/users-builtin",
        tags = ["system/silos"],
    }]
    async fn user_builtin_list(
        rqctx: RequestContext<Self::Context>,
        query_params: Query<PaginatedByName>,
    ) -> Result<HttpResponseOk<ResultsPage<views::UserBuiltin>>, HttpError>;

    /// Fetch built-in user
    #[endpoint {
        method = GET,
        path = "/v1/system/users-builtin/{user}",
        tags = ["system/silos"],
    }]
    async fn user_builtin_view(
        rqctx: RequestContext<Self::Context>,
        path_params: Path<params::UserBuiltinSelector>,
    ) -> Result<HttpResponseOk<views::UserBuiltin>, HttpError>;

    // Current user

    /// Fetch user for current session
    #[endpoint {
        method = GET,
        path = "/v1/me",
        tags = ["current-user"],
    }]
    async fn current_user_view(
        rqctx: RequestContext<Self::Context>,
    ) -> Result<HttpResponseOk<views::CurrentUser>, HttpError>;

    /// Fetch current user's groups
    #[endpoint {
        method = GET,
        path = "/v1/me/groups",
        tags = ["current-user"],
    }]
    async fn current_user_groups(
        rqctx: RequestContext<Self::Context>,
        query_params: Query<PaginatedById>,
    ) -> Result<HttpResponseOk<ResultsPage<views::Group>>, HttpError>;

    // Per-user SSH public keys

    /// List SSH public keys
    ///
    /// Lists SSH public keys for the currently authenticated user.
    #[endpoint {
        method = GET,
        path = "/v1/me/ssh-keys",
        tags = ["current-user"],
    }]
    async fn current_user_ssh_key_list(
        rqctx: RequestContext<Self::Context>,
        query_params: Query<PaginatedByNameOrId>,
    ) -> Result<HttpResponseOk<ResultsPage<views::SshKey>>, HttpError>;

    /// Create SSH public key
    ///
    /// Create an SSH public key for the currently authenticated user.
    #[endpoint {
        method = POST,
        path = "/v1/me/ssh-keys",
        tags = ["current-user"],
    }]
    async fn current_user_ssh_key_create(
        rqctx: RequestContext<Self::Context>,
        new_key: TypedBody<params::SshKeyCreate>,
    ) -> Result<HttpResponseCreated<views::SshKey>, HttpError>;

    /// Fetch SSH public key
    ///
    /// Fetch SSH public key associated with the currently authenticated user.
    #[endpoint {
        method = GET,
        path = "/v1/me/ssh-keys/{ssh_key}",
        tags = ["current-user"],
    }]
    async fn current_user_ssh_key_view(
        rqctx: RequestContext<Self::Context>,
        path_params: Path<params::SshKeyPath>,
    ) -> Result<HttpResponseOk<views::SshKey>, HttpError>;

    /// Delete SSH public key
    ///
    /// Delete an SSH public key associated with the currently authenticated user.
    #[endpoint {
        method = DELETE,
        path = "/v1/me/ssh-keys/{ssh_key}",
        tags = ["current-user"],
    }]
    async fn current_user_ssh_key_delete(
        rqctx: RequestContext<Self::Context>,
        path_params: Path<params::SshKeyPath>,
    ) -> Result<HttpResponseDeleted, HttpError>;

    /// List access tokens
    ///
    /// List device access tokens for the currently authenticated user.
    #[endpoint {
        method = GET,
        path = "/v1/me/access-tokens",
        tags = ["tokens"],
    }]
    async fn current_user_access_token_list(
        rqctx: RequestContext<Self::Context>,
        query_params: Query<PaginatedById>,
    ) -> Result<HttpResponseOk<ResultsPage<views::DeviceAccessToken>>, HttpError>;

    /// Delete access token
    ///
    /// Delete a device access token for the currently authenticated user.
    #[endpoint {
        method = DELETE,
        path = "/v1/me/access-tokens/{token_id}",
        tags = ["tokens"],
    }]
    async fn current_user_access_token_delete(
        rqctx: RequestContext<Self::Context>,
        path_params: Path<params::TokenPath>,
    ) -> Result<HttpResponseDeleted, HttpError>;

    // Support bundles (experimental)

    /// List all support bundles
    #[endpoint {
        method = GET,
        path = "/experimental/v1/system/support-bundles",
        tags = ["experimental"], // system/support-bundles: only one tag is allowed
    }]
    async fn support_bundle_list(
        rqctx: RequestContext<Self::Context>,
        query_params: Query<PaginatedByTimeAndId>,
    ) -> Result<HttpResponseOk<ResultsPage<shared::SupportBundleInfo>>, HttpError>;

    /// View a support bundle
    #[endpoint {
        method = GET,
        path = "/experimental/v1/system/support-bundles/{bundle_id}",
        tags = ["experimental"], // system/support-bundles: only one tag is allowed
    }]
    async fn support_bundle_view(
        rqctx: RequestContext<Self::Context>,
        path_params: Path<params::SupportBundlePath>,
    ) -> Result<HttpResponseOk<shared::SupportBundleInfo>, HttpError>;

    /// Download the index of a support bundle
    #[endpoint {
        method = GET,
        path = "/experimental/v1/system/support-bundles/{bundle_id}/index",
        tags = ["experimental"], // system/support-bundles: only one tag is allowed
    }]
    async fn support_bundle_index(
        rqctx: RequestContext<Self::Context>,
        headers: Header<headers::RangeRequest>,
        path_params: Path<params::SupportBundlePath>,
    ) -> Result<Response<Body>, HttpError>;

    /// Download the contents of a support bundle
    #[endpoint {
        method = GET,
        path = "/experimental/v1/system/support-bundles/{bundle_id}/download",
        tags = ["experimental"], // system/support-bundles: only one tag is allowed
    }]
    async fn support_bundle_download(
        rqctx: RequestContext<Self::Context>,
        headers: Header<headers::RangeRequest>,
        path_params: Path<params::SupportBundlePath>,
    ) -> Result<Response<Body>, HttpError>;

    /// Download a file within a support bundle
    #[endpoint {
        method = GET,
        path = "/experimental/v1/system/support-bundles/{bundle_id}/download/{file}",
        tags = ["experimental"], // system/support-bundles: only one tag is allowed
    }]
    async fn support_bundle_download_file(
        rqctx: RequestContext<Self::Context>,
        headers: Header<headers::RangeRequest>,
        path_params: Path<params::SupportBundleFilePath>,
    ) -> Result<Response<Body>, HttpError>;

    /// Download the metadata of a support bundle
    #[endpoint {
        method = HEAD,
        path = "/experimental/v1/system/support-bundles/{bundle_id}/download",
        tags = ["experimental"], // system/support-bundles: only one tag is allowed
    }]
    async fn support_bundle_head(
        rqctx: RequestContext<Self::Context>,
        headers: Header<headers::RangeRequest>,
        path_params: Path<params::SupportBundlePath>,
    ) -> Result<Response<Body>, HttpError>;

    /// Download the metadata of a file within the support bundle
    #[endpoint {
        method = HEAD,
        path = "/experimental/v1/system/support-bundles/{bundle_id}/download/{file}",
        tags = ["experimental"], // system/support-bundles: only one tag is allowed
    }]
    async fn support_bundle_head_file(
        rqctx: RequestContext<Self::Context>,
        headers: Header<headers::RangeRequest>,
        path_params: Path<params::SupportBundleFilePath>,
    ) -> Result<Response<Body>, HttpError>;

    /// Create a new support bundle
    #[endpoint {
        method = POST,
        path = "/experimental/v1/system/support-bundles",
        tags = ["experimental"], // system/support-bundles: only one tag is allowed
    }]
    async fn support_bundle_create(
        rqctx: RequestContext<Self::Context>,
        body: TypedBody<params::SupportBundleCreate>,
    ) -> Result<HttpResponseCreated<shared::SupportBundleInfo>, HttpError>;

    /// Delete an existing support bundle
    ///
    /// May also be used to cancel a support bundle which is currently being
    /// collected, or to remove metadata for a support bundle that has failed.
    #[endpoint {
        method = DELETE,
        path = "/experimental/v1/system/support-bundles/{bundle_id}",
        tags = ["experimental"], // system/support-bundles: only one tag is allowed
    }]
    async fn support_bundle_delete(
        rqctx: RequestContext<Self::Context>,
        path_params: Path<params::SupportBundlePath>,
    ) -> Result<HttpResponseDeleted, HttpError>;

    /// Update a support bundle
    #[endpoint {
        method = PUT,
        path = "/experimental/v1/system/support-bundles/{bundle_id}",
        tags = ["experimental"], // system/support-bundles: only one tag is allowed
    }]
    async fn support_bundle_update(
        rqctx: RequestContext<Self::Context>,
        path_params: Path<params::SupportBundlePath>,
        body: TypedBody<params::SupportBundleUpdate>,
    ) -> Result<HttpResponseOk<shared::SupportBundleInfo>, HttpError>;

    // Probes (experimental)

    /// List instrumentation probes
    #[endpoint {
        method = GET,
        path = "/experimental/v1/probes",
        tags = ["experimental"], // system/probes: only one tag is allowed
    }]
    async fn probe_list(
        rqctx: RequestContext<Self::Context>,
        query_params: Query<PaginatedByNameOrId<params::ProjectSelector>>,
    ) -> Result<HttpResponseOk<ResultsPage<shared::ProbeInfo>>, HttpError>;

    /// View instrumentation probe
    #[endpoint {
        method = GET,
        path = "/experimental/v1/probes/{probe}",
        tags = ["experimental"], // system/probes: only one tag is allowed
    }]
    async fn probe_view(
        rqctx: RequestContext<Self::Context>,
        path_params: Path<params::ProbePath>,
        query_params: Query<params::ProjectSelector>,
    ) -> Result<HttpResponseOk<shared::ProbeInfo>, HttpError>;

    /// Create instrumentation probe
    #[endpoint {
        method = POST,
        path = "/experimental/v1/probes",
        tags = ["experimental"], // system/probes: only one tag is allowed
    }]
    async fn probe_create(
        rqctx: RequestContext<Self::Context>,
        query_params: Query<params::ProjectSelector>,
        new_probe: TypedBody<params::ProbeCreate>,
    ) -> Result<HttpResponseCreated<Probe>, HttpError>;

    /// Delete instrumentation probe
    #[endpoint {
        method = DELETE,
        path = "/experimental/v1/probes/{probe}",
        tags = ["experimental"], // system/probes: only one tag is allowed
    }]
    async fn probe_delete(
        rqctx: RequestContext<Self::Context>,
        query_params: Query<params::ProjectSelector>,
        path_params: Path<params::ProbePath>,
    ) -> Result<HttpResponseDeleted, HttpError>;

    // Audit logging

    // See datastore/audit_log.rs for a more detailed explanation of why we sort
    // by time_completed.

    /// View audit log
    ///
    /// A single item in the audit log represents both the beginning and
    /// end of the logged operation (represented by `time_started` and
    /// `time_completed`) so that clients do not have to find multiple entries
    /// and match them up by request ID to get the full picture of an operation.
    /// Because timestamps may not be unique, entries have also have a unique
    /// `id` that can be used to deduplicate items fetched from overlapping
    /// time intervals.
    ///
    /// Audit log entries are designed to be immutable: once you see an entry,
    /// fetching it again will never get you a different result. The list is
    /// ordered by `time_completed`, not `time_started`. If you fetch the audit
    /// log for a time range that is fully in the past, the resulting list is
    /// guaranteed to be complete, i.e., fetching the same timespan again later
    /// will always produce the same set of entries.
    #[endpoint {
        method = GET,
        path = "/v1/system/audit-log",
        tags = ["system/audit-log"],
    }]
    async fn audit_log_list(
        rqctx: RequestContext<Self::Context>,
        query_params: Query<PaginatedByTimeAndId<params::AuditLog>>,
    ) -> Result<HttpResponseOk<ResultsPage<views::AuditLogEntry>>, HttpError>;

    // Console API: logins

    /// SAML login console page (just a link to the IdP)
    #[endpoint {
        method = GET,
        path = "/login/{silo_name}/saml/{provider_name}",
        tags = ["login"],
        unpublished = true,
    }]
    async fn login_saml_begin(
        rqctx: RequestContext<Self::Context>,
        path_params: Path<params::LoginToProviderPathParam>,
        query_params: Query<params::LoginUrlQuery>,
    ) -> Result<Response<Body>, HttpError>;

    /// Get a redirect straight to the IdP
    ///
    /// Console uses this to avoid having to ask the API anything about the IdP. It
    /// already knows the IdP name from the path, so it can just link to this path
    /// and rely on Nexus to redirect to the actual IdP.
    #[endpoint {
        method = GET,
        path = "/login/{silo_name}/saml/{provider_name}/redirect",
        tags = ["login"],
        unpublished = true,
    }]
    async fn login_saml_redirect(
        rqctx: RequestContext<Self::Context>,
        path_params: Path<params::LoginToProviderPathParam>,
        query_params: Query<params::LoginUrlQuery>,
    ) -> Result<HttpResponseFound, HttpError>;

    /// Authenticate a user via SAML
    #[endpoint {
        method = POST,
        path = "/login/{silo_name}/saml/{provider_name}",
        tags = ["login"],
    }]
    async fn login_saml(
        rqctx: RequestContext<Self::Context>,
        path_params: Path<params::LoginToProviderPathParam>,
        body_bytes: dropshot::UntypedBody,
    ) -> Result<HttpResponseSeeOther, HttpError>;

    #[endpoint {
        method = GET,
        path = "/login/{silo_name}/local",
        tags = ["login"],
        unpublished = true,
    }]
    async fn login_local_begin(
        rqctx: RequestContext<Self::Context>,
        path_params: Path<params::LoginPath>,
        query_params: Query<params::LoginUrlQuery>,
    ) -> Result<Response<Body>, HttpError>;

    /// Authenticate a user via username and password
    #[endpoint {
        method = POST,
        path = "/v1/login/{silo_name}/local",
        tags = ["login"],
    }]
    async fn login_local(
        rqctx: RequestContext<Self::Context>,
        path_params: Path<params::LoginPath>,
        credentials: TypedBody<params::UsernamePasswordCredentials>,
    ) -> Result<HttpResponseHeaders<HttpResponseUpdatedNoContent>, HttpError>;

    /// Log user out of web console by deleting session on client and server
    #[endpoint {
        // important for security that this be a POST despite the empty req body
        method = POST,
        path = "/v1/logout",
        tags = ["console-auth"],
    }]
    async fn logout(
        rqctx: RequestContext<Self::Context>,
        cookies: Cookies,
    ) -> Result<HttpResponseHeaders<HttpResponseUpdatedNoContent>, HttpError>;

    /// Redirect to a login page for the current Silo (if that can be determined)
    #[endpoint {
        method = GET,
        path = "/login",
        unpublished = true,
    }]
    async fn login_begin(
        rqctx: RequestContext<Self::Context>,
        query_params: Query<params::LoginUrlQuery>,
    ) -> Result<HttpResponseFound, HttpError>;

    // Console API: Pages
    //
    // Dropshot does not have route match ranking and does not allow overlapping
    // route definitions, so we cannot use a catchall `/*` route for console pages
    // because it would overlap with the API routes definitions. So instead we have
    // to manually define more specific routes.
    #[endpoint {
        method = GET,
        path = "/projects/{path:.*}",
        unpublished = true,
    }]
    async fn console_projects(
        rqctx: RequestContext<Self::Context>,
        path_params: Path<params::RestPathParam>,
    ) -> Result<Response<Body>, HttpError>;

    #[endpoint {
        method = GET,
        path = "/settings/{path:.*}",
        unpublished = true,
    }]
    async fn console_settings_page(
        rqctx: RequestContext<Self::Context>,
        path_params: Path<params::RestPathParam>,
    ) -> Result<Response<Body>, HttpError>;

    #[endpoint {
        method = GET,
        path = "/system/{path:.*}",
        unpublished = true,
    }]
    async fn console_system_page(
        rqctx: RequestContext<Self::Context>,
        path_params: Path<params::RestPathParam>,
    ) -> Result<Response<Body>, HttpError>;

    #[endpoint {
        method = GET,
        path = "/lookup/{path:.*}",
        unpublished = true,
    }]
    async fn console_lookup(
        rqctx: RequestContext<Self::Context>,
        path_params: Path<params::RestPathParam>,
    ) -> Result<Response<Body>, HttpError>;

    #[endpoint {
        method = GET,
        path = "/",
        unpublished = true,
    }]
    async fn console_root(
        rqctx: RequestContext<Self::Context>,
    ) -> Result<Response<Body>, HttpError>;

    #[endpoint {
        method = GET,
        path = "/projects-new",
        unpublished = true,
    }]
    async fn console_projects_new(
        rqctx: RequestContext<Self::Context>,
    ) -> Result<Response<Body>, HttpError>;

    #[endpoint {
        method = GET,
        path = "/images",
        unpublished = true,
    }]
    async fn console_silo_images(
        rqctx: RequestContext<Self::Context>,
    ) -> Result<Response<Body>, HttpError>;

    #[endpoint {
        method = GET,
        path = "/utilization",
        unpublished = true,
    }]
    async fn console_silo_utilization(
        rqctx: RequestContext<Self::Context>,
    ) -> Result<Response<Body>, HttpError>;

    #[endpoint {
        method = GET,
        path = "/access",
        unpublished = true,
    }]
    async fn console_silo_access(
        rqctx: RequestContext<Self::Context>,
    ) -> Result<Response<Body>, HttpError>;

    /// Serve a static asset
    #[endpoint {
        method = GET,
        path = "/assets/{path:.*}",
        unpublished = true,
    }]
    async fn asset(
        rqctx: RequestContext<Self::Context>,
        path_params: Path<params::RestPathParam>,
    ) -> Result<Response<Body>, HttpError>;

    /// Start an OAuth 2.0 Device Authorization Grant
    ///
    /// This endpoint is designed to be accessed from an *unauthenticated*
    /// API client. It generates and records a `device_code` and `user_code`
    /// which must be verified and confirmed prior to a token being granted.
    #[endpoint {
        method = POST,
        path = "/device/auth",
        content_type = "application/x-www-form-urlencoded",
        tags = ["console-auth"],
    }]
    async fn device_auth_request(
        rqctx: RequestContext<Self::Context>,
        params: TypedBody<params::DeviceAuthRequest>,
    ) -> Result<Response<Body>, HttpError>;

    /// Verify an OAuth 2.0 Device Authorization Grant
    ///
    /// This endpoint should be accessed in a full user agent (e.g.,
    /// a browser). If the user is not logged in, we redirect them to
    /// the login page and use the `state` parameter to get them back
    /// here on completion. If they are logged in, serve up the console
    /// verification page so they can verify the user code.
    #[endpoint {
        method = GET,
        path = "/device/verify",
        unpublished = true,
    }]
    async fn device_auth_verify(
        rqctx: RequestContext<Self::Context>,
    ) -> Result<Response<Body>, HttpError>;

    #[endpoint {
        method = GET,
        path = "/device/success",
        unpublished = true,
    }]
    async fn device_auth_success(
        rqctx: RequestContext<Self::Context>,
    ) -> Result<Response<Body>, HttpError>;

    /// Confirm an OAuth 2.0 Device Authorization Grant
    ///
    /// This endpoint is designed to be accessed by the user agent (browser),
    /// not the client requesting the token. So we do not actually return the
    /// token here; it will be returned in response to the poll on `/device/token`.
    ///
    /// Some special logic applies when authenticating this request with an
    /// existing device token instead of a console session: the requested
    /// TTL must not produce an expiration time later than the authenticating
    /// token's expiration. If no TTL was specified in the initial grant
    /// request, the expiration will be the lesser of the silo max and the
    /// authenticating token's expiration time. To get the longest allowed
    /// lifetime, omit the TTL and authenticate with a web console session.
    #[endpoint {
        method = POST,
        path = "/device/confirm",
        tags = ["console-auth"],
    }]
    async fn device_auth_confirm(
        rqctx: RequestContext<Self::Context>,
        params: TypedBody<params::DeviceAuthVerify>,
    ) -> Result<HttpResponseUpdatedNoContent, HttpError>;

    /// Request a device access token
    ///
    /// This endpoint should be polled by the client until the user code
    /// is verified and the grant is confirmed.
    #[endpoint {
        method = POST,
        path = "/device/token",
        content_type = "application/x-www-form-urlencoded",
        tags = ["console-auth"],
    }]
    async fn device_access_token(
        rqctx: RequestContext<Self::Context>,
        params: TypedBody<params::DeviceAccessTokenRequest>,
    ) -> Result<Response<Body>, HttpError>;

    // Alerts

    /// List alert classes
    #[endpoint {
        method = GET,
        path = "/v1/alert-classes",
        tags = ["system/alerts"],
    }]
    async fn alert_class_list(
        rqctx: RequestContext<Self::Context>,
        pag_params: Query<
            PaginationParams<EmptyScanParams, params::AlertClassPage>,
        >,
        filter: Query<params::AlertClassFilter>,
    ) -> Result<HttpResponseOk<ResultsPage<views::AlertClass>>, HttpError>;

    /// List alert receivers
    #[endpoint {
        method = GET,
        path = "/v1/alert-receivers",
        tags = ["system/alerts"],
    }]
    async fn alert_receiver_list(
        rqctx: RequestContext<Self::Context>,
        query_params: Query<PaginatedByNameOrId>,
    ) -> Result<HttpResponseOk<ResultsPage<views::AlertReceiver>>, HttpError>;

    /// Fetch alert receiver
    #[endpoint {
        method = GET,
        path = "/v1/alert-receivers/{receiver}",
        tags = ["system/alerts"],
    }]
    async fn alert_receiver_view(
        rqctx: RequestContext<Self::Context>,
        path_params: Path<params::AlertReceiverSelector>,
    ) -> Result<HttpResponseOk<views::AlertReceiver>, HttpError>;

    /// Delete alert receiver
    #[endpoint {
        method = DELETE,
        path = "/v1/alert-receivers/{receiver}",
        tags = ["system/alerts"],
    }]
    async fn alert_receiver_delete(
        rqctx: RequestContext<Self::Context>,
        path_params: Path<params::AlertReceiverSelector>,
    ) -> Result<HttpResponseDeleted, HttpError>;

    /// Add alert receiver subscription
    #[endpoint {
        method = POST,
        path = "/v1/alert-receivers/{receiver}/subscriptions",
        tags = ["system/alerts"],
    }]
    async fn alert_receiver_subscription_add(
        rqctx: RequestContext<Self::Context>,
        path_params: Path<params::AlertReceiverSelector>,
        params: TypedBody<params::AlertSubscriptionCreate>,
    ) -> Result<HttpResponseCreated<views::AlertSubscriptionCreated>, HttpError>;

    /// Remove alert receiver subscription
    #[endpoint {
        method = DELETE,
        path = "/v1/alert-receivers/{receiver}/subscriptions/{subscription}",
        tags = ["system/alerts"],
    }]
    async fn alert_receiver_subscription_remove(
        rqctx: RequestContext<Self::Context>,
        path_params: Path<params::AlertSubscriptionSelector>,
    ) -> Result<HttpResponseDeleted, HttpError>;

    /// List delivery attempts to alert receiver
    ///
    /// Optional query parameters to this endpoint may be used to filter
    /// deliveries by state. If none of the `failed`, `pending` or `delivered`
    /// query parameters are present, all deliveries are returned. If one or
    /// more of these parameters are provided, only those which are set to
    /// "true" are included in the response.
    #[endpoint {
        method = GET,
        path = "/v1/alert-receivers/{receiver}/deliveries",
        tags = ["system/alerts"],
    }]
    async fn alert_delivery_list(
        rqctx: RequestContext<Self::Context>,
        path_params: Path<params::AlertReceiverSelector>,
        state_filter: Query<params::AlertDeliveryStateFilter>,
        pagination: Query<PaginatedByTimeAndId>,
    ) -> Result<HttpResponseOk<ResultsPage<views::AlertDelivery>>, HttpError>;

    /// Send liveness probe to alert receiver
    ///
    /// This endpoint synchronously sends a liveness probe to the selected alert
    /// receiver. The response message describes the outcome of the probe:
    /// either the successful response (as appropriate), or indication of why
    /// the probe failed.
    ///
    /// The result of the probe is represented as an `AlertDelivery` model.
    /// Details relating to the status of the probe depend on the alert delivery
    /// mechanism, and are included in the `AlertDeliveryAttempts` model. For
    /// example, webhook receiver liveness probes include the HTTP status code
    /// returned by the receiver endpoint.
    ///
    /// Note that the response status is `200 OK` as long as a probe request was
    /// able to be sent to the receiver endpoint. If an HTTP-based receiver,
    /// such as a webhook, responds to the another status code, including an
    /// error, this will be indicated by the response body, *not* the status of
    /// the response.
    ///
    /// The `resend` query parameter can be used to request re-delivery of
    /// failed events if the liveness probe succeeds. If it is set to true and
    /// the liveness probe succeeds, any alerts for which delivery to this
    /// receiver has failed will be queued for re-delivery.
    #[endpoint {
        method = POST,
        path = "/v1/alert-receivers/{receiver}/probe",
        tags = ["system/alerts"],
    }]
    async fn alert_receiver_probe(
        rqctx: RequestContext<Self::Context>,
        path_params: Path<params::AlertReceiverSelector>,
        query_params: Query<params::AlertReceiverProbe>,
    ) -> Result<HttpResponseOk<views::AlertProbeResult>, HttpError>;

    /// Request re-delivery of alert
    #[endpoint {
        method = POST,
        path = "/v1/alerts/{alert_id}/resend",
        tags = ["system/alerts"],
    }]
    async fn alert_delivery_resend(
        rqctx: RequestContext<Self::Context>,
        path_params: Path<params::AlertSelector>,
        receiver: Query<params::AlertReceiverSelector>,
    ) -> Result<HttpResponseCreated<views::AlertDeliveryId>, HttpError>;

    // ALERTS: WEBHOOKS

    /// Create webhook receiver
    #[endpoint {
        method = POST,
        path = "/v1/webhook-receivers",
        tags = ["system/alerts"],
    }]
    async fn webhook_receiver_create(
        rqctx: RequestContext<Self::Context>,
        params: TypedBody<params::WebhookCreate>,
    ) -> Result<HttpResponseCreated<views::WebhookReceiver>, HttpError>;

    /// Update webhook receiver
    ///
    /// Note that receiver secrets are NOT added or removed using this endpoint.
    /// Instead, use the `/v1/webhooks/{secrets}/?receiver={receiver}` endpoint
    /// to add and remove secrets.
    #[endpoint {
        method = PUT,
        path = "/v1/webhook-receivers/{receiver}",
        tags = ["system/alerts"],
    }]
    async fn webhook_receiver_update(
        rqctx: RequestContext<Self::Context>,
        path_params: Path<params::AlertReceiverSelector>,
        params: TypedBody<params::WebhookReceiverUpdate>,
    ) -> Result<HttpResponseUpdatedNoContent, HttpError>;

    /// List webhook receiver secret IDs
    #[endpoint {
        method = GET,
        path = "/v1/webhook-secrets",
        tags = ["system/alerts"],
    }]
    async fn webhook_secrets_list(
        rqctx: RequestContext<Self::Context>,
        query_params: Query<params::AlertReceiverSelector>,
    ) -> Result<HttpResponseOk<views::WebhookSecrets>, HttpError>;

    /// Add secret to webhook receiver
    #[endpoint {
        method = POST,
        path = "/v1/webhook-secrets",
        tags = ["system/alerts"],
    }]
    async fn webhook_secrets_add(
        rqctx: RequestContext<Self::Context>,
        query_params: Query<params::AlertReceiverSelector>,
        params: TypedBody<params::WebhookSecretCreate>,
    ) -> Result<HttpResponseCreated<views::WebhookSecret>, HttpError>;

    /// Remove secret from webhook receiver
    #[endpoint {
        method = DELETE,
        path = "/v1/webhook-secrets/{secret_id}",
        tags = ["system/alerts"],
    }]
    async fn webhook_secrets_delete(
        rqctx: RequestContext<Self::Context>,
        path_params: Path<params::WebhookSecretSelector>,
    ) -> Result<HttpResponseDeleted, HttpError>;
}

/// Perform extra validations on the OpenAPI document, and generate the
/// nexus_tags.txt file.
pub fn validate_api(spec: &OpenAPI, mut cx: ValidationContext<'_>) {
    let blessed = cx
        .is_blessed()
        .expect("this is a versioned API so is_blessed should always be Some");

    // There are two parts to this function:
    //
    // 1. Perform validation on the OpenAPI document.
    // 2. Generate the nexus_tags.txt file.
    //
    // Step 1 should only be performed on non-blessed versions. That's because
    // blessed versions are immutable, and if new checks are added in the
    // future, we don't want old API versions to be affected.
    //
    // nexus_tags.txt is unversioned, so step 2 should only be performed on the
    // latest version, whether or not it's blessed.

    if !blessed {
        validate_api_doc(spec, &mut cx);
    }

    // nexus_tags.txt is unversioned, so only write it out for the latest
    // version (whether it's blessed or not).
    if cx.is_latest() {
        generate_tags_file(spec, &mut cx);
    }
}

fn validate_api_doc(spec: &OpenAPI, cx: &mut ValidationContext<'_>) {
    if spec.openapi != "3.0.3" {
        cx.report_error(anyhow!(
            "Expected OpenAPI version to be 3.0.3, found {}",
            spec.openapi,
        ));
    }
    if spec.info.title != "Oxide Region API" {
        cx.report_error(anyhow!(
            "Expected OpenAPI version to be 'Oxide Region API', found '{}'",
            spec.info.title,
        ));
    }

    // Spot check a couple of items.
    if spec.paths.paths.is_empty() {
        cx.report_error(anyhow!("Expected at least one path in the spec"));
    }
    if spec.paths.paths.get("/v1/projects").is_none() {
        cx.report_error(anyhow!("Expected a path for /v1/projects"));
    }

    for (_path, _method, op) in spec.operations() {
        // Make sure each operation has exactly one tag. Note, we intentionally
        // do this before validating the OpenAPI output as fixing an error here
        // would necessitate refreshing the spec file again.
        if op.tags.len() != 1 {
            cx.report_error(anyhow!(
                "operation '{}' has {} tags rather than 1",
                op.operation_id.as_ref().unwrap(),
                op.tags.len()
            ));
        }

        // Every non-hidden endpoint must have a summary
        if op.tags.contains(&"console-auth".to_string()) && op.summary.is_none()
        {
            cx.report_error(anyhow!(
                "operation '{}' is missing a summary doc comment",
                op.operation_id.as_ref().unwrap()
            ));
        }
    }
}

fn generate_tags_file(spec: &OpenAPI, cx: &mut ValidationContext<'_>) {
    // Construct a string that helps us identify the organization of tags and
    // operations.
    let mut ops_by_tag =
        BTreeMap::<String, Vec<(String, String, String)>>::new();

    for (path, method, op) in spec.operations() {
        // If an operation doesn't have exactly one tag, skip generating the
        // tags file entirely. (Validation above catches this case).
        if op.tags.len() != 1 {
            return;
        }

        ops_by_tag
            .entry(op.tags.first().unwrap().to_string())
            .or_default()
            .push((
                op.operation_id.as_ref().unwrap().to_string(),
                method.to_string().to_uppercase(),
                path.to_string(),
            ));
    }

    let mut tags = String::new();
    for (tag, mut ops) in ops_by_tag {
        ops.sort();
        tags.push_str(&format!(r#"API operations found with tag "{}""#, tag));
        tags.push_str(&format!(
            "\n{:40} {:8} {}\n",
            "OPERATION ID", "METHOD", "URL PATH"
        ));
        for (operation_id, method, path) in ops {
            tags.push_str(&format!(
                "{:40} {:8} {}\n",
                operation_id, method, path
            ));
        }
        tags.push('\n');
    }

    // When this fails, verify that operations on which you're adding,
    // renaming, or changing the tags are what you intend.
    cx.record_file_contents(
        "nexus/external-api/output/nexus_tags.txt",
        tags.into_bytes(),
    );
}

pub type IpPoolRangePaginationParams =
    PaginationParams<EmptyScanParams, IpNetwork>;

/// Type used to paginate request to list timeseries schema
pub type TimeseriesSchemaPaginationParams =
    PaginationParams<EmptyScanParams, oximeter_types::TimeseriesName>;<|MERGE_RESOLUTION|>--- conflicted
+++ resolved
@@ -33,12 +33,9 @@
 };
 use openapiv3::OpenAPI;
 
-<<<<<<< HEAD
-pub mod v20251120;
-=======
 /// Copies of data types that changed between versions
 mod v2025112000;
->>>>>>> 60f225c8
+pub mod v2025120300;
 
 api_versions!([
     // API versions are in the format YYYYMMDDNN.0.0, defined below as
@@ -68,11 +65,8 @@
     // |  date-based version should be at the top of the list.
     // v
     // (next_yyyymmddnn, IDENT),
-<<<<<<< HEAD
     (2025120500, MULTICAST_IMPLICIT_LIFECYCLE_UPDATES),
-=======
     (2025120300, LOCAL_STORAGE),
->>>>>>> 60f225c8
     (2025112000, INITIAL),
 ]);
 
@@ -1289,6 +1283,17 @@
     ) -> Result<HttpResponseAccepted<views::FloatingIp>, HttpError>;
 
     // Multicast Groups
+    //
+    // API versioning note: Versioned endpoints can use default trait
+    // implementations when path types are identical between versions.
+    // `TypedBody<T>` has `.map()` for input conversion, but `Path<T>` does not.
+    // Endpoints with different path types (e.g., `v2025120300::MulticastGroupPath`
+    // vs `params::MulticastGroupPath`) must have implementations in
+    // `http_entrypoints.rs`.
+    //
+    // TODO: Consider adding `.map()` to dropshot's `Path<T>` (similar to
+    // `TypedBody<T>`) to enable default implementations for versioned endpoints
+    // with different path types.
 
     /// List multicast groups.
     #[endpoint {
@@ -1298,10 +1303,14 @@
         operation_id = "multicast_group_list",
         versions = ..VERSION_MULTICAST_IMPLICIT_LIFECYCLE_UPDATES,
     }]
-    async fn v1_multicast_group_list(
+    async fn v2025120300_multicast_group_list(
         rqctx: RequestContext<Self::Context>,
         query_params: Query<PaginatedByNameOrId>,
-    ) -> Result<HttpResponseOk<ResultsPage<views::MulticastGroup>>, HttpError>;
+    ) -> Result<HttpResponseOk<ResultsPage<views::MulticastGroup>>, HttpError>
+    {
+        // Types are identical, delegate directly
+        Self::multicast_group_list(rqctx, query_params).await
+    }
 
     /// List multicast groups.
     #[endpoint {
@@ -1325,9 +1334,9 @@
         tags = ["experimental"],
         versions = ..VERSION_MULTICAST_IMPLICIT_LIFECYCLE_UPDATES,
     }]
-    async fn v1_multicast_group_create(
-        rqctx: RequestContext<Self::Context>,
-        new_group: TypedBody<v20251120::MulticastGroupCreate>,
+    async fn v2025120300_multicast_group_create(
+        rqctx: RequestContext<Self::Context>,
+        new_group: TypedBody<v2025120300::MulticastGroupCreate>,
     ) -> Result<HttpResponseCreated<views::MulticastGroup>, HttpError>;
 
     /// Fetch a multicast group.
@@ -1340,9 +1349,9 @@
         operation_id = "multicast_group_view",
         versions = ..VERSION_MULTICAST_IMPLICIT_LIFECYCLE_UPDATES,
     }]
-    async fn v1_multicast_group_view(
-        rqctx: RequestContext<Self::Context>,
-        path_params: Path<v20251120::MulticastGroupPath>,
+    async fn v2025120300_multicast_group_view(
+        rqctx: RequestContext<Self::Context>,
+        path_params: Path<v2025120300::MulticastGroupPath>,
     ) -> Result<HttpResponseOk<views::MulticastGroup>, HttpError>;
 
     /// Fetch a multicast group.
@@ -1369,10 +1378,10 @@
         tags = ["experimental"],
         versions = ..VERSION_MULTICAST_IMPLICIT_LIFECYCLE_UPDATES,
     }]
-    async fn v1_multicast_group_update(
-        rqctx: RequestContext<Self::Context>,
-        path_params: Path<v20251120::MulticastGroupPath>,
-        update_params: TypedBody<v20251120::MulticastGroupUpdate>,
+    async fn v2025120300_multicast_group_update(
+        rqctx: RequestContext<Self::Context>,
+        path_params: Path<v2025120300::MulticastGroupPath>,
+        update_params: TypedBody<v2025120300::MulticastGroupUpdate>,
     ) -> Result<HttpResponseOk<views::MulticastGroup>, HttpError>;
 
     /// Delete a multicast group.
@@ -1384,9 +1393,9 @@
         tags = ["experimental"],
         versions = ..VERSION_MULTICAST_IMPLICIT_LIFECYCLE_UPDATES,
     }]
-    async fn v1_multicast_group_delete(
-        rqctx: RequestContext<Self::Context>,
-        path_params: Path<v20251120::MulticastGroupPath>,
+    async fn v2025120300_multicast_group_delete(
+        rqctx: RequestContext<Self::Context>,
+        path_params: Path<v2025120300::MulticastGroupPath>,
     ) -> Result<HttpResponseDeleted, HttpError>;
 
     /// List members of a multicast group.
@@ -1399,12 +1408,12 @@
         operation_id = "multicast_group_member_list",
         versions = ..VERSION_MULTICAST_IMPLICIT_LIFECYCLE_UPDATES,
     }]
-    async fn v1_multicast_group_member_list(
-        rqctx: RequestContext<Self::Context>,
-        path_params: Path<v20251120::MulticastGroupPath>,
+    async fn v2025120300_multicast_group_member_list(
+        rqctx: RequestContext<Self::Context>,
+        path_params: Path<v2025120300::MulticastGroupPath>,
         query_params: Query<PaginatedById>,
     ) -> Result<
-        HttpResponseOk<ResultsPage<v20251120::MulticastGroupMember>>,
+        HttpResponseOk<ResultsPage<v2025120300::MulticastGroupMember>>,
         HttpError,
     >;
 
@@ -1433,12 +1442,12 @@
         operation_id = "multicast_group_member_add",
         versions = ..VERSION_MULTICAST_IMPLICIT_LIFECYCLE_UPDATES,
     }]
-    async fn v1_multicast_group_member_add(
-        rqctx: RequestContext<Self::Context>,
-        path_params: Path<v20251120::MulticastGroupPath>,
-        query_params: Query<params::OptionalProjectSelector>,
-        member_params: TypedBody<v20251120::MulticastGroupMemberAdd>,
-    ) -> Result<HttpResponseCreated<v20251120::MulticastGroupMember>, HttpError>;
+    async fn v2025120300_multicast_group_member_add(
+        rqctx: RequestContext<Self::Context>,
+        path_params: Path<v2025120300::MulticastGroupPath>,
+        query_params: Query<params::OptionalProjectSelector>,
+        member_params: TypedBody<v2025120300::MulticastGroupMemberAdd>,
+    ) -> Result<HttpResponseCreated<v2025120300::MulticastGroupMember>, HttpError>;
 
     /// Add instance to a multicast group.
     ///
@@ -1493,9 +1502,9 @@
         operation_id = "multicast_group_member_remove",
         versions = ..VERSION_MULTICAST_IMPLICIT_LIFECYCLE_UPDATES,
     }]
-    async fn v1_multicast_group_member_remove(
-        rqctx: RequestContext<Self::Context>,
-        path_params: Path<v20251120::MulticastGroupMemberPath>,
+    async fn v2025120300_multicast_group_member_remove(
+        rqctx: RequestContext<Self::Context>,
+        path_params: Path<v2025120300::MulticastGroupMemberPath>,
         query_params: Query<params::OptionalProjectSelector>,
     ) -> Result<HttpResponseDeleted, HttpError>;
 
@@ -1533,9 +1542,9 @@
         tags = ["experimental"],
         versions = ..VERSION_MULTICAST_IMPLICIT_LIFECYCLE_UPDATES,
     }]
-    async fn v1_lookup_multicast_group_by_ip(
-        rqctx: RequestContext<Self::Context>,
-        path_params: Path<v20251120::MulticastGroupByIpPath>,
+    async fn v2025120300_lookup_multicast_group_by_ip(
+        rqctx: RequestContext<Self::Context>,
+        path_params: Path<v2025120300::MulticastGroupByIpPath>,
     ) -> Result<HttpResponseOk<views::MulticastGroup>, HttpError>;
 
     // Disks
@@ -1739,15 +1748,6 @@
         method = POST,
         path = "/v1/instances",
         tags = ["instances"],
-<<<<<<< HEAD
-        versions = ..VERSION_MULTICAST_IMPLICIT_LIFECYCLE_UPDATES,
-    }]
-    async fn v1_instance_create(
-        rqctx: RequestContext<Self::Context>,
-        query_params: Query<params::ProjectSelector>,
-        new_instance: TypedBody<v20251120::InstanceCreate>,
-    ) -> Result<HttpResponseCreated<Instance>, HttpError>;
-=======
         versions = ..VERSION_LOCAL_STORAGE,
     }]
     async fn v2025112000_instance_create(
@@ -1758,18 +1758,26 @@
         Self::instance_create(rqctx, query_params, new_instance.map(Into::into))
             .await
     }
->>>>>>> 60f225c8
 
     /// Create instance
     #[endpoint {
         method = POST,
         path = "/v1/instances",
         tags = ["instances"],
-<<<<<<< HEAD
+        versions = VERSION_LOCAL_STORAGE..VERSION_MULTICAST_IMPLICIT_LIFECYCLE_UPDATES,
+    }]
+    async fn v2025120300_instance_create(
+        rqctx: RequestContext<Self::Context>,
+        query_params: Query<params::ProjectSelector>,
+        new_instance: TypedBody<v2025120300::InstanceCreate>,
+    ) -> Result<HttpResponseCreated<Instance>, HttpError>;
+
+    /// Create instance
+    #[endpoint {
+        method = POST,
+        path = "/v1/instances",
+        tags = ["instances"],
         versions = VERSION_MULTICAST_IMPLICIT_LIFECYCLE_UPDATES..,
-=======
-        versions = VERSION_LOCAL_STORAGE..,
->>>>>>> 60f225c8
     }]
     async fn instance_create(
         rqctx: RequestContext<Self::Context>,
@@ -1808,11 +1816,11 @@
         tags = ["instances"],
         versions = ..VERSION_MULTICAST_IMPLICIT_LIFECYCLE_UPDATES,
     }]
-    async fn v1_instance_update(
+    async fn v2025120300_instance_update(
         rqctx: RequestContext<Self::Context>,
         query_params: Query<params::OptionalProjectSelector>,
         path_params: Path<params::InstancePath>,
-        instance_config: TypedBody<v20251120::InstanceUpdate>,
+        instance_config: TypedBody<v2025120300::InstanceUpdate>,
     ) -> Result<HttpResponseOk<Instance>, HttpError>;
 
     /// Update instance
@@ -2981,14 +2989,31 @@
         operation_id = "instance_multicast_group_list",
         versions = ..VERSION_MULTICAST_IMPLICIT_LIFECYCLE_UPDATES,
     }]
-    async fn v1_instance_multicast_group_list(
+    async fn v2025120300_instance_multicast_group_list(
         rqctx: RequestContext<Self::Context>,
         query_params: Query<params::OptionalProjectSelector>,
         path_params: Path<params::InstancePath>,
     ) -> Result<
-        HttpResponseOk<ResultsPage<v20251120::MulticastGroupMember>>,
+        HttpResponseOk<ResultsPage<v2025120300::MulticastGroupMember>>,
         HttpError,
-    >;
+    > {
+        match Self::instance_multicast_group_list(
+            rqctx,
+            query_params,
+            path_params,
+        )
+        .await
+        {
+            Ok(page) => {
+                let new_page = ResultsPage {
+                    next_page: page.0.next_page,
+                    items: page.0.items.into_iter().map(Into::into).collect(),
+                };
+                Ok(HttpResponseOk(new_page))
+            }
+            Err(e) => Err(e),
+        }
+    }
 
     /// List multicast groups for an instance.
     #[endpoint {
@@ -3017,11 +3042,11 @@
         operation_id = "instance_multicast_group_join",
         versions = ..VERSION_MULTICAST_IMPLICIT_LIFECYCLE_UPDATES,
     }]
-    async fn v1_instance_multicast_group_join(
-        rqctx: RequestContext<Self::Context>,
-        path_params: Path<v20251120::InstanceMulticastGroupPath>,
-        query_params: Query<params::OptionalProjectSelector>,
-    ) -> Result<HttpResponseCreated<v20251120::MulticastGroupMember>, HttpError>;
+    async fn v2025120300_instance_multicast_group_join(
+        rqctx: RequestContext<Self::Context>,
+        path_params: Path<v2025120300::InstanceMulticastGroupPath>,
+        query_params: Query<params::OptionalProjectSelector>,
+    ) -> Result<HttpResponseCreated<v2025120300::MulticastGroupMember>, HttpError>;
 
     /// Join a multicast group.
     ///
@@ -3074,9 +3099,9 @@
         operation_id = "instance_multicast_group_leave",
         versions = ..VERSION_MULTICAST_IMPLICIT_LIFECYCLE_UPDATES,
     }]
-    async fn v1_instance_multicast_group_leave(
-        rqctx: RequestContext<Self::Context>,
-        path_params: Path<v20251120::InstanceMulticastGroupPath>,
+    async fn v2025120300_instance_multicast_group_leave(
+        rqctx: RequestContext<Self::Context>,
+        path_params: Path<v2025120300::InstanceMulticastGroupPath>,
         query_params: Query<params::OptionalProjectSelector>,
     ) -> Result<HttpResponseDeleted, HttpError>;
 
