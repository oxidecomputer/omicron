use std::collections::BTreeMap;

use anyhow::anyhow;
use dropshot::Body;
use dropshot::{
    EmptyScanParams, EndpointTagPolicy, HttpError, HttpResponseAccepted,
    HttpResponseCreated, HttpResponseDeleted, HttpResponseFound,
    HttpResponseHeaders, HttpResponseOk, HttpResponseSeeOther,
    HttpResponseUpdatedNoContent, PaginationParams, Path, Query,
    RequestContext, ResultsPage, StreamingBody, TypedBody,
    WebsocketChannelResult, WebsocketConnection,
};
use http::Response;
use ipnetwork::IpNetwork;
use nexus_types::{
    authn::cookies::Cookies,
    external_api::{params, shared, views},
};
use omicron_common::api::external::{
    http_pagination::{PaginatedById, PaginatedByName, PaginatedByNameOrId},
    *,
};
use openapi_manager_types::ValidationContext;
use openapiv3::OpenAPI;

pub const API_VERSION: &str = "20250212.0.0";

const MIB: usize = 1024 * 1024;
const GIB: usize = 1024 * MIB;
const DISK_BULK_WRITE_MAX_BYTES: usize = 8 * MIB;
// Full release repositories are currently (Dec 2024) 1.8 GiB and are likely to
// continue growing.
const PUT_UPDATE_REPOSITORY_MAX_BYTES: usize = 4 * GIB;

// API ENDPOINT FUNCTION NAMING CONVENTIONS
//
// Generally, HTTP resources are grouped within some collection. For a
// relatively simple example:
//
//   GET    v1/projects                (list the projects in the collection)
//   POST   v1/projects                (create a project in the collection)
//   GET    v1/projects/{project}      (look up a project in the collection)
//   DELETE v1/projects/{project}      (delete a project in the collection)
//   PUT    v1/projects/{project}      (update a project in the collection)
//
// We pick a name for the function that implements a given API entrypoint
// based on how we expect it to appear in the CLI subcommand hierarchy. For
// example:
//
//   GET    v1/projects                 -> project_list()
//   POST   v1/projects                 -> project_create()
//   GET    v1/projects/{project}       -> project_view()
//   DELETE v1/projects/{project}       -> project_delete()
//   PUT    v1/projects/{project}       -> project_update()
//
// Note that the path typically uses the entity's plural form while the
// function name uses its singular.
//
// Operations beyond list, create, view, delete, and update should use a
// descriptive noun or verb, again bearing in mind that this will be
// transcribed into the CLI and SDKs:
//
//   POST   -> instance_reboot
//   POST   -> instance_stop
//   GET    -> instance_serial_console
//
// Note that these function names end up in generated OpenAPI spec as the
// operationId for each endpoint, and therefore represent a contract with
// clients. Client generators use operationId to name API methods, so changing
// a function name is a breaking change from a client perspective.

#[dropshot::api_description {
    tag_config = {
        allow_other_tags = false,
        policy = EndpointTagPolicy::ExactlyOne,
        tags = {
            "affinity" = {
                description = "Affinity and anti-affinity groups give control over instance placement.",
                external_docs = {
                    url = "http://docs.oxide.computer/api/affinity"
                }

            },
            "disks" = {
                description = "Virtual disks are used to store instance-local data which includes the operating system.",
                external_docs = {
                    url = "http://docs.oxide.computer/api/disks"
                }
            },
            "floating-ips" = {
                description = "Floating IPs allow a project to allocate well-known IPs to instances.",
                external_docs = {
                    url = "http://docs.oxide.computer/api/floating-ips"
                }
            },
            "hidden" = {
                description = "TODO operations that will not ship to customers",
                external_docs = {
                    url = "http://docs.oxide.computer/api"
                }
            },
            "images" = {
                description = "Images are read-only virtual disks that may be used to boot virtual machines.",
                external_docs = {
                    url = "http://docs.oxide.computer/api/images"
                }
            },
            "instances" = {
                description = "Virtual machine instances are the basic unit of computation. These operations are used for provisioning, controlling, and destroying instances.",
                external_docs = {
                    url = "http://docs.oxide.computer/api/instances"
                }
            },
            "login" = {
                description = "Authentication endpoints",
                external_docs = {
                    url = "http://docs.oxide.computer/api/login"
                }
            },
            "metrics" = {
                description = "Silo-scoped metrics",
                external_docs = {
                    url = "http://docs.oxide.computer/api/metrics"
                }
            },
            "policy" = {
                description = "System-wide IAM policy",
                external_docs = {
                    url = "http://docs.oxide.computer/api/policy"
                }
            },
            "projects" = {
                description = "Projects are a grouping of associated resources such as instances and disks within a silo for purposes of billing and access control.",
                external_docs = {
                    url = "http://docs.oxide.computer/api/projects"
                }
            },
            "roles" = {
                description = "Roles are a component of Identity and Access Management (IAM) that allow a user or agent account access to additional permissions.",
                external_docs = {
                    url = "http://docs.oxide.computer/api/roles"
                }
            },
            "session" = {
                description = "Information pertaining to the current session.",
                external_docs = {
                    url = "http://docs.oxide.computer/api/session"
                }
            },
            "silos" = {
                description = "Silos represent a logical partition of users and resources.",
                external_docs = {
                    url = "http://docs.oxide.computer/api/silos"
                }
            },
            "snapshots" = {
                description = "Snapshots of virtual disks at a particular point in time.",
                external_docs = {
                    url = "http://docs.oxide.computer/api/snapshots"
                }
            },
            "vpcs" = {
                description = "Virtual Private Clouds (VPCs) provide isolated network environments for managing and deploying services.",
                external_docs = {
                    url = "http://docs.oxide.computer/api/vpcs"
                }
            },
            "system/probes" = {
                description = "Probes for testing network connectivity",
                external_docs = {
                    url = "http://docs.oxide.computer/api/probes"
                }
            },
            "system/status" = {
                description = "Endpoints related to system health",
                external_docs = {
                    url = "http://docs.oxide.computer/api/system-status"
                }
            },
            "system/hardware" = {
                description = "These operations pertain to hardware inventory and management. Racks are the unit of expansion of an Oxide deployment. Racks are in turn composed of sleds, switches, power supplies, and a cabled backplane.",
                external_docs = {
                    url = "http://docs.oxide.computer/api/system-hardware"
                }
            },
            "system/metrics" = {
                description = "Metrics provide insight into the operation of the Oxide deployment. These include telemetry on hardware and software components that can be used to understand the current state as well as to diagnose issues.",
                external_docs = {
                    url = "http://docs.oxide.computer/api/system-metrics"
                }
            },
            "system/ip-pools" = {
                description = "IP pools are collections of external IPs that can be assigned to silos. When a pool is linked to a silo, users in that silo can allocate IPs from the pool for their instances.",
                external_docs = {
                    url = "http://docs.oxide.computer/api/system-ip-pools"
                }
            },
            "system/networking" = {
                description = "This provides rack-level network configuration.",
                external_docs = {
                    url = "http://docs.oxide.computer/api/system-networking"
                }
            },
            "system/silos" = {
                description = "Silos represent a logical partition of users and resources.",
                external_docs = {
                    url = "http://docs.oxide.computer/api/system-silos"
                }
            }
        }
    }
}]
pub trait NexusExternalApi {
    type Context;

    /// Ping API
    ///
    /// Always responds with Ok if it responds at all.
    #[endpoint {
        method = GET,
        path = "/v1/ping",
        tags = ["system/status"],
    }]
    async fn ping(
        _rqctx: RequestContext<Self::Context>,
    ) -> Result<HttpResponseOk<views::Ping>, HttpError> {
        Ok(HttpResponseOk(views::Ping { status: views::PingStatus::Ok }))
    }

    /// Fetch top-level IAM policy
    #[endpoint {
        method = GET,
        path = "/v1/system/policy",
        tags = ["policy"],
    }]
    async fn system_policy_view(
        rqctx: RequestContext<Self::Context>,
    ) -> Result<HttpResponseOk<shared::Policy<shared::FleetRole>>, HttpError>;

    /// Update top-level IAM policy
    #[endpoint {
        method = PUT,
        path = "/v1/system/policy",
        tags = ["policy"],
    }]
    async fn system_policy_update(
        rqctx: RequestContext<Self::Context>,
        new_policy: TypedBody<shared::Policy<shared::FleetRole>>,
    ) -> Result<HttpResponseOk<shared::Policy<shared::FleetRole>>, HttpError>;

    /// Fetch current silo's IAM policy
    #[endpoint {
        method = GET,
        path = "/v1/policy",
        tags = ["silos"],
    }]
    async fn policy_view(
        rqctx: RequestContext<Self::Context>,
    ) -> Result<HttpResponseOk<shared::Policy<shared::SiloRole>>, HttpError>;

    /// Update current silo's IAM policy
    #[endpoint {
        method = PUT,
        path = "/v1/policy",
        tags = ["silos"],
    }]
    async fn policy_update(
        rqctx: RequestContext<Self::Context>,
        new_policy: TypedBody<shared::Policy<shared::SiloRole>>,
    ) -> Result<HttpResponseOk<shared::Policy<shared::SiloRole>>, HttpError>;

    /// Fetch resource utilization for user's current silo
    #[endpoint {
        method = GET,
        path = "/v1/utilization",
        tags = ["silos"],
    }]
    async fn utilization_view(
        rqctx: RequestContext<Self::Context>,
    ) -> Result<HttpResponseOk<views::Utilization>, HttpError>;

    /// Fetch current utilization for given silo
    #[endpoint {
        method = GET,
        path = "/v1/system/utilization/silos/{silo}",
        tags = ["system/silos"],
    }]
    async fn silo_utilization_view(
        rqctx: RequestContext<Self::Context>,
        path_params: Path<params::SiloPath>,
    ) -> Result<HttpResponseOk<views::SiloUtilization>, HttpError>;

    /// List current utilization state for all silos
    #[endpoint {
        method = GET,
        path = "/v1/system/utilization/silos",
        tags = ["system/silos"],
    }]
    async fn silo_utilization_list(
        rqctx: RequestContext<Self::Context>,
        query_params: Query<PaginatedByNameOrId>,
    ) -> Result<HttpResponseOk<ResultsPage<views::SiloUtilization>>, HttpError>;

    /// Lists resource quotas for all silos
    #[endpoint {
        method = GET,
        path = "/v1/system/silo-quotas",
        tags = ["system/silos"],
    }]
    async fn system_quotas_list(
        rqctx: RequestContext<Self::Context>,
        query_params: Query<PaginatedById>,
    ) -> Result<HttpResponseOk<ResultsPage<views::SiloQuotas>>, HttpError>;

    /// Fetch resource quotas for silo
    #[endpoint {
        method = GET,
        path = "/v1/system/silos/{silo}/quotas",
        tags = ["system/silos"],
    }]
    async fn silo_quotas_view(
        rqctx: RequestContext<Self::Context>,
        path_params: Path<params::SiloPath>,
    ) -> Result<HttpResponseOk<views::SiloQuotas>, HttpError>;

    /// Update resource quotas for silo
    ///
    /// If a quota value is not specified, it will remain unchanged.
    #[endpoint {
        method = PUT,
        path = "/v1/system/silos/{silo}/quotas",
        tags = ["system/silos"],
    }]
    async fn silo_quotas_update(
        rqctx: RequestContext<Self::Context>,
        path_params: Path<params::SiloPath>,
        new_quota: TypedBody<params::SiloQuotasUpdate>,
    ) -> Result<HttpResponseOk<views::SiloQuotas>, HttpError>;

    /// List silos
    ///
    /// Lists silos that are discoverable based on the current permissions.
    #[endpoint {
        method = GET,
        path = "/v1/system/silos",
        tags = ["system/silos"],
    }]
    async fn silo_list(
        rqctx: RequestContext<Self::Context>,
        query_params: Query<PaginatedByNameOrId>,
    ) -> Result<HttpResponseOk<ResultsPage<views::Silo>>, HttpError>;

    /// Create a silo
    #[endpoint {
        method = POST,
        path = "/v1/system/silos",
        tags = ["system/silos"],
    }]
    async fn silo_create(
        rqctx: RequestContext<Self::Context>,
        new_silo_params: TypedBody<params::SiloCreate>,
    ) -> Result<HttpResponseCreated<views::Silo>, HttpError>;

    /// Fetch silo
    ///
    /// Fetch silo by name or ID.
    #[endpoint {
        method = GET,
        path = "/v1/system/silos/{silo}",
        tags = ["system/silos"],
    }]
    async fn silo_view(
        rqctx: RequestContext<Self::Context>,
        path_params: Path<params::SiloPath>,
    ) -> Result<HttpResponseOk<views::Silo>, HttpError>;

    /// List IP pools linked to silo
    ///
    /// Linked IP pools are available to users in the specified silo. A silo
    /// can have at most one default pool. IPs are allocated from the default
    /// pool when users ask for one without specifying a pool.
    #[endpoint {
        method = GET,
        path = "/v1/system/silos/{silo}/ip-pools",
        tags = ["system/silos"],
    }]
    async fn silo_ip_pool_list(
        rqctx: RequestContext<Self::Context>,
        path_params: Path<params::SiloPath>,
        query_params: Query<PaginatedByNameOrId>,
    ) -> Result<HttpResponseOk<ResultsPage<views::SiloIpPool>>, HttpError>;

    /// Delete a silo
    ///
    /// Delete a silo by name or ID.
    #[endpoint {
        method = DELETE,
        path = "/v1/system/silos/{silo}",
        tags = ["system/silos"],
    }]
    async fn silo_delete(
        rqctx: RequestContext<Self::Context>,
        path_params: Path<params::SiloPath>,
    ) -> Result<HttpResponseDeleted, HttpError>;

    /// Fetch silo IAM policy
    #[endpoint {
        method = GET,
        path = "/v1/system/silos/{silo}/policy",
        tags = ["system/silos"],
    }]
    async fn silo_policy_view(
        rqctx: RequestContext<Self::Context>,
        path_params: Path<params::SiloPath>,
    ) -> Result<HttpResponseOk<shared::Policy<shared::SiloRole>>, HttpError>;

    /// Update silo IAM policy
    #[endpoint {
        method = PUT,
        path = "/v1/system/silos/{silo}/policy",
        tags = ["system/silos"],
    }]
    async fn silo_policy_update(
        rqctx: RequestContext<Self::Context>,
        path_params: Path<params::SiloPath>,
        new_policy: TypedBody<shared::Policy<shared::SiloRole>>,
    ) -> Result<HttpResponseOk<shared::Policy<shared::SiloRole>>, HttpError>;

    // Silo-specific user endpoints

    /// List built-in (system) users in silo
    #[endpoint {
        method = GET,
        path = "/v1/system/users",
        tags = ["system/silos"],
    }]
    async fn silo_user_list(
        rqctx: RequestContext<Self::Context>,
        query_params: Query<PaginatedById<params::SiloSelector>>,
    ) -> Result<HttpResponseOk<ResultsPage<views::User>>, HttpError>;

    /// Fetch built-in (system) user
    #[endpoint {
        method = GET,
        path = "/v1/system/users/{user_id}",
        tags = ["system/silos"],
    }]
    async fn silo_user_view(
        rqctx: RequestContext<Self::Context>,
        path_params: Path<params::UserParam>,
        query_params: Query<params::SiloSelector>,
    ) -> Result<HttpResponseOk<views::User>, HttpError>;

    // Silo identity providers

    /// List a silo's IdP's name
    #[endpoint {
        method = GET,
        path = "/v1/system/identity-providers",
        tags = ["system/silos"],
    }]
    async fn silo_identity_provider_list(
        rqctx: RequestContext<Self::Context>,
        query_params: Query<PaginatedByNameOrId<params::SiloSelector>>,
    ) -> Result<HttpResponseOk<ResultsPage<views::IdentityProvider>>, HttpError>;

    // Silo SAML identity providers

    /// Create SAML IdP
    #[endpoint {
        method = POST,
        path = "/v1/system/identity-providers/saml",
        tags = ["system/silos"],
    }]
    async fn saml_identity_provider_create(
        rqctx: RequestContext<Self::Context>,
        query_params: Query<params::SiloSelector>,
        new_provider: TypedBody<params::SamlIdentityProviderCreate>,
    ) -> Result<HttpResponseCreated<views::SamlIdentityProvider>, HttpError>;

    /// Fetch SAML IdP
    #[endpoint {
        method = GET,
        path = "/v1/system/identity-providers/saml/{provider}",
        tags = ["system/silos"],
    }]
    async fn saml_identity_provider_view(
        rqctx: RequestContext<Self::Context>,
        path_params: Path<params::ProviderPath>,
        query_params: Query<params::SiloSelector>,
    ) -> Result<HttpResponseOk<views::SamlIdentityProvider>, HttpError>;

    // TODO: no DELETE for identity providers?

    // "Local" Identity Provider

    /// Create user
    ///
    /// Users can only be created in Silos with `provision_type` == `Fixed`.
    /// Otherwise, Silo users are just-in-time (JIT) provisioned when a user
    /// first logs in using an external Identity Provider.
    #[endpoint {
        method = POST,
        path = "/v1/system/identity-providers/local/users",
        tags = ["system/silos"],
    }]
    async fn local_idp_user_create(
        rqctx: RequestContext<Self::Context>,
        query_params: Query<params::SiloSelector>,
        new_user_params: TypedBody<params::UserCreate>,
    ) -> Result<HttpResponseCreated<views::User>, HttpError>;

    /// Delete user
    #[endpoint {
        method = DELETE,
        path = "/v1/system/identity-providers/local/users/{user_id}",
        tags = ["system/silos"],
    }]
    async fn local_idp_user_delete(
        rqctx: RequestContext<Self::Context>,
        path_params: Path<params::UserParam>,
        query_params: Query<params::SiloSelector>,
    ) -> Result<HttpResponseDeleted, HttpError>;

    /// Set or invalidate user's password
    ///
    /// Passwords can only be updated for users in Silos with identity mode
    /// `LocalOnly`.
    #[endpoint {
        method = POST,
        path = "/v1/system/identity-providers/local/users/{user_id}/set-password",
        tags = ["system/silos"],
    }]
    async fn local_idp_user_set_password(
        rqctx: RequestContext<Self::Context>,
        path_params: Path<params::UserParam>,
        query_params: Query<params::SiloPath>,
        update: TypedBody<params::UserPassword>,
    ) -> Result<HttpResponseUpdatedNoContent, HttpError>;

    /// List projects
    #[endpoint {
        method = GET,
        path = "/v1/projects",
        tags = ["projects"],
    }]
    async fn project_list(
        rqctx: RequestContext<Self::Context>,
        query_params: Query<PaginatedByNameOrId>,
    ) -> Result<HttpResponseOk<ResultsPage<views::Project>>, HttpError>;

    /// Create project
    #[endpoint {
        method = POST,
        path = "/v1/projects",
        tags = ["projects"],
    }]
    async fn project_create(
        rqctx: RequestContext<Self::Context>,
        new_project: TypedBody<params::ProjectCreate>,
    ) -> Result<HttpResponseCreated<views::Project>, HttpError>;

    /// Fetch project
    #[endpoint {
        method = GET,
        path = "/v1/projects/{project}",
        tags = ["projects"],
    }]
    async fn project_view(
        rqctx: RequestContext<Self::Context>,
        path_params: Path<params::ProjectPath>,
    ) -> Result<HttpResponseOk<views::Project>, HttpError>;

    /// Delete project
    #[endpoint {
        method = DELETE,
        path = "/v1/projects/{project}",
        tags = ["projects"],
    }]
    async fn project_delete(
        rqctx: RequestContext<Self::Context>,
        path_params: Path<params::ProjectPath>,
    ) -> Result<HttpResponseDeleted, HttpError>;

    // TODO-correctness: Is it valid for PUT to accept application/json that's
    // a subset of what the resource actually represents?  If not, is that a
    // problem? (HTTP may require that this be idempotent.)  If so, can we get
    // around that having this be a slightly different content-type (e.g.,
    // "application/json-patch")?  We should see what other APIs do.
    /// Update a project
    #[endpoint {
        method = PUT,
        path = "/v1/projects/{project}",
        tags = ["projects"],
    }]
    async fn project_update(
        rqctx: RequestContext<Self::Context>,
        path_params: Path<params::ProjectPath>,
        updated_project: TypedBody<params::ProjectUpdate>,
    ) -> Result<HttpResponseOk<views::Project>, HttpError>;

    /// Fetch project's IAM policy
    #[endpoint {
        method = GET,
        path = "/v1/projects/{project}/policy",
        tags = ["projects"],
    }]
    async fn project_policy_view(
        rqctx: RequestContext<Self::Context>,
        path_params: Path<params::ProjectPath>,
    ) -> Result<HttpResponseOk<shared::Policy<shared::ProjectRole>>, HttpError>;

    /// Update project's IAM policy
    #[endpoint {
        method = PUT,
        path = "/v1/projects/{project}/policy",
        tags = ["projects"],
    }]
    async fn project_policy_update(
        rqctx: RequestContext<Self::Context>,
        path_params: Path<params::ProjectPath>,
        new_policy: TypedBody<shared::Policy<shared::ProjectRole>>,
    ) -> Result<HttpResponseOk<shared::Policy<shared::ProjectRole>>, HttpError>;

    // IP Pools

    /// List IP pools
    #[endpoint {
        method = GET,
        path = "/v1/ip-pools",
        tags = ["projects"],
    }]
    async fn project_ip_pool_list(
        rqctx: RequestContext<Self::Context>,
        query_params: Query<PaginatedByNameOrId>,
    ) -> Result<HttpResponseOk<ResultsPage<views::SiloIpPool>>, HttpError>;

    /// Fetch IP pool
    #[endpoint {
        method = GET,
        path = "/v1/ip-pools/{pool}",
        tags = ["projects"],
    }]
    async fn project_ip_pool_view(
        rqctx: RequestContext<Self::Context>,
        path_params: Path<params::IpPoolPath>,
    ) -> Result<HttpResponseOk<views::SiloIpPool>, HttpError>;

    /// List IP pools
    #[endpoint {
        method = GET,
        path = "/v1/system/ip-pools",
        tags = ["system/ip-pools"],
    }]
    async fn ip_pool_list(
        rqctx: RequestContext<Self::Context>,
        query_params: Query<PaginatedByNameOrId>,
    ) -> Result<HttpResponseOk<ResultsPage<views::IpPool>>, HttpError>;

    /// Create IP pool
    #[endpoint {
        method = POST,
        path = "/v1/system/ip-pools",
        tags = ["system/ip-pools"],
    }]
    async fn ip_pool_create(
        rqctx: RequestContext<Self::Context>,
        pool_params: TypedBody<params::IpPoolCreate>,
    ) -> Result<HttpResponseCreated<views::IpPool>, HttpError>;

    /// Fetch IP pool
    #[endpoint {
        method = GET,
        path = "/v1/system/ip-pools/{pool}",
        tags = ["system/ip-pools"],
    }]
    async fn ip_pool_view(
        rqctx: RequestContext<Self::Context>,
        path_params: Path<params::IpPoolPath>,
    ) -> Result<HttpResponseOk<views::IpPool>, HttpError>;

    /// Delete IP pool
    #[endpoint {
        method = DELETE,
        path = "/v1/system/ip-pools/{pool}",
        tags = ["system/ip-pools"],
    }]
    async fn ip_pool_delete(
        rqctx: RequestContext<Self::Context>,
        path_params: Path<params::IpPoolPath>,
    ) -> Result<HttpResponseDeleted, HttpError>;

    /// Update IP pool
    #[endpoint {
        method = PUT,
        path = "/v1/system/ip-pools/{pool}",
        tags = ["system/ip-pools"],
    }]
    async fn ip_pool_update(
        rqctx: RequestContext<Self::Context>,
        path_params: Path<params::IpPoolPath>,
        updates: TypedBody<params::IpPoolUpdate>,
    ) -> Result<HttpResponseOk<views::IpPool>, HttpError>;

    /// Fetch IP pool utilization
    #[endpoint {
        method = GET,
        path = "/v1/system/ip-pools/{pool}/utilization",
        tags = ["system/ip-pools"],
    }]
    async fn ip_pool_utilization_view(
        rqctx: RequestContext<Self::Context>,
        path_params: Path<params::IpPoolPath>,
    ) -> Result<HttpResponseOk<views::IpPoolUtilization>, HttpError>;

    /// List IP pool's linked silos
    #[endpoint {
        method = GET,
        path = "/v1/system/ip-pools/{pool}/silos",
        tags = ["system/ip-pools"],
    }]
    async fn ip_pool_silo_list(
        rqctx: RequestContext<Self::Context>,
        path_params: Path<params::IpPoolPath>,
        // paginating by resource_id because they're unique per pool. most robust
        // option would be to paginate by a composite key representing the (pool,
        // resource_type, resource)
        query_params: Query<PaginatedById>,
        // TODO: this could just list views::Silo -- it's not like knowing silo_id
        // and nothing else is particularly useful -- except we also want to say
        // whether the pool is marked default on each silo. So one option would
        // be  to do the same as we did with SiloIpPool -- include is_default on
        // whatever the thing is. Still... all we'd have to do to make this usable
        // in both places would be to make it { ...IpPool, silo_id, silo_name,
        // is_default }
    ) -> Result<HttpResponseOk<ResultsPage<views::IpPoolSiloLink>>, HttpError>;

    /// Link IP pool to silo
    ///
    /// Users in linked silos can allocate external IPs from this pool for their
    /// instances. A silo can have at most one default pool. IPs are allocated from
    /// the default pool when users ask for one without specifying a pool.
    #[endpoint {
        method = POST,
        path = "/v1/system/ip-pools/{pool}/silos",
        tags = ["system/ip-pools"],
    }]
    async fn ip_pool_silo_link(
        rqctx: RequestContext<Self::Context>,
        path_params: Path<params::IpPoolPath>,
        resource_assoc: TypedBody<params::IpPoolLinkSilo>,
    ) -> Result<HttpResponseCreated<views::IpPoolSiloLink>, HttpError>;

    /// Unlink IP pool from silo
    ///
    /// Will fail if there are any outstanding IPs allocated in the silo.
    #[endpoint {
        method = DELETE,
        path = "/v1/system/ip-pools/{pool}/silos/{silo}",
        tags = ["system/ip-pools"],
    }]
    async fn ip_pool_silo_unlink(
        rqctx: RequestContext<Self::Context>,
        path_params: Path<params::IpPoolSiloPath>,
    ) -> Result<HttpResponseUpdatedNoContent, HttpError>;

    /// Make IP pool default for silo
    ///
    /// When a user asks for an IP (e.g., at instance create time) without
    /// specifying a pool, the IP comes from the default pool if a default is
    /// configured. When a pool is made the default for a silo, any existing
    /// default will remain linked to the silo, but will no longer be the
    /// default.
    #[endpoint {
        method = PUT,
        path = "/v1/system/ip-pools/{pool}/silos/{silo}",
        tags = ["system/ip-pools"],
    }]
    async fn ip_pool_silo_update(
        rqctx: RequestContext<Self::Context>,
        path_params: Path<params::IpPoolSiloPath>,
        update: TypedBody<params::IpPoolSiloUpdate>,
    ) -> Result<HttpResponseOk<views::IpPoolSiloLink>, HttpError>;

    /// Fetch Oxide service IP pool
    #[endpoint {
        method = GET,
        path = "/v1/system/ip-pools-service",
        tags = ["system/ip-pools"],
    }]
    async fn ip_pool_service_view(
        rqctx: RequestContext<Self::Context>,
    ) -> Result<HttpResponseOk<views::IpPool>, HttpError>;

    /// List ranges for IP pool
    ///
    /// Ranges are ordered by their first address.
    #[endpoint {
        method = GET,
        path = "/v1/system/ip-pools/{pool}/ranges",
        tags = ["system/ip-pools"],
    }]
    async fn ip_pool_range_list(
        rqctx: RequestContext<Self::Context>,
        path_params: Path<params::IpPoolPath>,
        query_params: Query<IpPoolRangePaginationParams>,
    ) -> Result<HttpResponseOk<ResultsPage<views::IpPoolRange>>, HttpError>;

    /// Add range to IP pool
    ///
    /// IPv6 ranges are not allowed yet.
    #[endpoint {
        method = POST,
        path = "/v1/system/ip-pools/{pool}/ranges/add",
        tags = ["system/ip-pools"],
    }]
    async fn ip_pool_range_add(
        rqctx: RequestContext<Self::Context>,
        path_params: Path<params::IpPoolPath>,
        range_params: TypedBody<shared::IpRange>,
    ) -> Result<HttpResponseCreated<views::IpPoolRange>, HttpError>;

    /// Remove range from IP pool
    #[endpoint {
        method = POST,
        path = "/v1/system/ip-pools/{pool}/ranges/remove",
        tags = ["system/ip-pools"],
    }]
    async fn ip_pool_range_remove(
        rqctx: RequestContext<Self::Context>,
        path_params: Path<params::IpPoolPath>,
        range_params: TypedBody<shared::IpRange>,
    ) -> Result<HttpResponseUpdatedNoContent, HttpError>;

    /// List IP ranges for the Oxide service pool
    ///
    /// Ranges are ordered by their first address.
    #[endpoint {
        method = GET,
        path = "/v1/system/ip-pools-service/ranges",
        tags = ["system/ip-pools"],
    }]
    async fn ip_pool_service_range_list(
        rqctx: RequestContext<Self::Context>,
        query_params: Query<IpPoolRangePaginationParams>,
    ) -> Result<HttpResponseOk<ResultsPage<views::IpPoolRange>>, HttpError>;

    /// Add IP range to Oxide service pool
    ///
    /// IPv6 ranges are not allowed yet.
    #[endpoint {
        method = POST,
        path = "/v1/system/ip-pools-service/ranges/add",
        tags = ["system/ip-pools"],
    }]
    async fn ip_pool_service_range_add(
        rqctx: RequestContext<Self::Context>,
        range_params: TypedBody<shared::IpRange>,
    ) -> Result<HttpResponseCreated<views::IpPoolRange>, HttpError>;

    /// Remove IP range from Oxide service pool
    #[endpoint {
        method = POST,
        path = "/v1/system/ip-pools-service/ranges/remove",
        tags = ["system/ip-pools"],
    }]
    async fn ip_pool_service_range_remove(
        rqctx: RequestContext<Self::Context>,
        range_params: TypedBody<shared::IpRange>,
    ) -> Result<HttpResponseUpdatedNoContent, HttpError>;

    // Floating IP Addresses

    /// List floating IPs
    #[endpoint {
        method = GET,
        path = "/v1/floating-ips",
        tags = ["floating-ips"],
    }]
    async fn floating_ip_list(
        rqctx: RequestContext<Self::Context>,
        query_params: Query<PaginatedByNameOrId<params::ProjectSelector>>,
    ) -> Result<HttpResponseOk<ResultsPage<views::FloatingIp>>, HttpError>;

    /// Create floating IP
    #[endpoint {
        method = POST,
        path = "/v1/floating-ips",
        tags = ["floating-ips"],
    }]
    async fn floating_ip_create(
        rqctx: RequestContext<Self::Context>,
        query_params: Query<params::ProjectSelector>,
        floating_params: TypedBody<params::FloatingIpCreate>,
    ) -> Result<HttpResponseCreated<views::FloatingIp>, HttpError>;

    /// Update floating IP
    #[endpoint {
        method = PUT,
        path = "/v1/floating-ips/{floating_ip}",
        tags = ["floating-ips"],
    }]
    async fn floating_ip_update(
        rqctx: RequestContext<Self::Context>,
        path_params: Path<params::FloatingIpPath>,
        query_params: Query<params::OptionalProjectSelector>,
        updated_floating_ip: TypedBody<params::FloatingIpUpdate>,
    ) -> Result<HttpResponseOk<views::FloatingIp>, HttpError>;

    /// Delete floating IP
    #[endpoint {
        method = DELETE,
        path = "/v1/floating-ips/{floating_ip}",
        tags = ["floating-ips"],
    }]
    async fn floating_ip_delete(
        rqctx: RequestContext<Self::Context>,
        path_params: Path<params::FloatingIpPath>,
        query_params: Query<params::OptionalProjectSelector>,
    ) -> Result<HttpResponseDeleted, HttpError>;

    /// Fetch floating IP
    #[endpoint {
        method = GET,
        path = "/v1/floating-ips/{floating_ip}",
        tags = ["floating-ips"]
    }]
    async fn floating_ip_view(
        rqctx: RequestContext<Self::Context>,
        path_params: Path<params::FloatingIpPath>,
        query_params: Query<params::OptionalProjectSelector>,
    ) -> Result<HttpResponseOk<views::FloatingIp>, HttpError>;

    /// Attach floating IP
    ///
    /// Attach floating IP to an instance or other resource.
    #[endpoint {
        method = POST,
        path = "/v1/floating-ips/{floating_ip}/attach",
        tags = ["floating-ips"],
    }]
    async fn floating_ip_attach(
        rqctx: RequestContext<Self::Context>,
        path_params: Path<params::FloatingIpPath>,
        query_params: Query<params::OptionalProjectSelector>,
        target: TypedBody<params::FloatingIpAttach>,
    ) -> Result<HttpResponseAccepted<views::FloatingIp>, HttpError>;

    /// Detach floating IP
    ///
    // Detach floating IP from instance or other resource.
    #[endpoint {
        method = POST,
        path = "/v1/floating-ips/{floating_ip}/detach",
        tags = ["floating-ips"],
    }]
    async fn floating_ip_detach(
        rqctx: RequestContext<Self::Context>,
        path_params: Path<params::FloatingIpPath>,
        query_params: Query<params::OptionalProjectSelector>,
    ) -> Result<HttpResponseAccepted<views::FloatingIp>, HttpError>;

    // Disks

    /// List disks
    #[endpoint {
        method = GET,
        path = "/v1/disks",
        tags = ["disks"],
    }]
    async fn disk_list(
        rqctx: RequestContext<Self::Context>,
        query_params: Query<PaginatedByNameOrId<params::ProjectSelector>>,
    ) -> Result<HttpResponseOk<ResultsPage<Disk>>, HttpError>;

    // TODO-correctness See note about instance create.  This should be async.
    /// Create a disk
    #[endpoint {
        method = POST,
        path = "/v1/disks",
        tags = ["disks"]
    }]
    async fn disk_create(
        rqctx: RequestContext<Self::Context>,
        query_params: Query<params::ProjectSelector>,
        new_disk: TypedBody<params::DiskCreate>,
    ) -> Result<HttpResponseCreated<Disk>, HttpError>;

    /// Fetch disk
    #[endpoint {
        method = GET,
        path = "/v1/disks/{disk}",
        tags = ["disks"]
    }]
    async fn disk_view(
        rqctx: RequestContext<Self::Context>,
        path_params: Path<params::DiskPath>,
        query_params: Query<params::OptionalProjectSelector>,
    ) -> Result<HttpResponseOk<Disk>, HttpError>;

    /// Delete disk
    #[endpoint {
        method = DELETE,
        path = "/v1/disks/{disk}",
        tags = ["disks"],
    }]
    async fn disk_delete(
        rqctx: RequestContext<Self::Context>,
        path_params: Path<params::DiskPath>,
        query_params: Query<params::OptionalProjectSelector>,
    ) -> Result<HttpResponseDeleted, HttpError>;

    /// Fetch disk metrics
    #[endpoint {
        method = GET,
        path = "/v1/disks/{disk}/metrics/{metric}",
        tags = ["disks"],
    }]
    async fn disk_metrics_list(
        rqctx: RequestContext<Self::Context>,
        path_params: Path<params::DiskMetricsPath>,
        query_params: Query<
            PaginationParams<params::ResourceMetrics, params::ResourceMetrics>,
        >,
        selector_params: Query<params::OptionalProjectSelector>,
    ) -> Result<
        HttpResponseOk<ResultsPage<oximeter_types::Measurement>>,
        HttpError,
    >;

    /// Start importing blocks into disk
    ///
    /// Start the process of importing blocks into a disk
    #[endpoint {
        method = POST,
        path = "/v1/disks/{disk}/bulk-write-start",
        tags = ["disks"],
    }]
    async fn disk_bulk_write_import_start(
        rqctx: RequestContext<Self::Context>,
        path_params: Path<params::DiskPath>,
        query_params: Query<params::OptionalProjectSelector>,
    ) -> Result<HttpResponseUpdatedNoContent, HttpError>;

    /// Import blocks into disk
    #[endpoint {
        method = POST,
        path = "/v1/disks/{disk}/bulk-write",
        tags = ["disks"],
        request_body_max_bytes = DISK_BULK_WRITE_MAX_BYTES,
    }]
    async fn disk_bulk_write_import(
        rqctx: RequestContext<Self::Context>,
        path_params: Path<params::DiskPath>,
        query_params: Query<params::OptionalProjectSelector>,
        import_params: TypedBody<params::ImportBlocksBulkWrite>,
    ) -> Result<HttpResponseUpdatedNoContent, HttpError>;

    /// Stop importing blocks into disk
    ///
    /// Stop the process of importing blocks into a disk
    #[endpoint {
        method = POST,
        path = "/v1/disks/{disk}/bulk-write-stop",
        tags = ["disks"],
    }]
    async fn disk_bulk_write_import_stop(
        rqctx: RequestContext<Self::Context>,
        path_params: Path<params::DiskPath>,
        query_params: Query<params::OptionalProjectSelector>,
    ) -> Result<HttpResponseUpdatedNoContent, HttpError>;

    /// Confirm disk block import completion
    #[endpoint {
        method = POST,
        path = "/v1/disks/{disk}/finalize",
        tags = ["disks"],
    }]
    async fn disk_finalize_import(
        rqctx: RequestContext<Self::Context>,
        path_params: Path<params::DiskPath>,
        query_params: Query<params::OptionalProjectSelector>,
        finalize_params: TypedBody<params::FinalizeDisk>,
    ) -> Result<HttpResponseUpdatedNoContent, HttpError>;

    // Instances

    /// List instances
    #[endpoint {
        method = GET,
        path = "/v1/instances",
        tags = ["instances"],
    }]
    async fn instance_list(
        rqctx: RequestContext<Self::Context>,
        query_params: Query<PaginatedByNameOrId<params::ProjectSelector>>,
    ) -> Result<HttpResponseOk<ResultsPage<Instance>>, HttpError>;

    /// Create instance
    #[endpoint {
        method = POST,
        path = "/v1/instances",
        tags = ["instances"],
    }]
    async fn instance_create(
        rqctx: RequestContext<Self::Context>,
        query_params: Query<params::ProjectSelector>,
        new_instance: TypedBody<params::InstanceCreate>,
    ) -> Result<HttpResponseCreated<Instance>, HttpError>;

    /// Fetch instance
    #[endpoint {
        method = GET,
        path = "/v1/instances/{instance}",
        tags = ["instances"],
    }]
    async fn instance_view(
        rqctx: RequestContext<Self::Context>,
        query_params: Query<params::OptionalProjectSelector>,
        path_params: Path<params::InstancePath>,
    ) -> Result<HttpResponseOk<Instance>, HttpError>;

    /// Delete instance
    #[endpoint {
        method = DELETE,
        path = "/v1/instances/{instance}",
        tags = ["instances"],
    }]
    async fn instance_delete(
        rqctx: RequestContext<Self::Context>,
        query_params: Query<params::OptionalProjectSelector>,
        path_params: Path<params::InstancePath>,
    ) -> Result<HttpResponseDeleted, HttpError>;

    /// Update instance
    #[endpoint {
        method = PUT,
        path = "/v1/instances/{instance}",
        tags = ["instances"],
    }]
    async fn instance_update(
        rqctx: RequestContext<Self::Context>,
        query_params: Query<params::OptionalProjectSelector>,
        path_params: Path<params::InstancePath>,
        instance_config: TypedBody<params::InstanceUpdate>,
    ) -> Result<HttpResponseOk<Instance>, HttpError>;

    /// Reboot an instance
    #[endpoint {
        method = POST,
        path = "/v1/instances/{instance}/reboot",
        tags = ["instances"],
    }]
    async fn instance_reboot(
        rqctx: RequestContext<Self::Context>,
        query_params: Query<params::OptionalProjectSelector>,
        path_params: Path<params::InstancePath>,
    ) -> Result<HttpResponseAccepted<Instance>, HttpError>;

    /// Boot instance
    #[endpoint {
        method = POST,
        path = "/v1/instances/{instance}/start",
        tags = ["instances"],
    }]
    async fn instance_start(
        rqctx: RequestContext<Self::Context>,
        query_params: Query<params::OptionalProjectSelector>,
        path_params: Path<params::InstancePath>,
    ) -> Result<HttpResponseAccepted<Instance>, HttpError>;

    /// Stop instance
    #[endpoint {
        method = POST,
        path = "/v1/instances/{instance}/stop",
        tags = ["instances"],
    }]
    async fn instance_stop(
        rqctx: RequestContext<Self::Context>,
        query_params: Query<params::OptionalProjectSelector>,
        path_params: Path<params::InstancePath>,
    ) -> Result<HttpResponseAccepted<Instance>, HttpError>;

    /// Fetch instance serial console
    #[endpoint {
        method = GET,
        path = "/v1/instances/{instance}/serial-console",
        tags = ["instances"],
    }]
    async fn instance_serial_console(
        rqctx: RequestContext<Self::Context>,
        path_params: Path<params::InstancePath>,
        query_params: Query<params::InstanceSerialConsoleRequest>,
    ) -> Result<HttpResponseOk<params::InstanceSerialConsoleData>, HttpError>;

    /// Stream instance serial console
    #[channel {
        protocol = WEBSOCKETS,
        path = "/v1/instances/{instance}/serial-console/stream",
        tags = ["instances"],
    }]
    async fn instance_serial_console_stream(
        rqctx: RequestContext<Self::Context>,
        path_params: Path<params::InstancePath>,
        query_params: Query<params::InstanceSerialConsoleStreamRequest>,
        conn: WebsocketConnection,
    ) -> WebsocketChannelResult;

    /// List SSH public keys for instance
    ///
    /// List SSH public keys injected via cloud-init during instance creation.
    /// Note that this list is a snapshot in time and will not reflect updates
    /// made after the instance is created.
    #[endpoint {
        method = GET,
        path = "/v1/instances/{instance}/ssh-public-keys",
        tags = ["instances"],
    }]
    async fn instance_ssh_public_key_list(
        rqctx: RequestContext<Self::Context>,
        path_params: Path<params::InstancePath>,
        query_params: Query<
            PaginatedByNameOrId<params::OptionalProjectSelector>,
        >,
    ) -> Result<HttpResponseOk<ResultsPage<views::SshKey>>, HttpError>;

    /// List disks for instance
    #[endpoint {
        method = GET,
        path = "/v1/instances/{instance}/disks",
        tags = ["instances"],
    }]
    async fn instance_disk_list(
        rqctx: RequestContext<Self::Context>,
        query_params: Query<
            PaginatedByNameOrId<params::OptionalProjectSelector>,
        >,
        path_params: Path<params::InstancePath>,
    ) -> Result<HttpResponseOk<ResultsPage<Disk>>, HttpError>;

    /// Attach disk to instance
    #[endpoint {
        method = POST,
        path = "/v1/instances/{instance}/disks/attach",
        tags = ["instances"],
    }]
    async fn instance_disk_attach(
        rqctx: RequestContext<Self::Context>,
        path_params: Path<params::InstancePath>,
        query_params: Query<params::OptionalProjectSelector>,
        disk_to_attach: TypedBody<params::DiskPath>,
    ) -> Result<HttpResponseAccepted<Disk>, HttpError>;

    /// Detach disk from instance
    #[endpoint {
        method = POST,
        path = "/v1/instances/{instance}/disks/detach",
        tags = ["instances"],
    }]
    async fn instance_disk_detach(
        rqctx: RequestContext<Self::Context>,
        path_params: Path<params::InstancePath>,
        query_params: Query<params::OptionalProjectSelector>,
        disk_to_detach: TypedBody<params::DiskPath>,
    ) -> Result<HttpResponseAccepted<Disk>, HttpError>;

    // Affinity Groups

    /// List affinity groups
    #[endpoint {
        method = GET,
        path = "/v1/affinity-groups",
        tags = ["affinity"],
    }]
    async fn affinity_group_list(
        rqctx: RequestContext<Self::Context>,
        query_params: Query<PaginatedByNameOrId<params::ProjectSelector>>,
    ) -> Result<HttpResponseOk<ResultsPage<views::AffinityGroup>>, HttpError>;

    /// Fetch affinity group
    #[endpoint {
        method = GET,
        path = "/v1/affinity-groups/{affinity_group}",
        tags = ["affinity"],
    }]
    async fn affinity_group_view(
        rqctx: RequestContext<Self::Context>,
        query_params: Query<params::OptionalProjectSelector>,
        path_params: Path<params::AffinityGroupPath>,
    ) -> Result<HttpResponseOk<views::AffinityGroup>, HttpError>;

    /// List affinity group members
    #[endpoint {
        method = GET,
        path = "/v1/affinity-groups/{affinity_group}/members",
        tags = ["affinity"],
    }]
    async fn affinity_group_member_list(
        rqctx: RequestContext<Self::Context>,
        query_params: Query<PaginatedById<params::OptionalProjectSelector>>,
        path_params: Path<params::AffinityGroupPath>,
    ) -> Result<HttpResponseOk<ResultsPage<AffinityGroupMember>>, HttpError>;

    /// Fetch affinity group member
    #[endpoint {
        method = GET,
        path = "/v1/affinity-groups/{affinity_group}/members/instance/{instance}",
        tags = ["affinity"],
    }]
    async fn affinity_group_member_instance_view(
        rqctx: RequestContext<Self::Context>,
        query_params: Query<params::OptionalProjectSelector>,
        path_params: Path<params::AffinityInstanceGroupMemberPath>,
    ) -> Result<HttpResponseOk<AffinityGroupMember>, HttpError>;

    /// Add member to affinity group
    #[endpoint {
        method = POST,
        path = "/v1/affinity-groups/{affinity_group}/members/instance/{instance}",
        tags = ["affinity"],
    }]
    async fn affinity_group_member_instance_add(
        rqctx: RequestContext<Self::Context>,
        query_params: Query<params::OptionalProjectSelector>,
        path_params: Path<params::AffinityInstanceGroupMemberPath>,
    ) -> Result<HttpResponseCreated<AffinityGroupMember>, HttpError>;

    /// Remove member from affinity group
    #[endpoint {
        method = DELETE,
        path = "/v1/affinity-groups/{affinity_group}/members/instance/{instance}",
        tags = ["affinity"],
    }]
    async fn affinity_group_member_instance_delete(
        rqctx: RequestContext<Self::Context>,
        query_params: Query<params::OptionalProjectSelector>,
        path_params: Path<params::AffinityInstanceGroupMemberPath>,
    ) -> Result<HttpResponseDeleted, HttpError>;

    /// Create affinity group
    #[endpoint {
        method = POST,
        path = "/v1/affinity-groups",
        tags = ["affinity"],
    }]
    async fn affinity_group_create(
        rqctx: RequestContext<Self::Context>,
        query_params: Query<params::ProjectSelector>,
        new_affinity_group_params: TypedBody<params::AffinityGroupCreate>,
    ) -> Result<HttpResponseCreated<views::AffinityGroup>, HttpError>;

    /// Update affinity group
    #[endpoint {
        method = PUT,
        path = "/v1/affinity-groups/{affinity_group}",
        tags = ["affinity"],
    }]
    async fn affinity_group_update(
        rqctx: RequestContext<Self::Context>,
        query_params: Query<params::OptionalProjectSelector>,
        path_params: Path<params::AffinityGroupPath>,
        updated_group: TypedBody<params::AffinityGroupUpdate>,
    ) -> Result<HttpResponseOk<views::AffinityGroup>, HttpError>;

    /// Delete affinity group
    #[endpoint {
        method = DELETE,
        path = "/v1/affinity-groups/{affinity_group}",
        tags = ["affinity"],
    }]
    async fn affinity_group_delete(
        rqctx: RequestContext<Self::Context>,
        query_params: Query<params::OptionalProjectSelector>,
        path_params: Path<params::AffinityGroupPath>,
    ) -> Result<HttpResponseDeleted, HttpError>;

    /// List anti-affinity groups
    #[endpoint {
        method = GET,
        path = "/v1/anti-affinity-groups",
        tags = ["affinity"],
    }]
    async fn anti_affinity_group_list(
        rqctx: RequestContext<Self::Context>,
        query_params: Query<PaginatedByNameOrId<params::ProjectSelector>>,
    ) -> Result<HttpResponseOk<ResultsPage<views::AntiAffinityGroup>>, HttpError>;

    /// Fetch anti-affinity group
    #[endpoint {
        method = GET,
        path = "/v1/anti-affinity-groups/{anti_affinity_group}",
        tags = ["affinity"],
    }]
    async fn anti_affinity_group_view(
        rqctx: RequestContext<Self::Context>,
        query_params: Query<params::OptionalProjectSelector>,
        path_params: Path<params::AntiAffinityGroupPath>,
    ) -> Result<HttpResponseOk<views::AntiAffinityGroup>, HttpError>;

    /// List anti-affinity group members
    #[endpoint {
        method = GET,
        path = "/v1/anti-affinity-groups/{anti_affinity_group}/members",
        tags = ["affinity"],
    }]
    async fn anti_affinity_group_member_list(
        rqctx: RequestContext<Self::Context>,
        query_params: Query<PaginatedById<params::OptionalProjectSelector>>,
        path_params: Path<params::AntiAffinityGroupPath>,
    ) -> Result<HttpResponseOk<ResultsPage<AntiAffinityGroupMember>>, HttpError>;

<<<<<<< HEAD
    /// Fetch an anti-affinity group member (where that member is an instance)
=======
    /// Fetch anti-affinity group member
>>>>>>> 9d10bd8d
    #[endpoint {
        method = GET,
        path = "/v1/anti-affinity-groups/{anti_affinity_group}/members/instance/{instance}",
        tags = ["affinity"],
    }]
    async fn anti_affinity_group_member_instance_view(
        rqctx: RequestContext<Self::Context>,
        query_params: Query<params::OptionalProjectSelector>,
        path_params: Path<params::AntiAffinityInstanceGroupMemberPath>,
    ) -> Result<HttpResponseOk<AntiAffinityGroupMember>, HttpError>;

<<<<<<< HEAD
    /// Add a member to an anti-affinity group (where that member is an instance)
=======
    /// Add member to anti-affinity group
>>>>>>> 9d10bd8d
    #[endpoint {
        method = POST,
        path = "/v1/anti-affinity-groups/{anti_affinity_group}/members/instance/{instance}",
        tags = ["affinity"],
    }]
    async fn anti_affinity_group_member_instance_add(
        rqctx: RequestContext<Self::Context>,
        query_params: Query<params::OptionalProjectSelector>,
        path_params: Path<params::AntiAffinityInstanceGroupMemberPath>,
    ) -> Result<HttpResponseCreated<AntiAffinityGroupMember>, HttpError>;

<<<<<<< HEAD
    /// Remove a member from an anti-affinity group (where that member is an instance)
=======
    /// Remove member from anti-affinity group
>>>>>>> 9d10bd8d
    #[endpoint {
        method = DELETE,
        path = "/v1/anti-affinity-groups/{anti_affinity_group}/members/instance/{instance}",
        tags = ["affinity"],
    }]
    async fn anti_affinity_group_member_instance_delete(
        rqctx: RequestContext<Self::Context>,
        query_params: Query<params::OptionalProjectSelector>,
        path_params: Path<params::AntiAffinityInstanceGroupMemberPath>,
    ) -> Result<HttpResponseDeleted, HttpError>;

<<<<<<< HEAD
    /// Fetch an anti-affinity group member (where that member is an affinity group)
    #[endpoint {
        method = GET,
        path = "/v1/anti-affinity-groups/{anti_affinity_group}/members/affinity-group/{affinity_group}",
        tags = ["affinity"],
    }]
    async fn anti_affinity_group_member_affinity_group_view(
        rqctx: RequestContext<Self::Context>,
        query_params: Query<params::OptionalProjectSelector>,
        path_params: Path<params::AntiAffinityAffinityGroupMemberPath>,
    ) -> Result<HttpResponseOk<AntiAffinityGroupMember>, HttpError>;

    /// Add a member to an anti-affinity group (where that member is an affinity group)
    #[endpoint {
        method = POST,
        path = "/v1/anti-affinity-groups/{anti_affinity_group}/members/affinity-group/{affinity_group}",
        tags = ["affinity"],
    }]
    async fn anti_affinity_group_member_affinity_group_add(
        rqctx: RequestContext<Self::Context>,
        query_params: Query<params::OptionalProjectSelector>,
        path_params: Path<params::AntiAffinityAffinityGroupMemberPath>,
    ) -> Result<HttpResponseCreated<AntiAffinityGroupMember>, HttpError>;

    /// Remove a member from an anti-affinity group (where that member is an affinity group)
    #[endpoint {
        method = DELETE,
        path = "/v1/anti-affinity-groups/{anti_affinity_group}/members/affinity-group/{affinity_group}",
        tags = ["affinity"],
    }]
    async fn anti_affinity_group_member_affinity_group_delete(
        rqctx: RequestContext<Self::Context>,
        query_params: Query<params::OptionalProjectSelector>,
        path_params: Path<params::AntiAffinityAffinityGroupMemberPath>,
    ) -> Result<HttpResponseDeleted, HttpError>;

    /// Create an anti-affinity group
=======
    /// Create anti-affinity group
>>>>>>> 9d10bd8d
    #[endpoint {
        method = POST,
        path = "/v1/anti-affinity-groups",
        tags = ["affinity"],
    }]
    async fn anti_affinity_group_create(
        rqctx: RequestContext<Self::Context>,
        query_params: Query<params::ProjectSelector>,
        new_affinity_group_params: TypedBody<params::AntiAffinityGroupCreate>,
    ) -> Result<HttpResponseCreated<views::AntiAffinityGroup>, HttpError>;

    /// Update anti-affinity group
    #[endpoint {
        method = PUT,
        path = "/v1/anti-affinity-groups/{anti_affinity_group}",
        tags = ["affinity"],
    }]
    async fn anti_affinity_group_update(
        rqctx: RequestContext<Self::Context>,
        query_params: Query<params::OptionalProjectSelector>,
        path_params: Path<params::AntiAffinityGroupPath>,
        updated_group: TypedBody<params::AntiAffinityGroupUpdate>,
    ) -> Result<HttpResponseOk<views::AntiAffinityGroup>, HttpError>;

    /// Delete anti-affinity group
    #[endpoint {
        method = DELETE,
        path = "/v1/anti-affinity-groups/{anti_affinity_group}",
        tags = ["affinity"],
    }]
    async fn anti_affinity_group_delete(
        rqctx: RequestContext<Self::Context>,
        query_params: Query<params::OptionalProjectSelector>,
        path_params: Path<params::AntiAffinityGroupPath>,
    ) -> Result<HttpResponseDeleted, HttpError>;

    // Certificates

    /// List certificates for external endpoints
    ///
    /// Returns a list of TLS certificates used for the external API (for the
    /// current Silo).  These are sorted by creation date, with the most recent
    /// certificates appearing first.
    #[endpoint {
        method = GET,
        path = "/v1/certificates",
        tags = ["silos"],
    }]
    async fn certificate_list(
        rqctx: RequestContext<Self::Context>,
        query_params: Query<PaginatedByNameOrId>,
    ) -> Result<HttpResponseOk<ResultsPage<views::Certificate>>, HttpError>;

    /// Create new system-wide x.509 certificate
    ///
    /// This certificate is automatically used by the Oxide Control plane to serve
    /// external connections.
    #[endpoint {
        method = POST,
        path = "/v1/certificates",
        tags = ["silos"]
    }]
    async fn certificate_create(
        rqctx: RequestContext<Self::Context>,
        new_cert: TypedBody<params::CertificateCreate>,
    ) -> Result<HttpResponseCreated<views::Certificate>, HttpError>;

    /// Fetch certificate
    ///
    /// Returns the details of a specific certificate
    #[endpoint {
        method = GET,
        path = "/v1/certificates/{certificate}",
        tags = ["silos"],
    }]
    async fn certificate_view(
        rqctx: RequestContext<Self::Context>,
        path_params: Path<params::CertificatePath>,
    ) -> Result<HttpResponseOk<views::Certificate>, HttpError>;

    /// Delete certificate
    ///
    /// Permanently delete a certificate. This operation cannot be undone.
    #[endpoint {
        method = DELETE,
        path = "/v1/certificates/{certificate}",
        tags = ["silos"],
    }]
    async fn certificate_delete(
        rqctx: RequestContext<Self::Context>,
        path_params: Path<params::CertificatePath>,
    ) -> Result<HttpResponseDeleted, HttpError>;

    /// Create address lot
    #[endpoint {
        method = POST,
        path = "/v1/system/networking/address-lot",
        tags = ["system/networking"],
    }]
    async fn networking_address_lot_create(
        rqctx: RequestContext<Self::Context>,
        new_address_lot: TypedBody<params::AddressLotCreate>,
    ) -> Result<HttpResponseCreated<AddressLotCreateResponse>, HttpError>;

    /// Delete address lot
    #[endpoint {
        method = DELETE,
        path = "/v1/system/networking/address-lot/{address_lot}",
        tags = ["system/networking"],
    }]
    async fn networking_address_lot_delete(
        rqctx: RequestContext<Self::Context>,
        path_params: Path<params::AddressLotPath>,
    ) -> Result<HttpResponseDeleted, HttpError>;

    /// List address lots
    #[endpoint {
        method = GET,
        path = "/v1/system/networking/address-lot",
        tags = ["system/networking"],
    }]
    async fn networking_address_lot_list(
        rqctx: RequestContext<Self::Context>,
        query_params: Query<PaginatedByNameOrId>,
    ) -> Result<HttpResponseOk<ResultsPage<AddressLot>>, HttpError>;

    /// List blocks in address lot
    #[endpoint {
        method = GET,
        path = "/v1/system/networking/address-lot/{address_lot}/blocks",
        tags = ["system/networking"],
    }]
    async fn networking_address_lot_block_list(
        rqctx: RequestContext<Self::Context>,
        path_params: Path<params::AddressLotPath>,
        query_params: Query<PaginatedById>,
    ) -> Result<HttpResponseOk<ResultsPage<AddressLotBlock>>, HttpError>;

    /// Create loopback address
    #[endpoint {
        method = POST,
        path = "/v1/system/networking/loopback-address",
        tags = ["system/networking"],
    }]
    async fn networking_loopback_address_create(
        rqctx: RequestContext<Self::Context>,
        new_loopback_address: TypedBody<params::LoopbackAddressCreate>,
    ) -> Result<HttpResponseCreated<LoopbackAddress>, HttpError>;

    /// Delete loopback address
    #[endpoint {
        method = DELETE,
        path = "/v1/system/networking/loopback-address/{rack_id}/{switch_location}/{address}/{subnet_mask}",
        tags = ["system/networking"],
    }]
    async fn networking_loopback_address_delete(
        rqctx: RequestContext<Self::Context>,
        path: Path<params::LoopbackAddressPath>,
    ) -> Result<HttpResponseDeleted, HttpError>;

    /// List loopback addresses
    #[endpoint {
        method = GET,
        path = "/v1/system/networking/loopback-address",
        tags = ["system/networking"],
    }]
    async fn networking_loopback_address_list(
        rqctx: RequestContext<Self::Context>,
        query_params: Query<PaginatedById>,
    ) -> Result<HttpResponseOk<ResultsPage<LoopbackAddress>>, HttpError>;

    /// Create switch port settings
    #[endpoint {
        method = POST,
        path = "/v1/system/networking/switch-port-settings",
        tags = ["system/networking"],
    }]
    async fn networking_switch_port_settings_create(
        rqctx: RequestContext<Self::Context>,
        new_settings: TypedBody<params::SwitchPortSettingsCreate>,
    ) -> Result<HttpResponseCreated<SwitchPortSettingsView>, HttpError>;

    /// Delete switch port settings
    #[endpoint {
        method = DELETE,
        path = "/v1/system/networking/switch-port-settings",
        tags = ["system/networking"],
    }]
    async fn networking_switch_port_settings_delete(
        rqctx: RequestContext<Self::Context>,
        query_params: Query<params::SwitchPortSettingsSelector>,
    ) -> Result<HttpResponseDeleted, HttpError>;

    /// List switch port settings
    #[endpoint {
        method = GET,
        path = "/v1/system/networking/switch-port-settings",
        tags = ["system/networking"],
    }]
    async fn networking_switch_port_settings_list(
        rqctx: RequestContext<Self::Context>,
        query_params: Query<
            PaginatedByNameOrId<params::SwitchPortSettingsSelector>,
        >,
    ) -> Result<HttpResponseOk<ResultsPage<SwitchPortSettings>>, HttpError>;

    /// Get information about switch port
    #[endpoint {
        method = GET,
        path = "/v1/system/networking/switch-port-settings/{port}",
        tags = ["system/networking"],
    }]
    async fn networking_switch_port_settings_view(
        rqctx: RequestContext<Self::Context>,
        path_params: Path<params::SwitchPortSettingsInfoSelector>,
    ) -> Result<HttpResponseOk<SwitchPortSettingsView>, HttpError>;

    /// List switch ports
    #[endpoint {
        method = GET,
        path = "/v1/system/hardware/switch-port",
        tags = ["system/hardware"],
    }]
    async fn networking_switch_port_list(
        rqctx: RequestContext<Self::Context>,
        query_params: Query<PaginatedById<params::SwitchPortPageSelector>>,
    ) -> Result<HttpResponseOk<ResultsPage<SwitchPort>>, HttpError>;

    /// Get switch port status
    #[endpoint {
        method = GET,
        path = "/v1/system/hardware/switch-port/{port}/status",
        tags = ["system/hardware"],
    }]
    async fn networking_switch_port_status(
        rqctx: RequestContext<Self::Context>,
        path_params: Path<params::SwitchPortPathSelector>,
        query_params: Query<params::SwitchPortSelector>,
    ) -> Result<HttpResponseOk<shared::SwitchLinkState>, HttpError>;

    /// Apply switch port settings
    #[endpoint {
        method = POST,
        path = "/v1/system/hardware/switch-port/{port}/settings",
        tags = ["system/hardware"],
    }]
    async fn networking_switch_port_apply_settings(
        rqctx: RequestContext<Self::Context>,
        path_params: Path<params::SwitchPortPathSelector>,
        query_params: Query<params::SwitchPortSelector>,
        settings_body: TypedBody<params::SwitchPortApplySettings>,
    ) -> Result<HttpResponseUpdatedNoContent, HttpError>;

    /// Clear switch port settings
    #[endpoint {
        method = DELETE,
        path = "/v1/system/hardware/switch-port/{port}/settings",
        tags = ["system/hardware"],
    }]
    async fn networking_switch_port_clear_settings(
        rqctx: RequestContext<Self::Context>,
        path_params: Path<params::SwitchPortPathSelector>,
        query_params: Query<params::SwitchPortSelector>,
    ) -> Result<HttpResponseUpdatedNoContent, HttpError>;

    /// Fetch the LLDP configuration for a switch port
    #[endpoint {
        method = GET,
        path = "/v1/system/hardware/switch-port/{port}/lldp/config",
        tags = ["system/networking"],
    }]
    async fn networking_switch_port_lldp_config_view(
        rqctx: RequestContext<Self::Context>,
        path_params: Path<params::SwitchPortPathSelector>,
        query_params: Query<params::SwitchPortSelector>,
    ) -> Result<HttpResponseOk<LldpLinkConfig>, HttpError>;

    /// Update the LLDP configuration for a switch port
    #[endpoint {
        method = POST,
        path = "/v1/system/hardware/switch-port/{port}/lldp/config",
        tags = ["system/networking"],
    }]
    async fn networking_switch_port_lldp_config_update(
        rqctx: RequestContext<Self::Context>,
        path_params: Path<params::SwitchPortPathSelector>,
        query_params: Query<params::SwitchPortSelector>,
        config: TypedBody<LldpLinkConfig>,
    ) -> Result<HttpResponseUpdatedNoContent, HttpError>;

    /// Fetch the LLDP neighbors seen on a switch port
    #[endpoint {
        method = GET,
        path = "/v1/system/hardware/rack-switch-port/{rack_id}/{switch_location}/{port}/lldp/neighbors",
        tags = ["system/networking"],
    }]
    async fn networking_switch_port_lldp_neighbors(
        rqctx: RequestContext<Self::Context>,
        path_params: Path<params::LldpPortPathSelector>,
        query_params: Query<PaginatedById>,
    ) -> Result<HttpResponseOk<ResultsPage<LldpNeighbor>>, HttpError>;

    /// Create new BGP configuration
    #[endpoint {
        method = POST,
        path = "/v1/system/networking/bgp",
        tags = ["system/networking"],
    }]
    async fn networking_bgp_config_create(
        rqctx: RequestContext<Self::Context>,
        config: TypedBody<params::BgpConfigCreate>,
    ) -> Result<HttpResponseCreated<BgpConfig>, HttpError>;

    /// List BGP configurations
    #[endpoint {
        method = GET,
        path = "/v1/system/networking/bgp",
        tags = ["system/networking"],
    }]
    async fn networking_bgp_config_list(
        rqctx: RequestContext<Self::Context>,
        query_params: Query<PaginatedByNameOrId>,
    ) -> Result<HttpResponseOk<ResultsPage<BgpConfig>>, HttpError>;

    //TODO pagination? the normal by-name/by-id stuff does not work here
    /// Get BGP peer status
    #[endpoint {
        method = GET,
        path = "/v1/system/networking/bgp-status",
        tags = ["system/networking"],
    }]
    async fn networking_bgp_status(
        rqctx: RequestContext<Self::Context>,
    ) -> Result<HttpResponseOk<Vec<BgpPeerStatus>>, HttpError>;

    //TODO pagination? the normal by-name/by-id stuff does not work here
    /// Get BGP exported routes
    #[endpoint {
        method = GET,
        path = "/v1/system/networking/bgp-exported",
        tags = ["system/networking"],
    }]
    async fn networking_bgp_exported(
        rqctx: RequestContext<Self::Context>,
    ) -> Result<HttpResponseOk<BgpExported>, HttpError>;

    /// Get BGP router message history
    #[endpoint {
        method = GET,
        path = "/v1/system/networking/bgp-message-history",
        tags = ["system/networking"],
    }]
    async fn networking_bgp_message_history(
        rqctx: RequestContext<Self::Context>,
        query_params: Query<params::BgpRouteSelector>,
    ) -> Result<HttpResponseOk<AggregateBgpMessageHistory>, HttpError>;

    //TODO pagination? the normal by-name/by-id stuff does not work here
    /// Get imported IPv4 BGP routes
    #[endpoint {
        method = GET,
        path = "/v1/system/networking/bgp-routes-ipv4",
        tags = ["system/networking"],
    }]
    async fn networking_bgp_imported_routes_ipv4(
        rqctx: RequestContext<Self::Context>,
        query_params: Query<params::BgpRouteSelector>,
    ) -> Result<HttpResponseOk<Vec<BgpImportedRouteIpv4>>, HttpError>;

    /// Delete BGP configuration
    #[endpoint {
        method = DELETE,
        path = "/v1/system/networking/bgp",
        tags = ["system/networking"],
    }]
    async fn networking_bgp_config_delete(
        rqctx: RequestContext<Self::Context>,
        sel: Query<params::BgpConfigSelector>,
    ) -> Result<HttpResponseUpdatedNoContent, HttpError>;

    /// Update BGP announce set
    ///
    /// If the announce set exists, this endpoint replaces the existing announce
    /// set with the one specified.
    #[endpoint {
        method = PUT,
        path = "/v1/system/networking/bgp-announce-set",
        tags = ["system/networking"],
    }]
    async fn networking_bgp_announce_set_update(
        rqctx: RequestContext<Self::Context>,
        config: TypedBody<params::BgpAnnounceSetCreate>,
    ) -> Result<HttpResponseCreated<BgpAnnounceSet>, HttpError>;

    /// List BGP announce sets
    #[endpoint {
        method = GET,
        path = "/v1/system/networking/bgp-announce-set",
        tags = ["system/networking"],
    }]
    async fn networking_bgp_announce_set_list(
        rqctx: RequestContext<Self::Context>,
        query_params: Query<PaginatedByNameOrId>,
    ) -> Result<HttpResponseOk<Vec<BgpAnnounceSet>>, HttpError>;

    /// Delete BGP announce set
    #[endpoint {
        method = DELETE,
        path = "/v1/system/networking/bgp-announce-set/{announce_set}",
        tags = ["system/networking"],
    }]
    async fn networking_bgp_announce_set_delete(
        rqctx: RequestContext<Self::Context>,
        path_params: Path<params::BgpAnnounceSetSelector>,
    ) -> Result<HttpResponseUpdatedNoContent, HttpError>;

    // TODO: is pagination necessary here? How large do we expect the list of
    // announcements to become in real usage?
    /// Get originated routes for a specified BGP announce set
    #[endpoint {
        method = GET,
        path = "/v1/system/networking/bgp-announce-set/{announce_set}/announcement",
        tags = ["system/networking"],
    }]
    async fn networking_bgp_announcement_list(
        rqctx: RequestContext<Self::Context>,
        path_params: Path<params::BgpAnnounceSetSelector>,
    ) -> Result<HttpResponseOk<Vec<BgpAnnouncement>>, HttpError>;

    /// Enable a BFD session
    #[endpoint {
        method = POST,
        path = "/v1/system/networking/bfd-enable",
        tags = ["system/networking"],
    }]
    async fn networking_bfd_enable(
        rqctx: RequestContext<Self::Context>,
        session: TypedBody<params::BfdSessionEnable>,
    ) -> Result<HttpResponseUpdatedNoContent, HttpError>;

    /// Disable a BFD session
    #[endpoint {
        method = POST,
        path = "/v1/system/networking/bfd-disable",
        tags = ["system/networking"],
    }]
    async fn networking_bfd_disable(
        rqctx: RequestContext<Self::Context>,
        session: TypedBody<params::BfdSessionDisable>,
    ) -> Result<HttpResponseUpdatedNoContent, HttpError>;

    /// Get BFD status
    #[endpoint {
        method = GET,
        path = "/v1/system/networking/bfd-status",
        tags = ["system/networking"],
    }]
    async fn networking_bfd_status(
        rqctx: RequestContext<Self::Context>,
    ) -> Result<HttpResponseOk<Vec<shared::BfdStatus>>, HttpError>;

    /// Get user-facing services IP allowlist
    #[endpoint {
        method = GET,
        path = "/v1/system/networking/allow-list",
        tags = ["system/networking"],
    }]
    async fn networking_allow_list_view(
        rqctx: RequestContext<Self::Context>,
    ) -> Result<HttpResponseOk<views::AllowList>, HttpError>;

    /// Update user-facing services IP allowlist
    #[endpoint {
        method = PUT,
        path = "/v1/system/networking/allow-list",
        tags = ["system/networking"],
    }]
    async fn networking_allow_list_update(
        rqctx: RequestContext<Self::Context>,
        params: TypedBody<params::AllowListUpdate>,
    ) -> Result<HttpResponseOk<views::AllowList>, HttpError>;

    // Images

    /// List images
    ///
    /// List images which are global or scoped to the specified project. The images
    /// are returned sorted by creation date, with the most recent images appearing first.
    #[endpoint {
        method = GET,
        path = "/v1/images",
        tags = ["images"],
    }]
    async fn image_list(
        rqctx: RequestContext<Self::Context>,
        query_params: Query<
            PaginatedByNameOrId<params::OptionalProjectSelector>,
        >,
    ) -> Result<HttpResponseOk<ResultsPage<views::Image>>, HttpError>;

    /// Create image
    ///
    /// Create a new image in a project.
    #[endpoint {
        method = POST,
        path = "/v1/images",
        tags = ["images"]
    }]
    async fn image_create(
        rqctx: RequestContext<Self::Context>,
        query_params: Query<params::OptionalProjectSelector>,
        new_image: TypedBody<params::ImageCreate>,
    ) -> Result<HttpResponseCreated<views::Image>, HttpError>;

    /// Fetch image
    ///
    /// Fetch the details for a specific image in a project.
    #[endpoint {
        method = GET,
        path = "/v1/images/{image}",
        tags = ["images"],
    }]
    async fn image_view(
        rqctx: RequestContext<Self::Context>,
        path_params: Path<params::ImagePath>,
        query_params: Query<params::OptionalProjectSelector>,
    ) -> Result<HttpResponseOk<views::Image>, HttpError>;

    /// Delete image
    ///
    /// Permanently delete an image from a project. This operation cannot be undone.
    /// Any instances in the project using the image will continue to run, however
    /// new instances can not be created with this image.
    #[endpoint {
        method = DELETE,
        path = "/v1/images/{image}",
        tags = ["images"],
    }]
    async fn image_delete(
        rqctx: RequestContext<Self::Context>,
        path_params: Path<params::ImagePath>,
        query_params: Query<params::OptionalProjectSelector>,
    ) -> Result<HttpResponseDeleted, HttpError>;

    /// Promote project image
    ///
    /// Promote project image to be visible to all projects in the silo
    #[endpoint {
        method = POST,
        path = "/v1/images/{image}/promote",
        tags = ["images"]
    }]
    async fn image_promote(
        rqctx: RequestContext<Self::Context>,
        path_params: Path<params::ImagePath>,
        query_params: Query<params::OptionalProjectSelector>,
    ) -> Result<HttpResponseAccepted<views::Image>, HttpError>;

    /// Demote silo image
    ///
    /// Demote silo image to be visible only to a specified project
    #[endpoint {
        method = POST,
        path = "/v1/images/{image}/demote",
        tags = ["images"]
    }]
    async fn image_demote(
        rqctx: RequestContext<Self::Context>,
        path_params: Path<params::ImagePath>,
        query_params: Query<params::ProjectSelector>,
    ) -> Result<HttpResponseAccepted<views::Image>, HttpError>;

    /// List network interfaces
    #[endpoint {
        method = GET,
        path = "/v1/network-interfaces",
        tags = ["instances"],
    }]
    async fn instance_network_interface_list(
        rqctx: RequestContext<Self::Context>,
        query_params: Query<PaginatedByNameOrId<params::InstanceSelector>>,
    ) -> Result<HttpResponseOk<ResultsPage<InstanceNetworkInterface>>, HttpError>;

    /// Create network interface
    #[endpoint {
        method = POST,
        path = "/v1/network-interfaces",
        tags = ["instances"],
    }]
    async fn instance_network_interface_create(
        rqctx: RequestContext<Self::Context>,
        query_params: Query<params::InstanceSelector>,
        interface_params: TypedBody<params::InstanceNetworkInterfaceCreate>,
    ) -> Result<HttpResponseCreated<InstanceNetworkInterface>, HttpError>;

    /// Delete network interface
    ///
    /// Note that the primary interface for an instance cannot be deleted if there
    /// are any secondary interfaces. A new primary interface must be designated
    /// first. The primary interface can be deleted if there are no secondary
    /// interfaces.
    #[endpoint {
        method = DELETE,
        path = "/v1/network-interfaces/{interface}",
        tags = ["instances"],
    }]
    async fn instance_network_interface_delete(
        rqctx: RequestContext<Self::Context>,
        path_params: Path<params::NetworkInterfacePath>,
        query_params: Query<params::OptionalInstanceSelector>,
    ) -> Result<HttpResponseDeleted, HttpError>;

    /// Fetch network interface
    #[endpoint {
        method = GET,
        path = "/v1/network-interfaces/{interface}",
        tags = ["instances"],
    }]
    async fn instance_network_interface_view(
        rqctx: RequestContext<Self::Context>,
        path_params: Path<params::NetworkInterfacePath>,
        query_params: Query<params::OptionalInstanceSelector>,
    ) -> Result<HttpResponseOk<InstanceNetworkInterface>, HttpError>;

    /// Update network interface
    #[endpoint {
        method = PUT,
        path = "/v1/network-interfaces/{interface}",
        tags = ["instances"],
    }]
    async fn instance_network_interface_update(
        rqctx: RequestContext<Self::Context>,
        path_params: Path<params::NetworkInterfacePath>,
        query_params: Query<params::OptionalInstanceSelector>,
        updated_iface: TypedBody<params::InstanceNetworkInterfaceUpdate>,
    ) -> Result<HttpResponseOk<InstanceNetworkInterface>, HttpError>;

    // External IP addresses for instances

    /// List external IP addresses
    #[endpoint {
        method = GET,
        path = "/v1/instances/{instance}/external-ips",
        tags = ["instances"],
    }]
    async fn instance_external_ip_list(
        rqctx: RequestContext<Self::Context>,
        query_params: Query<params::OptionalProjectSelector>,
        path_params: Path<params::InstancePath>,
    ) -> Result<HttpResponseOk<ResultsPage<views::ExternalIp>>, HttpError>;

    /// Allocate and attach ephemeral IP to instance
    #[endpoint {
        method = POST,
        path = "/v1/instances/{instance}/external-ips/ephemeral",
        tags = ["instances"],
    }]
    async fn instance_ephemeral_ip_attach(
        rqctx: RequestContext<Self::Context>,
        path_params: Path<params::InstancePath>,
        query_params: Query<params::OptionalProjectSelector>,
        ip_to_create: TypedBody<params::EphemeralIpCreate>,
    ) -> Result<HttpResponseAccepted<views::ExternalIp>, HttpError>;

    /// Detach and deallocate ephemeral IP from instance
    #[endpoint {
        method = DELETE,
        path = "/v1/instances/{instance}/external-ips/ephemeral",
        tags = ["instances"],
    }]
    async fn instance_ephemeral_ip_detach(
        rqctx: RequestContext<Self::Context>,
        path_params: Path<params::InstancePath>,
        query_params: Query<params::OptionalProjectSelector>,
    ) -> Result<HttpResponseDeleted, HttpError>;

    // Snapshots

    /// List snapshots
    #[endpoint {
        method = GET,
        path = "/v1/snapshots",
        tags = ["snapshots"],
    }]
    async fn snapshot_list(
        rqctx: RequestContext<Self::Context>,
        query_params: Query<PaginatedByNameOrId<params::ProjectSelector>>,
    ) -> Result<HttpResponseOk<ResultsPage<views::Snapshot>>, HttpError>;

    /// Create snapshot
    ///
    /// Creates a point-in-time snapshot from a disk.
    #[endpoint {
        method = POST,
        path = "/v1/snapshots",
        tags = ["snapshots"],
    }]
    async fn snapshot_create(
        rqctx: RequestContext<Self::Context>,
        query_params: Query<params::ProjectSelector>,
        new_snapshot: TypedBody<params::SnapshotCreate>,
    ) -> Result<HttpResponseCreated<views::Snapshot>, HttpError>;

    /// Fetch snapshot
    #[endpoint {
        method = GET,
        path = "/v1/snapshots/{snapshot}",
        tags = ["snapshots"],
    }]
    async fn snapshot_view(
        rqctx: RequestContext<Self::Context>,
        path_params: Path<params::SnapshotPath>,
        query_params: Query<params::OptionalProjectSelector>,
    ) -> Result<HttpResponseOk<views::Snapshot>, HttpError>;

    /// Delete snapshot
    #[endpoint {
        method = DELETE,
        path = "/v1/snapshots/{snapshot}",
        tags = ["snapshots"],
    }]
    async fn snapshot_delete(
        rqctx: RequestContext<Self::Context>,
        path_params: Path<params::SnapshotPath>,
        query_params: Query<params::OptionalProjectSelector>,
    ) -> Result<HttpResponseDeleted, HttpError>;

    // VPCs

    /// List VPCs
    #[endpoint {
        method = GET,
        path = "/v1/vpcs",
        tags = ["vpcs"],
    }]
    async fn vpc_list(
        rqctx: RequestContext<Self::Context>,
        query_params: Query<PaginatedByNameOrId<params::ProjectSelector>>,
    ) -> Result<HttpResponseOk<ResultsPage<views::Vpc>>, HttpError>;

    /// Create VPC
    #[endpoint {
        method = POST,
        path = "/v1/vpcs",
        tags = ["vpcs"],
    }]
    async fn vpc_create(
        rqctx: RequestContext<Self::Context>,
        query_params: Query<params::ProjectSelector>,
        body: TypedBody<params::VpcCreate>,
    ) -> Result<HttpResponseCreated<views::Vpc>, HttpError>;

    /// Fetch VPC
    #[endpoint {
        method = GET,
        path = "/v1/vpcs/{vpc}",
        tags = ["vpcs"],
    }]
    async fn vpc_view(
        rqctx: RequestContext<Self::Context>,
        path_params: Path<params::VpcPath>,
        query_params: Query<params::OptionalProjectSelector>,
    ) -> Result<HttpResponseOk<views::Vpc>, HttpError>;

    /// Update a VPC
    #[endpoint {
        method = PUT,
        path = "/v1/vpcs/{vpc}",
        tags = ["vpcs"],
    }]
    async fn vpc_update(
        rqctx: RequestContext<Self::Context>,
        path_params: Path<params::VpcPath>,
        query_params: Query<params::OptionalProjectSelector>,
        updated_vpc: TypedBody<params::VpcUpdate>,
    ) -> Result<HttpResponseOk<views::Vpc>, HttpError>;

    /// Delete VPC
    #[endpoint {
        method = DELETE,
        path = "/v1/vpcs/{vpc}",
        tags = ["vpcs"],
    }]
    async fn vpc_delete(
        rqctx: RequestContext<Self::Context>,
        path_params: Path<params::VpcPath>,
        query_params: Query<params::OptionalProjectSelector>,
    ) -> Result<HttpResponseDeleted, HttpError>;

    /// List subnets
    #[endpoint {
        method = GET,
        path = "/v1/vpc-subnets",
        tags = ["vpcs"],
    }]
    async fn vpc_subnet_list(
        rqctx: RequestContext<Self::Context>,
        query_params: Query<PaginatedByNameOrId<params::VpcSelector>>,
    ) -> Result<HttpResponseOk<ResultsPage<views::VpcSubnet>>, HttpError>;

    /// Create subnet
    #[endpoint {
        method = POST,
        path = "/v1/vpc-subnets",
        tags = ["vpcs"],
    }]
    async fn vpc_subnet_create(
        rqctx: RequestContext<Self::Context>,
        query_params: Query<params::VpcSelector>,
        create_params: TypedBody<params::VpcSubnetCreate>,
    ) -> Result<HttpResponseCreated<views::VpcSubnet>, HttpError>;

    /// Fetch subnet
    #[endpoint {
        method = GET,
        path = "/v1/vpc-subnets/{subnet}",
        tags = ["vpcs"],
    }]
    async fn vpc_subnet_view(
        rqctx: RequestContext<Self::Context>,
        path_params: Path<params::SubnetPath>,
        query_params: Query<params::OptionalVpcSelector>,
    ) -> Result<HttpResponseOk<views::VpcSubnet>, HttpError>;

    /// Delete subnet
    #[endpoint {
        method = DELETE,
        path = "/v1/vpc-subnets/{subnet}",
        tags = ["vpcs"],
    }]
    async fn vpc_subnet_delete(
        rqctx: RequestContext<Self::Context>,
        path_params: Path<params::SubnetPath>,
        query_params: Query<params::OptionalVpcSelector>,
    ) -> Result<HttpResponseDeleted, HttpError>;

    /// Update subnet
    #[endpoint {
        method = PUT,
        path = "/v1/vpc-subnets/{subnet}",
        tags = ["vpcs"],
    }]
    async fn vpc_subnet_update(
        rqctx: RequestContext<Self::Context>,
        path_params: Path<params::SubnetPath>,
        query_params: Query<params::OptionalVpcSelector>,
        subnet_params: TypedBody<params::VpcSubnetUpdate>,
    ) -> Result<HttpResponseOk<views::VpcSubnet>, HttpError>;

    // This endpoint is likely temporary. We would rather list all IPs allocated in
    // a subnet whether they come from NICs or something else. See
    // https://github.com/oxidecomputer/omicron/issues/2476

    /// List network interfaces
    #[endpoint {
        method = GET,
        path = "/v1/vpc-subnets/{subnet}/network-interfaces",
        tags = ["vpcs"],
    }]
    async fn vpc_subnet_list_network_interfaces(
        rqctx: RequestContext<Self::Context>,
        path_params: Path<params::SubnetPath>,
        query_params: Query<PaginatedByNameOrId<params::OptionalVpcSelector>>,
    ) -> Result<HttpResponseOk<ResultsPage<InstanceNetworkInterface>>, HttpError>;

    // VPC Firewalls

    /// List firewall rules
    #[endpoint {
        method = GET,
        path = "/v1/vpc-firewall-rules",
        tags = ["vpcs"],
    }]
    async fn vpc_firewall_rules_view(
        rqctx: RequestContext<Self::Context>,
        query_params: Query<params::VpcSelector>,
    ) -> Result<HttpResponseOk<VpcFirewallRules>, HttpError>;

    // Note: the limits in the below comment come from the firewall rules model
    // file, nexus/db-model/src/vpc_firewall_rule.rs.

    /// Replace firewall rules
    ///
    /// The maximum number of rules per VPC is 1024.
    ///
    /// Targets are used to specify the set of instances to which a firewall rule
    /// applies. You can target instances directly by name, or specify a VPC, VPC
    /// subnet, IP, or IP subnet, which will apply the rule to traffic going to
    /// all matching instances. Targets are additive: the rule applies to instances
    /// matching ANY target. The maximum number of targets is 256.
    ///
    /// Filters reduce the scope of a firewall rule. Without filters, the rule
    /// applies to all packets to the targets (or from the targets, if it's an
    /// outbound rule). With multiple filters, the rule applies only to packets
    /// matching ALL filters. The maximum number of each type of filter is 256.
    #[endpoint {
        method = PUT,
        path = "/v1/vpc-firewall-rules",
        tags = ["vpcs"],
    }]
    async fn vpc_firewall_rules_update(
        rqctx: RequestContext<Self::Context>,
        query_params: Query<params::VpcSelector>,
        router_params: TypedBody<VpcFirewallRuleUpdateParams>,
    ) -> Result<HttpResponseOk<VpcFirewallRules>, HttpError>;

    // VPC Routers

    /// List routers
    #[endpoint {
        method = GET,
        path = "/v1/vpc-routers",
        tags = ["vpcs"],
    }]
    async fn vpc_router_list(
        rqctx: RequestContext<Self::Context>,
        query_params: Query<PaginatedByNameOrId<params::VpcSelector>>,
    ) -> Result<HttpResponseOk<ResultsPage<views::VpcRouter>>, HttpError>;

    /// Fetch router
    #[endpoint {
        method = GET,
        path = "/v1/vpc-routers/{router}",
        tags = ["vpcs"],
    }]
    async fn vpc_router_view(
        rqctx: RequestContext<Self::Context>,
        path_params: Path<params::RouterPath>,
        query_params: Query<params::OptionalVpcSelector>,
    ) -> Result<HttpResponseOk<views::VpcRouter>, HttpError>;

    /// Create VPC router
    #[endpoint {
        method = POST,
        path = "/v1/vpc-routers",
        tags = ["vpcs"],
    }]
    async fn vpc_router_create(
        rqctx: RequestContext<Self::Context>,
        query_params: Query<params::VpcSelector>,
        create_params: TypedBody<params::VpcRouterCreate>,
    ) -> Result<HttpResponseCreated<views::VpcRouter>, HttpError>;

    /// Delete router
    #[endpoint {
        method = DELETE,
        path = "/v1/vpc-routers/{router}",
        tags = ["vpcs"],
    }]
    async fn vpc_router_delete(
        rqctx: RequestContext<Self::Context>,
        path_params: Path<params::RouterPath>,
        query_params: Query<params::OptionalVpcSelector>,
    ) -> Result<HttpResponseDeleted, HttpError>;

    /// Update router
    #[endpoint {
        method = PUT,
        path = "/v1/vpc-routers/{router}",
        tags = ["vpcs"],
    }]
    async fn vpc_router_update(
        rqctx: RequestContext<Self::Context>,
        path_params: Path<params::RouterPath>,
        query_params: Query<params::OptionalVpcSelector>,
        router_params: TypedBody<params::VpcRouterUpdate>,
    ) -> Result<HttpResponseOk<views::VpcRouter>, HttpError>;

    /// List routes
    ///
    /// List the routes associated with a router in a particular VPC.
    #[endpoint {
        method = GET,
        path = "/v1/vpc-router-routes",
        tags = ["vpcs"],
    }]
    async fn vpc_router_route_list(
        rqctx: RequestContext<Self::Context>,
        query_params: Query<PaginatedByNameOrId<params::RouterSelector>>,
    ) -> Result<HttpResponseOk<ResultsPage<RouterRoute>>, HttpError>;

    // Vpc Router Routes

    /// Fetch route
    #[endpoint {
        method = GET,
        path = "/v1/vpc-router-routes/{route}",
        tags = ["vpcs"],
    }]
    async fn vpc_router_route_view(
        rqctx: RequestContext<Self::Context>,
        path_params: Path<params::RoutePath>,
        query_params: Query<params::RouterSelector>,
    ) -> Result<HttpResponseOk<RouterRoute>, HttpError>;

    /// Create route
    #[endpoint {
        method = POST,
        path = "/v1/vpc-router-routes",
        tags = ["vpcs"],
    }]
    async fn vpc_router_route_create(
        rqctx: RequestContext<Self::Context>,
        query_params: Query<params::RouterSelector>,
        create_params: TypedBody<params::RouterRouteCreate>,
    ) -> Result<HttpResponseCreated<RouterRoute>, HttpError>;

    /// Delete route
    #[endpoint {
        method = DELETE,
        path = "/v1/vpc-router-routes/{route}",
        tags = ["vpcs"],
    }]
    async fn vpc_router_route_delete(
        rqctx: RequestContext<Self::Context>,
        path_params: Path<params::RoutePath>,
        query_params: Query<params::OptionalRouterSelector>,
    ) -> Result<HttpResponseDeleted, HttpError>;

    /// Update route
    #[endpoint {
        method = PUT,
        path = "/v1/vpc-router-routes/{route}",
        tags = ["vpcs"],
    }]
    async fn vpc_router_route_update(
        rqctx: RequestContext<Self::Context>,
        path_params: Path<params::RoutePath>,
        query_params: Query<params::OptionalRouterSelector>,
        router_params: TypedBody<params::RouterRouteUpdate>,
    ) -> Result<HttpResponseOk<RouterRoute>, HttpError>;

    // Internet gateways

    /// List internet gateways
    #[endpoint {
        method = GET,
        path = "/v1/internet-gateways",
        tags = ["vpcs"],
    }]
    async fn internet_gateway_list(
        rqctx: RequestContext<Self::Context>,
        query_params: Query<PaginatedByNameOrId<params::VpcSelector>>,
    ) -> Result<HttpResponseOk<ResultsPage<views::InternetGateway>>, HttpError>;

    /// Fetch internet gateway
    #[endpoint {
        method = GET,
        path = "/v1/internet-gateways/{gateway}",
        tags = ["vpcs"],
    }]
    async fn internet_gateway_view(
        rqctx: RequestContext<Self::Context>,
        path_params: Path<params::InternetGatewayPath>,
        query_params: Query<params::OptionalVpcSelector>,
    ) -> Result<HttpResponseOk<views::InternetGateway>, HttpError>;

    /// Create VPC internet gateway
    #[endpoint {
        method = POST,
        path = "/v1/internet-gateways",
        tags = ["vpcs"],
    }]
    async fn internet_gateway_create(
        rqctx: RequestContext<Self::Context>,
        query_params: Query<params::VpcSelector>,
        create_params: TypedBody<params::InternetGatewayCreate>,
    ) -> Result<HttpResponseCreated<views::InternetGateway>, HttpError>;

    /// Delete internet gateway
    #[endpoint {
        method = DELETE,
        path = "/v1/internet-gateways/{gateway}",
        tags = ["vpcs"],
    }]
    async fn internet_gateway_delete(
        rqctx: RequestContext<Self::Context>,
        path_params: Path<params::InternetGatewayPath>,
        query_params: Query<params::InternetGatewayDeleteSelector>,
    ) -> Result<HttpResponseDeleted, HttpError>;

    /// List IP pools attached to internet gateway
    #[endpoint {
        method = GET,
        path = "/v1/internet-gateway-ip-pools",
        tags = ["vpcs"],
    }]
    async fn internet_gateway_ip_pool_list(
        rqctx: RequestContext<Self::Context>,
        query_params: Query<
            PaginatedByNameOrId<params::InternetGatewaySelector>,
        >,
    ) -> Result<
        HttpResponseOk<ResultsPage<views::InternetGatewayIpPool>>,
        HttpError,
    >;

    /// Attach IP pool to internet gateway
    #[endpoint {
        method = POST,
        path = "/v1/internet-gateway-ip-pools",
        tags = ["vpcs"],
    }]
    async fn internet_gateway_ip_pool_create(
        rqctx: RequestContext<Self::Context>,
        query_params: Query<params::InternetGatewaySelector>,
        create_params: TypedBody<params::InternetGatewayIpPoolCreate>,
    ) -> Result<HttpResponseCreated<views::InternetGatewayIpPool>, HttpError>;

    /// Detach IP pool from internet gateway
    #[endpoint {
        method = DELETE,
        path = "/v1/internet-gateway-ip-pools/{pool}",
        tags = ["vpcs"],
    }]
    async fn internet_gateway_ip_pool_delete(
        rqctx: RequestContext<Self::Context>,
        path_params: Path<params::IpPoolPath>,
        query_params: Query<params::DeleteInternetGatewayElementSelector>,
    ) -> Result<HttpResponseDeleted, HttpError>;

    /// List IP addresses attached to internet gateway
    #[endpoint {
        method = GET,
        path = "/v1/internet-gateway-ip-addresses",
        tags = ["vpcs"],
    }]
    async fn internet_gateway_ip_address_list(
        rqctx: RequestContext<Self::Context>,
        query_params: Query<
            PaginatedByNameOrId<params::InternetGatewaySelector>,
        >,
    ) -> Result<
        HttpResponseOk<ResultsPage<views::InternetGatewayIpAddress>>,
        HttpError,
    >;

    /// Attach IP address to internet gateway
    #[endpoint {
        method = POST,
        path = "/v1/internet-gateway-ip-addresses",
        tags = ["vpcs"],
    }]
    async fn internet_gateway_ip_address_create(
        rqctx: RequestContext<Self::Context>,
        query_params: Query<params::InternetGatewaySelector>,
        create_params: TypedBody<params::InternetGatewayIpAddressCreate>,
    ) -> Result<HttpResponseCreated<views::InternetGatewayIpAddress>, HttpError>;

    /// Detach IP address from internet gateway
    #[endpoint {
        method = DELETE,
        path = "/v1/internet-gateway-ip-addresses/{address}",
        tags = ["vpcs"],
    }]
    async fn internet_gateway_ip_address_delete(
        rqctx: RequestContext<Self::Context>,
        path_params: Path<params::IpAddressPath>,
        query_params: Query<params::DeleteInternetGatewayElementSelector>,
    ) -> Result<HttpResponseDeleted, HttpError>;

    // Racks

    /// List racks
    #[endpoint {
        method = GET,
        path = "/v1/system/hardware/racks",
        tags = ["system/hardware"],
    }]
    async fn rack_list(
        rqctx: RequestContext<Self::Context>,
        query_params: Query<PaginatedById>,
    ) -> Result<HttpResponseOk<ResultsPage<views::Rack>>, HttpError>;

    /// Fetch rack
    #[endpoint {
        method = GET,
        path = "/v1/system/hardware/racks/{rack_id}",
        tags = ["system/hardware"],
    }]
    async fn rack_view(
        rqctx: RequestContext<Self::Context>,
        path_params: Path<params::RackPath>,
    ) -> Result<HttpResponseOk<views::Rack>, HttpError>;

    /// List uninitialized sleds
    #[endpoint {
        method = GET,
        path = "/v1/system/hardware/sleds-uninitialized",
        tags = ["system/hardware"]
    }]
    async fn sled_list_uninitialized(
        rqctx: RequestContext<Self::Context>,
        query: Query<PaginationParams<EmptyScanParams, String>>,
    ) -> Result<HttpResponseOk<ResultsPage<shared::UninitializedSled>>, HttpError>;

    /// Add sled to initialized rack
    //
    // TODO: In the future this should really be a PUT request, once we resolve
    // https://github.com/oxidecomputer/omicron/issues/4494. It should also
    // explicitly be tied to a rack via a `rack_id` path param. For now we assume
    // we are only operating on single rack systems.
    #[endpoint {
        method = POST,
        path = "/v1/system/hardware/sleds",
        tags = ["system/hardware"]
    }]
    async fn sled_add(
        rqctx: RequestContext<Self::Context>,
        sled: TypedBody<params::UninitializedSledId>,
    ) -> Result<HttpResponseCreated<views::SledId>, HttpError>;

    // Sleds

    /// List sleds
    #[endpoint {
        method = GET,
        path = "/v1/system/hardware/sleds",
        tags = ["system/hardware"],
    }]
    async fn sled_list(
        rqctx: RequestContext<Self::Context>,
        query_params: Query<PaginatedById>,
    ) -> Result<HttpResponseOk<ResultsPage<views::Sled>>, HttpError>;

    /// Fetch sled
    #[endpoint {
        method = GET,
        path = "/v1/system/hardware/sleds/{sled_id}",
        tags = ["system/hardware"],
    }]
    async fn sled_view(
        rqctx: RequestContext<Self::Context>,
        path_params: Path<params::SledPath>,
    ) -> Result<HttpResponseOk<views::Sled>, HttpError>;

    /// Set sled provision policy
    #[endpoint {
        method = PUT,
        path = "/v1/system/hardware/sleds/{sled_id}/provision-policy",
        tags = ["system/hardware"],
    }]
    async fn sled_set_provision_policy(
        rqctx: RequestContext<Self::Context>,
        path_params: Path<params::SledPath>,
        new_provision_state: TypedBody<params::SledProvisionPolicyParams>,
    ) -> Result<HttpResponseOk<params::SledProvisionPolicyResponse>, HttpError>;

    /// List instances running on given sled
    #[endpoint {
        method = GET,
        path = "/v1/system/hardware/sleds/{sled_id}/instances",
        tags = ["system/hardware"],
    }]
    async fn sled_instance_list(
        rqctx: RequestContext<Self::Context>,
        path_params: Path<params::SledPath>,
        query_params: Query<PaginatedById>,
    ) -> Result<HttpResponseOk<ResultsPage<views::SledInstance>>, HttpError>;

    // Physical disks

    /// List physical disks
    #[endpoint {
        method = GET,
        path = "/v1/system/hardware/disks",
        tags = ["system/hardware"],
    }]
    async fn physical_disk_list(
        rqctx: RequestContext<Self::Context>,
        query_params: Query<PaginatedById>,
    ) -> Result<HttpResponseOk<ResultsPage<views::PhysicalDisk>>, HttpError>;

    /// Get a physical disk
    #[endpoint {
        method = GET,
        path = "/v1/system/hardware/disks/{disk_id}",
        tags = ["system/hardware"],
    }]
    async fn physical_disk_view(
        rqctx: RequestContext<Self::Context>,
        path_params: Path<params::PhysicalDiskPath>,
    ) -> Result<HttpResponseOk<views::PhysicalDisk>, HttpError>;

    // Switches

    /// List switches
    #[endpoint {
        method = GET,
        path = "/v1/system/hardware/switches",
        tags = ["system/hardware"],
    }]
    async fn switch_list(
        rqctx: RequestContext<Self::Context>,
        query_params: Query<PaginatedById>,
    ) -> Result<HttpResponseOk<ResultsPage<views::Switch>>, HttpError>;

    /// Fetch switch
    #[endpoint {
        method = GET,
        path = "/v1/system/hardware/switches/{switch_id}",
        tags = ["system/hardware"],
    }]
    async fn switch_view(
        rqctx: RequestContext<Self::Context>,
        path_params: Path<params::SwitchPath>,
    ) -> Result<HttpResponseOk<views::Switch>, HttpError>;

    /// List physical disks attached to sleds
    #[endpoint {
        method = GET,
        path = "/v1/system/hardware/sleds/{sled_id}/disks",
        tags = ["system/hardware"],
    }]
    async fn sled_physical_disk_list(
        rqctx: RequestContext<Self::Context>,
        path_params: Path<params::SledPath>,
        query_params: Query<PaginatedById>,
    ) -> Result<HttpResponseOk<ResultsPage<views::PhysicalDisk>>, HttpError>;

    // Metrics

    /// View metrics
    ///
    /// View CPU, memory, or storage utilization metrics at the fleet or silo level.
    #[endpoint {
        method = GET,
        path = "/v1/system/metrics/{metric_name}",
        tags = ["system/metrics"],
    }]
    async fn system_metric(
        rqctx: RequestContext<Self::Context>,
        path_params: Path<params::SystemMetricsPathParam>,
        pag_params: Query<
            PaginationParams<params::ResourceMetrics, params::ResourceMetrics>,
        >,
        other_params: Query<params::OptionalSiloSelector>,
    ) -> Result<
        HttpResponseOk<ResultsPage<oximeter_types::Measurement>>,
        HttpError,
    >;

    /// View metrics
    ///
    /// View CPU, memory, or storage utilization metrics at the silo or project level.
    #[endpoint {
        method = GET,
        path = "/v1/metrics/{metric_name}",
        tags = ["metrics"],
    }]
    async fn silo_metric(
        rqctx: RequestContext<Self::Context>,
        path_params: Path<params::SystemMetricsPathParam>,
        pag_params: Query<
            PaginationParams<params::ResourceMetrics, params::ResourceMetrics>,
        >,
        other_params: Query<params::OptionalProjectSelector>,
    ) -> Result<
        HttpResponseOk<ResultsPage<oximeter_types::Measurement>>,
        HttpError,
    >;

    /// List timeseries schemas
    #[endpoint {
        method = GET,
        path = "/v1/system/timeseries/schemas",
        tags = ["system/metrics"],
    }]
    async fn system_timeseries_schema_list(
        rqctx: RequestContext<Self::Context>,
        pag_params: Query<TimeseriesSchemaPaginationParams>,
    ) -> Result<
        HttpResponseOk<ResultsPage<oximeter_types::TimeseriesSchema>>,
        HttpError,
    >;

    // TODO: can we link to an OxQL reference? Do we have one? Can we even do links?

    /// Run timeseries query
    ///
    /// Queries are written in OxQL.
    #[endpoint {
        method = POST,
        path = "/v1/system/timeseries/query",
        tags = ["system/metrics"],
    }]
    async fn system_timeseries_query(
        rqctx: RequestContext<Self::Context>,
        body: TypedBody<params::TimeseriesQuery>,
    ) -> Result<HttpResponseOk<views::OxqlQueryResult>, HttpError>;

    // TODO: list endpoint for project-scoped schemas is blocked on
    // https://github.com/oxidecomputer/omicron/issues/5942: the authz scope for
    // each schema is not stored in Clickhouse yet.

    /// Run project-scoped timeseries query
    ///
    /// Queries are written in OxQL. Project must be specified by name or ID in
    /// URL query parameter. The OxQL query will only return timeseries data
    /// from the specified project.
    #[endpoint {
        method = POST,
        path = "/v1/timeseries/query",
        tags = ["hidden"],
    }]
    async fn timeseries_query(
        rqctx: RequestContext<Self::Context>,
        query_params: Query<params::ProjectSelector>,
        body: TypedBody<params::TimeseriesQuery>,
    ) -> Result<HttpResponseOk<views::OxqlQueryResult>, HttpError>;

    // Updates

    /// Upload TUF repository
    #[endpoint {
        method = PUT,
        path = "/v1/system/update/repository",
        tags = ["system/update"],
        unpublished = true,
        request_body_max_bytes = PUT_UPDATE_REPOSITORY_MAX_BYTES,
    }]
    async fn system_update_put_repository(
        rqctx: RequestContext<Self::Context>,
        query: Query<params::UpdatesPutRepositoryParams>,
        body: StreamingBody,
    ) -> Result<HttpResponseOk<TufRepoInsertResponse>, HttpError>;

    /// Fetch TUF repository description
    ///
    /// Fetch description of TUF repository by system version.
    #[endpoint {
        method = GET,
        path = "/v1/system/update/repository/{system_version}",
        tags = ["system/update"],
        unpublished = true,
    }]
    async fn system_update_get_repository(
        rqctx: RequestContext<Self::Context>,
        path_params: Path<params::UpdatesGetRepositoryParams>,
    ) -> Result<HttpResponseOk<TufRepoGetResponse>, HttpError>;

    // Silo users

    /// List users
    #[endpoint {
        method = GET,
        path = "/v1/users",
        tags = ["silos"],
    }]
    async fn user_list(
        rqctx: RequestContext<Self::Context>,
        query_params: Query<PaginatedById<params::OptionalGroupSelector>>,
    ) -> Result<HttpResponseOk<ResultsPage<views::User>>, HttpError>;

    // Silo groups

    /// List groups
    #[endpoint {
        method = GET,
        path = "/v1/groups",
        tags = ["silos"],
    }]
    async fn group_list(
        rqctx: RequestContext<Self::Context>,
        query_params: Query<PaginatedById>,
    ) -> Result<HttpResponseOk<ResultsPage<views::Group>>, HttpError>;

    /// Fetch group
    #[endpoint {
        method = GET,
        path = "/v1/groups/{group_id}",
        tags = ["silos"],
    }]
    async fn group_view(
        rqctx: RequestContext<Self::Context>,
        path_params: Path<params::GroupPath>,
    ) -> Result<HttpResponseOk<views::Group>, HttpError>;

    // Built-in (system) users

    /// List built-in users
    #[endpoint {
        method = GET,
        path = "/v1/system/users-builtin",
        tags = ["system/silos"],
    }]
    async fn user_builtin_list(
        rqctx: RequestContext<Self::Context>,
        query_params: Query<PaginatedByName>,
    ) -> Result<HttpResponseOk<ResultsPage<views::UserBuiltin>>, HttpError>;

    /// Fetch built-in user
    #[endpoint {
        method = GET,
        path = "/v1/system/users-builtin/{user}",
        tags = ["system/silos"],
    }]
    async fn user_builtin_view(
        rqctx: RequestContext<Self::Context>,
        path_params: Path<params::UserBuiltinSelector>,
    ) -> Result<HttpResponseOk<views::UserBuiltin>, HttpError>;

    // Built-in roles

    /// List built-in roles
    #[endpoint {
        method = GET,
        path = "/v1/system/roles",
        tags = ["roles"],
    }]
    async fn role_list(
        rqctx: RequestContext<Self::Context>,
        query_params: Query<
            PaginationParams<EmptyScanParams, params::RolePage>,
        >,
    ) -> Result<HttpResponseOk<ResultsPage<views::Role>>, HttpError>;

    /// Fetch built-in role
    #[endpoint {
        method = GET,
        path = "/v1/system/roles/{role_name}",
        tags = ["roles"],
    }]
    async fn role_view(
        rqctx: RequestContext<Self::Context>,
        path_params: Path<params::RolePath>,
    ) -> Result<HttpResponseOk<views::Role>, HttpError>;

    // Current user

    /// Fetch user for current session
    #[endpoint {
        method = GET,
        path = "/v1/me",
        tags = ["session"],
    }]
    async fn current_user_view(
        rqctx: RequestContext<Self::Context>,
    ) -> Result<HttpResponseOk<views::CurrentUser>, HttpError>;

    /// Fetch current user's groups
    #[endpoint {
        method = GET,
        path = "/v1/me/groups",
        tags = ["session"],
    }]
    async fn current_user_groups(
        rqctx: RequestContext<Self::Context>,
        query_params: Query<PaginatedById>,
    ) -> Result<HttpResponseOk<ResultsPage<views::Group>>, HttpError>;

    // Per-user SSH public keys

    /// List SSH public keys
    ///
    /// Lists SSH public keys for the currently authenticated user.
    #[endpoint {
        method = GET,
        path = "/v1/me/ssh-keys",
        tags = ["session"],
    }]
    async fn current_user_ssh_key_list(
        rqctx: RequestContext<Self::Context>,
        query_params: Query<PaginatedByNameOrId>,
    ) -> Result<HttpResponseOk<ResultsPage<views::SshKey>>, HttpError>;

    /// Create SSH public key
    ///
    /// Create an SSH public key for the currently authenticated user.
    #[endpoint {
        method = POST,
        path = "/v1/me/ssh-keys",
        tags = ["session"],
    }]
    async fn current_user_ssh_key_create(
        rqctx: RequestContext<Self::Context>,
        new_key: TypedBody<params::SshKeyCreate>,
    ) -> Result<HttpResponseCreated<views::SshKey>, HttpError>;

    /// Fetch SSH public key
    ///
    /// Fetch SSH public key associated with the currently authenticated user.
    #[endpoint {
        method = GET,
        path = "/v1/me/ssh-keys/{ssh_key}",
        tags = ["session"],
    }]
    async fn current_user_ssh_key_view(
        rqctx: RequestContext<Self::Context>,
        path_params: Path<params::SshKeyPath>,
    ) -> Result<HttpResponseOk<views::SshKey>, HttpError>;

    /// Delete SSH public key
    ///
    /// Delete an SSH public key associated with the currently authenticated user.
    #[endpoint {
        method = DELETE,
        path = "/v1/me/ssh-keys/{ssh_key}",
        tags = ["session"],
    }]
    async fn current_user_ssh_key_delete(
        rqctx: RequestContext<Self::Context>,
        path_params: Path<params::SshKeyPath>,
    ) -> Result<HttpResponseDeleted, HttpError>;

    // Support bundles (experimental)

    /// List all support bundles
    #[endpoint {
        method = GET,
        path = "/experimental/v1/system/support-bundles",
        tags = ["hidden"], // system/support-bundles: only one tag is allowed
    }]
    async fn support_bundle_list(
        rqctx: RequestContext<Self::Context>,
        query_params: Query<PaginatedById>,
    ) -> Result<HttpResponseOk<ResultsPage<shared::SupportBundleInfo>>, HttpError>;

    /// View a support bundle
    #[endpoint {
        method = GET,
        path = "/experimental/v1/system/support-bundles/{support_bundle}",
        tags = ["hidden"], // system/support-bundles: only one tag is allowed
    }]
    async fn support_bundle_view(
        rqctx: RequestContext<Self::Context>,
        path_params: Path<params::SupportBundlePath>,
    ) -> Result<HttpResponseOk<shared::SupportBundleInfo>, HttpError>;

    /// Download the index of a support bundle
    #[endpoint {
        method = GET,
        path = "/experimental/v1/system/support-bundles/{support_bundle}/index",
        tags = ["hidden"], // system/support-bundles: only one tag is allowed
    }]
    async fn support_bundle_index(
        rqctx: RequestContext<Self::Context>,
        path_params: Path<params::SupportBundlePath>,
    ) -> Result<Response<Body>, HttpError>;

    /// Download the contents of a support bundle
    #[endpoint {
        method = GET,
        path = "/experimental/v1/system/support-bundles/{support_bundle}/download",
        tags = ["hidden"], // system/support-bundles: only one tag is allowed
    }]
    async fn support_bundle_download(
        rqctx: RequestContext<Self::Context>,
        path_params: Path<params::SupportBundlePath>,
    ) -> Result<Response<Body>, HttpError>;

    /// Download a file within a support bundle
    #[endpoint {
        method = GET,
        path = "/experimental/v1/system/support-bundles/{support_bundle}/download/{file}",
        tags = ["hidden"], // system/support-bundles: only one tag is allowed
    }]
    async fn support_bundle_download_file(
        rqctx: RequestContext<Self::Context>,
        path_params: Path<params::SupportBundleFilePath>,
    ) -> Result<Response<Body>, HttpError>;

    /// Download the metadata of a support bundle
    #[endpoint {
        method = HEAD,
        path = "/experimental/v1/system/support-bundles/{support_bundle}/download",
        tags = ["hidden"], // system/support-bundles: only one tag is allowed
    }]
    async fn support_bundle_head(
        rqctx: RequestContext<Self::Context>,
        path_params: Path<params::SupportBundlePath>,
    ) -> Result<Response<Body>, HttpError>;

    /// Download the metadata of a file within the support bundle
    #[endpoint {
        method = HEAD,
        path = "/experimental/v1/system/support-bundles/{support_bundle}/download/{file}",
        tags = ["hidden"], // system/support-bundles: only one tag is allowed
    }]
    async fn support_bundle_head_file(
        rqctx: RequestContext<Self::Context>,
        path_params: Path<params::SupportBundleFilePath>,
    ) -> Result<Response<Body>, HttpError>;

    /// Create a new support bundle
    #[endpoint {
        method = POST,
        path = "/experimental/v1/system/support-bundles",
        tags = ["hidden"], // system/support-bundles: only one tag is allowed
    }]
    async fn support_bundle_create(
        rqctx: RequestContext<Self::Context>,
    ) -> Result<HttpResponseCreated<shared::SupportBundleInfo>, HttpError>;

    /// Delete an existing support bundle
    ///
    /// May also be used to cancel a support bundle which is currently being
    /// collected, or to remove metadata for a support bundle that has failed.
    #[endpoint {
        method = DELETE,
        path = "/experimental/v1/system/support-bundles/{support_bundle}",
        tags = ["hidden"], // system/support-bundles: only one tag is allowed
    }]
    async fn support_bundle_delete(
        rqctx: RequestContext<Self::Context>,
        path_params: Path<params::SupportBundlePath>,
    ) -> Result<HttpResponseDeleted, HttpError>;

    // Probes (experimental)

    /// List instrumentation probes
    #[endpoint {
        method = GET,
        path = "/experimental/v1/probes",
        tags = ["hidden"], // system/probes: only one tag is allowed
    }]
    async fn probe_list(
        rqctx: RequestContext<Self::Context>,
        query_params: Query<PaginatedByNameOrId<params::ProjectSelector>>,
    ) -> Result<HttpResponseOk<ResultsPage<shared::ProbeInfo>>, HttpError>;

    /// View instrumentation probe
    #[endpoint {
        method = GET,
        path = "/experimental/v1/probes/{probe}",
        tags = ["hidden"], // system/probes: only one tag is allowed
    }]
    async fn probe_view(
        rqctx: RequestContext<Self::Context>,
        path_params: Path<params::ProbePath>,
        query_params: Query<params::ProjectSelector>,
    ) -> Result<HttpResponseOk<shared::ProbeInfo>, HttpError>;

    /// Create instrumentation probe
    #[endpoint {
        method = POST,
        path = "/experimental/v1/probes",
        tags = ["hidden"], // system/probes: only one tag is allowed
    }]
    async fn probe_create(
        rqctx: RequestContext<Self::Context>,
        query_params: Query<params::ProjectSelector>,
        new_probe: TypedBody<params::ProbeCreate>,
    ) -> Result<HttpResponseCreated<Probe>, HttpError>;

    /// Delete instrumentation probe
    #[endpoint {
        method = DELETE,
        path = "/experimental/v1/probes/{probe}",
        tags = ["hidden"], // system/probes: only one tag is allowed
    }]
    async fn probe_delete(
        rqctx: RequestContext<Self::Context>,
        query_params: Query<params::ProjectSelector>,
        path_params: Path<params::ProbePath>,
    ) -> Result<HttpResponseDeleted, HttpError>;

    // Console API: logins

    /// SAML login console page (just a link to the IdP)
    #[endpoint {
        method = GET,
        path = "/login/{silo_name}/saml/{provider_name}",
        tags = ["login"],
        unpublished = true,
    }]
    async fn login_saml_begin(
        rqctx: RequestContext<Self::Context>,
        path_params: Path<params::LoginToProviderPathParam>,
        query_params: Query<params::LoginUrlQuery>,
    ) -> Result<Response<Body>, HttpError>;

    /// Get a redirect straight to the IdP
    ///
    /// Console uses this to avoid having to ask the API anything about the IdP. It
    /// already knows the IdP name from the path, so it can just link to this path
    /// and rely on Nexus to redirect to the actual IdP.
    #[endpoint {
        method = GET,
        path = "/login/{silo_name}/saml/{provider_name}/redirect",
        tags = ["login"],
        unpublished = true,
    }]
    async fn login_saml_redirect(
        rqctx: RequestContext<Self::Context>,
        path_params: Path<params::LoginToProviderPathParam>,
        query_params: Query<params::LoginUrlQuery>,
    ) -> Result<HttpResponseFound, HttpError>;

    /// Authenticate a user via SAML
    #[endpoint {
        method = POST,
        path = "/login/{silo_name}/saml/{provider_name}",
        tags = ["login"],
    }]
    async fn login_saml(
        rqctx: RequestContext<Self::Context>,
        path_params: Path<params::LoginToProviderPathParam>,
        body_bytes: dropshot::UntypedBody,
    ) -> Result<HttpResponseSeeOther, HttpError>;

    #[endpoint {
        method = GET,
        path = "/login/{silo_name}/local",
        tags = ["login"],
        unpublished = true,
    }]
    async fn login_local_begin(
        rqctx: RequestContext<Self::Context>,
        path_params: Path<params::LoginPath>,
        query_params: Query<params::LoginUrlQuery>,
    ) -> Result<Response<Body>, HttpError>;

    /// Authenticate a user via username and password
    #[endpoint {
        method = POST,
        path = "/v1/login/{silo_name}/local",
        tags = ["login"],
    }]
    async fn login_local(
        rqctx: RequestContext<Self::Context>,
        path_params: Path<params::LoginPath>,
        credentials: TypedBody<params::UsernamePasswordCredentials>,
    ) -> Result<HttpResponseHeaders<HttpResponseUpdatedNoContent>, HttpError>;

    /// Log user out of web console by deleting session on client and server
    #[endpoint {
        // important for security that this be a POST despite the empty req body
        method = POST,
        path = "/v1/logout",
        tags = ["hidden"],
    }]
    async fn logout(
        rqctx: RequestContext<Self::Context>,
        cookies: Cookies,
    ) -> Result<HttpResponseHeaders<HttpResponseUpdatedNoContent>, HttpError>;

    /// Redirect to a login page for the current Silo (if that can be determined)
    #[endpoint {
        method = GET,
        path = "/login",
        unpublished = true,
    }]
    async fn login_begin(
        rqctx: RequestContext<Self::Context>,
        query_params: Query<params::LoginUrlQuery>,
    ) -> Result<HttpResponseFound, HttpError>;

    // Console API: Pages
    //
    // Dropshot does not have route match ranking and does not allow overlapping
    // route definitions, so we cannot use a catchall `/*` route for console pages
    // because it would overlap with the API routes definitions. So instead we have
    // to manually define more specific routes.

    #[endpoint {
        method = GET,
        path = "/projects/{path:.*}",
        unpublished = true,
    }]
    async fn console_projects(
        rqctx: RequestContext<Self::Context>,
        path_params: Path<params::RestPathParam>,
    ) -> Result<Response<Body>, HttpError>;

    #[endpoint {
        method = GET,
        path = "/settings/{path:.*}",
        unpublished = true,
    }]
    async fn console_settings_page(
        rqctx: RequestContext<Self::Context>,
        path_params: Path<params::RestPathParam>,
    ) -> Result<Response<Body>, HttpError>;

    #[endpoint {
        method = GET,
        path = "/system/{path:.*}",
        unpublished = true,
    }]
    async fn console_system_page(
        rqctx: RequestContext<Self::Context>,
        path_params: Path<params::RestPathParam>,
    ) -> Result<Response<Body>, HttpError>;

    #[endpoint {
        method = GET,
        path = "/lookup/{path:.*}",
        unpublished = true,
    }]
    async fn console_lookup(
        rqctx: RequestContext<Self::Context>,
        path_params: Path<params::RestPathParam>,
    ) -> Result<Response<Body>, HttpError>;

    #[endpoint {
        method = GET,
        path = "/",
        unpublished = true,
    }]
    async fn console_root(
        rqctx: RequestContext<Self::Context>,
    ) -> Result<Response<Body>, HttpError>;

    #[endpoint {
        method = GET,
        path = "/projects-new",
        unpublished = true,
    }]
    async fn console_projects_new(
        rqctx: RequestContext<Self::Context>,
    ) -> Result<Response<Body>, HttpError>;

    #[endpoint {
        method = GET,
        path = "/images",
        unpublished = true,
    }]
    async fn console_silo_images(
        rqctx: RequestContext<Self::Context>,
    ) -> Result<Response<Body>, HttpError>;

    #[endpoint {
        method = GET,
        path = "/utilization",
        unpublished = true,
    }]
    async fn console_silo_utilization(
        rqctx: RequestContext<Self::Context>,
    ) -> Result<Response<Body>, HttpError>;

    #[endpoint {
        method = GET,
        path = "/access",
        unpublished = true,
    }]
    async fn console_silo_access(
        rqctx: RequestContext<Self::Context>,
    ) -> Result<Response<Body>, HttpError>;

    /// Serve a static asset
    #[endpoint {
        method = GET,
        path = "/assets/{path:.*}",
        unpublished = true,
    }]
    async fn asset(
        rqctx: RequestContext<Self::Context>,
        path_params: Path<params::RestPathParam>,
    ) -> Result<Response<Body>, HttpError>;

    /// Start an OAuth 2.0 Device Authorization Grant
    ///
    /// This endpoint is designed to be accessed from an *unauthenticated*
    /// API client. It generates and records a `device_code` and `user_code`
    /// which must be verified and confirmed prior to a token being granted.
    #[endpoint {
        method = POST,
        path = "/device/auth",
        content_type = "application/x-www-form-urlencoded",
        tags = ["hidden"], // "token"
    }]
    async fn device_auth_request(
        rqctx: RequestContext<Self::Context>,
        params: TypedBody<params::DeviceAuthRequest>,
    ) -> Result<Response<Body>, HttpError>;

    /// Verify an OAuth 2.0 Device Authorization Grant
    ///
    /// This endpoint should be accessed in a full user agent (e.g.,
    /// a browser). If the user is not logged in, we redirect them to
    /// the login page and use the `state` parameter to get them back
    /// here on completion. If they are logged in, serve up the console
    /// verification page so they can verify the user code.
    #[endpoint {
        method = GET,
        path = "/device/verify",
        unpublished = true,
    }]
    async fn device_auth_verify(
        rqctx: RequestContext<Self::Context>,
    ) -> Result<Response<Body>, HttpError>;

    #[endpoint {
        method = GET,
        path = "/device/success",
        unpublished = true,
    }]
    async fn device_auth_success(
        rqctx: RequestContext<Self::Context>,
    ) -> Result<Response<Body>, HttpError>;

    /// Confirm an OAuth 2.0 Device Authorization Grant
    ///
    /// This endpoint is designed to be accessed by the user agent (browser),
    /// not the client requesting the token. So we do not actually return the
    /// token here; it will be returned in response to the poll on `/device/token`.
    #[endpoint {
        method = POST,
        path = "/device/confirm",
        tags = ["hidden"], // "token"
    }]
    async fn device_auth_confirm(
        rqctx: RequestContext<Self::Context>,
        params: TypedBody<params::DeviceAuthVerify>,
    ) -> Result<HttpResponseUpdatedNoContent, HttpError>;

    /// Request a device access token
    ///
    /// This endpoint should be polled by the client until the user code
    /// is verified and the grant is confirmed.
    #[endpoint {
        method = POST,
        path = "/device/token",
        content_type = "application/x-www-form-urlencoded",
        tags = ["hidden"], // "token"
    }]
    async fn device_access_token(
        rqctx: RequestContext<Self::Context>,
        params: TypedBody<params::DeviceAccessTokenRequest>,
    ) -> Result<Response<Body>, HttpError>;
}

/// Perform extra validations on the OpenAPI spec.
pub fn validate_api(spec: &OpenAPI, mut cx: ValidationContext<'_>) {
    if spec.openapi != "3.0.3" {
        cx.report_error(anyhow!(
            "Expected OpenAPI version to be 3.0.3, found {}",
            spec.openapi,
        ));
    }
    if spec.info.title != "Oxide Region API" {
        cx.report_error(anyhow!(
            "Expected OpenAPI version to be 'Oxide Region API', found '{}'",
            spec.info.title,
        ));
    }
    if spec.info.version != API_VERSION {
        cx.report_error(anyhow!(
            "Expected OpenAPI version to be '{}', found '{}'",
            API_VERSION,
            spec.info.version,
        ));
    }

    // Spot check a couple of items.
    if spec.paths.paths.is_empty() {
        cx.report_error(anyhow!("Expected at least one path in the spec"));
    }
    if spec.paths.paths.get("/v1/projects").is_none() {
        cx.report_error(anyhow!("Expected a path for /v1/projects"));
    }

    // Construct a string that helps us identify the organization of tags and
    // operations.
    let mut ops_by_tag =
        BTreeMap::<String, Vec<(String, String, String)>>::new();

    let mut ops_by_tag_valid = true;
    for (path, method, op) in spec.operations() {
        // Make sure each operation has exactly one tag. Note, we intentionally
        // do this before validating the OpenAPI output as fixing an error here
        // would necessitate refreshing the spec file again.
        if op.tags.len() != 1 {
            cx.report_error(anyhow!(
                "operation '{}' has {} tags rather than 1",
                op.operation_id.as_ref().unwrap(),
                op.tags.len()
            ));
            ops_by_tag_valid = false;
            continue;
        }

        // Every non-hidden endpoint must have a summary
        if op.tags.contains(&"hidden".to_string()) && op.summary.is_none() {
            cx.report_error(anyhow!(
                "operation '{}' is missing a summary doc comment",
                op.operation_id.as_ref().unwrap()
            ));
            // This error does not prevent `ops_by_tag` from being populated
            // correctly, so we can continue.
        }

        ops_by_tag
            .entry(op.tags.first().unwrap().to_string())
            .or_default()
            .push((
                op.operation_id.as_ref().unwrap().to_string(),
                method.to_string().to_uppercase(),
                path.to_string(),
            ));
    }

    if ops_by_tag_valid {
        let mut tags = String::new();
        for (tag, mut ops) in ops_by_tag {
            ops.sort();
            tags.push_str(&format!(
                r#"API operations found with tag "{}""#,
                tag
            ));
            tags.push_str(&format!(
                "\n{:40} {:8} {}\n",
                "OPERATION ID", "METHOD", "URL PATH"
            ));
            for (operation_id, method, path) in ops {
                tags.push_str(&format!(
                    "{:40} {:8} {}\n",
                    operation_id, method, path
                ));
            }
            tags.push('\n');
        }

        // When this fails, verify that operations on which you're adding,
        // renaming, or changing the tags are what you intend.
        cx.record_file_contents(
            "nexus/external-api/output/nexus_tags.txt",
            tags.into_bytes(),
        );
    }
}

pub type IpPoolRangePaginationParams =
    PaginationParams<EmptyScanParams, IpNetwork>;

/// Type used to paginate request to list timeseries schema
pub type TimeseriesSchemaPaginationParams =
    PaginationParams<EmptyScanParams, oximeter_types::TimeseriesName>;<|MERGE_RESOLUTION|>--- conflicted
+++ resolved
@@ -1409,11 +1409,7 @@
         path_params: Path<params::AntiAffinityGroupPath>,
     ) -> Result<HttpResponseOk<ResultsPage<AntiAffinityGroupMember>>, HttpError>;
 
-<<<<<<< HEAD
-    /// Fetch an anti-affinity group member (where that member is an instance)
-=======
-    /// Fetch anti-affinity group member
->>>>>>> 9d10bd8d
+    /// Fetch anti-affinity group member of type instance
     #[endpoint {
         method = GET,
         path = "/v1/anti-affinity-groups/{anti_affinity_group}/members/instance/{instance}",
@@ -1425,11 +1421,7 @@
         path_params: Path<params::AntiAffinityInstanceGroupMemberPath>,
     ) -> Result<HttpResponseOk<AntiAffinityGroupMember>, HttpError>;
 
-<<<<<<< HEAD
-    /// Add a member to an anti-affinity group (where that member is an instance)
-=======
-    /// Add member to anti-affinity group
->>>>>>> 9d10bd8d
+    /// Add instance member to anti-affinity group
     #[endpoint {
         method = POST,
         path = "/v1/anti-affinity-groups/{anti_affinity_group}/members/instance/{instance}",
@@ -1441,11 +1433,7 @@
         path_params: Path<params::AntiAffinityInstanceGroupMemberPath>,
     ) -> Result<HttpResponseCreated<AntiAffinityGroupMember>, HttpError>;
 
-<<<<<<< HEAD
-    /// Remove a member from an anti-affinity group (where that member is an instance)
-=======
-    /// Remove member from anti-affinity group
->>>>>>> 9d10bd8d
+    /// Remove instance member from anti-affinity group
     #[endpoint {
         method = DELETE,
         path = "/v1/anti-affinity-groups/{anti_affinity_group}/members/instance/{instance}",
@@ -1457,8 +1445,7 @@
         path_params: Path<params::AntiAffinityInstanceGroupMemberPath>,
     ) -> Result<HttpResponseDeleted, HttpError>;
 
-<<<<<<< HEAD
-    /// Fetch an anti-affinity group member (where that member is an affinity group)
+    /// Fetch anti-affinity group member of type affinity group
     #[endpoint {
         method = GET,
         path = "/v1/anti-affinity-groups/{anti_affinity_group}/members/affinity-group/{affinity_group}",
@@ -1470,7 +1457,7 @@
         path_params: Path<params::AntiAffinityAffinityGroupMemberPath>,
     ) -> Result<HttpResponseOk<AntiAffinityGroupMember>, HttpError>;
 
-    /// Add a member to an anti-affinity group (where that member is an affinity group)
+    /// Add affinity group member to anti-affinity group
     #[endpoint {
         method = POST,
         path = "/v1/anti-affinity-groups/{anti_affinity_group}/members/affinity-group/{affinity_group}",
@@ -1482,7 +1469,7 @@
         path_params: Path<params::AntiAffinityAffinityGroupMemberPath>,
     ) -> Result<HttpResponseCreated<AntiAffinityGroupMember>, HttpError>;
 
-    /// Remove a member from an anti-affinity group (where that member is an affinity group)
+    /// Remove affinity group member from anti-affinity group
     #[endpoint {
         method = DELETE,
         path = "/v1/anti-affinity-groups/{anti_affinity_group}/members/affinity-group/{affinity_group}",
@@ -1494,10 +1481,7 @@
         path_params: Path<params::AntiAffinityAffinityGroupMemberPath>,
     ) -> Result<HttpResponseDeleted, HttpError>;
 
-    /// Create an anti-affinity group
-=======
     /// Create anti-affinity group
->>>>>>> 9d10bd8d
     #[endpoint {
         method = POST,
         path = "/v1/anti-affinity-groups",
