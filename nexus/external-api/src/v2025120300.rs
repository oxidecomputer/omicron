// This Source Code Form is subject to the terms of the Mozilla Public
// License, v. 2.0. If a copy of the MPL was not distributed with this
// file, You can obtain one at https://mozilla.org/MPL/2.0/.

//! Nexus external types that changed from 2025120300 to 2025121200

use std::net::IpAddr;

use omicron_common::api::external::SwitchLocation;
use schemars::JsonSchema;
use serde::{Deserialize, Serialize};

<<<<<<< HEAD
use nexus_types::external_api::params::UserData;
use nexus_types::external_api::{params, views};
use nexus_types::multicast::MulticastGroupCreate as InternalMulticastGroupCreate;
use omicron_common::api::external::{
    ByteCount, Hostname, IdentityMetadata, IdentityMetadataCreateParams,
    InstanceAutoRestartPolicy, InstanceCpuCount, InstanceCpuPlatform, Name,
    NameOrId, Nullable, ObjectIdentity,
};
use omicron_common::vlan::VlanID;
use params::{
    ExternalIpCreate, InstanceDiskAttachment,
    InstanceNetworkInterfaceAttachment,
};

/// Path parameter for multicast group operations.
///
/// Uses `NameOrId` instead of `MulticastGroupIdentifier`.
#[derive(Clone, Debug, Deserialize, Serialize, JsonSchema)]
pub struct MulticastGroupPath {
    /// Name or ID of the multicast group
    pub multicast_group: NameOrId,
}

impl From<MulticastGroupPath> for params::MulticastGroupPath {
    fn from(old: MulticastGroupPath) -> Self {
        Self { multicast_group: old.multicast_group.into() }
    }
}

/// Path parameters for multicast group member operations.
///
/// Uses `NameOrId` instead of `MulticastGroupIdentifier` for the group.
#[derive(Clone, Debug, Deserialize, Serialize, JsonSchema)]
pub struct MulticastGroupMemberPath {
    /// Name or ID of the multicast group
    pub multicast_group: NameOrId,
    /// Name or ID of the instance
    pub instance: NameOrId,
}

impl From<MulticastGroupMemberPath> for params::MulticastGroupMemberPath {
    fn from(old: MulticastGroupMemberPath) -> Self {
        Self {
            multicast_group: old.multicast_group.into(),
            instance: old.instance,
        }
    }
}

/// Path parameters for instance multicast group operations.
///
/// Uses `NameOrId` instead of `MulticastGroupIdentifier` for the group.
#[derive(Clone, Debug, Deserialize, Serialize, JsonSchema)]
pub struct InstanceMulticastGroupPath {
    /// Name or ID of the instance
    pub instance: NameOrId,
    /// Name or ID of the multicast group
    pub multicast_group: NameOrId,
}

impl From<InstanceMulticastGroupPath> for params::InstanceMulticastGroupPath {
    fn from(old: InstanceMulticastGroupPath) -> Self {
        Self {
            instance: old.instance,
            multicast_group: old.multicast_group.into(),
        }
    }
}

/// Create-time parameters for a multicast group.
#[derive(Clone, Debug, Deserialize, Serialize, JsonSchema)]
pub struct MulticastGroupCreate {
    pub name: Name,
    pub description: String,
    /// The multicast IP address to allocate. If `None`, one will be allocated
    /// from the default pool.
    #[serde(default)]
    pub multicast_ip: Option<IpAddr>,
    /// Source IP addresses for Source-Specific Multicast (SSM).
    ///
    /// `None` uses default behavior (Any-Source Multicast).
    /// Empty list explicitly allows any source (Any-Source Multicast).
    /// Non-empty list restricts to specific sources (SSM).
    #[serde(default)]
    pub source_ips: Option<Vec<IpAddr>>,
    /// Name or ID of the IP pool to allocate from. If `None`, uses the default
    /// multicast pool.
    #[serde(default)]
    pub pool: Option<NameOrId>,
    /// Multicast VLAN (MVLAN) for egress multicast traffic to upstream networks.
    /// Tags packets leaving the rack to traverse VLAN-segmented upstream networks.
    ///
    /// Valid range: 2-4094 (VLAN IDs 0-1 are reserved by IEEE 802.1Q standard).
    #[serde(default)]
    pub mvlan: Option<VlanID>,
}

/// Update-time parameters for a multicast group.
#[derive(Clone, Debug, Deserialize, Serialize, JsonSchema)]
pub struct MulticastGroupUpdate {
    /// New name for the multicast group
    #[serde(default)]
    pub name: Option<Name>,
    /// New description for the multicast group
    #[serde(default)]
    pub description: Option<String>,
    /// Update source IPs for SSM
    #[serde(default, skip_serializing_if = "Option::is_none")]
    pub source_ips: Option<Vec<IpAddr>>,
    /// Multicast VLAN (MVLAN) for egress multicast traffic to upstream networks.
    /// Set to null to clear the MVLAN. Valid range: 2-4094 when provided.
    /// Omit the field to leave mvlan unchanged.
    #[serde(default, skip_serializing_if = "Option::is_none")]
    pub mvlan: Option<Nullable<VlanID>>,
}

/// Parameters for adding an instance to a multicast group.
#[derive(Clone, Debug, Deserialize, Serialize, JsonSchema)]
pub struct MulticastGroupMemberAdd {
    /// Name or ID of the instance to add to the multicast group
    pub instance: NameOrId,
}

impl From<MulticastGroupMemberAdd> for params::MulticastGroupMemberAdd {
    fn from(old: MulticastGroupMemberAdd) -> Self {
        Self { instance: old.instance, source_ips: None }
    }
}

/// Path parameter for looking up a multicast group by IP address.
#[derive(Clone, Debug, Deserialize, Serialize, JsonSchema)]
pub struct MulticastGroupByIpPath {
    /// IP address of the multicast group
    pub address: IpAddr,
}

impl From<MulticastGroupCreate> for InternalMulticastGroupCreate {
    fn from(old: MulticastGroupCreate) -> Self {
        Self {
            identity: IdentityMetadataCreateParams {
                name: old.name,
                description: old.description,
            },
            multicast_ip: old.multicast_ip,
            source_ips: old.source_ips,
        }
    }
}

/// View of a Multicast Group Member.
///
/// This version doesn't have the `multicast_ip` field which was added later.
#[derive(Clone, Debug, PartialEq, Deserialize, Serialize, JsonSchema)]
pub struct MulticastGroupMember {
    /// unique, immutable, system-controlled identifier for each resource
    pub id: Uuid,
    /// unique, mutable, user-controlled identifier for each resource
    pub name: Name,
    /// human-readable free-form text about a resource
    pub description: String,
    /// timestamp when this resource was created
    pub time_created: DateTime<Utc>,
    /// timestamp when this resource was last modified
    pub time_modified: DateTime<Utc>,
    /// The ID of the multicast group this member belongs to.
    pub multicast_group_id: Uuid,
    /// The ID of the instance that is a member of this group.
    pub instance_id: Uuid,
    /// Current state of the multicast group membership.
    pub state: String,
}

impl From<views::MulticastGroupMember> for MulticastGroupMember {
    fn from(v: views::MulticastGroupMember) -> Self {
        Self {
            id: v.identity.id,
            name: v.identity.name,
            description: v.identity.description,
            time_created: v.identity.time_created,
            time_modified: v.identity.time_modified,
            multicast_group_id: v.multicast_group_id,
            instance_id: v.instance_id,
            state: v.state,
        }
    }
}

/// View of a Multicast Group
#[derive(Clone, Debug, PartialEq, Deserialize, Serialize, JsonSchema)]
pub struct MulticastGroup {
    #[serde(flatten)]
    pub identity: IdentityMetadata,
    /// The multicast IP address held by this resource.
    pub multicast_ip: IpAddr,
    /// Source IP addresses for Source-Specific Multicast (SSM).
    /// Empty array means any source is allowed.
    pub source_ips: Vec<IpAddr>,
    /// Multicast VLAN (MVLAN) for egress multicast traffic to upstream networks.
    /// `None` means no VLAN tagging on egress.
    pub mvlan: Option<VlanID>,
    /// The ID of the IP pool this resource belongs to.
    pub ip_pool_id: Uuid,
    /// Current state of the multicast group.
    pub state: String,
}

impl From<views::MulticastGroup> for MulticastGroup {
    fn from(v: views::MulticastGroup) -> Self {
        Self {
            identity: v.identity,
            multicast_ip: v.multicast_ip,
            source_ips: v.source_ips,
            mvlan: None, // Field removed, always `None` for backwards compat
            ip_pool_id: v.ip_pool_id,
            state: v.state,
        }
    }
}

impl ObjectIdentity for MulticastGroup {
    fn identity(&self) -> &IdentityMetadata {
        &self.identity
    }
}

/// Create-time parameters for an `Instance`.
#[derive(Clone, Debug, Deserialize, Serialize, JsonSchema)]
pub struct InstanceCreate {
    #[serde(flatten)]
    pub identity: IdentityMetadataCreateParams,
    /// The number of vCPUs to be allocated to the instance
    pub ncpus: InstanceCpuCount,
    /// The amount of RAM (in bytes) to be allocated to the instance
    pub memory: ByteCount,
    /// The hostname to be assigned to the instance
    pub hostname: Hostname,

    /// User data for instance initialization systems (such as cloud-init).
    /// Must be a Base64-encoded string, as specified in RFC 4648 § 4 (+ and /
    /// characters with padding). Maximum 32 KiB unencoded data.
    #[serde(default, with = "UserData")]
    pub user_data: Vec<u8>,

    /// The network interfaces to be created for this instance.
    #[serde(default)]
    pub network_interfaces: InstanceNetworkInterfaceAttachment,

    /// The external IP addresses provided to this instance.
    #[serde(default)]
    pub external_ips: Vec<ExternalIpCreate>,

    /// Multicast groups this instance should be joined to upon creation.
    ///
    /// Provide a list of multicast group names or UUIDs. Newer API versions
    /// also accept multicast IP addresses.
    #[serde(default)]
    pub multicast_groups: Vec<NameOrId>,

    /// A list of disks to be attached to the instance.
    #[serde(default)]
    pub disks: Vec<InstanceDiskAttachment>,
=======
/// The current status of a BGP peer.
#[derive(Clone, Debug, Deserialize, JsonSchema, Serialize, PartialEq)]
pub struct BgpPeerStatus {
    /// IP address of the peer.
    pub addr: IpAddr,

    /// Local autonomous system number.
    pub local_asn: u32,

    /// Remote autonomous system number.
    pub remote_asn: u32,
>>>>>>> dc791eb6

    /// State of the peer.
    pub state: BgpPeerState,

    /// Time of last state change.
    pub state_duration_millis: u64,

    /// Switch with the peer session.
    pub switch: SwitchLocation,
}

/// The current state of a BGP peer.
#[derive(Clone, Debug, Deserialize, JsonSchema, Serialize, PartialEq)]
#[serde(rename_all = "snake_case")]
pub enum BgpPeerState {
    /// Initial state. Refuse all incoming BGP connections. No resources
    /// allocated to peer.
    Idle,

    /// Waiting for the TCP connection to be completed.
    Connect,

    /// Trying to acquire peer by listening for and accepting a TCP connection.
    Active,

    /// Waiting for open message from peer.
    OpenSent,

<<<<<<< HEAD
    /// The CPU platform to be used for this instance.
    pub cpu_platform: Nullable<InstanceCpuPlatform>,

    /// Multicast groups this instance should join.
    ///
    /// When specified, this replaces the instance's current multicast group
    /// membership with the new set of groups. The instance will leave any
    /// groups not listed here and join any new groups that are specified.
    ///
    /// If not provided (`None`), the instance's multicast group membership
    /// will not be changed.
    ///
    /// Accepts group names or UUIDs. Newer API versions also accept multicast
    /// IP addresses.
    #[serde(default, skip_serializing_if = "Option::is_none")]
    pub multicast_groups: Option<Vec<NameOrId>>,
}
=======
    /// Waiting for keepaliave or notification from peer.
    OpenConfirm,
>>>>>>> dc791eb6

    /// Synchronizing with peer.
    SessionSetup,

    /// Session established. Able to exchange update, notification and keepalive
    /// messages with peers.
    Established,
}<|MERGE_RESOLUTION|>--- conflicted
+++ resolved
@@ -10,269 +10,6 @@
 use schemars::JsonSchema;
 use serde::{Deserialize, Serialize};
 
-<<<<<<< HEAD
-use nexus_types::external_api::params::UserData;
-use nexus_types::external_api::{params, views};
-use nexus_types::multicast::MulticastGroupCreate as InternalMulticastGroupCreate;
-use omicron_common::api::external::{
-    ByteCount, Hostname, IdentityMetadata, IdentityMetadataCreateParams,
-    InstanceAutoRestartPolicy, InstanceCpuCount, InstanceCpuPlatform, Name,
-    NameOrId, Nullable, ObjectIdentity,
-};
-use omicron_common::vlan::VlanID;
-use params::{
-    ExternalIpCreate, InstanceDiskAttachment,
-    InstanceNetworkInterfaceAttachment,
-};
-
-/// Path parameter for multicast group operations.
-///
-/// Uses `NameOrId` instead of `MulticastGroupIdentifier`.
-#[derive(Clone, Debug, Deserialize, Serialize, JsonSchema)]
-pub struct MulticastGroupPath {
-    /// Name or ID of the multicast group
-    pub multicast_group: NameOrId,
-}
-
-impl From<MulticastGroupPath> for params::MulticastGroupPath {
-    fn from(old: MulticastGroupPath) -> Self {
-        Self { multicast_group: old.multicast_group.into() }
-    }
-}
-
-/// Path parameters for multicast group member operations.
-///
-/// Uses `NameOrId` instead of `MulticastGroupIdentifier` for the group.
-#[derive(Clone, Debug, Deserialize, Serialize, JsonSchema)]
-pub struct MulticastGroupMemberPath {
-    /// Name or ID of the multicast group
-    pub multicast_group: NameOrId,
-    /// Name or ID of the instance
-    pub instance: NameOrId,
-}
-
-impl From<MulticastGroupMemberPath> for params::MulticastGroupMemberPath {
-    fn from(old: MulticastGroupMemberPath) -> Self {
-        Self {
-            multicast_group: old.multicast_group.into(),
-            instance: old.instance,
-        }
-    }
-}
-
-/// Path parameters for instance multicast group operations.
-///
-/// Uses `NameOrId` instead of `MulticastGroupIdentifier` for the group.
-#[derive(Clone, Debug, Deserialize, Serialize, JsonSchema)]
-pub struct InstanceMulticastGroupPath {
-    /// Name or ID of the instance
-    pub instance: NameOrId,
-    /// Name or ID of the multicast group
-    pub multicast_group: NameOrId,
-}
-
-impl From<InstanceMulticastGroupPath> for params::InstanceMulticastGroupPath {
-    fn from(old: InstanceMulticastGroupPath) -> Self {
-        Self {
-            instance: old.instance,
-            multicast_group: old.multicast_group.into(),
-        }
-    }
-}
-
-/// Create-time parameters for a multicast group.
-#[derive(Clone, Debug, Deserialize, Serialize, JsonSchema)]
-pub struct MulticastGroupCreate {
-    pub name: Name,
-    pub description: String,
-    /// The multicast IP address to allocate. If `None`, one will be allocated
-    /// from the default pool.
-    #[serde(default)]
-    pub multicast_ip: Option<IpAddr>,
-    /// Source IP addresses for Source-Specific Multicast (SSM).
-    ///
-    /// `None` uses default behavior (Any-Source Multicast).
-    /// Empty list explicitly allows any source (Any-Source Multicast).
-    /// Non-empty list restricts to specific sources (SSM).
-    #[serde(default)]
-    pub source_ips: Option<Vec<IpAddr>>,
-    /// Name or ID of the IP pool to allocate from. If `None`, uses the default
-    /// multicast pool.
-    #[serde(default)]
-    pub pool: Option<NameOrId>,
-    /// Multicast VLAN (MVLAN) for egress multicast traffic to upstream networks.
-    /// Tags packets leaving the rack to traverse VLAN-segmented upstream networks.
-    ///
-    /// Valid range: 2-4094 (VLAN IDs 0-1 are reserved by IEEE 802.1Q standard).
-    #[serde(default)]
-    pub mvlan: Option<VlanID>,
-}
-
-/// Update-time parameters for a multicast group.
-#[derive(Clone, Debug, Deserialize, Serialize, JsonSchema)]
-pub struct MulticastGroupUpdate {
-    /// New name for the multicast group
-    #[serde(default)]
-    pub name: Option<Name>,
-    /// New description for the multicast group
-    #[serde(default)]
-    pub description: Option<String>,
-    /// Update source IPs for SSM
-    #[serde(default, skip_serializing_if = "Option::is_none")]
-    pub source_ips: Option<Vec<IpAddr>>,
-    /// Multicast VLAN (MVLAN) for egress multicast traffic to upstream networks.
-    /// Set to null to clear the MVLAN. Valid range: 2-4094 when provided.
-    /// Omit the field to leave mvlan unchanged.
-    #[serde(default, skip_serializing_if = "Option::is_none")]
-    pub mvlan: Option<Nullable<VlanID>>,
-}
-
-/// Parameters for adding an instance to a multicast group.
-#[derive(Clone, Debug, Deserialize, Serialize, JsonSchema)]
-pub struct MulticastGroupMemberAdd {
-    /// Name or ID of the instance to add to the multicast group
-    pub instance: NameOrId,
-}
-
-impl From<MulticastGroupMemberAdd> for params::MulticastGroupMemberAdd {
-    fn from(old: MulticastGroupMemberAdd) -> Self {
-        Self { instance: old.instance, source_ips: None }
-    }
-}
-
-/// Path parameter for looking up a multicast group by IP address.
-#[derive(Clone, Debug, Deserialize, Serialize, JsonSchema)]
-pub struct MulticastGroupByIpPath {
-    /// IP address of the multicast group
-    pub address: IpAddr,
-}
-
-impl From<MulticastGroupCreate> for InternalMulticastGroupCreate {
-    fn from(old: MulticastGroupCreate) -> Self {
-        Self {
-            identity: IdentityMetadataCreateParams {
-                name: old.name,
-                description: old.description,
-            },
-            multicast_ip: old.multicast_ip,
-            source_ips: old.source_ips,
-        }
-    }
-}
-
-/// View of a Multicast Group Member.
-///
-/// This version doesn't have the `multicast_ip` field which was added later.
-#[derive(Clone, Debug, PartialEq, Deserialize, Serialize, JsonSchema)]
-pub struct MulticastGroupMember {
-    /// unique, immutable, system-controlled identifier for each resource
-    pub id: Uuid,
-    /// unique, mutable, user-controlled identifier for each resource
-    pub name: Name,
-    /// human-readable free-form text about a resource
-    pub description: String,
-    /// timestamp when this resource was created
-    pub time_created: DateTime<Utc>,
-    /// timestamp when this resource was last modified
-    pub time_modified: DateTime<Utc>,
-    /// The ID of the multicast group this member belongs to.
-    pub multicast_group_id: Uuid,
-    /// The ID of the instance that is a member of this group.
-    pub instance_id: Uuid,
-    /// Current state of the multicast group membership.
-    pub state: String,
-}
-
-impl From<views::MulticastGroupMember> for MulticastGroupMember {
-    fn from(v: views::MulticastGroupMember) -> Self {
-        Self {
-            id: v.identity.id,
-            name: v.identity.name,
-            description: v.identity.description,
-            time_created: v.identity.time_created,
-            time_modified: v.identity.time_modified,
-            multicast_group_id: v.multicast_group_id,
-            instance_id: v.instance_id,
-            state: v.state,
-        }
-    }
-}
-
-/// View of a Multicast Group
-#[derive(Clone, Debug, PartialEq, Deserialize, Serialize, JsonSchema)]
-pub struct MulticastGroup {
-    #[serde(flatten)]
-    pub identity: IdentityMetadata,
-    /// The multicast IP address held by this resource.
-    pub multicast_ip: IpAddr,
-    /// Source IP addresses for Source-Specific Multicast (SSM).
-    /// Empty array means any source is allowed.
-    pub source_ips: Vec<IpAddr>,
-    /// Multicast VLAN (MVLAN) for egress multicast traffic to upstream networks.
-    /// `None` means no VLAN tagging on egress.
-    pub mvlan: Option<VlanID>,
-    /// The ID of the IP pool this resource belongs to.
-    pub ip_pool_id: Uuid,
-    /// Current state of the multicast group.
-    pub state: String,
-}
-
-impl From<views::MulticastGroup> for MulticastGroup {
-    fn from(v: views::MulticastGroup) -> Self {
-        Self {
-            identity: v.identity,
-            multicast_ip: v.multicast_ip,
-            source_ips: v.source_ips,
-            mvlan: None, // Field removed, always `None` for backwards compat
-            ip_pool_id: v.ip_pool_id,
-            state: v.state,
-        }
-    }
-}
-
-impl ObjectIdentity for MulticastGroup {
-    fn identity(&self) -> &IdentityMetadata {
-        &self.identity
-    }
-}
-
-/// Create-time parameters for an `Instance`.
-#[derive(Clone, Debug, Deserialize, Serialize, JsonSchema)]
-pub struct InstanceCreate {
-    #[serde(flatten)]
-    pub identity: IdentityMetadataCreateParams,
-    /// The number of vCPUs to be allocated to the instance
-    pub ncpus: InstanceCpuCount,
-    /// The amount of RAM (in bytes) to be allocated to the instance
-    pub memory: ByteCount,
-    /// The hostname to be assigned to the instance
-    pub hostname: Hostname,
-
-    /// User data for instance initialization systems (such as cloud-init).
-    /// Must be a Base64-encoded string, as specified in RFC 4648 § 4 (+ and /
-    /// characters with padding). Maximum 32 KiB unencoded data.
-    #[serde(default, with = "UserData")]
-    pub user_data: Vec<u8>,
-
-    /// The network interfaces to be created for this instance.
-    #[serde(default)]
-    pub network_interfaces: InstanceNetworkInterfaceAttachment,
-
-    /// The external IP addresses provided to this instance.
-    #[serde(default)]
-    pub external_ips: Vec<ExternalIpCreate>,
-
-    /// Multicast groups this instance should be joined to upon creation.
-    ///
-    /// Provide a list of multicast group names or UUIDs. Newer API versions
-    /// also accept multicast IP addresses.
-    #[serde(default)]
-    pub multicast_groups: Vec<NameOrId>,
-
-    /// A list of disks to be attached to the instance.
-    #[serde(default)]
-    pub disks: Vec<InstanceDiskAttachment>,
-=======
 /// The current status of a BGP peer.
 #[derive(Clone, Debug, Deserialize, JsonSchema, Serialize, PartialEq)]
 pub struct BgpPeerStatus {
@@ -284,7 +21,6 @@
 
     /// Remote autonomous system number.
     pub remote_asn: u32,
->>>>>>> dc791eb6
 
     /// State of the peer.
     pub state: BgpPeerState,
@@ -313,28 +49,8 @@
     /// Waiting for open message from peer.
     OpenSent,
 
-<<<<<<< HEAD
-    /// The CPU platform to be used for this instance.
-    pub cpu_platform: Nullable<InstanceCpuPlatform>,
-
-    /// Multicast groups this instance should join.
-    ///
-    /// When specified, this replaces the instance's current multicast group
-    /// membership with the new set of groups. The instance will leave any
-    /// groups not listed here and join any new groups that are specified.
-    ///
-    /// If not provided (`None`), the instance's multicast group membership
-    /// will not be changed.
-    ///
-    /// Accepts group names or UUIDs. Newer API versions also accept multicast
-    /// IP addresses.
-    #[serde(default, skip_serializing_if = "Option::is_none")]
-    pub multicast_groups: Option<Vec<NameOrId>>,
-}
-=======
     /// Waiting for keepaliave or notification from peer.
     OpenConfirm,
->>>>>>> dc791eb6
 
     /// Synchronizing with peer.
     SessionSetup,
