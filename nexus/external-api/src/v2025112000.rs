--- conflicted
+++ resolved
@@ -4,20 +4,12 @@
 
 //! Nexus external types that changed from 2025112000 to 2025120300
 
-use std::net::IpAddr;
-
-use crate::v2026010100;
 use nexus_types::external_api::params;
 use omicron_common::api::external;
-use omicron_common::api::external::IdentityMetadataCreateParams;
-use omicron_common::api::external::Name;
-use oxnet::IpNet;
 use schemars::JsonSchema;
 use serde::Deserialize;
 use serde::Serialize;
 use uuid::Uuid;
-
-use crate::v2025121200;
 
 #[derive(Clone, Debug, Deserialize, Serialize, JsonSchema)]
 #[serde(rename_all = "snake_case")]
@@ -191,58 +183,6 @@
     }
 }
 
-/// Describes an attachment of an `InstanceNetworkInterface` to an `Instance`,
-/// at the time the instance is created.
-// NOTE: VPC's are an organizing concept for networking resources, not for
-// instances. It's true that all networking resources for an instance must
-// belong to a single VPC, but we don't consider instances to be "scoped" to a
-// VPC in the same way that they are scoped to projects, for example.
-//
-// This is slightly different than some other cloud providers, such as AWS,
-// which use VPCs as both a networking concept, and a container more similar to
-// our concept of a project. One example for why this is useful is that "moving"
-// an instance to a new VPC can be done by detaching any interfaces in the
-// original VPC and attaching interfaces in the new VPC.
-//
-// This type then requires the VPC identifiers, exactly because instances are
-// _not_ scoped to a VPC, and so the VPC and/or VPC Subnet names are not present
-// in the path of endpoints handling instance operations.
-#[derive(Clone, Debug, Default, Deserialize, Serialize, JsonSchema)]
-#[serde(tag = "type", content = "params", rename_all = "snake_case")]
-pub enum InstanceNetworkInterfaceAttachment {
-    /// Create one or more `InstanceNetworkInterface`s for the `Instance`.
-    ///
-    /// If more than one interface is provided, then the first will be
-    /// designated the primary interface for the instance.
-    Create(Vec<InstanceNetworkInterfaceCreate>),
-
-    /// The default networking configuration for an instance is to create a
-    /// single primary interface with an automatically-assigned IP address. The
-    /// IP will be pulled from the Project's default VPC / VPC Subnet.
-    #[default]
-    Default,
-
-    /// No network interfaces at all will be created for the instance.
-    None,
-}
-
-/// Create-time parameters for an `InstanceNetworkInterface`
-#[derive(Clone, Debug, Deserialize, Serialize, JsonSchema)]
-pub struct InstanceNetworkInterfaceCreate {
-    #[serde(flatten)]
-    pub identity: IdentityMetadataCreateParams,
-    /// The VPC in which to create the interface.
-    pub vpc_name: Name,
-    /// The VPC Subnet in which to create the interface.
-    pub subnet_name: Name,
-    /// The IP address for the interface. One will be auto-assigned if not provided.
-    pub ip: Option<IpAddr>,
-    /// A set of additional networks that this interface may send and
-    /// receive traffic on.
-    #[serde(default)]
-    pub transit_ips: Vec<IpNet>,
-}
-
 /// Create-time parameters for an `Instance`
 #[derive(Clone, Debug, Deserialize, Serialize, JsonSchema)]
 pub struct InstanceCreate {
@@ -271,7 +211,7 @@
 
     /// The network interfaces to be created for this instance.
     #[serde(default)]
-    pub network_interfaces: InstanceNetworkInterfaceAttachment,
+    pub network_interfaces: params::InstanceNetworkInterfaceAttachment,
 
     /// The external IP addresses provided to this instance.
     ///
@@ -279,7 +219,7 @@
     /// connectivity. These external addresses can be used to provide a fixed,
     /// known IP address for making inbound connections to the instance.
     #[serde(default)]
-    pub external_ips: Vec<v2025121200::ExternalIpCreate>,
+    pub external_ips: Vec<params::ExternalIpCreate>,
 
     /// The multicast groups this instance should join.
     ///
@@ -359,53 +299,16 @@
     pub cpu_platform: Option<external::InstanceCpuPlatform>,
 }
 
-impl From<InstanceNetworkInterfaceAttachment>
-    for v2026010100::InstanceNetworkInterfaceAttachment
-{
-    fn from(value: InstanceNetworkInterfaceAttachment) -> Self {
-        match value {
-            InstanceNetworkInterfaceAttachment::Create(nics) => {
-                Self::Create(nics.into_iter().map(Into::into).collect())
-            }
-            InstanceNetworkInterfaceAttachment::Default => Self::Default,
-            InstanceNetworkInterfaceAttachment::None => Self::None,
-        }
-    }
-}
-
-impl From<InstanceNetworkInterfaceCreate>
-    for v2026010100::InstanceNetworkInterfaceCreate
-{
-    fn from(value: InstanceNetworkInterfaceCreate) -> Self {
-        Self {
-            identity: value.identity,
-            vpc_name: value.vpc_name,
-            subnet_name: value.subnet_name,
-            ip: value.ip,
-            transit_ips: value.transit_ips,
-        }
-    }
-}
-
-impl From<InstanceCreate> for v2026010100::InstanceCreate {
-    fn from(old: InstanceCreate) -> v2026010100::InstanceCreate {
-        v2026010100::InstanceCreate {
+impl From<InstanceCreate> for params::InstanceCreate {
+    fn from(old: InstanceCreate) -> params::InstanceCreate {
+        params::InstanceCreate {
             identity: old.identity,
             ncpus: old.ncpus,
             memory: old.memory,
             hostname: old.hostname,
             user_data: old.user_data,
-<<<<<<< HEAD
-            network_interfaces: old.network_interfaces.into(),
+            network_interfaces: old.network_interfaces,
             external_ips: old.external_ips,
-=======
-            network_interfaces: old.network_interfaces,
-            external_ips: old
-                .external_ips
-                .into_iter()
-                .map(Into::into)
-                .collect(),
->>>>>>> 3b3f937d
             multicast_groups: old.multicast_groups,
             disks: old.disks.into_iter().map(Into::into).collect(),
             boot_disk: old.boot_disk.map(Into::into),
