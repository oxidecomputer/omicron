API operations found with tag "disks"
OPERATION ID                             METHOD   URL PATH
disk_bulk_write_import                   POST     /v1/disks/{disk}/bulk-write
disk_bulk_write_import_start             POST     /v1/disks/{disk}/bulk-write-start
disk_bulk_write_import_stop              POST     /v1/disks/{disk}/bulk-write-stop
disk_create                              POST     /v1/disks
disk_delete                              DELETE   /v1/disks/{disk}
disk_finalize_import                     POST     /v1/disks/{disk}/finalize
disk_list                                GET      /v1/disks
disk_metrics_list                        GET      /v1/disks/{disk}/metrics/{metric}
disk_view                                GET      /v1/disks/{disk}

API operations found with tag "floating-ips"
OPERATION ID                             METHOD   URL PATH
floating_ip_attach                       POST     /v1/floating-ips/{floating_ip}/attach
floating_ip_create                       POST     /v1/floating-ips
floating_ip_delete                       DELETE   /v1/floating-ips/{floating_ip}
floating_ip_detach                       POST     /v1/floating-ips/{floating_ip}/detach
floating_ip_list                         GET      /v1/floating-ips
floating_ip_update                       PUT      /v1/floating-ips/{floating_ip}
floating_ip_view                         GET      /v1/floating-ips/{floating_ip}

API operations found with tag "hidden"
OPERATION ID                             METHOD   URL PATH
device_access_token                      POST     /device/token
device_auth_confirm                      POST     /device/confirm
device_auth_request                      POST     /device/auth
logout                                   POST     /v1/logout
probe_create                             POST     /experimental/v1/probes
probe_delete                             DELETE   /experimental/v1/probes/{probe}
probe_list                               GET      /experimental/v1/probes
probe_view                               GET      /experimental/v1/probes/{probe}
<<<<<<< HEAD
support_bundle_create                    POST     /experimental/v1/system/support-bundles
support_bundle_delete                    DELETE   /experimental/v1/system/support-bundles/{support_bundle}
support_bundle_download                  GET      /experimental/v1/system/support-bundles/{support_bundle}/download
support_bundle_head                      HEAD     /experimental/v1/system/support-bundles/{support_bundle}/download
support_bundle_list                      GET      /experimental/v1/system/support-bundles
support_bundle_view                      GET      /experimental/v1/system/support-bundles/{support_bundle}
=======
timeseries_query                         POST     /v1/timeseries/query
>>>>>>> e73a30ea

API operations found with tag "images"
OPERATION ID                             METHOD   URL PATH
image_create                             POST     /v1/images
image_delete                             DELETE   /v1/images/{image}
image_demote                             POST     /v1/images/{image}/demote
image_list                               GET      /v1/images
image_promote                            POST     /v1/images/{image}/promote
image_view                               GET      /v1/images/{image}

API operations found with tag "instances"
OPERATION ID                             METHOD   URL PATH
instance_create                          POST     /v1/instances
instance_delete                          DELETE   /v1/instances/{instance}
instance_disk_attach                     POST     /v1/instances/{instance}/disks/attach
instance_disk_detach                     POST     /v1/instances/{instance}/disks/detach
instance_disk_list                       GET      /v1/instances/{instance}/disks
instance_ephemeral_ip_attach             POST     /v1/instances/{instance}/external-ips/ephemeral
instance_ephemeral_ip_detach             DELETE   /v1/instances/{instance}/external-ips/ephemeral
instance_external_ip_list                GET      /v1/instances/{instance}/external-ips
instance_list                            GET      /v1/instances
instance_network_interface_create        POST     /v1/network-interfaces
instance_network_interface_delete        DELETE   /v1/network-interfaces/{interface}
instance_network_interface_list          GET      /v1/network-interfaces
instance_network_interface_update        PUT      /v1/network-interfaces/{interface}
instance_network_interface_view          GET      /v1/network-interfaces/{interface}
instance_reboot                          POST     /v1/instances/{instance}/reboot
instance_serial_console                  GET      /v1/instances/{instance}/serial-console
instance_serial_console_stream           GET      /v1/instances/{instance}/serial-console/stream
instance_ssh_public_key_list             GET      /v1/instances/{instance}/ssh-public-keys
instance_start                           POST     /v1/instances/{instance}/start
instance_stop                            POST     /v1/instances/{instance}/stop
instance_update                          PUT      /v1/instances/{instance}
instance_view                            GET      /v1/instances/{instance}

API operations found with tag "login"
OPERATION ID                             METHOD   URL PATH
login_local                              POST     /v1/login/{silo_name}/local
login_saml                               POST     /login/{silo_name}/saml/{provider_name}

API operations found with tag "metrics"
OPERATION ID                             METHOD   URL PATH
silo_metric                              GET      /v1/metrics/{metric_name}

API operations found with tag "policy"
OPERATION ID                             METHOD   URL PATH
system_policy_update                     PUT      /v1/system/policy
system_policy_view                       GET      /v1/system/policy

API operations found with tag "projects"
OPERATION ID                             METHOD   URL PATH
project_create                           POST     /v1/projects
project_delete                           DELETE   /v1/projects/{project}
project_ip_pool_list                     GET      /v1/ip-pools
project_ip_pool_view                     GET      /v1/ip-pools/{pool}
project_list                             GET      /v1/projects
project_policy_update                    PUT      /v1/projects/{project}/policy
project_policy_view                      GET      /v1/projects/{project}/policy
project_update                           PUT      /v1/projects/{project}
project_view                             GET      /v1/projects/{project}

API operations found with tag "roles"
OPERATION ID                             METHOD   URL PATH
role_list                                GET      /v1/system/roles
role_view                                GET      /v1/system/roles/{role_name}

API operations found with tag "session"
OPERATION ID                             METHOD   URL PATH
current_user_groups                      GET      /v1/me/groups
current_user_ssh_key_create              POST     /v1/me/ssh-keys
current_user_ssh_key_delete              DELETE   /v1/me/ssh-keys/{ssh_key}
current_user_ssh_key_list                GET      /v1/me/ssh-keys
current_user_ssh_key_view                GET      /v1/me/ssh-keys/{ssh_key}
current_user_view                        GET      /v1/me

API operations found with tag "silos"
OPERATION ID                             METHOD   URL PATH
certificate_create                       POST     /v1/certificates
certificate_delete                       DELETE   /v1/certificates/{certificate}
certificate_list                         GET      /v1/certificates
certificate_view                         GET      /v1/certificates/{certificate}
group_list                               GET      /v1/groups
group_view                               GET      /v1/groups/{group_id}
policy_update                            PUT      /v1/policy
policy_view                              GET      /v1/policy
user_list                                GET      /v1/users
utilization_view                         GET      /v1/utilization

API operations found with tag "snapshots"
OPERATION ID                             METHOD   URL PATH
snapshot_create                          POST     /v1/snapshots
snapshot_delete                          DELETE   /v1/snapshots/{snapshot}
snapshot_list                            GET      /v1/snapshots
snapshot_view                            GET      /v1/snapshots/{snapshot}

API operations found with tag "system/hardware"
OPERATION ID                             METHOD   URL PATH
networking_switch_port_apply_settings    POST     /v1/system/hardware/switch-port/{port}/settings
networking_switch_port_clear_settings    DELETE   /v1/system/hardware/switch-port/{port}/settings
networking_switch_port_list              GET      /v1/system/hardware/switch-port
networking_switch_port_status            GET      /v1/system/hardware/switch-port/{port}/status
physical_disk_list                       GET      /v1/system/hardware/disks
physical_disk_view                       GET      /v1/system/hardware/disks/{disk_id}
rack_list                                GET      /v1/system/hardware/racks
rack_view                                GET      /v1/system/hardware/racks/{rack_id}
sled_add                                 POST     /v1/system/hardware/sleds
sled_instance_list                       GET      /v1/system/hardware/sleds/{sled_id}/instances
sled_list                                GET      /v1/system/hardware/sleds
sled_list_uninitialized                  GET      /v1/system/hardware/sleds-uninitialized
sled_physical_disk_list                  GET      /v1/system/hardware/sleds/{sled_id}/disks
sled_set_provision_policy                PUT      /v1/system/hardware/sleds/{sled_id}/provision-policy
sled_view                                GET      /v1/system/hardware/sleds/{sled_id}
switch_list                              GET      /v1/system/hardware/switches
switch_view                              GET      /v1/system/hardware/switches/{switch_id}

API operations found with tag "system/ip-pools"
OPERATION ID                             METHOD   URL PATH
ip_pool_create                           POST     /v1/system/ip-pools
ip_pool_delete                           DELETE   /v1/system/ip-pools/{pool}
ip_pool_list                             GET      /v1/system/ip-pools
ip_pool_range_add                        POST     /v1/system/ip-pools/{pool}/ranges/add
ip_pool_range_list                       GET      /v1/system/ip-pools/{pool}/ranges
ip_pool_range_remove                     POST     /v1/system/ip-pools/{pool}/ranges/remove
ip_pool_service_range_add                POST     /v1/system/ip-pools-service/ranges/add
ip_pool_service_range_list               GET      /v1/system/ip-pools-service/ranges
ip_pool_service_range_remove             POST     /v1/system/ip-pools-service/ranges/remove
ip_pool_service_view                     GET      /v1/system/ip-pools-service
ip_pool_silo_link                        POST     /v1/system/ip-pools/{pool}/silos
ip_pool_silo_list                        GET      /v1/system/ip-pools/{pool}/silos
ip_pool_silo_unlink                      DELETE   /v1/system/ip-pools/{pool}/silos/{silo}
ip_pool_silo_update                      PUT      /v1/system/ip-pools/{pool}/silos/{silo}
ip_pool_update                           PUT      /v1/system/ip-pools/{pool}
ip_pool_utilization_view                 GET      /v1/system/ip-pools/{pool}/utilization
ip_pool_view                             GET      /v1/system/ip-pools/{pool}

API operations found with tag "system/metrics"
OPERATION ID                             METHOD   URL PATH
system_metric                            GET      /v1/system/metrics/{metric_name}
system_timeseries_query                  POST     /v1/system/timeseries/query
system_timeseries_schema_list            GET      /v1/system/timeseries/schemas

API operations found with tag "system/networking"
OPERATION ID                             METHOD   URL PATH
networking_address_lot_block_list        GET      /v1/system/networking/address-lot/{address_lot}/blocks
networking_address_lot_create            POST     /v1/system/networking/address-lot
networking_address_lot_delete            DELETE   /v1/system/networking/address-lot/{address_lot}
networking_address_lot_list              GET      /v1/system/networking/address-lot
networking_allow_list_update             PUT      /v1/system/networking/allow-list
networking_allow_list_view               GET      /v1/system/networking/allow-list
networking_bfd_disable                   POST     /v1/system/networking/bfd-disable
networking_bfd_enable                    POST     /v1/system/networking/bfd-enable
networking_bfd_status                    GET      /v1/system/networking/bfd-status
networking_bgp_announce_set_delete       DELETE   /v1/system/networking/bgp-announce-set/{announce_set}
networking_bgp_announce_set_list         GET      /v1/system/networking/bgp-announce-set
networking_bgp_announce_set_update       PUT      /v1/system/networking/bgp-announce-set
networking_bgp_announcement_list         GET      /v1/system/networking/bgp-announce-set/{announce_set}/announcement
networking_bgp_config_create             POST     /v1/system/networking/bgp
networking_bgp_config_delete             DELETE   /v1/system/networking/bgp
networking_bgp_config_list               GET      /v1/system/networking/bgp
networking_bgp_exported                  GET      /v1/system/networking/bgp-exported
networking_bgp_imported_routes_ipv4      GET      /v1/system/networking/bgp-routes-ipv4
networking_bgp_message_history           GET      /v1/system/networking/bgp-message-history
networking_bgp_status                    GET      /v1/system/networking/bgp-status
networking_loopback_address_create       POST     /v1/system/networking/loopback-address
networking_loopback_address_delete       DELETE   /v1/system/networking/loopback-address/{rack_id}/{switch_location}/{address}/{subnet_mask}
networking_loopback_address_list         GET      /v1/system/networking/loopback-address
networking_switch_port_settings_create   POST     /v1/system/networking/switch-port-settings
networking_switch_port_settings_delete   DELETE   /v1/system/networking/switch-port-settings
networking_switch_port_settings_list     GET      /v1/system/networking/switch-port-settings
networking_switch_port_settings_view     GET      /v1/system/networking/switch-port-settings/{port}

API operations found with tag "system/silos"
OPERATION ID                             METHOD   URL PATH
local_idp_user_create                    POST     /v1/system/identity-providers/local/users
local_idp_user_delete                    DELETE   /v1/system/identity-providers/local/users/{user_id}
local_idp_user_set_password              POST     /v1/system/identity-providers/local/users/{user_id}/set-password
saml_identity_provider_create            POST     /v1/system/identity-providers/saml
saml_identity_provider_view              GET      /v1/system/identity-providers/saml/{provider}
silo_create                              POST     /v1/system/silos
silo_delete                              DELETE   /v1/system/silos/{silo}
silo_identity_provider_list              GET      /v1/system/identity-providers
silo_ip_pool_list                        GET      /v1/system/silos/{silo}/ip-pools
silo_list                                GET      /v1/system/silos
silo_policy_update                       PUT      /v1/system/silos/{silo}/policy
silo_policy_view                         GET      /v1/system/silos/{silo}/policy
silo_quotas_update                       PUT      /v1/system/silos/{silo}/quotas
silo_quotas_view                         GET      /v1/system/silos/{silo}/quotas
silo_user_list                           GET      /v1/system/users
silo_user_view                           GET      /v1/system/users/{user_id}
silo_utilization_list                    GET      /v1/system/utilization/silos
silo_utilization_view                    GET      /v1/system/utilization/silos/{silo}
silo_view                                GET      /v1/system/silos/{silo}
system_quotas_list                       GET      /v1/system/silo-quotas
user_builtin_list                        GET      /v1/system/users-builtin
user_builtin_view                        GET      /v1/system/users-builtin/{user}

API operations found with tag "system/status"
OPERATION ID                             METHOD   URL PATH
ping                                     GET      /v1/ping

API operations found with tag "vpcs"
OPERATION ID                             METHOD   URL PATH
internet_gateway_create                  POST     /v1/internet-gateways
internet_gateway_delete                  DELETE   /v1/internet-gateways/{gateway}
internet_gateway_ip_address_create       POST     /v1/internet-gateway-ip-addresses
internet_gateway_ip_address_delete       DELETE   /v1/internet-gateway-ip-addresses/{address}
internet_gateway_ip_address_list         GET      /v1/internet-gateway-ip-addresses
internet_gateway_ip_pool_create          POST     /v1/internet-gateway-ip-pools
internet_gateway_ip_pool_delete          DELETE   /v1/internet-gateway-ip-pools/{pool}
internet_gateway_ip_pool_list            GET      /v1/internet-gateway-ip-pools
internet_gateway_list                    GET      /v1/internet-gateways
internet_gateway_view                    GET      /v1/internet-gateways/{gateway}
vpc_create                               POST     /v1/vpcs
vpc_delete                               DELETE   /v1/vpcs/{vpc}
vpc_firewall_rules_update                PUT      /v1/vpc-firewall-rules
vpc_firewall_rules_view                  GET      /v1/vpc-firewall-rules
vpc_list                                 GET      /v1/vpcs
vpc_router_create                        POST     /v1/vpc-routers
vpc_router_delete                        DELETE   /v1/vpc-routers/{router}
vpc_router_list                          GET      /v1/vpc-routers
vpc_router_route_create                  POST     /v1/vpc-router-routes
vpc_router_route_delete                  DELETE   /v1/vpc-router-routes/{route}
vpc_router_route_list                    GET      /v1/vpc-router-routes
vpc_router_route_update                  PUT      /v1/vpc-router-routes/{route}
vpc_router_route_view                    GET      /v1/vpc-router-routes/{route}
vpc_router_update                        PUT      /v1/vpc-routers/{router}
vpc_router_view                          GET      /v1/vpc-routers/{router}
vpc_subnet_create                        POST     /v1/vpc-subnets
vpc_subnet_delete                        DELETE   /v1/vpc-subnets/{subnet}
vpc_subnet_list                          GET      /v1/vpc-subnets
vpc_subnet_list_network_interfaces       GET      /v1/vpc-subnets/{subnet}/network-interfaces
vpc_subnet_update                        PUT      /v1/vpc-subnets/{subnet}
vpc_subnet_view                          GET      /v1/vpc-subnets/{subnet}
vpc_update                               PUT      /v1/vpcs/{vpc}
vpc_view                                 GET      /v1/vpcs/{vpc}
<|MERGE_RESOLUTION|>--- conflicted
+++ resolved
@@ -30,16 +30,13 @@
 probe_delete                             DELETE   /experimental/v1/probes/{probe}
 probe_list                               GET      /experimental/v1/probes
 probe_view                               GET      /experimental/v1/probes/{probe}
-<<<<<<< HEAD
 support_bundle_create                    POST     /experimental/v1/system/support-bundles
 support_bundle_delete                    DELETE   /experimental/v1/system/support-bundles/{support_bundle}
 support_bundle_download                  GET      /experimental/v1/system/support-bundles/{support_bundle}/download
 support_bundle_head                      HEAD     /experimental/v1/system/support-bundles/{support_bundle}/download
 support_bundle_list                      GET      /experimental/v1/system/support-bundles
 support_bundle_view                      GET      /experimental/v1/system/support-bundles/{support_bundle}
-=======
 timeseries_query                         POST     /v1/timeseries/query
->>>>>>> e73a30ea
 
 API operations found with tag "images"
 OPERATION ID                             METHOD   URL PATH
