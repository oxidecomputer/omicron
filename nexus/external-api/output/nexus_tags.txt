API operations found with tag "affinity"
OPERATION ID                             METHOD   URL PATH
anti_affinity_group_create               POST     /v1/anti-affinity-groups
anti_affinity_group_delete               DELETE   /v1/anti-affinity-groups/{anti_affinity_group}
anti_affinity_group_list                 GET      /v1/anti-affinity-groups
anti_affinity_group_member_instance_add  POST     /v1/anti-affinity-groups/{anti_affinity_group}/members/instance/{instance}
anti_affinity_group_member_instance_delete DELETE   /v1/anti-affinity-groups/{anti_affinity_group}/members/instance/{instance}
anti_affinity_group_member_instance_view GET      /v1/anti-affinity-groups/{anti_affinity_group}/members/instance/{instance}
anti_affinity_group_member_list          GET      /v1/anti-affinity-groups/{anti_affinity_group}/members
anti_affinity_group_update               PUT      /v1/anti-affinity-groups/{anti_affinity_group}
anti_affinity_group_view                 GET      /v1/anti-affinity-groups/{anti_affinity_group}

API operations found with tag "console-auth"
OPERATION ID                             METHOD   URL PATH
device_access_token                      POST     /device/token
device_auth_confirm                      POST     /device/confirm
device_auth_request                      POST     /device/auth
logout                                   POST     /v1/logout

API operations found with tag "current-user"
OPERATION ID                             METHOD   URL PATH
current_user_groups                      GET      /v1/me/groups
current_user_ssh_key_create              POST     /v1/me/ssh-keys
current_user_ssh_key_delete              DELETE   /v1/me/ssh-keys/{ssh_key}
current_user_ssh_key_list                GET      /v1/me/ssh-keys
current_user_ssh_key_view                GET      /v1/me/ssh-keys/{ssh_key}
current_user_view                        GET      /v1/me

API operations found with tag "disks"
OPERATION ID                             METHOD   URL PATH
disk_bulk_write_import                   POST     /v1/disks/{disk}/bulk-write
disk_bulk_write_import_start             POST     /v1/disks/{disk}/bulk-write-start
disk_bulk_write_import_stop              POST     /v1/disks/{disk}/bulk-write-stop
disk_create                              POST     /v1/disks
disk_delete                              DELETE   /v1/disks/{disk}
disk_finalize_import                     POST     /v1/disks/{disk}/finalize
disk_list                                GET      /v1/disks
disk_view                                GET      /v1/disks/{disk}

API operations found with tag "experimental"
OPERATION ID                             METHOD   URL PATH
affinity_group_create                    POST     /v1/affinity-groups
affinity_group_delete                    DELETE   /v1/affinity-groups/{affinity_group}
affinity_group_list                      GET      /v1/affinity-groups
affinity_group_member_instance_add       POST     /v1/affinity-groups/{affinity_group}/members/instance/{instance}
affinity_group_member_instance_delete    DELETE   /v1/affinity-groups/{affinity_group}/members/instance/{instance}
affinity_group_member_instance_view      GET      /v1/affinity-groups/{affinity_group}/members/instance/{instance}
affinity_group_member_list               GET      /v1/affinity-groups/{affinity_group}/members
affinity_group_update                    PUT      /v1/affinity-groups/{affinity_group}
affinity_group_view                      GET      /v1/affinity-groups/{affinity_group}
instance_affinity_group_list             GET      /v1/instances/{instance}/affinity-groups
probe_create                             POST     /experimental/v1/probes
probe_delete                             DELETE   /experimental/v1/probes/{probe}
probe_list                               GET      /experimental/v1/probes
probe_view                               GET      /experimental/v1/probes/{probe}
support_bundle_create                    POST     /experimental/v1/system/support-bundles
support_bundle_delete                    DELETE   /experimental/v1/system/support-bundles/{bundle_id}
support_bundle_download                  GET      /experimental/v1/system/support-bundles/{bundle_id}/download
support_bundle_download_file             GET      /experimental/v1/system/support-bundles/{bundle_id}/download/{file}
support_bundle_head                      HEAD     /experimental/v1/system/support-bundles/{bundle_id}/download
support_bundle_head_file                 HEAD     /experimental/v1/system/support-bundles/{bundle_id}/download/{file}
support_bundle_index                     GET      /experimental/v1/system/support-bundles/{bundle_id}/index
support_bundle_list                      GET      /experimental/v1/system/support-bundles
support_bundle_update                    PUT      /experimental/v1/system/support-bundles/{bundle_id}
support_bundle_view                      GET      /experimental/v1/system/support-bundles/{bundle_id}
timeseries_query                         POST     /v1/timeseries/query

API operations found with tag "floating-ips"
OPERATION ID                             METHOD   URL PATH
floating_ip_attach                       POST     /v1/floating-ips/{floating_ip}/attach
floating_ip_create                       POST     /v1/floating-ips
floating_ip_delete                       DELETE   /v1/floating-ips/{floating_ip}
floating_ip_detach                       POST     /v1/floating-ips/{floating_ip}/detach
floating_ip_list                         GET      /v1/floating-ips
floating_ip_update                       PUT      /v1/floating-ips/{floating_ip}
floating_ip_view                         GET      /v1/floating-ips/{floating_ip}

API operations found with tag "images"
OPERATION ID                             METHOD   URL PATH
image_create                             POST     /v1/images
image_delete                             DELETE   /v1/images/{image}
image_demote                             POST     /v1/images/{image}/demote
image_list                               GET      /v1/images
image_promote                            POST     /v1/images/{image}/promote
image_view                               GET      /v1/images/{image}

API operations found with tag "instances"
OPERATION ID                             METHOD   URL PATH
instance_anti_affinity_group_list        GET      /v1/instances/{instance}/anti-affinity-groups
instance_create                          POST     /v1/instances
instance_delete                          DELETE   /v1/instances/{instance}
instance_disk_attach                     POST     /v1/instances/{instance}/disks/attach
instance_disk_detach                     POST     /v1/instances/{instance}/disks/detach
instance_disk_list                       GET      /v1/instances/{instance}/disks
instance_ephemeral_ip_attach             POST     /v1/instances/{instance}/external-ips/ephemeral
instance_ephemeral_ip_detach             DELETE   /v1/instances/{instance}/external-ips/ephemeral
instance_external_ip_list                GET      /v1/instances/{instance}/external-ips
instance_list                            GET      /v1/instances
instance_network_interface_create        POST     /v1/network-interfaces
instance_network_interface_delete        DELETE   /v1/network-interfaces/{interface}
instance_network_interface_list          GET      /v1/network-interfaces
instance_network_interface_update        PUT      /v1/network-interfaces/{interface}
instance_network_interface_view          GET      /v1/network-interfaces/{interface}
instance_reboot                          POST     /v1/instances/{instance}/reboot
instance_serial_console                  GET      /v1/instances/{instance}/serial-console
instance_serial_console_stream           GET      /v1/instances/{instance}/serial-console/stream
instance_ssh_public_key_list             GET      /v1/instances/{instance}/ssh-public-keys
instance_start                           POST     /v1/instances/{instance}/start
instance_stop                            POST     /v1/instances/{instance}/stop
instance_update                          PUT      /v1/instances/{instance}
instance_view                            GET      /v1/instances/{instance}

API operations found with tag "login"
OPERATION ID                             METHOD   URL PATH
login_local                              POST     /v1/login/{silo_name}/local
login_saml                               POST     /login/{silo_name}/saml/{provider_name}

API operations found with tag "metrics"
OPERATION ID                             METHOD   URL PATH
silo_metric                              GET      /v1/metrics/{metric_name}

API operations found with tag "policy"
OPERATION ID                             METHOD   URL PATH
system_policy_update                     PUT      /v1/system/policy
system_policy_view                       GET      /v1/system/policy

API operations found with tag "projects"
OPERATION ID                             METHOD   URL PATH
project_create                           POST     /v1/projects
project_delete                           DELETE   /v1/projects/{project}
project_ip_pool_list                     GET      /v1/ip-pools
project_ip_pool_view                     GET      /v1/ip-pools/{pool}
project_list                             GET      /v1/projects
project_policy_update                    PUT      /v1/projects/{project}/policy
project_policy_view                      GET      /v1/projects/{project}/policy
project_update                           PUT      /v1/projects/{project}
project_view                             GET      /v1/projects/{project}

API operations found with tag "silos"
OPERATION ID                             METHOD   URL PATH
auth_settings_update                     PUT      /v1/auth-settings
auth_settings_view                       GET      /v1/auth-settings
certificate_create                       POST     /v1/certificates
certificate_delete                       DELETE   /v1/certificates/{certificate}
certificate_list                         GET      /v1/certificates
certificate_view                         GET      /v1/certificates/{certificate}
group_list                               GET      /v1/groups
group_view                               GET      /v1/groups/{group_id}
policy_update                            PUT      /v1/policy
policy_view                              GET      /v1/policy
user_list                                GET      /v1/users
user_logout                              POST     /v1/users/{user_id}/logout
user_session_list                        GET      /v1/users/{user_id}/sessions
user_token_list                          GET      /v1/users/{user_id}/access-tokens
user_view                                GET      /v1/users/{user_id}
utilization_view                         GET      /v1/utilization

API operations found with tag "snapshots"
OPERATION ID                             METHOD   URL PATH
snapshot_create                          POST     /v1/snapshots
snapshot_delete                          DELETE   /v1/snapshots/{snapshot}
snapshot_list                            GET      /v1/snapshots
snapshot_view                            GET      /v1/snapshots/{snapshot}

API operations found with tag "system/alerts"
OPERATION ID                             METHOD   URL PATH
alert_class_list                         GET      /v1/alert-classes
alert_delivery_list                      GET      /v1/alert-receivers/{receiver}/deliveries
alert_delivery_resend                    POST     /v1/alerts/{alert_id}/resend
alert_receiver_delete                    DELETE   /v1/alert-receivers/{receiver}
alert_receiver_list                      GET      /v1/alert-receivers
alert_receiver_probe                     POST     /v1/alert-receivers/{receiver}/probe
alert_receiver_subscription_add          POST     /v1/alert-receivers/{receiver}/subscriptions
alert_receiver_subscription_remove       DELETE   /v1/alert-receivers/{receiver}/subscriptions/{subscription}
alert_receiver_view                      GET      /v1/alert-receivers/{receiver}
webhook_receiver_create                  POST     /v1/webhook-receivers
webhook_receiver_update                  PUT      /v1/webhook-receivers/{receiver}
webhook_secrets_add                      POST     /v1/webhook-secrets
webhook_secrets_delete                   DELETE   /v1/webhook-secrets/{secret_id}
webhook_secrets_list                     GET      /v1/webhook-secrets

API operations found with tag "system/audit-log"
OPERATION ID                             METHOD   URL PATH
audit_log_list                           GET      /v1/system/audit-log

API operations found with tag "system/hardware"
OPERATION ID                             METHOD   URL PATH
networking_switch_port_apply_settings    POST     /v1/system/hardware/switch-port/{port}/settings
networking_switch_port_clear_settings    DELETE   /v1/system/hardware/switch-port/{port}/settings
networking_switch_port_list              GET      /v1/system/hardware/switch-port
networking_switch_port_status            GET      /v1/system/hardware/switch-port/{port}/status
physical_disk_list                       GET      /v1/system/hardware/disks
physical_disk_view                       GET      /v1/system/hardware/disks/{disk_id}
rack_list                                GET      /v1/system/hardware/racks
rack_view                                GET      /v1/system/hardware/racks/{rack_id}
sled_add                                 POST     /v1/system/hardware/sleds
sled_instance_list                       GET      /v1/system/hardware/sleds/{sled_id}/instances
sled_list                                GET      /v1/system/hardware/sleds
sled_list_uninitialized                  GET      /v1/system/hardware/sleds-uninitialized
sled_physical_disk_list                  GET      /v1/system/hardware/sleds/{sled_id}/disks
sled_set_provision_policy                PUT      /v1/system/hardware/sleds/{sled_id}/provision-policy
sled_view                                GET      /v1/system/hardware/sleds/{sled_id}
switch_list                              GET      /v1/system/hardware/switches
switch_view                              GET      /v1/system/hardware/switches/{switch_id}

API operations found with tag "system/ip-pools"
OPERATION ID                             METHOD   URL PATH
ip_pool_create                           POST     /v1/system/ip-pools
ip_pool_delete                           DELETE   /v1/system/ip-pools/{pool}
ip_pool_list                             GET      /v1/system/ip-pools
ip_pool_range_add                        POST     /v1/system/ip-pools/{pool}/ranges/add
ip_pool_range_list                       GET      /v1/system/ip-pools/{pool}/ranges
ip_pool_range_remove                     POST     /v1/system/ip-pools/{pool}/ranges/remove
ip_pool_service_range_add                POST     /v1/system/ip-pools-service/ranges/add
ip_pool_service_range_list               GET      /v1/system/ip-pools-service/ranges
ip_pool_service_range_remove             POST     /v1/system/ip-pools-service/ranges/remove
ip_pool_service_view                     GET      /v1/system/ip-pools-service
ip_pool_silo_link                        POST     /v1/system/ip-pools/{pool}/silos
ip_pool_silo_list                        GET      /v1/system/ip-pools/{pool}/silos
ip_pool_silo_unlink                      DELETE   /v1/system/ip-pools/{pool}/silos/{silo}
ip_pool_silo_update                      PUT      /v1/system/ip-pools/{pool}/silos/{silo}
ip_pool_update                           PUT      /v1/system/ip-pools/{pool}
ip_pool_utilization_view                 GET      /v1/system/ip-pools/{pool}/utilization
ip_pool_view                             GET      /v1/system/ip-pools/{pool}

API operations found with tag "system/metrics"
OPERATION ID                             METHOD   URL PATH
system_metric                            GET      /v1/system/metrics/{metric_name}
system_timeseries_query                  POST     /v1/system/timeseries/query
system_timeseries_schema_list            GET      /v1/system/timeseries/schemas

API operations found with tag "system/networking"
OPERATION ID                             METHOD   URL PATH
networking_address_lot_block_list        GET      /v1/system/networking/address-lot/{address_lot}/blocks
networking_address_lot_create            POST     /v1/system/networking/address-lot
networking_address_lot_delete            DELETE   /v1/system/networking/address-lot/{address_lot}
networking_address_lot_list              GET      /v1/system/networking/address-lot
networking_address_lot_view              GET      /v1/system/networking/address-lot/{address_lot}
networking_allow_list_update             PUT      /v1/system/networking/allow-list
networking_allow_list_view               GET      /v1/system/networking/allow-list
networking_bfd_disable                   POST     /v1/system/networking/bfd-disable
networking_bfd_enable                    POST     /v1/system/networking/bfd-enable
networking_bfd_status                    GET      /v1/system/networking/bfd-status
networking_bgp_announce_set_delete       DELETE   /v1/system/networking/bgp-announce-set/{announce_set}
networking_bgp_announce_set_list         GET      /v1/system/networking/bgp-announce-set
networking_bgp_announce_set_update       PUT      /v1/system/networking/bgp-announce-set
networking_bgp_announcement_list         GET      /v1/system/networking/bgp-announce-set/{announce_set}/announcement
networking_bgp_config_create             POST     /v1/system/networking/bgp
networking_bgp_config_delete             DELETE   /v1/system/networking/bgp
networking_bgp_config_list               GET      /v1/system/networking/bgp
networking_bgp_exported                  GET      /v1/system/networking/bgp-exported
networking_bgp_imported_routes_ipv4      GET      /v1/system/networking/bgp-routes-ipv4
networking_bgp_message_history           GET      /v1/system/networking/bgp-message-history
networking_bgp_status                    GET      /v1/system/networking/bgp-status
networking_inbound_icmp_update           PUT      /v1/system/networking/inbound-icmp
networking_inbound_icmp_view             GET      /v1/system/networking/inbound-icmp
networking_loopback_address_create       POST     /v1/system/networking/loopback-address
networking_loopback_address_delete       DELETE   /v1/system/networking/loopback-address/{rack_id}/{switch_location}/{address}/{subnet_mask}
networking_loopback_address_list         GET      /v1/system/networking/loopback-address
networking_switch_port_lldp_config_update POST     /v1/system/hardware/switch-port/{port}/lldp/config
networking_switch_port_lldp_config_view  GET      /v1/system/hardware/switch-port/{port}/lldp/config
networking_switch_port_lldp_neighbors    GET      /v1/system/hardware/rack-switch-port/{rack_id}/{switch_location}/{port}/lldp/neighbors
networking_switch_port_settings_create   POST     /v1/system/networking/switch-port-settings
networking_switch_port_settings_delete   DELETE   /v1/system/networking/switch-port-settings
networking_switch_port_settings_list     GET      /v1/system/networking/switch-port-settings
networking_switch_port_settings_view     GET      /v1/system/networking/switch-port-settings/{port}

API operations found with tag "system/silos"
OPERATION ID                             METHOD   URL PATH
local_idp_user_create                    POST     /v1/system/identity-providers/local/users
local_idp_user_delete                    DELETE   /v1/system/identity-providers/local/users/{user_id}
local_idp_user_set_password              POST     /v1/system/identity-providers/local/users/{user_id}/set-password
saml_identity_provider_create            POST     /v1/system/identity-providers/saml
saml_identity_provider_view              GET      /v1/system/identity-providers/saml/{provider}
scim_token_create                        POST     /v1/system/scim/tokens
scim_token_delete                        DELETE   /v1/system/scim/tokens/{token_id}
scim_token_delete_all                    DELETE   /v1/system/scim/tokens
scim_token_list                          GET      /v1/system/scim/tokens
scim_token_view                          GET      /v1/system/scim/tokens/{token_id}
silo_create                              POST     /v1/system/silos
silo_delete                              DELETE   /v1/system/silos/{silo}
silo_identity_provider_list              GET      /v1/system/identity-providers
silo_ip_pool_list                        GET      /v1/system/silos/{silo}/ip-pools
silo_list                                GET      /v1/system/silos
silo_policy_update                       PUT      /v1/system/silos/{silo}/policy
silo_policy_view                         GET      /v1/system/silos/{silo}/policy
silo_quotas_update                       PUT      /v1/system/silos/{silo}/quotas
silo_quotas_view                         GET      /v1/system/silos/{silo}/quotas
silo_user_list                           GET      /v1/system/users
silo_user_view                           GET      /v1/system/users/{user_id}
silo_utilization_list                    GET      /v1/system/utilization/silos
silo_utilization_view                    GET      /v1/system/utilization/silos/{silo}
silo_view                                GET      /v1/system/silos/{silo}
system_quotas_list                       GET      /v1/system/silo-quotas
user_builtin_list                        GET      /v1/system/users-builtin
user_builtin_view                        GET      /v1/system/users-builtin/{user}

API operations found with tag "system/status"
OPERATION ID                             METHOD   URL PATH
ping                                     GET      /v1/ping

API operations found with tag "system/update"
OPERATION ID                             METHOD   URL PATH
<<<<<<< HEAD
system_update_repository_list            GET      /v1/system/update/repositories
system_update_repository_upload          PUT      /v1/system/update/repositories
system_update_repository_view            GET      /v1/system/update/repositories/{system_version}
=======
system_update_get_repository             GET      /v1/system/update/repository/{system_version}
system_update_put_repository             PUT      /v1/system/update/repository
>>>>>>> f41bd73b
system_update_status                     GET      /v1/system/update/status
system_update_trust_root_create          POST     /v1/system/update/trust-roots
system_update_trust_root_delete          DELETE   /v1/system/update/trust-roots/{trust_root_id}
system_update_trust_root_list            GET      /v1/system/update/trust-roots
system_update_trust_root_view            GET      /v1/system/update/trust-roots/{trust_root_id}
target_release_update                    PUT      /v1/system/update/target-release

API operations found with tag "tokens"
OPERATION ID                             METHOD   URL PATH
current_user_access_token_delete         DELETE   /v1/me/access-tokens/{token_id}
current_user_access_token_list           GET      /v1/me/access-tokens

API operations found with tag "vpcs"
OPERATION ID                             METHOD   URL PATH
internet_gateway_create                  POST     /v1/internet-gateways
internet_gateway_delete                  DELETE   /v1/internet-gateways/{gateway}
internet_gateway_ip_address_create       POST     /v1/internet-gateway-ip-addresses
internet_gateway_ip_address_delete       DELETE   /v1/internet-gateway-ip-addresses/{address}
internet_gateway_ip_address_list         GET      /v1/internet-gateway-ip-addresses
internet_gateway_ip_pool_create          POST     /v1/internet-gateway-ip-pools
internet_gateway_ip_pool_delete          DELETE   /v1/internet-gateway-ip-pools/{pool}
internet_gateway_ip_pool_list            GET      /v1/internet-gateway-ip-pools
internet_gateway_list                    GET      /v1/internet-gateways
internet_gateway_view                    GET      /v1/internet-gateways/{gateway}
vpc_create                               POST     /v1/vpcs
vpc_delete                               DELETE   /v1/vpcs/{vpc}
vpc_firewall_rules_update                PUT      /v1/vpc-firewall-rules
vpc_firewall_rules_view                  GET      /v1/vpc-firewall-rules
vpc_list                                 GET      /v1/vpcs
vpc_router_create                        POST     /v1/vpc-routers
vpc_router_delete                        DELETE   /v1/vpc-routers/{router}
vpc_router_list                          GET      /v1/vpc-routers
vpc_router_route_create                  POST     /v1/vpc-router-routes
vpc_router_route_delete                  DELETE   /v1/vpc-router-routes/{route}
vpc_router_route_list                    GET      /v1/vpc-router-routes
vpc_router_route_update                  PUT      /v1/vpc-router-routes/{route}
vpc_router_route_view                    GET      /v1/vpc-router-routes/{route}
vpc_router_update                        PUT      /v1/vpc-routers/{router}
vpc_router_view                          GET      /v1/vpc-routers/{router}
vpc_subnet_create                        POST     /v1/vpc-subnets
vpc_subnet_delete                        DELETE   /v1/vpc-subnets/{subnet}
vpc_subnet_list                          GET      /v1/vpc-subnets
vpc_subnet_list_network_interfaces       GET      /v1/vpc-subnets/{subnet}/network-interfaces
vpc_subnet_update                        PUT      /v1/vpc-subnets/{subnet}
vpc_subnet_view                          GET      /v1/vpc-subnets/{subnet}
vpc_update                               PUT      /v1/vpcs/{vpc}
vpc_view                                 GET      /v1/vpcs/{vpc}
<|MERGE_RESOLUTION|>--- conflicted
+++ resolved
@@ -301,14 +301,9 @@
 
 API operations found with tag "system/update"
 OPERATION ID                             METHOD   URL PATH
-<<<<<<< HEAD
 system_update_repository_list            GET      /v1/system/update/repositories
 system_update_repository_upload          PUT      /v1/system/update/repositories
 system_update_repository_view            GET      /v1/system/update/repositories/{system_version}
-=======
-system_update_get_repository             GET      /v1/system/update/repository/{system_version}
-system_update_put_repository             PUT      /v1/system/update/repository
->>>>>>> f41bd73b
 system_update_status                     GET      /v1/system/update/status
 system_update_trust_root_create          POST     /v1/system/update/trust-roots
 system_update_trust_root_delete          DELETE   /v1/system/update/trust-roots/{trust_root_id}
