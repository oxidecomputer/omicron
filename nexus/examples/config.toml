#
# Oxide API: example configuration file
#

[console]
# Directory for static assets. Absolute path or relative to CWD.
static_dir = "out/console-assets"
session_idle_timeout_minutes = 480      # 6 hours
session_absolute_timeout_minutes = 1440 # 24 hours

# List of authentication schemes to support.
[authn]
schemes_external = ["session_cookie", "access_token"]

[log]
# Show log messages of this level and more severe
level = "info"

# Example output to a terminal (with colors)
mode = "stderr-terminal"

# Example output to a file, appending if it already exists.
#mode = "file"
#path = "logs/server.log"
#if_exists = "append"

# Configuration for interacting with the timeseries database
[timeseries_db]
address = "[::1]:8123"

[deployment]
# Identifier for this instance of Nexus
id = "e6bff1ff-24fb-49dc-a54e-c6a350cd4d6c"
rack_id = "c19a698f-c6f9-4a17-ae30-20d711b8f7dc"

# Nexus may need to resolve external hosts (e.g. to grab IdP metadata).
# These are the DNS servers it should use.
external_dns_servers = ["1.1.1.1", "9.9.9.9"]

[deployment.dropshot_external]
# IP Address and TCP port on which to listen for the external API
bind_address = "127.0.0.1:12220"
# Allow large request bodies to support uploading TUF archives. The number here
# is picked based on the typical size for tuf-mupdate.zip as of 2024-01
# (~1.5GiB) and multiplying it by 2.
#
# This should be brought back down to a more reasonable value once per-endpoint
# request body limits are implemented.
request_body_max_bytes = 3221225472
# To have Nexus's external HTTP endpoint use TLS, uncomment the line below.  You
# will also need to provide an initial TLS certificate during rack
# initialization.  If you're using this config file, you're probably running a
# simulated system.  In that case, the initial certificate is provided to the
# simulated sled agent (acting as RSS) via command-line arguments.
#tls = true

[deployment.dropshot_internal]
# IP Address and TCP port on which to listen for the internal API
bind_address = "[::1]:12221"
request_body_max_bytes = 1048576

[deployment.internal_dns]
# Example address.
# If you're using `omicron-dev run-all`, this is value is overwritten
# by the address / port created after starting the Internal DNS server.
type = "from_address"
address = "[::1]:3535"

[deployment.database]
# URL for connecting to the database
type = "from_url"
url = "postgresql://root@[::1]:32221/omicron?sslmode=disable"

# Tunable configuration parameters, for testing or experimentation
[tunables]

# The maximum allowed prefix (thus smallest size) for a VPC Subnet's
# IPv4 subnetwork. This size allows for ~60 hosts.
max_vpc_ipv4_subnet_prefix = 26

# Configuration for interacting with the dataplane daemon
[dendrite.switch0]
address = "[::1]:12224"

[background_tasks]
dns_internal.period_secs_config = 60
dns_internal.period_secs_servers = 60
dns_internal.period_secs_propagation = 60
dns_internal.max_concurrent_server_updates = 5
dns_external.period_secs_config = 60
dns_external.period_secs_servers = 60
dns_external.period_secs_propagation = 60
dns_external.max_concurrent_server_updates = 5
metrics_producer_gc.period_secs = 60
# How frequently we check the list of stored TLS certificates.  This is
# approximately an upper bound on how soon after updating the list of
# certificates it will take _other_ Nexus instances to notice and stop serving
# them (on a sunny day).
external_endpoints.period_secs = 60
nat_cleanup.period_secs = 30
bfd_manager.period_secs = 30
# How frequently to collect hardware/software inventory from the whole system
# (even if we don't have reason to believe anything has changed).
inventory.period_secs = 600
# Maximum number of past collections to keep in the database
inventory.nkeep = 5
# Disable inventory collection altogether (for emergencies)
inventory.disable = false
phantom_disks.period_secs = 30
physical_disk_adoption.period_secs = 30
blueprints.period_secs_load = 10
blueprints.period_secs_execute = 60
sync_service_zone_nat.period_secs = 30
switch_port_settings_manager.period_secs = 30
region_replacement.period_secs = 30
<<<<<<< HEAD
# How frequently to query the status of active instances.
instance_watcher.period_secs = 30
=======
service_firewall_propagation.period_secs = 300
>>>>>>> 371a813d

[default_region_allocation_strategy]
# allocate region on 3 random distinct zpools, on 3 random distinct sleds.
type = "random_with_distinct_sleds"

# the same as random_with_distinct_sleds, but without requiring distinct sleds
# type = "random"

# setting `seed` to a fixed value will make dataset selection ordering use the
# same shuffling order for every region allocation.
# seed = 0<|MERGE_RESOLUTION|>--- conflicted
+++ resolved
@@ -113,12 +113,9 @@
 sync_service_zone_nat.period_secs = 30
 switch_port_settings_manager.period_secs = 30
 region_replacement.period_secs = 30
-<<<<<<< HEAD
 # How frequently to query the status of active instances.
 instance_watcher.period_secs = 30
-=======
 service_firewall_propagation.period_secs = 300
->>>>>>> 371a813d
 
 [default_region_allocation_strategy]
 # allocate region on 3 random distinct zpools, on 3 random distinct sleds.
