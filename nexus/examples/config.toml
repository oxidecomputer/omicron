--- conflicted
+++ resolved
@@ -116,11 +116,8 @@
 # How frequently to query the status of active instances.
 instance_watcher.period_secs = 30
 service_firewall_propagation.period_secs = 300
-<<<<<<< HEAD
+v2p_mapping_propagation.period_secs = 30
 abandoned_vmm_reaper.period_secs = 60
-=======
-v2p_mapping_propagation.period_secs = 30
->>>>>>> c2f35151
 
 [default_region_allocation_strategy]
 # allocate region on 3 random distinct zpools, on 3 random distinct sleds.
