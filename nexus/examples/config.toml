--- conflicted
+++ resolved
@@ -129,14 +129,11 @@
 region_snapshot_replacement_finish.period_secs = 30
 tuf_artifact_replication.period_secs = 300
 tuf_artifact_replication.min_sled_replication = 1
-<<<<<<< HEAD
 # In general, the webhook dispatcher will be activated when events are queued,
 # so we don't need to periodically activate it *that* frequently.
 webhook_dispatcher.period_secs = 60
 webhook_deliverator.period_secs = 60
-=======
 read_only_region_replacement_start.period_secs = 30
->>>>>>> ff6d24aa
 
 [default_region_allocation_strategy]
 # allocate region on 3 random distinct zpools, on 3 random distinct sleds.
