// This Source Code Form is subject to the terms of the Mozilla Public
// License, v. 2.0. If a copy of the MPL was not distributed with this
// file, You can obtain one at https://mozilla.org/MPL/2.0/.

//! Manges deployment of Omicron zones to Sled Agents

use crate::Sled;
use anyhow::anyhow;
use anyhow::Context;
use futures::stream;
use futures::StreamExt;
use nexus_db_queries::context::OpContext;
use nexus_types::deployment::OmicronZonesConfig;
use sled_agent_client::Client as SledAgentClient;
use slog::info;
use slog::warn;
use std::collections::BTreeMap;
use uuid::Uuid;

/// Idempotently ensure that the specified Omicron zones are deployed to the
/// corresponding sleds
pub(crate) async fn deploy_zones(
    opctx: &OpContext,
    sleds_by_id: &BTreeMap<Uuid, Sled>,
    zones: &BTreeMap<Uuid, OmicronZonesConfig>,
) -> Result<(), Vec<anyhow::Error>> {
    let errors: Vec<_> = stream::iter(zones)
        .filter_map(|(sled_id, config)| async move {
            let db_sled = match sleds_by_id.get(sled_id) {
                Some(sled) => sled,
                None => {
                    let err = anyhow!("sled not found in db list: {}", sled_id);
                    warn!(opctx.log, "{err:#}");
                    return Some(err);
                }
            };
            let client = sled_client(opctx, &db_sled);
            let result =
                client.omicron_zones_put(&config).await.with_context(|| {
                    format!("Failed to put {config:#?} to sled {sled_id}")
                });
            match result {
                Err(error) => {
                    warn!(opctx.log, "{error:#}");
                    Some(error)
                }
                Ok(_) => {
                    info!(
                        opctx.log,
                        "Successfully deployed zones for sled agent";
                        "sled_id" => %sled_id,
                        "generation" => %config.generation,
                    );
                    None
                }
            }
        })
        .collect()
        .await;

    if errors.is_empty() {
        Ok(())
    } else {
        Err(errors)
    }
}

// This is a modified copy of the functionality from `nexus/src/app/sled.rs`.
// There's no good way to access this functionality right now since it is a
// method on the `Nexus` type. We want to have a more constrained type we can
// pass into background tasks for this type of functionality, but for now we
// just copy the functionality.
fn sled_client(opctx: &OpContext, sled: &Sled) -> SledAgentClient {
    let dur = std::time::Duration::from_secs(60);
    let client = reqwest::ClientBuilder::new()
        .connect_timeout(dur)
        .timeout(dur)
        .build()
        .unwrap();
    SledAgentClient::new_with_client(
        &format!("http://{}", sled.sled_agent_address),
        client,
        opctx.log.clone(),
    )
}

#[cfg(test)]
mod test {
    use super::deploy_zones;
    use crate::Sled;
    use httptest::matchers::{all_of, json_decoded, request};
    use httptest::responders::status_code;
    use httptest::Expectation;
    use nexus_db_queries::context::OpContext;
    use nexus_test_utils_macros::nexus_test;
    use nexus_types::deployment::OmicronZonesConfig;
    use nexus_types::deployment::{Blueprint, BlueprintTarget};
    use nexus_types::inventory::{
        OmicronZoneConfig, OmicronZoneDataset, OmicronZoneType,
    };
    use omicron_common::api::external::Generation;
    use std::collections::BTreeMap;
    use std::collections::BTreeSet;
    use std::net::SocketAddr;
    use std::sync::Arc;
    use uuid::Uuid;

    type ControlPlaneTestContext =
        nexus_test_utils::ControlPlaneTestContext<omicron_nexus::Server>;

    fn create_blueprint(
        omicron_zones: BTreeMap<Uuid, OmicronZonesConfig>,
    ) -> (BlueprintTarget, Blueprint) {
        let id = Uuid::new_v4();
        (
            BlueprintTarget {
                target_id: id,
                enabled: true,
                time_made_target: chrono::Utc::now(),
            },
            Blueprint {
                id,
                omicron_zones,
                zones_in_service: BTreeSet::new(),
                parent_blueprint_id: None,
                internal_dns_version: Generation::new(),
                time_created: chrono::Utc::now(),
                creator: "test".to_string(),
                comment: "test blueprint".to_string(),
            },
        )
    }

    #[nexus_test]
    async fn test_deploy_omicron_zones(cptestctx: &ControlPlaneTestContext) {
        let nexus = &cptestctx.server.apictx().nexus;
        let datastore = nexus.datastore();
        let opctx = OpContext::for_tests(
            cptestctx.logctx.log.clone(),
            datastore.clone(),
        );

        // Create some fake sled-agent servers to respond to zone puts and add
        // sleds to CRDB.
        let mut s1 = httptest::Server::run();
        let mut s2 = httptest::Server::run();
        let sled_id1 = Uuid::new_v4();
        let sled_id2 = Uuid::new_v4();
<<<<<<< HEAD
        let rack_id = Uuid::new_v4();
        for (i, (sled_id, server)) in
            [(sled_id1, &s1), (sled_id2, &s2)].iter().enumerate()
        {
            let SocketAddr::V6(addr) = server.addr() else {
                panic!("Expected Ipv6 address. Got {}", server.addr());
            };
            let update = SledUpdate::new(
                *sled_id,
                addr,
                SledBaseboard {
                    serial_number: i.to_string(),
                    part_number: "test".into(),
                    revision: 1,
                },
                SledSystemHardware {
                    is_scrimlet: false,
                    usable_hardware_threads: 4,
                    usable_physical_ram: ByteCount(1000.into()),
                    reservoir_size: ByteCount(999.into()),
                },
                rack_id,
            );
            datastore
                .sled_upsert(update)
                .await
                .expect("Failed to insert sled to db")
                .unwrap();
        }

        // The particular dataset doesn't matter for this test.
        // We re-use the same one to not obfuscate things
        let dataset = OmicronZoneDataset {
            pool_name: format!("oxp_{}", Uuid::new_v4()).parse().unwrap(),
        };
=======
        let sleds_by_id: BTreeMap<Uuid, Sled> =
            [(sled_id1, &s1), (sled_id2, &s2)]
                .into_iter()
                .map(|(sled_id, server)| {
                    let SocketAddr::V6(addr) = server.addr() else {
                        panic!("Expected Ipv6 address. Got {}", server.addr());
                    };
                    let sled = Sled {
                        id: sled_id,
                        sled_agent_address: addr,
                        is_scrimlet: false,
                    };
                    (sled_id, sled)
                })
                .collect();
>>>>>>> 6993b410

        // Get a success result back when the blueprint has an empty set of
        // zones.
        let blueprint = Arc::new(create_blueprint(BTreeMap::new()));
        deploy_zones(&opctx, &sleds_by_id, &blueprint.1.omicron_zones)
            .await
            .expect("failed to deploy no zones");

        // Zones are updated in a particular order, but each request contains
        // the full set of zones that must be running.
        // See `rack_setup::service::ServiceInner::run` for more details.
        fn make_zones() -> OmicronZonesConfig {
            OmicronZonesConfig {
                generation: Generation::new(),
                zones: vec![OmicronZoneConfig {
                    id: Uuid::new_v4(),
                    underlay_address: "::1".parse().unwrap(),
                    zone_type: OmicronZoneType::InternalDns {
                        dataset: OmicronZoneDataset {
                            pool_name: format!("oxp_{}", Uuid::new_v4())
                                .parse()
                                .unwrap(),
                        },
                        dns_address: "oh-hello-internal-dns".into(),
                        gz_address: "::1".parse().unwrap(),
                        gz_address_index: 0,
                        http_address: "some-ipv6-address".into(),
                    },
                }],
            }
        }

        // Create a blueprint with only the `InternalDns` zone for both servers
        // We reuse the same `OmicronZonesConfig` because the details don't
        // matter for this test.
        let mut zones1 = make_zones();
        let mut zones2 = make_zones();
        let blueprint = Arc::new(create_blueprint(BTreeMap::from([
            (sled_id1, zones1.clone()),
            (sled_id2, zones2.clone()),
        ])));

        // Set expectations for the initial requests sent to the fake
        // sled-agents.
        for s in [&mut s1, &mut s2] {
            s.expect(
                Expectation::matching(all_of![
                    request::method_path("PUT", "/omicron-zones",),
                    // Our generation number should be 1 and there should
                    // be only a single zone.
                    request::body(json_decoded(|c: &OmicronZonesConfig| {
                        c.generation == 1u32.into() && c.zones.len() == 1
                    }))
                ])
                .respond_with(status_code(204)),
            );
        }

        // Execute it.
        deploy_zones(&opctx, &sleds_by_id, &blueprint.1.omicron_zones)
            .await
            .expect("failed to deploy initial zones");

        s1.verify_and_clear();
        s2.verify_and_clear();

        // Do it again. This should trigger the same request.
        for s in [&mut s1, &mut s2] {
            s.expect(
                Expectation::matching(request::method_path(
                    "PUT",
                    "/omicron-zones",
                ))
                .respond_with(status_code(204)),
            );
        }
        deploy_zones(&opctx, &sleds_by_id, &blueprint.1.omicron_zones)
            .await
            .expect("failed to deploy same zones");
        s1.verify_and_clear();
        s2.verify_and_clear();

        // Take another lap, but this time, have one server fail the request and
        // try again.
        s1.expect(
            Expectation::matching(request::method_path(
                "PUT",
                "/omicron-zones",
            ))
            .respond_with(status_code(204)),
        );
        s2.expect(
            Expectation::matching(request::method_path(
                "PUT",
                "/omicron-zones",
            ))
            .respond_with(status_code(500)),
        );

        let errors =
            deploy_zones(&opctx, &sleds_by_id, &blueprint.1.omicron_zones)
                .await
                .expect_err("unexpectedly succeeded in deploying zones");

        println!("{:?}", errors);
        assert_eq!(errors.len(), 1);
        assert!(errors[0]
            .to_string()
            .starts_with("Failed to put OmicronZonesConfig"));
        s1.verify_and_clear();
        s2.verify_and_clear();

        // Add an `InternalNtp` zone for our next update
        fn append_zone(zones: &mut OmicronZonesConfig) {
            zones.generation = zones.generation.next();
            zones.zones.push(OmicronZoneConfig {
                id: Uuid::new_v4(),
                underlay_address: "::1".parse().unwrap(),
                zone_type: OmicronZoneType::InternalNtp {
                    address: "::1".into(),
                    dns_servers: vec!["::1".parse().unwrap()],
                    domain: None,
                    ntp_servers: vec!["some-ntp-server-addr".into()],
                },
            });
        }

        append_zone(&mut zones1);
        append_zone(&mut zones2);
        let blueprint = Arc::new(create_blueprint(BTreeMap::from([
            (sled_id1, zones1),
            (sled_id2, zones2),
        ])));

        // Set our new expectations
        for s in [&mut s1, &mut s2] {
            s.expect(
                Expectation::matching(all_of![
                    request::method_path("PUT", "/omicron-zones",),
                    // Our generation number should be bumped and there should
                    // be two zones.
                    request::body(json_decoded(|c: &OmicronZonesConfig| {
                        c.generation == 2u32.into() && c.zones.len() == 2
                    }))
                ])
                .respond_with(status_code(204)),
            );
        }

        // Activate the task
        deploy_zones(&opctx, &sleds_by_id, &blueprint.1.omicron_zones)
            .await
            .expect("failed to deploy last round of zones");
        s1.verify_and_clear();
        s2.verify_and_clear();
    }
}<|MERGE_RESOLUTION|>--- conflicted
+++ resolved
@@ -146,43 +146,6 @@
         let mut s2 = httptest::Server::run();
         let sled_id1 = Uuid::new_v4();
         let sled_id2 = Uuid::new_v4();
-<<<<<<< HEAD
-        let rack_id = Uuid::new_v4();
-        for (i, (sled_id, server)) in
-            [(sled_id1, &s1), (sled_id2, &s2)].iter().enumerate()
-        {
-            let SocketAddr::V6(addr) = server.addr() else {
-                panic!("Expected Ipv6 address. Got {}", server.addr());
-            };
-            let update = SledUpdate::new(
-                *sled_id,
-                addr,
-                SledBaseboard {
-                    serial_number: i.to_string(),
-                    part_number: "test".into(),
-                    revision: 1,
-                },
-                SledSystemHardware {
-                    is_scrimlet: false,
-                    usable_hardware_threads: 4,
-                    usable_physical_ram: ByteCount(1000.into()),
-                    reservoir_size: ByteCount(999.into()),
-                },
-                rack_id,
-            );
-            datastore
-                .sled_upsert(update)
-                .await
-                .expect("Failed to insert sled to db")
-                .unwrap();
-        }
-
-        // The particular dataset doesn't matter for this test.
-        // We re-use the same one to not obfuscate things
-        let dataset = OmicronZoneDataset {
-            pool_name: format!("oxp_{}", Uuid::new_v4()).parse().unwrap(),
-        };
-=======
         let sleds_by_id: BTreeMap<Uuid, Sled> =
             [(sled_id1, &s1), (sled_id2, &s2)]
                 .into_iter()
@@ -198,7 +161,6 @@
                     (sled_id, sled)
                 })
                 .collect();
->>>>>>> 6993b410
 
         // Get a success result back when the blueprint has an empty set of
         // zones.
