// This Source Code Form is subject to the terms of the Mozilla Public
// License, v. 2.0. If a copy of the MPL was not distributed with this
// file, You can obtain one at https://mozilla.org/MPL/2.0/.

//! Execution of Nexus blueprints
//!
//! See `nexus_deployment` crate-level docs for background.

use anyhow::{anyhow, Context};
use nexus_db_queries::context::OpContext;
use nexus_db_queries::db::DataStore;
use nexus_types::deployment::Blueprint;
use nexus_types::identity::Asset;
use omicron_common::address::Ipv6Subnet;
use omicron_common::address::SLED_PREFIX;
use slog::info;
use slog_error_chain::InlineErrorChain;
use std::collections::BTreeMap;
use std::net::SocketAddrV6;
use uuid::Uuid;

mod dns;
mod omicron_zones;
mod resource_allocation;

struct Sled {
    id: Uuid,
    sled_agent_address: SocketAddrV6,
    is_scrimlet: bool,
}

impl Sled {
    pub fn subnet(&self) -> Ipv6Subnet<SLED_PREFIX> {
        Ipv6Subnet::<SLED_PREFIX>::new(*self.sled_agent_address.ip())
    }
}

impl From<nexus_db_model::Sled> for Sled {
    fn from(value: nexus_db_model::Sled) -> Self {
        Sled {
            id: value.id(),
            sled_agent_address: value.address(),
            is_scrimlet: value.is_scrimlet(),
        }
    }
}

/// Make one attempt to realize the given blueprint, meaning to take actions to
/// alter the real system to match the blueprint
///
/// The assumption is that callers are running this periodically or in a loop to
/// deal with transient errors or changes in the underlying system state.
pub async fn realize_blueprint<S>(
    opctx: &OpContext,
    datastore: &DataStore,
    blueprint: &Blueprint,
<<<<<<< HEAD
) -> Result<(), Vec<anyhow::Error>> {
    let log = opctx.log.new(o!("comment" => blueprint.comment.clone()));

    resource_allocation::ensure_zone_resources_allocated(
        &log,
        opctx,
        datastore,
        &blueprint.omicron_zones,
    )
    .await
    .map_err(|err| vec![err])?;

    omicron_zones::deploy_zones(
        &log,
        opctx,
        datastore,
        &blueprint.omicron_zones,
=======
    nexus_label: S,
) -> Result<(), Vec<anyhow::Error>>
where
    String: From<S>,
{
    let opctx = opctx.child(BTreeMap::from([(
        "comment".to_string(),
        blueprint.comment.clone(),
    )]));

    info!(
        opctx.log,
        "attempting to realize blueprint";
        "blueprint_id" => ?blueprint.id
    );

    let sleds_by_id: BTreeMap<Uuid, _> = datastore
        .sled_list_all_batched(&opctx)
        .await
        .context("listing all sleds")
        .map_err(|e| vec![e])?
        .into_iter()
        .map(|db_sled| (db_sled.id(), Sled::from(db_sled)))
        .collect();
    omicron_zones::deploy_zones(&opctx, &sleds_by_id, &blueprint.omicron_zones)
        .await?;

    dns::deploy_dns(
        &opctx,
        &datastore,
        String::from(nexus_label),
        &blueprint,
        &sleds_by_id,
>>>>>>> 6993b410
    )
    .await
    .map_err(|e| vec![anyhow!("{}", InlineErrorChain::new(&e))])
}<|MERGE_RESOLUTION|>--- conflicted
+++ resolved
@@ -54,25 +54,6 @@
     opctx: &OpContext,
     datastore: &DataStore,
     blueprint: &Blueprint,
-<<<<<<< HEAD
-) -> Result<(), Vec<anyhow::Error>> {
-    let log = opctx.log.new(o!("comment" => blueprint.comment.clone()));
-
-    resource_allocation::ensure_zone_resources_allocated(
-        &log,
-        opctx,
-        datastore,
-        &blueprint.omicron_zones,
-    )
-    .await
-    .map_err(|err| vec![err])?;
-
-    omicron_zones::deploy_zones(
-        &log,
-        opctx,
-        datastore,
-        &blueprint.omicron_zones,
-=======
     nexus_label: S,
 ) -> Result<(), Vec<anyhow::Error>>
 where
@@ -89,6 +70,14 @@
         "blueprint_id" => ?blueprint.id
     );
 
+    resource_allocation::ensure_zone_resources_allocated(
+        &opctx,
+        datastore,
+        &blueprint.omicron_zones,
+    )
+    .await
+    .map_err(|err| vec![err])?;
+
     let sleds_by_id: BTreeMap<Uuid, _> = datastore
         .sled_list_all_batched(&opctx)
         .await
@@ -102,11 +91,10 @@
 
     dns::deploy_dns(
         &opctx,
-        &datastore,
+        datastore,
         String::from(nexus_label),
-        &blueprint,
+        blueprint,
         &sleds_by_id,
->>>>>>> 6993b410
     )
     .await
     .map_err(|e| vec![anyhow!("{}", InlineErrorChain::new(&e))])
