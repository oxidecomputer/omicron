--- conflicted
+++ resolved
@@ -5,14 +5,7 @@
 license = "MPL-2.0"
 
 [dependencies]
-<<<<<<< HEAD
-futures = "0.3.23"
-http = "0.2.7"
-hyper = "0.14.20"
-ringbuffer = "0.8"
-=======
 futures = "0.3.21"
->>>>>>> a70c6814
 serde = { version = "1.0", features = ["derive"] }
 serde_with = "2.0.0"
 thiserror = "1.0.32"
