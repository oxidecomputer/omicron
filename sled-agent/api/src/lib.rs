--- conflicted
+++ resolved
@@ -10,54 +10,14 @@
     StreamingBody, TypedBody,
 };
 use dropshot_api_manager_types::api_versions;
-<<<<<<< HEAD
 use omicron_common::api::internal::{
     nexus::{DiskRuntimeState, SledVmmState},
     shared::{
         ExternalIpGatewayMap, ResolvedVpcRouteSet, ResolvedVpcRouteState,
         SledIdentifiers, SwitchPorts, VirtualNetworkInterfaceHost,
-=======
-use nexus_sled_agent_shared::inventory::{
-    Inventory, OmicronSledConfig, SledRole,
-};
-use omicron_common::{
-    api::external::ByteCount,
-    api::external::Generation,
-    api::internal::{
-        nexus::{DiskRuntimeState, SledVmmState},
-        shared::{
-            ExternalIpGatewayMap, ResolvedVpcRouteSet, ResolvedVpcRouteState,
-            SledIdentifiers, SwitchPorts, VirtualNetworkInterfaceHost,
-        },
-    },
-    disk::DiskVariant,
-    ledger::Ledgerable,
-};
-use omicron_uuid_kinds::{
-    DatasetUuid, ExternalZpoolUuid, PropolisUuid, SupportBundleUuid, ZpoolUuid,
-};
-use schemars::JsonSchema;
-use serde::{Deserialize, Serialize};
-use sled_agent_types::inventory::v9;
-use sled_agent_types::inventory::v10;
-use sled_agent_types::probes;
-use sled_agent_types::{
-    bootstore::BootstoreStatus,
-    disk::DiskEnsureBody,
-    early_networking::EarlyNetworkConfig,
-    firewall_rules::VpcFirewallRulesEnsureBody,
-    instance::{
-        InstanceEnsureBody, InstanceExternalIpBody, InstanceMulticastBody,
-        VmmPutStateBody, VmmPutStateResponse, VmmUnregisterResponse,
-    },
-    sled::AddSledRequest,
-    zone_bundle::{
-        BundleUtilization, CleanupContext, CleanupCount, PriorityOrder,
-        ZoneBundleId, ZoneBundleMetadata,
->>>>>>> 2e658cca
     },
 };
-use sled_agent_types_versions::{latest, v1, v4, v6, v7, v9};
+use sled_agent_types_versions::{latest, v1, v4, v6, v7, v9, v10};
 use sled_diagnostics::SledDiagnosticsQueryOutput;
 
 api_versions!([
@@ -381,23 +341,22 @@
 
     #[endpoint {
         operation_id = "omicron_config_put",
-<<<<<<< HEAD
-=======
         method = PUT,
         path = "/omicron-config",
         versions =
             VERSION_ADD_DUAL_STACK_SHARED_NETWORK_INTERFACES..VERSION_ADD_DUAL_STACK_EXTERNAL_IP_CONFIG,
     }]
-    async fn v10_omicron_config_put(
-        rqctx: RequestContext<Self::Context>,
-        body: TypedBody<v10::OmicronSledConfig>,
+    async fn omicron_config_put_v10(
+        rqctx: RequestContext<Self::Context>,
+        body: TypedBody<v10::inventory::OmicronSledConfig>,
     ) -> Result<HttpResponseUpdatedNoContent, HttpError> {
-        let body = body.try_map(OmicronSledConfig::try_from)?;
+        let body =
+            body.try_map(latest::inventory::OmicronSledConfig::try_from)?;
         Self::omicron_config_put(rqctx, body).await
     }
 
     #[endpoint {
->>>>>>> 2e658cca
+        operation_id = "omicron_config_put",
         method = PUT,
         path = "/omicron-config",
         versions =
@@ -407,14 +366,8 @@
         rqctx: RequestContext<Self::Context>,
         body: TypedBody<v4::inventory::OmicronSledConfig>,
     ) -> Result<HttpResponseUpdatedNoContent, HttpError> {
-<<<<<<< HEAD
-        let body =
-            body.try_map(latest::inventory::OmicronSledConfig::try_from)?;
-        Self::omicron_config_put(rqctx, body).await
-=======
-        let body = body.try_map(v10::OmicronSledConfig::try_from)?;
-        Self::v10_omicron_config_put(rqctx, body).await
->>>>>>> 2e658cca
+        let body = body.try_map(v10::inventory::OmicronSledConfig::try_from)?;
+        Self::omicron_config_put_v10(rqctx, body).await
     }
 
     #[endpoint {
@@ -458,17 +411,10 @@
         versions =
             VERSION_ADD_DUAL_STACK_SHARED_NETWORK_INTERFACES..VERSION_ADD_DUAL_STACK_EXTERNAL_IP_CONFIG
     }]
-<<<<<<< HEAD
-    async fn vmm_register_v9(
-        rqctx: RequestContext<Self::Context>,
-        path_params: Path<latest::instance::VmmPathParam>,
-        body: TypedBody<v9::instance::InstanceEnsureBody>,
-=======
-    async fn v10_vmm_register(
-        rqctx: RequestContext<Self::Context>,
-        path_params: Path<VmmPathParam>,
-        body: TypedBody<v10::InstanceEnsureBody>,
->>>>>>> 2e658cca
+    async fn vmm_register_v10(
+        rqctx: RequestContext<Self::Context>,
+        path_params: Path<latest::instance::VmmPathParam>,
+        body: TypedBody<v10::instance::InstanceEnsureBody>,
     ) -> Result<HttpResponseOk<SledVmmState>, HttpError> {
         let body =
             body.try_map(latest::instance::InstanceEnsureBody::try_from)?;
@@ -482,13 +428,13 @@
         versions =
             VERSION_DELEGATE_ZVOL_TO_PROPOLIS..VERSION_ADD_DUAL_STACK_SHARED_NETWORK_INTERFACES
     }]
-    async fn v9_vmm_register(
-        rqctx: RequestContext<Self::Context>,
-        path_params: Path<VmmPathParam>,
-        body: TypedBody<v9::InstanceEnsureBody>,
+    async fn vmm_register_v9(
+        rqctx: RequestContext<Self::Context>,
+        path_params: Path<latest::instance::VmmPathParam>,
+        body: TypedBody<v9::instance::InstanceEnsureBody>,
     ) -> Result<HttpResponseOk<SledVmmState>, HttpError> {
-        let body = body.try_map(v10::InstanceEnsureBody::try_from)?;
-        Self::v10_vmm_register(rqctx, path_params, body).await
+        let body = body.try_map(v10::instance::InstanceEnsureBody::try_from)?;
+        Self::vmm_register_v10(rqctx, path_params, body).await
     }
 
     #[endpoint {
@@ -790,9 +736,9 @@
         versions =
             VERSION_ADD_DUAL_STACK_SHARED_NETWORK_INTERFACES..VERSION_ADD_DUAL_STACK_EXTERNAL_IP_CONFIG,
     }]
-    async fn v10_inventory(
-        rqctx: RequestContext<Self::Context>,
-    ) -> Result<HttpResponseOk<v10::Inventory>, HttpError> {
+    async fn inventory_v10(
+        rqctx: RequestContext<Self::Context>,
+    ) -> Result<HttpResponseOk<v10::inventory::Inventory>, HttpError> {
         let HttpResponseOk(inventory) = Self::inventory(rqctx).await?;
         inventory.try_into().map_err(HttpError::from).map(HttpResponseOk)
     }
@@ -807,13 +753,8 @@
     }]
     async fn inventory_v4(
         rqctx: RequestContext<Self::Context>,
-<<<<<<< HEAD
     ) -> Result<HttpResponseOk<v4::inventory::Inventory>, HttpError> {
-        let HttpResponseOk(inventory) = Self::inventory(rqctx).await?;
-=======
-    ) -> Result<HttpResponseOk<v9::Inventory>, HttpError> {
-        let HttpResponseOk(inventory) = Self::v10_inventory(rqctx).await?;
->>>>>>> 2e658cca
+        let HttpResponseOk(inventory) = Self::inventory_v10(rqctx).await?;
         inventory.try_into().map_err(HttpError::from).map(HttpResponseOk)
     }
 
