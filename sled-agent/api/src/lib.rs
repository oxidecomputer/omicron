// This Source Code Form is subject to the terms of the Mozilla Public
// License, v. 2.0. If a copy of the MPL was not distributed with this
// file, You can obtain one at https://mozilla.org/MPL/2.0/.

use std::collections::{BTreeMap, BTreeSet};
use std::time::Duration;

use camino::Utf8PathBuf;
use dropshot::{
    Body, FreeformBody, Header, HttpError, HttpResponseAccepted,
    HttpResponseCreated, HttpResponseDeleted, HttpResponseHeaders,
    HttpResponseOk, HttpResponseUpdatedNoContent, Path, Query, RequestContext,
    StreamingBody, TypedBody,
};
use dropshot_api_manager_types::api_versions;
use nexus_sled_agent_shared::inventory::{
    Inventory, OmicronSledConfig, SledRole,
};
use omicron_common::{
    api::external::ByteCount,
    api::external::Generation,
    api::internal::{
        nexus::{DiskRuntimeState, SledVmmState},
        shared::{
            ExternalIpGatewayMap, ResolvedVpcRouteSet, ResolvedVpcRouteState,
            SledIdentifiers, SwitchPorts, VirtualNetworkInterfaceHost,
        },
    },
    disk::DiskVariant,
    ledger::Ledgerable,
};
use omicron_uuid_kinds::{
    DatasetUuid, ExternalZpoolUuid, PropolisUuid, SupportBundleUuid, ZpoolUuid,
};
use schemars::JsonSchema;
use serde::{Deserialize, Serialize};
use sled_agent_types::probes::ProbeSet;
use sled_agent_types::{
    bootstore::BootstoreStatus,
    disk::DiskEnsureBody,
    early_networking::EarlyNetworkConfig,
    firewall_rules::VpcFirewallRulesEnsureBody,
    instance::{
        InstanceExternalIpBody, InstanceMulticastBody, VmmPutStateBody,
        VmmPutStateResponse, VmmUnregisterResponse,
    },
    sled::AddSledRequest,
    zone_bundle::{
        BundleUtilization, CleanupContext, CleanupCount, PriorityOrder,
        ZoneBundleId, ZoneBundleMetadata,
    },
};
use sled_diagnostics::SledDiagnosticsQueryOutput;
use tufaceous_artifact::ArtifactHash;
use uuid::Uuid;

/// Copies of data types that changed between v3 and v4.
mod v3;
/// Copies of data types that changed between v6 and v7.
mod v6;

api_versions!([
    // WHEN CHANGING THE API (part 1 of 2):
    //
    // +- Pick a new semver and define it in the list below.  The list MUST
    // |  remain sorted, which generally means that your version should go at
    // |  the very top.
    // |
    // |  Duplicate this line, uncomment the *second* copy, update that copy for
    // |  your new API version, and leave the first copy commented out as an
    // |  example for the next person.
    // v
    // (next_int, IDENT),
<<<<<<< HEAD
    (7, DELEGATE_ZVOL_TO_PROPOLIS),
=======
    (8, REMOVE_SLED_ROLE),
    (7, MULTICAST_SUPPORT),
>>>>>>> 73fa6628
    (6, ADD_PROBE_PUT_ENDPOINT),
    (5, NEWTYPE_UUID_BUMP),
    (4, ADD_NEXUS_LOCKSTEP_PORT_TO_INVENTORY),
    (3, ADD_SWITCH_ZONE_OPERATOR_POLICY),
    (2, REMOVE_DESTROY_ORPHANED_DATASETS_CHICKEN_SWITCH),
    (1, INITIAL),
]);

// WHEN CHANGING THE API (part 2 of 2):
//
// The call to `api_versions!` above defines constants of type
// `semver::Version` that you can use in your Dropshot API definition to specify
// the version when a particular endpoint was added or removed.  For example, if
// you used:
//
//     (2, ADD_FOOBAR)
//
// Then you could use `VERSION_ADD_FOOBAR` as the version in which endpoints
// were added or removed.

// Host OS images are just over 800 MiB currently; set this to 2 GiB to give
// some breathing room.
const HOST_OS_IMAGE_MAX_BYTES: usize = 2 * 1024 * 1024 * 1024;
// The largest TUF repository artifact is in fact the host OS image. (TODO: or
// at least, it will be when we split up the composite control plane artifact;
// tracked by issue #4411.)
const UPDATE_ARTIFACT_MAX_BYTES: usize = HOST_OS_IMAGE_MAX_BYTES;
// TODO This was the previous API-wide max; what is the largest support bundle
// we expect to need to store?
const SUPPORT_BUNDLE_MAX_BYTES: usize = 2 * 1024 * 1024 * 1024;

#[dropshot::api_description]
pub trait SledAgentApi {
    type Context;

    /// List all zone bundles that exist, even for now-deleted zones.
    #[endpoint {
        method = GET,
        path = "/zones/bundles",
    }]
    async fn zone_bundle_list_all(
        rqctx: RequestContext<Self::Context>,
        query: Query<ZoneBundleFilter>,
    ) -> Result<HttpResponseOk<Vec<ZoneBundleMetadata>>, HttpError>;

    /// List the zone bundles that are available for a running zone.
    #[endpoint {
        method = GET,
        path = "/zones/bundles/{zone_name}",
    }]
    async fn zone_bundle_list(
        rqctx: RequestContext<Self::Context>,
        params: Path<ZonePathParam>,
    ) -> Result<HttpResponseOk<Vec<ZoneBundleMetadata>>, HttpError>;

    /// Fetch the binary content of a single zone bundle.
    #[endpoint {
        method = GET,
        path = "/zones/bundles/{zone_name}/{bundle_id}",
    }]
    async fn zone_bundle_get(
        rqctx: RequestContext<Self::Context>,
        params: Path<ZoneBundleId>,
    ) -> Result<HttpResponseHeaders<HttpResponseOk<FreeformBody>>, HttpError>;

    /// Delete a zone bundle.
    #[endpoint {
        method = DELETE,
        path = "/zones/bundles/{zone_name}/{bundle_id}",
    }]
    async fn zone_bundle_delete(
        rqctx: RequestContext<Self::Context>,
        params: Path<ZoneBundleId>,
    ) -> Result<HttpResponseDeleted, HttpError>;

    /// Return utilization information about all zone bundles.
    #[endpoint {
        method = GET,
        path = "/zones/bundle-cleanup/utilization",
    }]
    async fn zone_bundle_utilization(
        rqctx: RequestContext<Self::Context>,
    ) -> Result<
        HttpResponseOk<BTreeMap<Utf8PathBuf, BundleUtilization>>,
        HttpError,
    >;

    /// Return context used by the zone-bundle cleanup task.
    #[endpoint {
        method = GET,
        path = "/zones/bundle-cleanup/context",
    }]
    async fn zone_bundle_cleanup_context(
        rqctx: RequestContext<Self::Context>,
    ) -> Result<HttpResponseOk<CleanupContext>, HttpError>;

    /// Update context used by the zone-bundle cleanup task.
    #[endpoint {
        method = PUT,
        path = "/zones/bundle-cleanup/context",
    }]
    async fn zone_bundle_cleanup_context_update(
        rqctx: RequestContext<Self::Context>,
        body: TypedBody<CleanupContextUpdate>,
    ) -> Result<HttpResponseUpdatedNoContent, HttpError>;

    /// Trigger a zone bundle cleanup.
    #[endpoint {
        method = POST,
        path = "/zones/bundle-cleanup",
    }]
    async fn zone_bundle_cleanup(
        rqctx: RequestContext<Self::Context>,
    ) -> Result<HttpResponseOk<BTreeMap<Utf8PathBuf, CleanupCount>>, HttpError>;

    /// List the zones that are currently managed by the sled agent.
    #[endpoint {
        method = GET,
        path = "/zones",
    }]
    async fn zones_list(
        rqctx: RequestContext<Self::Context>,
    ) -> Result<HttpResponseOk<Vec<String>>, HttpError>;

    /// List all support bundles within a particular dataset
    #[endpoint {
        method = GET,
        path = "/support-bundles/{zpool_id}/{dataset_id}"
    }]
    async fn support_bundle_list(
        rqctx: RequestContext<Self::Context>,
        path_params: Path<SupportBundleListPathParam>,
    ) -> Result<HttpResponseOk<Vec<SupportBundleMetadata>>, HttpError>;

    /// Starts creation of a support bundle within a particular dataset
    ///
    /// Callers should transfer chunks of the bundle with
    /// "support_bundle_transfer", and then call "support_bundle_finalize"
    /// once the bundle has finished transferring.
    ///
    /// If a support bundle was previously created without being finalized
    /// successfully, this endpoint will reset the state.
    ///
    /// If a support bundle was previously created and finalized successfully,
    /// this endpoint will return metadata indicating that it already exists.
    #[endpoint {
        method = POST,
        path = "/support-bundles/{zpool_id}/{dataset_id}/{support_bundle_id}"
    }]
    async fn support_bundle_start_creation(
        rqctx: RequestContext<Self::Context>,
        path_params: Path<SupportBundlePathParam>,
    ) -> Result<HttpResponseCreated<SupportBundleMetadata>, HttpError>;

    /// Transfers a chunk of a support bundle within a particular dataset
    #[endpoint {
        method = PUT,
        path = "/support-bundles/{zpool_id}/{dataset_id}/{support_bundle_id}/transfer",
        request_body_max_bytes = SUPPORT_BUNDLE_MAX_BYTES,
    }]
    async fn support_bundle_transfer(
        rqctx: RequestContext<Self::Context>,
        path_params: Path<SupportBundlePathParam>,
        query_params: Query<SupportBundleTransferQueryParams>,
        body: StreamingBody,
    ) -> Result<HttpResponseCreated<SupportBundleMetadata>, HttpError>;

    /// Finalizes the creation of a support bundle
    ///
    /// If the requested hash matched the bundle, the bundle is created.
    /// Otherwise, an error is returned.
    #[endpoint {
        method = POST,
        path = "/support-bundles/{zpool_id}/{dataset_id}/{support_bundle_id}/finalize"
    }]
    async fn support_bundle_finalize(
        rqctx: RequestContext<Self::Context>,
        path_params: Path<SupportBundlePathParam>,
        query_params: Query<SupportBundleFinalizeQueryParams>,
    ) -> Result<HttpResponseCreated<SupportBundleMetadata>, HttpError>;

    /// Fetch a support bundle from a particular dataset
    #[endpoint {
        method = GET,
        path = "/support-bundles/{zpool_id}/{dataset_id}/{support_bundle_id}/download"
    }]
    async fn support_bundle_download(
        rqctx: RequestContext<Self::Context>,
        headers: Header<RangeRequestHeaders>,
        path_params: Path<SupportBundlePathParam>,
    ) -> Result<http::Response<Body>, HttpError>;

    /// Fetch a file within a support bundle from a particular dataset
    #[endpoint {
        method = GET,
        path = "/support-bundles/{zpool_id}/{dataset_id}/{support_bundle_id}/download/{file}"
    }]
    async fn support_bundle_download_file(
        rqctx: RequestContext<Self::Context>,
        headers: Header<RangeRequestHeaders>,
        path_params: Path<SupportBundleFilePathParam>,
    ) -> Result<http::Response<Body>, HttpError>;

    /// Fetch the index (list of files within a support bundle)
    #[endpoint {
        method = GET,
        path = "/support-bundles/{zpool_id}/{dataset_id}/{support_bundle_id}/index"
    }]
    async fn support_bundle_index(
        rqctx: RequestContext<Self::Context>,
        headers: Header<RangeRequestHeaders>,
        path_params: Path<SupportBundlePathParam>,
    ) -> Result<http::Response<Body>, HttpError>;

    /// Fetch metadata about a support bundle from a particular dataset
    #[endpoint {
        method = HEAD,
        path = "/support-bundles/{zpool_id}/{dataset_id}/{support_bundle_id}/download"
    }]
    async fn support_bundle_head(
        rqctx: RequestContext<Self::Context>,
        headers: Header<RangeRequestHeaders>,
        path_params: Path<SupportBundlePathParam>,
    ) -> Result<http::Response<Body>, HttpError>;

    /// Fetch metadata about a file within a support bundle from a particular dataset
    #[endpoint {
        method = HEAD,
        path = "/support-bundles/{zpool_id}/{dataset_id}/{support_bundle_id}/download/{file}"
    }]
    async fn support_bundle_head_file(
        rqctx: RequestContext<Self::Context>,
        headers: Header<RangeRequestHeaders>,
        path_params: Path<SupportBundleFilePathParam>,
    ) -> Result<http::Response<Body>, HttpError>;

    /// Fetch metadata about the list of files within a support bundle
    #[endpoint {
        method = HEAD,
        path = "/support-bundles/{zpool_id}/{dataset_id}/{support_bundle_id}/index"
    }]
    async fn support_bundle_head_index(
        rqctx: RequestContext<Self::Context>,
        headers: Header<RangeRequestHeaders>,
        path_params: Path<SupportBundlePathParam>,
    ) -> Result<http::Response<Body>, HttpError>;

    /// Delete a support bundle from a particular dataset
    #[endpoint {
        method = DELETE,
        path = "/support-bundles/{zpool_id}/{dataset_id}/{support_bundle_id}"
    }]
    async fn support_bundle_delete(
        rqctx: RequestContext<Self::Context>,
        path_params: Path<SupportBundlePathParam>,
    ) -> Result<HttpResponseDeleted, HttpError>;

    #[endpoint {
        method = PUT,
        path = "/omicron-config",
        versions = VERSION_ADD_NEXUS_LOCKSTEP_PORT_TO_INVENTORY..,
    }]
    async fn omicron_config_put(
        rqctx: RequestContext<Self::Context>,
        body: TypedBody<OmicronSledConfig>,
    ) -> Result<HttpResponseUpdatedNoContent, HttpError>;

    #[endpoint {
        operation_id = "omicron_config_put",
        method = PUT,
        path = "/omicron-config",
        versions = ..VERSION_ADD_NEXUS_LOCKSTEP_PORT_TO_INVENTORY,
    }]
    async fn v3_omicron_config_put(
        rqctx: RequestContext<Self::Context>,
        body: TypedBody<v3::OmicronSledConfig>,
    ) -> Result<HttpResponseUpdatedNoContent, HttpError> {
        Self::omicron_config_put(rqctx, body.map(Into::into)).await
    }

    #[endpoint {
        method = GET,
        path = "/sled-role",
        versions = ..VERSION_REMOVE_SLED_ROLE,
    }]
    async fn sled_role_get(
        rqctx: RequestContext<Self::Context>,
    ) -> Result<HttpResponseOk<SledRole>, HttpError>;

    #[endpoint {
        operation_id = "vmm_register",
        method = PUT,
        path = "/vmms/{propolis_id}",
<<<<<<< HEAD
        versions = ..VERSION_DELEGATE_ZVOL_TO_PROPOLIS,
    }]
    async fn v6_vmm_register(
        rqctx: RequestContext<Self::Context>,
        path_params: Path<VmmPathParam>,
        body: TypedBody<v6::InstanceEnsureBody>,
    ) -> Result<HttpResponseOk<SledVmmState>, HttpError> {
        Self::vmm_register(rqctx, path_params, body.map(Into::into)).await
    }

    #[endpoint {
        method = PUT,
        path = "/vmms/{propolis_id}",
        versions = VERSION_DELEGATE_ZVOL_TO_PROPOLIS..
=======
        operation_id = "vmm_register",
        versions = VERSION_MULTICAST_SUPPORT..
>>>>>>> 73fa6628
    }]
    async fn vmm_register(
        rqctx: RequestContext<Self::Context>,
        path_params: Path<VmmPathParam>,
        body: TypedBody<sled_agent_types::instance::InstanceEnsureBody>,
    ) -> Result<HttpResponseOk<SledVmmState>, HttpError>;

    #[endpoint {
        method = PUT,
        path = "/vmms/{propolis_id}",
        operation_id = "vmm_register",
        versions = ..VERSION_MULTICAST_SUPPORT
    }]
    async fn v6_vmm_register(
        rqctx: RequestContext<Self::Context>,
        path_params: Path<VmmPathParam>,
        body: TypedBody<v6::InstanceEnsureBody>,
    ) -> Result<HttpResponseOk<SledVmmState>, HttpError> {
        Self::vmm_register(rqctx, path_params, body.map(Into::into)).await
    }

    #[endpoint {
        method = DELETE,
        path = "/vmms/{propolis_id}"
    }]
    async fn vmm_unregister(
        rqctx: RequestContext<Self::Context>,
        path_params: Path<VmmPathParam>,
    ) -> Result<HttpResponseOk<VmmUnregisterResponse>, HttpError>;

    #[endpoint {
        method = PUT,
        path = "/vmms/{propolis_id}/state",
    }]
    async fn vmm_put_state(
        rqctx: RequestContext<Self::Context>,
        path_params: Path<VmmPathParam>,
        body: TypedBody<VmmPutStateBody>,
    ) -> Result<HttpResponseOk<VmmPutStateResponse>, HttpError>;

    #[endpoint {
        method = GET,
        path = "/vmms/{propolis_id}/state",
    }]
    async fn vmm_get_state(
        rqctx: RequestContext<Self::Context>,
        path_params: Path<VmmPathParam>,
    ) -> Result<HttpResponseOk<SledVmmState>, HttpError>;

    #[endpoint {
        method = PUT,
        path = "/vmms/{propolis_id}/external-ip",
    }]
    async fn vmm_put_external_ip(
        rqctx: RequestContext<Self::Context>,
        path_params: Path<VmmPathParam>,
        body: TypedBody<InstanceExternalIpBody>,
    ) -> Result<HttpResponseUpdatedNoContent, HttpError>;

    #[endpoint {
        method = DELETE,
        path = "/vmms/{propolis_id}/external-ip",
    }]
    async fn vmm_delete_external_ip(
        rqctx: RequestContext<Self::Context>,
        path_params: Path<VmmPathParam>,
        body: TypedBody<InstanceExternalIpBody>,
    ) -> Result<HttpResponseUpdatedNoContent, HttpError>;

    #[endpoint {
        method = PUT,
        path = "/vmms/{propolis_id}/multicast-group",
        versions = VERSION_MULTICAST_SUPPORT..,
    }]
    async fn vmm_join_multicast_group(
        rqctx: RequestContext<Self::Context>,
        path_params: Path<VmmPathParam>,
        body: TypedBody<InstanceMulticastBody>,
    ) -> Result<HttpResponseUpdatedNoContent, HttpError>;

    #[endpoint {
        method = DELETE,
        path = "/vmms/{propolis_id}/multicast-group",
        versions = VERSION_MULTICAST_SUPPORT..,
    }]
    async fn vmm_leave_multicast_group(
        rqctx: RequestContext<Self::Context>,
        path_params: Path<VmmPathParam>,
        body: TypedBody<InstanceMulticastBody>,
    ) -> Result<HttpResponseUpdatedNoContent, HttpError>;

    #[endpoint {
        method = PUT,
        path = "/disks/{disk_id}",
    }]
    async fn disk_put(
        rqctx: RequestContext<Self::Context>,
        path_params: Path<DiskPathParam>,
        body: TypedBody<DiskEnsureBody>,
    ) -> Result<HttpResponseOk<DiskRuntimeState>, HttpError>;

    #[endpoint {
        method = GET,
        path = "/artifacts-config"
    }]
    async fn artifact_config_get(
        rqctx: RequestContext<Self::Context>,
    ) -> Result<HttpResponseOk<ArtifactConfig>, HttpError>;

    #[endpoint {
        method = PUT,
        path = "/artifacts-config"
    }]
    async fn artifact_config_put(
        rqctx: RequestContext<Self::Context>,
        body: TypedBody<ArtifactConfig>,
    ) -> Result<HttpResponseUpdatedNoContent, HttpError>;

    #[endpoint {
        method = GET,
        path = "/artifacts"
    }]
    async fn artifact_list(
        rqctx: RequestContext<Self::Context>,
    ) -> Result<HttpResponseOk<ArtifactListResponse>, HttpError>;

    #[endpoint {
        method = POST,
        path = "/artifacts/{sha256}/copy-from-depot"
    }]
    async fn artifact_copy_from_depot(
        rqctx: RequestContext<Self::Context>,
        path_params: Path<ArtifactPathParam>,
        query_params: Query<ArtifactQueryParam>,
        body: TypedBody<ArtifactCopyFromDepotBody>,
    ) -> Result<HttpResponseAccepted<ArtifactCopyFromDepotResponse>, HttpError>;

    #[endpoint {
        method = PUT,
        path = "/artifacts/{sha256}",
        request_body_max_bytes = UPDATE_ARTIFACT_MAX_BYTES,
    }]
    async fn artifact_put(
        rqctx: RequestContext<Self::Context>,
        path_params: Path<ArtifactPathParam>,
        query_params: Query<ArtifactQueryParam>,
        body: StreamingBody,
    ) -> Result<HttpResponseOk<ArtifactPutResponse>, HttpError>;

    /// Take a snapshot of a disk that is attached to an instance
    #[endpoint {
        method = POST,
        path = "/vmms/{propolis_id}/disks/{disk_id}/snapshot",
    }]
    async fn vmm_issue_disk_snapshot_request(
        rqctx: RequestContext<Self::Context>,
        path_params: Path<VmmIssueDiskSnapshotRequestPathParam>,
        body: TypedBody<VmmIssueDiskSnapshotRequestBody>,
    ) -> Result<HttpResponseOk<VmmIssueDiskSnapshotRequestResponse>, HttpError>;

    #[endpoint {
        method = PUT,
        path = "/vpc/{vpc_id}/firewall/rules",
    }]
    async fn vpc_firewall_rules_put(
        rqctx: RequestContext<Self::Context>,
        path_params: Path<VpcPathParam>,
        body: TypedBody<VpcFirewallRulesEnsureBody>,
    ) -> Result<HttpResponseUpdatedNoContent, HttpError>;

    /// Create a mapping from a virtual NIC to a physical host
    // Keep interface_id to maintain parity with the simulated sled agent, which
    // requires interface_id on the path.
    #[endpoint {
        method = PUT,
        path = "/v2p/",
    }]
    async fn set_v2p(
        rqctx: RequestContext<Self::Context>,
        body: TypedBody<VirtualNetworkInterfaceHost>,
    ) -> Result<HttpResponseUpdatedNoContent, HttpError>;

    /// Delete a mapping from a virtual NIC to a physical host
    // Keep interface_id to maintain parity with the simulated sled agent, which
    // requires interface_id on the path.
    #[endpoint {
        method = DELETE,
        path = "/v2p/",
    }]
    async fn del_v2p(
        rqctx: RequestContext<Self::Context>,
        body: TypedBody<VirtualNetworkInterfaceHost>,
    ) -> Result<HttpResponseUpdatedNoContent, HttpError>;

    /// List v2p mappings present on sled
    // Used by nexus background task
    #[endpoint {
        method = GET,
        path = "/v2p/",
    }]
    async fn list_v2p(
        rqctx: RequestContext<Self::Context>,
    ) -> Result<HttpResponseOk<Vec<VirtualNetworkInterfaceHost>>, HttpError>;

    #[endpoint {
        method = POST,
        path = "/switch-ports",
    }]
    async fn uplink_ensure(
        rqctx: RequestContext<Self::Context>,
        body: TypedBody<SwitchPorts>,
    ) -> Result<HttpResponseUpdatedNoContent, HttpError>;

    /// This API endpoint is only reading the local sled agent's view of the
    /// bootstore. The boostore is a distributed data store that is eventually
    /// consistent. Reads from individual nodes may not represent the latest state.
    #[endpoint {
        method = GET,
        path = "/network-bootstore-config",
    }]
    async fn read_network_bootstore_config_cache(
        rqctx: RequestContext<Self::Context>,
    ) -> Result<HttpResponseOk<EarlyNetworkConfig>, HttpError>;

    #[endpoint {
        method = PUT,
        path = "/network-bootstore-config",
    }]
    async fn write_network_bootstore_config(
        rqctx: RequestContext<Self::Context>,
        body: TypedBody<EarlyNetworkConfig>,
    ) -> Result<HttpResponseUpdatedNoContent, HttpError>;

    /// Add a sled to a rack that was already initialized via RSS
    #[endpoint {
        method = PUT,
        path = "/sleds"
    }]
    async fn sled_add(
        rqctx: RequestContext<Self::Context>,
        body: TypedBody<AddSledRequest>,
    ) -> Result<HttpResponseUpdatedNoContent, HttpError>;

    /// Fetch basic information about this sled
    #[endpoint {
        method = GET,
        path = "/inventory",
        versions = VERSION_ADD_NEXUS_LOCKSTEP_PORT_TO_INVENTORY..,
    }]
    async fn inventory(
        rqctx: RequestContext<Self::Context>,
    ) -> Result<HttpResponseOk<Inventory>, HttpError>;

    /// Fetch basic information about this sled
    #[endpoint {
        operation_id = "inventory",
        method = GET,
        path = "/inventory",
        versions = ..VERSION_ADD_NEXUS_LOCKSTEP_PORT_TO_INVENTORY,
    }]
    async fn v3_inventory(
        rqctx: RequestContext<Self::Context>,
    ) -> Result<HttpResponseOk<v3::Inventory>, HttpError> {
        let HttpResponseOk(inventory) = Self::inventory(rqctx).await?;
        Ok(HttpResponseOk(inventory.into()))
    }

    /// Fetch sled identifiers
    #[endpoint {
        method = GET,
        path = "/sled-identifiers",
    }]
    async fn sled_identifiers(
        rqctx: RequestContext<Self::Context>,
    ) -> Result<HttpResponseOk<SledIdentifiers>, HttpError>;

    /// Get the internal state of the local bootstore node
    #[endpoint {
        method = GET,
        path = "/bootstore/status",
    }]
    async fn bootstore_status(
        request_context: RequestContext<Self::Context>,
    ) -> Result<HttpResponseOk<BootstoreStatus>, HttpError>;

    /// Get the current versions of VPC routing rules.
    #[endpoint {
        method = GET,
        path = "/vpc-routes",
    }]
    async fn list_vpc_routes(
        rqctx: RequestContext<Self::Context>,
    ) -> Result<HttpResponseOk<Vec<ResolvedVpcRouteState>>, HttpError>;

    /// Update VPC routing rules.
    #[endpoint {
        method = PUT,
        path = "/vpc-routes",
    }]
    async fn set_vpc_routes(
        request_context: RequestContext<Self::Context>,
        body: TypedBody<Vec<ResolvedVpcRouteSet>>,
    ) -> Result<HttpResponseUpdatedNoContent, HttpError>;

    /// Update per-NIC IP address <-> internet gateway mappings.
    #[endpoint {
        method = PUT,
        path = "/eip-gateways",
    }]
    async fn set_eip_gateways(
        request_context: RequestContext<Self::Context>,
        body: TypedBody<ExternalIpGatewayMap>,
    ) -> Result<HttpResponseUpdatedNoContent, HttpError>;

    #[endpoint {
        method = GET,
        path = "/support/zoneadm-info",
    }]
    async fn support_zoneadm_info(
        request_context: RequestContext<Self::Context>,
    ) -> Result<HttpResponseOk<SledDiagnosticsQueryOutput>, HttpError>;

    #[endpoint {
        method = GET,
        path = "/support/ipadm-info",
    }]
    async fn support_ipadm_info(
        request_context: RequestContext<Self::Context>,
    ) -> Result<HttpResponseOk<Vec<SledDiagnosticsQueryOutput>>, HttpError>;

    #[endpoint {
        method = GET,
        path = "/support/dladm-info",
    }]
    async fn support_dladm_info(
        request_context: RequestContext<Self::Context>,
    ) -> Result<HttpResponseOk<Vec<SledDiagnosticsQueryOutput>>, HttpError>;

    #[endpoint {
        method = GET,
        path = "/support/nvmeadm-info",
    }]
    async fn support_nvmeadm_info(
        request_context: RequestContext<Self::Context>,
    ) -> Result<HttpResponseOk<SledDiagnosticsQueryOutput>, HttpError>;

    #[endpoint {
        method = GET,
        path = "/support/pargs-info",
    }]
    async fn support_pargs_info(
        request_context: RequestContext<Self::Context>,
    ) -> Result<HttpResponseOk<Vec<SledDiagnosticsQueryOutput>>, HttpError>;

    #[endpoint {
        method = GET,
        path = "/support/pstack-info",
    }]
    async fn support_pstack_info(
        request_context: RequestContext<Self::Context>,
    ) -> Result<HttpResponseOk<Vec<SledDiagnosticsQueryOutput>>, HttpError>;

    #[endpoint {
        method = GET,
        path = "/support/pfiles-info",
    }]
    async fn support_pfiles_info(
        request_context: RequestContext<Self::Context>,
    ) -> Result<HttpResponseOk<Vec<SledDiagnosticsQueryOutput>>, HttpError>;

    #[endpoint {
        method = GET,
        path = "/support/zfs-info",
    }]
    async fn support_zfs_info(
        request_context: RequestContext<Self::Context>,
    ) -> Result<HttpResponseOk<SledDiagnosticsQueryOutput>, HttpError>;

    #[endpoint {
        method = GET,
        path = "/support/zpool-info",
    }]
    async fn support_zpool_info(
        request_context: RequestContext<Self::Context>,
    ) -> Result<HttpResponseOk<SledDiagnosticsQueryOutput>, HttpError>;

    #[endpoint {
        method = GET,
        path = "/support/health-check",
    }]
    async fn support_health_check(
        request_context: RequestContext<Self::Context>,
    ) -> Result<HttpResponseOk<Vec<SledDiagnosticsQueryOutput>>, HttpError>;

    /// This endpoint returns a list of known zones on a sled that have service
    /// logs that can be collected into a support bundle.
    #[endpoint {
        method = GET,
        path = "/support/logs/zones",
    }]
    async fn support_logs(
        request_context: RequestContext<Self::Context>,
    ) -> Result<HttpResponseOk<Vec<String>>, HttpError>;

    /// This endpoint returns a zip file of a zone's logs organized by service.
    #[endpoint {
        method = GET,
        path = "/support/logs/download/{zone}",
    }]
    async fn support_logs_download(
        request_context: RequestContext<Self::Context>,
        path_params: Path<SledDiagnosticsLogsDownloadPathParm>,
        query_params: Query<SledDiagnosticsLogsDownloadQueryParam>,
    ) -> Result<http::Response<Body>, HttpError>;

    /// This endpoint reports the status of the `destroy_orphaned_datasets`
    /// chicken switch. It will be removed with omicron#6177.
    #[endpoint {
        method = GET,
        path = "/chicken-switch/destroy-orphaned-datasets",
        versions = ..VERSION_REMOVE_DESTROY_ORPHANED_DATASETS_CHICKEN_SWITCH,
    }]
    async fn chicken_switch_destroy_orphaned_datasets_get(
        request_context: RequestContext<Self::Context>,
    ) -> Result<HttpResponseOk<ChickenSwitchDestroyOrphanedDatasets>, HttpError>;

    /// This endpoint sets the `destroy_orphaned_datasets` chicken switch
    /// (allowing sled-agent to delete datasets it believes are orphaned). It
    /// will be removed with omicron#6177.
    #[endpoint {
        method = PUT,
        path = "/chicken-switch/destroy-orphaned-datasets",
        // This should have been removed in
        // `VERSION_REMOVE_DESTROY_ORPHANED_DATASETS_CHICKEN_SWITCH`, but was
        // overlooked. This removes it as of the next version instead.
        versions = ..VERSION_ADD_SWITCH_ZONE_OPERATOR_POLICY,
    }]
    async fn chicken_switch_destroy_orphaned_datasets_put(
        request_context: RequestContext<Self::Context>,
        body: TypedBody<ChickenSwitchDestroyOrphanedDatasets>,
    ) -> Result<HttpResponseUpdatedNoContent, HttpError>;

    /// A debugging endpoint only used by `omdb` that allows us to test
    /// restarting the switch zone without restarting sled-agent. See
    /// <https://github.com/oxidecomputer/omicron/issues/8480> for context.
    #[endpoint {
        method = GET,
        path = "/debug/switch-zone-policy",
        versions = VERSION_ADD_SWITCH_ZONE_OPERATOR_POLICY..,
    }]
    async fn debug_operator_switch_zone_policy_get(
        request_context: RequestContext<Self::Context>,
    ) -> Result<HttpResponseOk<OperatorSwitchZonePolicy>, HttpError>;

    /// A debugging endpoint only used by `omdb` that allows us to test
    /// restarting the switch zone without restarting sled-agent. See
    /// <https://github.com/oxidecomputer/omicron/issues/8480> for context.
    ///
    /// Setting the switch zone policy is asynchronous and inherently racy with
    /// the standard process of starting the switch zone. If the switch zone is
    /// in the process of being started or stopped when this policy is changed,
    /// the new policy may not take effect until that transition completes.
    #[endpoint {
        method = PUT,
        path = "/debug/switch-zone-policy",
        versions = VERSION_ADD_SWITCH_ZONE_OPERATOR_POLICY..,
    }]
    async fn debug_operator_switch_zone_policy_put(
        request_context: RequestContext<Self::Context>,
        body: TypedBody<OperatorSwitchZonePolicy>,
    ) -> Result<HttpResponseUpdatedNoContent, HttpError>;

    /// Update the entire set of probe zones on this sled.
    ///
    /// Probe zones are used to debug networking configuration. They look
    /// similar to instances, in that they have an OPTE port on a VPC subnet and
    /// external addresses, but no actual VM.
    #[endpoint {
        method = PUT,
        path = "/probes",
        versions = VERSION_ADD_PROBE_PUT_ENDPOINT..,
    }]
    async fn probes_put(
        request_context: RequestContext<Self::Context>,
        body: TypedBody<ProbeSet>,
    ) -> Result<HttpResponseUpdatedNoContent, HttpError>;

    /// Create a local storage dataset
    #[endpoint {
        method = POST,
        path = "/local-storage/{zpool_id}/{dataset_id}",
        versions = VERSION_DELEGATE_ZVOL_TO_PROPOLIS..,
    }]
    async fn local_storage_dataset_ensure(
        request_context: RequestContext<Self::Context>,
        path_params: Path<LocalStoragePathParam>,
        body: TypedBody<LocalStorageDatasetEnsureRequest>,
    ) -> Result<HttpResponseUpdatedNoContent, HttpError>;

    /// Delete a local storage dataset
    #[endpoint {
        method = DELETE,
        path = "/local-storage/{zpool_id}/{dataset_id}",
        versions = VERSION_DELEGATE_ZVOL_TO_PROPOLIS..,
    }]
    async fn local_storage_dataset_delete(
        request_context: RequestContext<Self::Context>,
        path_params: Path<LocalStoragePathParam>,
    ) -> Result<HttpResponseUpdatedNoContent, HttpError>;
}

#[derive(Clone, Debug, Deserialize, JsonSchema, Serialize)]
pub struct ChickenSwitchDestroyOrphanedDatasets {
    /// If true, sled-agent will attempt to destroy durable ZFS datasets that it
    /// believes were associated with now-expunged Omicron zones.
    pub destroy_orphans: bool,
}

#[derive(Clone, Debug, Deserialize, JsonSchema, Serialize)]
pub struct ZoneBundleFilter {
    /// An optional substring used to filter zone bundles.
    pub filter: Option<String>,
}

#[derive(Clone, Debug, Deserialize, JsonSchema, Serialize)]
pub struct ZonePathParam {
    /// The name of the zone.
    pub zone_name: String,
}

/// Parameters used to update the zone bundle cleanup context.
#[derive(Clone, Debug, Deserialize, JsonSchema, Serialize)]
pub struct CleanupContextUpdate {
    /// The new period on which automatic cleanups are run.
    pub period: Option<Duration>,
    /// The priority ordering for preserving old zone bundles.
    pub priority: Option<PriorityOrder>,
    /// The new limit on the underlying dataset quota allowed for bundles.
    pub storage_limit: Option<u8>,
}

#[derive(Clone, Debug, Deserialize, Serialize, JsonSchema, PartialEq)]
pub struct Zpool {
    pub id: ZpoolUuid,
    pub disk_type: DiskType,
}

#[derive(Clone, Debug, Deserialize, Serialize, JsonSchema, PartialEq)]
pub enum DiskType {
    U2,
    M2,
}

impl From<DiskVariant> for DiskType {
    fn from(v: DiskVariant) -> Self {
        match v {
            DiskVariant::U2 => Self::U2,
            DiskVariant::M2 => Self::M2,
        }
    }
}

/// Path parameters for Instance requests (sled agent API)
#[derive(Deserialize, JsonSchema)]
pub struct VmmPathParam {
    pub propolis_id: PropolisUuid,
}

/// Path parameters for Support Bundle requests (sled agent API)
#[derive(Deserialize, JsonSchema)]
pub struct SupportBundleListPathParam {
    /// The zpool on which this support bundle was provisioned
    pub zpool_id: ZpoolUuid,

    /// The dataset on which this support bundle was provisioned
    pub dataset_id: DatasetUuid,
}

/// Path parameters for Support Bundle requests (sled agent API)
#[derive(Deserialize, JsonSchema)]
pub struct SupportBundlePathParam {
    /// The zpool on which this support bundle was provisioned
    pub zpool_id: ZpoolUuid,

    /// The dataset on which this support bundle was provisioned
    pub dataset_id: DatasetUuid,

    /// The ID of the support bundle itself
    pub support_bundle_id: SupportBundleUuid,
}

/// Path parameters for Support Bundle requests (sled agent API)
#[derive(Deserialize, JsonSchema)]
pub struct SupportBundleFilePathParam {
    #[serde(flatten)]
    pub parent: SupportBundlePathParam,

    /// The path of the file within the support bundle to query
    pub file: String,
}

/// Metadata about a support bundle transfer
#[derive(Deserialize, Serialize, JsonSchema)]
pub struct SupportBundleTransferQueryParams {
    pub offset: u64,
}

/// Metadata about a support bundle
#[derive(Deserialize, Serialize, JsonSchema)]
pub struct SupportBundleFinalizeQueryParams {
    pub hash: ArtifactHash,
}

#[derive(Deserialize, Serialize, JsonSchema)]
pub struct SupportBundleGetHeaders {
    range: String,
}

#[derive(Deserialize, Debug, Serialize, JsonSchema, PartialEq)]
#[serde(rename_all = "snake_case")]
pub enum SupportBundleState {
    Complete,
    Incomplete,
}

/// Metadata about a support bundle
#[derive(Debug, Deserialize, Serialize, JsonSchema)]
pub struct SupportBundleMetadata {
    pub support_bundle_id: SupportBundleUuid,
    pub state: SupportBundleState,
}

/// Range request headers
#[derive(Debug, Deserialize, Serialize, JsonSchema)]
pub struct RangeRequestHeaders {
    /// A request to access a portion of the resource, such as `bytes=0-499`
    ///
    /// See: <https://developer.mozilla.org/en-US/docs/Web/HTTP/Reference/Headers/Range>
    pub range: Option<String>,
}

/// Path parameters for sled-diagnostics log requests used by support bundles
/// (sled agent API)
#[derive(Deserialize, JsonSchema)]
pub struct SledDiagnosticsLogsDownloadPathParm {
    /// The zone for which one would like to collect logs for
    pub zone: String,
}

#[derive(Deserialize, JsonSchema)]
pub struct SledDiagnosticsLogsDownloadQueryParam {
    /// The max number of rotated logs to include in the final support bundle
    pub max_rotated: usize,
}

/// Path parameters for Disk requests (sled agent API)
#[derive(Deserialize, JsonSchema)]
pub struct DiskPathParam {
    pub disk_id: Uuid,
}

#[derive(Debug, Clone, PartialEq, Deserialize, Serialize, JsonSchema)]
pub struct ArtifactConfig {
    pub generation: Generation,
    pub artifacts: BTreeSet<ArtifactHash>,
}

impl Ledgerable for ArtifactConfig {
    fn is_newer_than(&self, other: &ArtifactConfig) -> bool {
        self.generation > other.generation
    }

    // No need to do this, the generation number is provided externally.
    fn generation_bump(&mut self) {}
}

#[derive(Deserialize, JsonSchema)]
pub struct ArtifactPathParam {
    pub sha256: ArtifactHash,
}

#[derive(Deserialize, JsonSchema)]
pub struct ArtifactQueryParam {
    pub generation: Generation,
}

#[derive(Debug, Serialize, JsonSchema)]
pub struct ArtifactListResponse {
    pub generation: Generation,
    pub list: BTreeMap<ArtifactHash, usize>,
}

#[derive(Deserialize, JsonSchema)]
pub struct ArtifactCopyFromDepotBody {
    pub depot_base_url: String,
}

#[derive(Debug, Serialize, JsonSchema)]
pub struct ArtifactCopyFromDepotResponse {}

#[derive(Debug, Serialize, JsonSchema)]
pub struct ArtifactPutResponse {
    /// The number of valid M.2 artifact datasets we found on the sled. There is
    /// typically one of these datasets for each functional M.2.
    pub datasets: usize,

    /// The number of valid writes to the M.2 artifact datasets. This should be
    /// less than or equal to the number of artifact datasets.
    pub successful_writes: usize,
}

#[derive(Deserialize, JsonSchema)]
pub struct VmmIssueDiskSnapshotRequestPathParam {
    pub propolis_id: PropolisUuid,
    pub disk_id: Uuid,
}

#[derive(Deserialize, JsonSchema)]
pub struct VmmIssueDiskSnapshotRequestBody {
    pub snapshot_id: Uuid,
}

#[derive(Serialize, JsonSchema)]
pub struct VmmIssueDiskSnapshotRequestResponse {
    pub snapshot_id: Uuid,
}

/// Path parameters for VPC requests (sled agent API)
#[derive(Deserialize, JsonSchema)]
pub struct VpcPathParam {
    pub vpc_id: Uuid,
}

/// Policy allowing an operator (via `omdb`) to control whether the switch zone
/// is started or stopped.
///
/// This is an _extremely_ dicey operation in general; a stopped switch zone
/// leaves the rack inoperable! We are only adding this as a workaround and test
/// tool for handling sidecar resets; see
/// <https://github.com/oxidecomputer/omicron/issues/8480> for background.
#[derive(
    Debug, Clone, Copy, PartialEq, Eq, Deserialize, Serialize, JsonSchema,
)]
#[serde(tag = "policy", rename_all = "snake_case")]
pub enum OperatorSwitchZonePolicy {
    /// Start the switch zone if a switch is present.
    ///
    /// This is the default policy.
    StartIfSwitchPresent,

    /// Even if a switch zone is present, stop the switch zone.
    StopDespiteSwitchPresence,
}

/// Path parameters for Local Storage dataset related requests
#[derive(Serialize, Deserialize, JsonSchema)]
pub struct LocalStoragePathParam {
    pub zpool_id: ExternalZpoolUuid,
    pub dataset_id: DatasetUuid,
}

/// Dataset and Volume details for a Local Storage dataset ensure request
#[derive(Clone, Serialize, Deserialize, JsonSchema)]
pub struct LocalStorageDatasetEnsureRequest {
    /// Size of the parent dataset
    pub dataset_size: ByteCount,

    /// Size of the zvol
    pub volume_size: ByteCount,
}<|MERGE_RESOLUTION|>--- conflicted
+++ resolved
@@ -41,8 +41,8 @@
     early_networking::EarlyNetworkConfig,
     firewall_rules::VpcFirewallRulesEnsureBody,
     instance::{
-        InstanceExternalIpBody, InstanceMulticastBody, VmmPutStateBody,
-        VmmPutStateResponse, VmmUnregisterResponse,
+        InstanceEnsureBody, InstanceExternalIpBody, InstanceMulticastBody,
+        VmmPutStateBody, VmmPutStateResponse, VmmUnregisterResponse,
     },
     sled::AddSledRequest,
     zone_bundle::{
@@ -58,6 +58,8 @@
 mod v3;
 /// Copies of data types that changed between v6 and v7.
 mod v6;
+/// Copies of data types that changed between v8 and v9.
+mod v8;
 
 api_versions!([
     // WHEN CHANGING THE API (part 1 of 2):
@@ -71,12 +73,9 @@
     // |  example for the next person.
     // v
     // (next_int, IDENT),
-<<<<<<< HEAD
-    (7, DELEGATE_ZVOL_TO_PROPOLIS),
-=======
+    (9, DELEGATE_ZVOL_TO_PROPOLIS),
     (8, REMOVE_SLED_ROLE),
     (7, MULTICAST_SUPPORT),
->>>>>>> 73fa6628
     (6, ADD_PROBE_PUT_ENDPOINT),
     (5, NEWTYPE_UUID_BUMP),
     (4, ADD_NEXUS_LOCKSTEP_PORT_TO_INVENTORY),
@@ -370,8 +369,7 @@
         operation_id = "vmm_register",
         method = PUT,
         path = "/vmms/{propolis_id}",
-<<<<<<< HEAD
-        versions = ..VERSION_DELEGATE_ZVOL_TO_PROPOLIS,
+        versions = ..VERSION_MULTICAST_SUPPORT
     }]
     async fn v6_vmm_register(
         rqctx: RequestContext<Self::Context>,
@@ -382,33 +380,29 @@
     }
 
     #[endpoint {
+        operation_id = "vmm_register",
         method = PUT,
         path = "/vmms/{propolis_id}",
-        versions = VERSION_DELEGATE_ZVOL_TO_PROPOLIS..
-=======
-        operation_id = "vmm_register",
-        versions = VERSION_MULTICAST_SUPPORT..
->>>>>>> 73fa6628
-    }]
-    async fn vmm_register(
+        versions = VERSION_MULTICAST_SUPPORT..VERSION_DELEGATE_ZVOL_TO_PROPOLIS
+    }]
+    async fn v8_vmm_register(
         rqctx: RequestContext<Self::Context>,
         path_params: Path<VmmPathParam>,
-        body: TypedBody<sled_agent_types::instance::InstanceEnsureBody>,
-    ) -> Result<HttpResponseOk<SledVmmState>, HttpError>;
-
-    #[endpoint {
-        method = PUT,
-        path = "/vmms/{propolis_id}",
-        operation_id = "vmm_register",
-        versions = ..VERSION_MULTICAST_SUPPORT
-    }]
-    async fn v6_vmm_register(
-        rqctx: RequestContext<Self::Context>,
-        path_params: Path<VmmPathParam>,
-        body: TypedBody<v6::InstanceEnsureBody>,
+        body: TypedBody<v8::InstanceEnsureBody>,
     ) -> Result<HttpResponseOk<SledVmmState>, HttpError> {
         Self::vmm_register(rqctx, path_params, body.map(Into::into)).await
     }
+
+    #[endpoint {
+        method = PUT,
+        path = "/vmms/{propolis_id}",
+        versions = VERSION_DELEGATE_ZVOL_TO_PROPOLIS..
+    }]
+    async fn vmm_register(
+        rqctx: RequestContext<Self::Context>,
+        path_params: Path<VmmPathParam>,
+        body: TypedBody<InstanceEnsureBody>,
+    ) -> Result<HttpResponseOk<SledVmmState>, HttpError>;
 
     #[endpoint {
         method = DELETE,
