--- conflicted
+++ resolved
@@ -34,7 +34,7 @@
 };
 use schemars::JsonSchema;
 use serde::{Deserialize, Serialize};
-use sled_agent_types::inventory::v8;
+use sled_agent_types::inventory::v9;
 use sled_agent_types::probes;
 use sled_agent_types::{
     bootstore::BootstoreStatus,
@@ -74,11 +74,8 @@
     // |  example for the next person.
     // v
     // (next_int, IDENT),
-<<<<<<< HEAD
-    (9, ADD_DUAL_STACK_SHARED_NETWORK_INTERFACES),
-=======
+    (10, ADD_DUAL_STACK_SHARED_NETWORK_INTERFACES),
     (9, DELEGATE_ZVOL_TO_PROPOLIS),
->>>>>>> f493515c
     (8, REMOVE_SLED_ROLE),
     (7, MULTICAST_SUPPORT),
     (6, ADD_PROBE_PUT_ENDPOINT),
@@ -354,9 +351,9 @@
         versions =
             VERSION_ADD_NEXUS_LOCKSTEP_PORT_TO_INVENTORY..VERSION_ADD_DUAL_STACK_SHARED_NETWORK_INTERFACES,
     }]
-    async fn v8_omicron_config_put(
-        rqctx: RequestContext<Self::Context>,
-        body: TypedBody<v8::OmicronSledConfig>,
+    async fn v9_omicron_config_put(
+        rqctx: RequestContext<Self::Context>,
+        body: TypedBody<v9::OmicronSledConfig>,
     ) -> Result<HttpResponseUpdatedNoContent, HttpError> {
         let body = body.try_map(OmicronSledConfig::try_from)?;
         Self::omicron_config_put(rqctx, body).await
@@ -388,34 +385,26 @@
         operation_id = "vmm_register",
         method = PUT,
         path = "/vmms/{propolis_id}",
-<<<<<<< HEAD
         operation_id = "vmm_register",
         versions = VERSION_ADD_DUAL_STACK_SHARED_NETWORK_INTERFACES..
-=======
-        versions = ..VERSION_MULTICAST_SUPPORT
->>>>>>> f493515c
-    }]
-    async fn v6_vmm_register(
+    }]
+    async fn vmm_register(
         rqctx: RequestContext<Self::Context>,
         path_params: Path<VmmPathParam>,
-        body: TypedBody<v6::InstanceEnsureBody>,
-    ) -> Result<HttpResponseOk<SledVmmState>, HttpError> {
-        Self::vmm_register(rqctx, path_params, body.map(Into::into)).await
-    }
-
-    #[endpoint {
-        operation_id = "vmm_register",
+        body: TypedBody<sled_agent_types::instance::InstanceEnsureBody>,
+    ) -> Result<HttpResponseOk<SledVmmState>, HttpError>;
+
+    #[endpoint {
         method = PUT,
         path = "/vmms/{propolis_id}",
-<<<<<<< HEAD
         operation_id = "vmm_register",
         versions =
             VERSION_MULTICAST_SUPPORT..VERSION_ADD_DUAL_STACK_SHARED_NETWORK_INTERFACES
     }]
-    async fn v8_vmm_register(
+    async fn v9_vmm_register(
         rqctx: RequestContext<Self::Context>,
         path_params: Path<VmmPathParam>,
-        body: TypedBody<v8::InstanceEnsureBody>,
+        body: TypedBody<v9::InstanceEnsureBody>,
     ) -> Result<HttpResponseOk<SledVmmState>, HttpError> {
         let body = body.try_map(
             sled_agent_types::instance::InstanceEnsureBody::try_from,
@@ -424,32 +413,32 @@
     }
 
     #[endpoint {
+        operation_id = "vmm_register",
+        method = PUT,
+        path = "/vmms/{propolis_id}",
+        versions = VERSION_MULTICAST_SUPPORT..VERSION_DELEGATE_ZVOL_TO_PROPOLIS
+    }]
+    async fn v8_vmm_register(
+        rqctx: RequestContext<Self::Context>,
+        path_params: Path<VmmPathParam>,
+        body: TypedBody<v8::InstanceEnsureBody>,
+    ) -> Result<HttpResponseOk<SledVmmState>, HttpError> {
+        Self::vmm_register(rqctx, path_params, body.map(Into::into)).await
+    }
+
+    #[endpoint {
         method = PUT,
         path = "/vmms/{propolis_id}",
         operation_id = "vmm_register",
         versions = ..VERSION_MULTICAST_SUPPORT
-=======
-        versions = VERSION_MULTICAST_SUPPORT..VERSION_DELEGATE_ZVOL_TO_PROPOLIS
->>>>>>> f493515c
-    }]
-    async fn v8_vmm_register(
+    }]
+    async fn v6_vmm_register(
         rqctx: RequestContext<Self::Context>,
         path_params: Path<VmmPathParam>,
-        body: TypedBody<v8::InstanceEnsureBody>,
+        body: TypedBody<v6::InstanceEnsureBody>,
     ) -> Result<HttpResponseOk<SledVmmState>, HttpError> {
         Self::v8_vmm_register(rqctx, path_params, body.map(Into::into)).await
     }
-
-    #[endpoint {
-        method = PUT,
-        path = "/vmms/{propolis_id}",
-        versions = VERSION_DELEGATE_ZVOL_TO_PROPOLIS..
-    }]
-    async fn vmm_register(
-        rqctx: RequestContext<Self::Context>,
-        path_params: Path<VmmPathParam>,
-        body: TypedBody<InstanceEnsureBody>,
-    ) -> Result<HttpResponseOk<SledVmmState>, HttpError>;
 
     #[endpoint {
         method = DELETE,
@@ -949,7 +938,6 @@
         body: TypedBody<probes::ProbeSet>,
     ) -> Result<HttpResponseUpdatedNoContent, HttpError>;
 
-<<<<<<< HEAD
     /// Update the entire set of probe zones on this sled.
     ///
     /// Probe zones are used to debug networking configuration. They look
@@ -968,7 +956,7 @@
         let body = body.try_map(TryInto::try_into)?;
         Self::probes_put(request_context, body).await
     }
-=======
+
     /// Create a local storage dataset
     #[endpoint {
         method = POST,
@@ -991,7 +979,6 @@
         request_context: RequestContext<Self::Context>,
         path_params: Path<LocalStoragePathParam>,
     ) -> Result<HttpResponseUpdatedNoContent, HttpError>;
->>>>>>> f493515c
 }
 
 #[derive(Clone, Debug, Deserialize, JsonSchema, Serialize)]
