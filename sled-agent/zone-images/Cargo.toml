[package]
name = "sled-agent-zone-images"
version = "0.1.0"
edition = "2021"
license = "MPL-2.0"

[lints]
workspace = true

[dependencies]
anyhow.workspace = true
camino.workspace = true
iddqd.workspace = true
illumos-utils.workspace = true
nexus-sled-agent-shared.workspace = true
omicron-common.workspace = true
omicron-workspace-hack.workspace = true
rayon.workspace = true
serde.workspace = true
serde_json.workspace = true
<<<<<<< HEAD
sha2.workspace = true
=======
sled-agent-config-reconciler.workspace = true
>>>>>>> 21baa14e
sled-storage.workspace = true
slog.workspace = true
slog-error-chain.workspace = true
thiserror.workspace = true
tufaceous-artifact.workspace = true

[dev-dependencies]
camino-tempfile-ext.workspace = true
dropshot.workspace = true
omicron-uuid-kinds.workspace = true
pretty_assertions.workspace = true
sled-agent-config-reconciler = { workspace = true, features = ["testing"] }<|MERGE_RESOLUTION|>--- conflicted
+++ resolved
@@ -18,11 +18,8 @@
 rayon.workspace = true
 serde.workspace = true
 serde_json.workspace = true
-<<<<<<< HEAD
 sha2.workspace = true
-=======
 sled-agent-config-reconciler.workspace = true
->>>>>>> 21baa14e
 sled-storage.workspace = true
 slog.workspace = true
 slog-error-chain.workspace = true
@@ -32,6 +29,7 @@
 [dev-dependencies]
 camino-tempfile-ext.workspace = true
 dropshot.workspace = true
+expectorate.workspace = true
 omicron-uuid-kinds.workspace = true
 pretty_assertions.workspace = true
 sled-agent-config-reconciler = { workspace = true, features = ["testing"] }