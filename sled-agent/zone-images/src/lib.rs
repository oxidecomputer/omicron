--- conflicted
+++ resolved
@@ -7,24 +7,18 @@
 //! This contains a subset of zone image code at the moment: you're encouraged
 //! to move more code into this crate as appropriate.
 
-<<<<<<< HEAD
+mod errors;
 mod file_source;
-=======
-mod errors;
 mod install_dataset_metadata;
->>>>>>> 134801fb
 mod mupdate_override;
 mod source_resolver;
 #[cfg(test)]
 mod test_utils;
 mod zone_manifest;
 
-<<<<<<< HEAD
+pub use errors::*;
 pub use file_source::*;
-=======
-pub use errors::*;
 pub use install_dataset_metadata::*;
->>>>>>> 134801fb
 pub use mupdate_override::*;
 pub use source_resolver::*;
 pub use zone_manifest::*;