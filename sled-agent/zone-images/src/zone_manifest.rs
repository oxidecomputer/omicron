// This Source Code Form is subject to the terms of the Mozilla Public
// License, v. 2.0. If a copy of the MPL was not distributed with this
// file, You can obtain one at https://mozilla.org/MPL/2.0/.

use camino::{Utf8Path, Utf8PathBuf};
use iddqd::IdOrdMap;
<<<<<<< HEAD
use illumos_utils::zpool::ZpoolName;
use nexus_sled_agent_shared::zone_images::{
    ZoneManifestArtifactResult, ZoneManifestArtifactStatus,
    ZoneManifestArtifactsResult, ZoneManifestNonBootInfo,
    ZoneManifestNonBootMismatch, ZoneManifestNonBootResult, ZoneManifestStatus,
};
=======
>>>>>>> f6f618cf
use omicron_common::update::{OmicronZoneFileMetadata, OmicronZoneManifest};
use omicron_uuid_kinds::ZpoolUuid;
use rayon::iter::{ParallelBridge, ParallelIterator};
use sha2::{Digest, Sha256};
use sled_agent_config_reconciler::InternalDisksWithBootDisk;
use sled_agent_types::zone_images::{
    ArcIoError, ArtifactReadResult, ZoneManifestArtifactResult,
    ZoneManifestArtifactsResult, ZoneManifestNonBootInfo,
    ZoneManifestNonBootMismatch, ZoneManifestNonBootResult,
    ZoneManifestReadError, ZoneManifestStatus,
};
use slog::{error, info, o, warn};
use slog_error_chain::InlineErrorChain;
use std::{
    fs::File,
    io::{self, Read},
};
use tufaceous_artifact::ArtifactHash;

use crate::{
<<<<<<< HEAD
    errors::zone_manifest_not_found,
    install_dataset_metadata::{
        AllInstallMetadataFiles, InstallMetadataNonBootMismatch,
        InstallMetadataNonBootResult,
    },
=======
    AllInstallMetadataFiles, InstallMetadataNonBootInfo,
    InstallMetadataNonBootMismatch, InstallMetadataNonBootResult,
>>>>>>> f6f618cf
};

#[derive(Debug)]
pub(crate) struct AllZoneManifests {
    boot_zpool: ZpoolUuid,
    boot_disk_path: Utf8PathBuf,
    boot_disk_result: Result<ZoneManifestArtifactsResult, String>,
    non_boot_disk_metadata: IdOrdMap<ZoneManifestNonBootInfo>,
}

impl AllZoneManifests {
    /// Attempt to find zone manifests.
    pub(crate) fn read_all(
        log: &slog::Logger,
        internal_disks: &InternalDisksWithBootDisk,
    ) -> Self {
        // First read all the files.
        let files = AllInstallMetadataFiles::read_all(
            log,
            OmicronZoneManifest::FILE_NAME,
            internal_disks,
        );

        // Validate files on the boot disk.
        let boot_disk_result = match files.boot_disk_metadata {
            Ok(Some(manifest)) => {
<<<<<<< HEAD
                Ok(validate_artifacts(&files.boot_dataset_dir, manifest))
=======
                Ok(make_artifacts_result(&files.boot_dataset_dir, manifest))
>>>>>>> f6f618cf
            }
            Ok(None) => {
                // The file is missing -- this is an error.
                Err(zone_manifest_not_found(&files.boot_disk_path))
            }
            Err(error) => Err(InlineErrorChain::new(&error).to_string()),
        };

        // Validate files on non-boot disks (non-fatal, will produce warnings if
        // errors or mismatches are encountered).
        let non_boot_disk_metadata = files
            .non_boot_disk_metadata
            .into_iter()
<<<<<<< HEAD
            .map(|info| {
                let result = validate_non_boot_result(
                    &info.dataset_dir,
                    &info.path,
                    info.result,
                );
                ZoneManifestNonBootInfo {
                    zpool_name: info.zpool_name,
                    dataset_dir: info.dataset_dir,
                    path: info.path,
                    result,
                }
            })
=======
            .map(make_non_boot_info)
>>>>>>> f6f618cf
            .collect::<IdOrdMap<_>>();

        let ret = Self {
            boot_zpool: files.boot_zpool,
            boot_disk_path: files.boot_disk_path,
            boot_disk_result,
            non_boot_disk_metadata,
        };

        ret.log_results(&log);
        ret
    }

    pub(crate) fn status(&self) -> ZoneManifestStatus {
        ZoneManifestStatus {
            boot_disk_path: self.boot_disk_path.clone(),
            boot_disk_result: self.boot_disk_result.clone(),
            non_boot_disk_metadata: self.non_boot_disk_metadata.clone(),
        }
    }

    pub(crate) fn boot_disk_result(
        &self,
    ) -> &Result<ZoneManifestArtifactsResult, String> {
        &self.boot_disk_result
    }

    fn log_results(&self, log: &slog::Logger) {
        let log = log.new(o!(
            "component" => "zone_manifest",
            "boot_zpool" => self.boot_zpool.to_string(),
            "boot_disk_path" => self.boot_disk_path.to_string(),
        ));

        match &self.boot_disk_result {
            Ok(result) => {
                if result.is_valid() {
                    info!(
                        log,
                        "found zone manifest for boot disk";
                        "boot_disk_result" => %result.display(),
                    );
                } else {
                    error!(
                        log,
                        "zone manifest for boot disk is invalid, \
                         will not bring up zones that mismatch";
                        "boot_disk_result" => %result.display(),
                    );
                }
            }
            Err(error) => {
                // This error most likely requires operator intervention -- if
                // it happens, we'll continue to bring sled-agent up but reject
                // all Omicron zone image lookups.
                error!(
                    log,
                    "error reading zone manifest for boot disk, \
                     will not bring up Omicron zones";
                    "error" => error,
                );
            }
        }

        if self.non_boot_disk_metadata.is_empty() {
            warn!(
                log,
                "no non-boot zpools found, unable to verify consistency -- \
                 this may be a hardware issue with the non-boot M.2"
            );
        }

        for info in &self.non_boot_disk_metadata {
            info.log_to(&log);
        }
    }
}

<<<<<<< HEAD
fn validate_non_boot_result(
=======
fn make_non_boot_info(
    info: InstallMetadataNonBootInfo<OmicronZoneManifest>,
) -> ZoneManifestNonBootInfo {
    let result =
        make_non_boot_result(&info.dataset_dir, &info.path, info.result);
    ZoneManifestNonBootInfo {
        zpool_id: info.zpool_id,
        dataset_dir: info.dataset_dir,
        path: info.path,
        result,
    }
}

fn make_non_boot_result(
>>>>>>> f6f618cf
    dataset_dir: &Utf8Path,
    path: &Utf8Path,
    result: InstallMetadataNonBootResult<OmicronZoneManifest>,
) -> ZoneManifestNonBootResult {
    match result {
        InstallMetadataNonBootResult::MatchesPresent(
            non_boot_disk_metadata,
<<<<<<< HEAD
        ) => ZoneManifestNonBootResult::Matches {
            artifacts_result: validate_artifacts(
                dataset_dir,
                non_boot_disk_metadata,
            ),
        },
        InstallMetadataNonBootResult::MatchesAbsent => {
            // Error case.
            ZoneManifestNonBootResult::ReadError {
                message: zone_manifest_not_found(path),
            }
=======
        ) => ZoneManifestNonBootResult::Matches(make_artifacts_result(
            dataset_dir,
            non_boot_disk_metadata,
        )),
        InstallMetadataNonBootResult::MatchesAbsent => {
            // Error case.
            ZoneManifestNonBootResult::ReadError(
                ZoneManifestReadError::NotFound(path.to_owned()),
            )
>>>>>>> f6f618cf
        }
        InstallMetadataNonBootResult::Mismatch(mismatch) => match mismatch {
            InstallMetadataNonBootMismatch::BootPresentOtherAbsent => {
                // Error case.
<<<<<<< HEAD
                ZoneManifestNonBootResult::ReadError {
                    message: zone_manifest_not_found(path),
                }
            }
            InstallMetadataNonBootMismatch::BootAbsentOtherPresent {
                non_boot_disk_info,
            } => ZoneManifestNonBootResult::Mismatch {
                reason: ZoneManifestNonBootMismatch::BootAbsentOtherPresent {
                    non_boot_disk_result: validate_artifacts(
=======
                ZoneManifestNonBootResult::ReadError(
                    ZoneManifestReadError::NotFound(path.to_owned()),
                )
            }
            InstallMetadataNonBootMismatch::BootAbsentOtherPresent {
                non_boot_disk_info,
            } => ZoneManifestNonBootResult::Mismatch(
                ZoneManifestNonBootMismatch::BootAbsentOtherPresent {
                    non_boot_disk_result: make_artifacts_result(
>>>>>>> f6f618cf
                        dataset_dir,
                        non_boot_disk_info,
                    ),
                },
<<<<<<< HEAD
            },
            InstallMetadataNonBootMismatch::ValueMismatch {
                non_boot_disk_info,
            } => ZoneManifestNonBootResult::Mismatch {
                reason: ZoneManifestNonBootMismatch::ValueMismatch {
                    non_boot_disk_result: validate_artifacts(
=======
            ),
            InstallMetadataNonBootMismatch::ValueMismatch {
                non_boot_disk_info,
            } => ZoneManifestNonBootResult::Mismatch(
                ZoneManifestNonBootMismatch::ValueMismatch {
                    non_boot_disk_result: make_artifacts_result(
>>>>>>> f6f618cf
                        dataset_dir,
                        non_boot_disk_info,
                    ),
                },
<<<<<<< HEAD
            },
            InstallMetadataNonBootMismatch::BootDiskReadError {
                non_boot_disk_info: Some(info),
            } => ZoneManifestNonBootResult::Mismatch {
                reason: ZoneManifestNonBootMismatch::BootDiskReadError {
                    non_boot_disk_result: validate_artifacts(dataset_dir, info),
                },
            },
            InstallMetadataNonBootMismatch::BootDiskReadError {
                non_boot_disk_info: None,
            } => ZoneManifestNonBootResult::ReadError {
                message: zone_manifest_not_found(path),
            },
        },
        InstallMetadataNonBootResult::ReadError(error) => {
            ZoneManifestNonBootResult::ReadError {
                message: InlineErrorChain::new(&error).to_string(),
            }
        }
    }
}

/// Makes a new `ZoneManifestArtifactsResult` by reading artifacts from the
/// given directory.
fn validate_artifacts(
=======
            ),
            InstallMetadataNonBootMismatch::BootDiskReadError {
                non_boot_disk_info: Some(info),
            } => ZoneManifestNonBootResult::Mismatch(
                ZoneManifestNonBootMismatch::BootDiskReadError {
                    non_boot_disk_result: make_artifacts_result(
                        dataset_dir,
                        info,
                    ),
                },
            ),
            InstallMetadataNonBootMismatch::BootDiskReadError {
                non_boot_disk_info: None,
            } => ZoneManifestNonBootResult::ReadError(
                ZoneManifestReadError::NotFound(path.to_owned()),
            ),
        },
        InstallMetadataNonBootResult::ReadError(error) => {
            ZoneManifestNonBootResult::ReadError(error.into())
        }
    }
}

fn make_artifacts_result(
>>>>>>> f6f618cf
    dir: &Utf8Path,
    manifest: OmicronZoneManifest,
) -> ZoneManifestArtifactsResult {
    let artifacts: Vec<_> = manifest
        .zones
        .iter()
        // Parallelize artifact reading to speed it up.
        .par_bridge()
        .map(|zone| {
            let artifact_path = dir.join(&zone.file_name);
            let status = validate_one(&artifact_path, &zone);

            ZoneManifestArtifactResult {
                file_name: zone.file_name.clone(),
                path: artifact_path,
                expected_size: zone.file_size,
                expected_hash: zone.hash,
                status,
            }
        })
        .collect();

    ZoneManifestArtifactsResult {
        manifest,
        data: artifacts.into_iter().collect(),
    }
}

fn validate_one(
    artifact_path: &Utf8Path,
    zone: &OmicronZoneFileMetadata,
) -> ZoneManifestArtifactStatus {
    let mut f = match File::open(artifact_path) {
        Ok(f) => f,
        Err(error) => {
            return ZoneManifestArtifactStatus::Error {
                message: InlineErrorChain::new(&error).to_string(),
            };
        }
    };

    match compute_size_and_hash(&mut f) {
        Ok((actual_size, actual_hash)) => {
            if zone.file_size == actual_size && zone.hash == actual_hash {
                ZoneManifestArtifactStatus::Valid
            } else {
                ZoneManifestArtifactStatus::Mismatch {
                    actual_size,
                    actual_hash,
                }
            }
        }
        Err(error) => ZoneManifestArtifactStatus::Error {
            message: InlineErrorChain::new(&error).to_string(),
        },
    }
}

fn compute_size_and_hash(
    f: &mut File,
) -> Result<(u64, ArtifactHash), io::Error> {
    let mut hasher = Sha256::new();
    // Zone artifacts are pretty big, so we read them in chunks.
    let mut buffer = [0u8; 8192];
    let mut total_bytes_read = 0;
    loop {
        let bytes_read = f.read(&mut buffer)?;
        if bytes_read == 0 {
            break;
        }
        hasher.update(&buffer[..bytes_read]);
        total_bytes_read += bytes_read;
    }
    Ok((total_bytes_read as u64, ArtifactHash(hasher.finalize().into())))
}

#[cfg(test)]
mod tests {
    use super::*;

    use crate::test_utils::make_internal_disks_rx;

    use camino_tempfile_ext::prelude::*;
    use dropshot::{ConfigLogging, ConfigLoggingLevel, test_util::LogContext};
    use expectorate::assert_contents;
    use iddqd::id_ord_map;
    use pretty_assertions::assert_eq;
    use sled_agent_types::zone_images::ZoneManifestNonBootInfo;
    use sled_agent_zone_images_examples::{
        BOOT_PATHS, BOOT_UUID, NON_BOOT_2_PATHS, NON_BOOT_2_UUID,
        NON_BOOT_3_PATHS, NON_BOOT_3_UUID, NON_BOOT_PATHS, NON_BOOT_UUID,
        WriteInstallDatasetContext, deserialize_error,
    };

    // Much of the logic in this module is shared with mupdate_override.rs, and
    // tested there.

    /// Success case: zone manifest JSON present on boot and non-boot disk and matches.
    #[test]
    fn read_success() {
        let logctx = LogContext::new(
            "zone_manifest_read_success",
            &ConfigLogging::StderrTerminal { level: ConfigLoggingLevel::Debug },
        );
        let dir = Utf8TempDir::new().unwrap();
        let cx = WriteInstallDatasetContext::new_basic();

        // Write the valid manifest to both boot and non-boot disks.
        cx.write_to(&dir.child(&BOOT_PATHS.install_dataset)).unwrap();
        cx.write_to(&dir.child(&NON_BOOT_PATHS.install_dataset)).unwrap();

        let internal_disks =
            make_internal_disks_rx(dir.path(), BOOT_UUID, &[NON_BOOT_UUID])
                .current_with_boot_disk();
        let manifests =
            AllZoneManifests::read_all(&logctx.log, &internal_disks);

        // Boot disk should be valid.
        assert_eq!(
            manifests.boot_disk_result.as_ref().unwrap(),
            &cx.expected_result(&dir.path().join(&BOOT_PATHS.install_dataset))
        );

        // Non-boot disk should match boot disk.
        assert_eq!(
            manifests.non_boot_disk_metadata,
            id_ord_map! {
                ZoneManifestNonBootInfo {
                    zpool_id: NON_BOOT_UUID,
                    dataset_dir: dir.path().join(&NON_BOOT_PATHS.install_dataset),
                    path: dir.path().join(&NON_BOOT_PATHS.zones_json),
                    result: ZoneManifestNonBootResult::Matches {
                        artifacts_result: cx.expected_result(
                            &dir.path().join(&NON_BOOT_PATHS.install_dataset)
                        )
                    }
                }
            }
        );

        logctx.cleanup_successful();
    }

    /// Error case: zone manifest JSON missing from boot disk.
    #[test]
    fn read_boot_disk_missing() {
        let logctx = LogContext::new(
            "zone_manifest_read_boot_disk_missing",
            &ConfigLogging::StderrTerminal { level: ConfigLoggingLevel::Debug },
        );
        let dir = Utf8TempDir::new().unwrap();
        let cx = WriteInstallDatasetContext::new_basic();

        // Write the valid manifest to the non-boot disk.
        cx.write_to(&dir.child(&NON_BOOT_PATHS.install_dataset)).unwrap();
        // Create the install dataset directory, but not the manifest, on the
        // boot disk.
        dir.child(&BOOT_PATHS.install_dataset).create_dir_all().unwrap();

        let internal_disks =
            make_internal_disks_rx(dir.path(), BOOT_UUID, &[NON_BOOT_UUID])
                .current_with_boot_disk();
        let manifests =
            AllZoneManifests::read_all(&logctx.log, &internal_disks);
        assert_eq!(
            manifests.boot_disk_result.as_ref().unwrap_err(),
            &zone_manifest_not_found(&dir.path().join(&BOOT_PATHS.zones_json)),
        );

        assert_eq!(
            manifests.non_boot_disk_metadata,
            id_ord_map! {
                ZoneManifestNonBootInfo {
                    zpool_id: NON_BOOT_UUID,
                    dataset_dir: dir.path().join(&NON_BOOT_PATHS.install_dataset),
                    path: dir.path().join(&NON_BOOT_PATHS.zones_json),
                    result: ZoneManifestNonBootResult::Mismatch {
                        reason: ZoneManifestNonBootMismatch::BootAbsentOtherPresent {
                            non_boot_disk_result: cx.expected_result(
                                &dir.path().join(&NON_BOOT_PATHS.install_dataset)
                            ),
                        }
                    }
                }
            }
        );
    }

    /// Error case: zone manifest JSON on boot disk has a read error.
    #[test]
    fn read_boot_disk_read_error() {
        let logctx = LogContext::new(
            "zone_manifest_read_boot_disk_read_error",
            &ConfigLogging::StderrTerminal { level: ConfigLoggingLevel::Debug },
        );
        let dir = Utf8TempDir::new().unwrap();
        let cx = WriteInstallDatasetContext::new_basic();

        // Write the valid manifest to the non-boot disk.
        cx.write_to(&dir.child(&NON_BOOT_PATHS.install_dataset)).unwrap();
        // Create an empty file on the boot disk (will cause a read error).
        dir.child(&BOOT_PATHS.zones_json).touch().unwrap();

        let internal_disks =
            make_internal_disks_rx(dir.path(), BOOT_UUID, &[NON_BOOT_UUID])
                .current_with_boot_disk();
        let manifests =
            AllZoneManifests::read_all(&logctx.log, &internal_disks);
        assert_eq!(
            manifests.boot_disk_result.as_ref().unwrap_err(),
            &InlineErrorChain::new(&deserialize_error(
                dir.path(),
                &BOOT_PATHS.zones_json,
                ""
            ))
            .to_string(),
        );

        assert_eq!(
            manifests.non_boot_disk_metadata,
            id_ord_map! {
                ZoneManifestNonBootInfo {
                    zpool_id: NON_BOOT_UUID,
                    dataset_dir: dir.path().join(&NON_BOOT_PATHS.install_dataset),
                    path: dir.path().join(&NON_BOOT_PATHS.zones_json),
                    result: ZoneManifestNonBootResult::Mismatch {
                        reason: ZoneManifestNonBootMismatch::BootDiskReadError {
                            non_boot_disk_result: cx.expected_result(
                                &dir.path().join(&NON_BOOT_PATHS.install_dataset)
                            ),
                        }
                    }
                }
            }
        );

        logctx.cleanup_successful();
    }

    /// Error case: zones don't match expected ones on boot disk.
    #[test]
    fn read_boot_disk_zone_mismatch() {
        let logctx = LogContext::new(
            "zone_manifest_read_boot_disk_zone_mismatch",
            &ConfigLogging::StderrTerminal { level: ConfigLoggingLevel::Debug },
        );
        let dir = Utf8TempDir::new().unwrap();
        let cx = WriteInstallDatasetContext::new_basic();
        let mut invalid_cx = cx.clone();
        invalid_cx.make_error_cases();

        // Write the valid manifest to the non-boot disk.
        cx.write_to(&dir.child(&NON_BOOT_PATHS.install_dataset)).unwrap();
        // Write the invalid manifest to the boot disk.
        invalid_cx.write_to(&dir.child(&BOOT_PATHS.install_dataset)).unwrap();

        let internal_disks =
            make_internal_disks_rx(dir.path(), BOOT_UUID, &[NON_BOOT_UUID])
                .current_with_boot_disk();
        let manifests =
            AllZoneManifests::read_all(&logctx.log, &internal_disks);
        assert_eq!(
            manifests.boot_disk_result.as_ref().unwrap(),
            &invalid_cx
                .expected_result(&dir.path().join(&BOOT_PATHS.install_dataset)),
        );

        assert_eq!(
            manifests.non_boot_disk_metadata,
            id_ord_map! {
                ZoneManifestNonBootInfo {
                    zpool_id: NON_BOOT_UUID,
                    dataset_dir: dir.path().join(&NON_BOOT_PATHS.install_dataset),
                    path: dir.path().join(&NON_BOOT_PATHS.zones_json),
                    result: ZoneManifestNonBootResult::Mismatch {
                        // The boot disk was read successfully but the zones on
                        // the boot disk didn't match what was on disk. We could
                        // treat this as either a ValueMismatch or a
                        // BootDiskReadError -- currently, we treat it as a
                        // ValueMismatch for convenience.
                        reason: ZoneManifestNonBootMismatch::ValueMismatch {
                            non_boot_disk_result: cx.expected_result(
                                &dir.path().join(&NON_BOOT_PATHS.install_dataset)
                            ),
                        }
                    },
                }
            },
        );

        logctx.cleanup_successful();
    }

    /// Warning case: zones don't match expected ones on non-boot
    /// disk/error/absent.
    #[test]
    fn read_non_boot_disk_zone_mismatch() {
        let logctx = LogContext::new(
            "zone_manifest_read_non_boot_disk_zone_mismatch",
            &ConfigLogging::StderrTerminal { level: ConfigLoggingLevel::Debug },
        );
        let dir = Utf8TempDir::new().unwrap();
        let cx = WriteInstallDatasetContext::new_basic();
        let mut invalid_cx = cx.clone();
        invalid_cx.make_error_cases();

        cx.write_to(&dir.child(&BOOT_PATHS.install_dataset)).unwrap();
        invalid_cx
            .write_to(&dir.child(&NON_BOOT_PATHS.install_dataset))
            .unwrap();
        // Zone manifest file that's absent.
        dir.child(&NON_BOOT_2_PATHS.install_dataset).create_dir_all().unwrap();
        // Read error (empty file).
        dir.child(&NON_BOOT_3_PATHS.zones_json).touch().unwrap();

        let internal_disks = make_internal_disks_rx(
            dir.path(),
            BOOT_UUID,
            &[NON_BOOT_UUID, NON_BOOT_2_UUID, NON_BOOT_3_UUID],
        )
        .current_with_boot_disk();
        let manifests =
            AllZoneManifests::read_all(&logctx.log, &internal_disks);
        // The boot disk is valid.
        let boot_disk_result = manifests.boot_disk_result.as_ref().unwrap();
        assert_eq!(
            boot_disk_result,
            &cx.expected_result(&dir.path().join(&BOOT_PATHS.install_dataset))
        );

        // The non-boot disks have various error cases.
        let non_boot_disk_result = invalid_cx.expected_result(
            dir.child(&NON_BOOT_PATHS.install_dataset).as_path(),
        );
        assert_eq!(
            manifests.non_boot_disk_metadata,
            id_ord_map! {
                ZoneManifestNonBootInfo {
                    zpool_id: NON_BOOT_UUID,
                    dataset_dir: dir.path().join(&NON_BOOT_PATHS.install_dataset),
                    path: dir.path().join(&NON_BOOT_PATHS.zones_json),
                    result: ZoneManifestNonBootResult::Mismatch {
                        reason: ZoneManifestNonBootMismatch::ValueMismatch {
                            non_boot_disk_result: non_boot_disk_result.clone(),
                        }
                    },
                },
                ZoneManifestNonBootInfo {
                    zpool_id: NON_BOOT_2_UUID,
                    dataset_dir: dir.path().join(&NON_BOOT_2_PATHS.install_dataset),
                    path: dir.path().join(&NON_BOOT_2_PATHS.zones_json),
                    result: ZoneManifestNonBootResult::ReadError {
                        message: zone_manifest_not_found(
                            &dir.path().join(&NON_BOOT_2_PATHS.zones_json),
                        ),
                    },
                },
                ZoneManifestNonBootInfo {
                    zpool_id: NON_BOOT_3_UUID,
                    dataset_dir: dir.path().join(&NON_BOOT_3_PATHS.install_dataset),
                    path: dir.path().join(&NON_BOOT_3_PATHS.zones_json),
                    result: ZoneManifestNonBootResult::ReadError {
                        message: InlineErrorChain::new(&deserialize_error(
                            dir.path(),
                            &NON_BOOT_3_PATHS.zones_json,
                            "",
                        ))
                        .to_string(),
                    },
                }
            },
        );

        // Also use the opportunity to test display output.
        assert_contents(
            "tests/output/zone_manifest_match_result.txt",
            &boot_disk_result.display().to_string(),
        );
        assert_contents(
            "tests/output/zone_manifest_mismatch_result.txt",
            &non_boot_disk_result.display().to_string(),
        );

        logctx.cleanup_successful();
    }
}<|MERGE_RESOLUTION|>--- conflicted
+++ resolved
@@ -4,15 +4,6 @@
 
 use camino::{Utf8Path, Utf8PathBuf};
 use iddqd::IdOrdMap;
-<<<<<<< HEAD
-use illumos_utils::zpool::ZpoolName;
-use nexus_sled_agent_shared::zone_images::{
-    ZoneManifestArtifactResult, ZoneManifestArtifactStatus,
-    ZoneManifestArtifactsResult, ZoneManifestNonBootInfo,
-    ZoneManifestNonBootMismatch, ZoneManifestNonBootResult, ZoneManifestStatus,
-};
-=======
->>>>>>> f6f618cf
 use omicron_common::update::{OmicronZoneFileMetadata, OmicronZoneManifest};
 use omicron_uuid_kinds::ZpoolUuid;
 use rayon::iter::{ParallelBridge, ParallelIterator};
@@ -33,23 +24,16 @@
 use tufaceous_artifact::ArtifactHash;
 
 use crate::{
-<<<<<<< HEAD
-    errors::zone_manifest_not_found,
-    install_dataset_metadata::{
-        AllInstallMetadataFiles, InstallMetadataNonBootMismatch,
-        InstallMetadataNonBootResult,
-    },
-=======
     AllInstallMetadataFiles, InstallMetadataNonBootInfo,
     InstallMetadataNonBootMismatch, InstallMetadataNonBootResult,
->>>>>>> f6f618cf
 };
 
 #[derive(Debug)]
 pub(crate) struct AllZoneManifests {
     boot_zpool: ZpoolUuid,
     boot_disk_path: Utf8PathBuf,
-    boot_disk_result: Result<ZoneManifestArtifactsResult, String>,
+    boot_disk_result:
+        Result<ZoneManifestArtifactsResult, ZoneManifestReadError>,
     non_boot_disk_metadata: IdOrdMap<ZoneManifestNonBootInfo>,
 }
 
@@ -69,17 +53,15 @@
         // Validate files on the boot disk.
         let boot_disk_result = match files.boot_disk_metadata {
             Ok(Some(manifest)) => {
-<<<<<<< HEAD
-                Ok(validate_artifacts(&files.boot_dataset_dir, manifest))
-=======
                 Ok(make_artifacts_result(&files.boot_dataset_dir, manifest))
->>>>>>> f6f618cf
             }
             Ok(None) => {
                 // The file is missing -- this is an error.
-                Err(zone_manifest_not_found(&files.boot_disk_path))
-            }
-            Err(error) => Err(InlineErrorChain::new(&error).to_string()),
+                Err(ZoneManifestReadError::NotFound(
+                    files.boot_disk_path.clone(),
+                ))
+            }
+            Err(error) => Err(ZoneManifestReadError::InstallMetadata(error)),
         };
 
         // Validate files on non-boot disks (non-fatal, will produce warnings if
@@ -87,23 +69,7 @@
         let non_boot_disk_metadata = files
             .non_boot_disk_metadata
             .into_iter()
-<<<<<<< HEAD
-            .map(|info| {
-                let result = validate_non_boot_result(
-                    &info.dataset_dir,
-                    &info.path,
-                    info.result,
-                );
-                ZoneManifestNonBootInfo {
-                    zpool_name: info.zpool_name,
-                    dataset_dir: info.dataset_dir,
-                    path: info.path,
-                    result,
-                }
-            })
-=======
             .map(make_non_boot_info)
->>>>>>> f6f618cf
             .collect::<IdOrdMap<_>>();
 
         let ret = Self {
@@ -127,7 +93,7 @@
 
     pub(crate) fn boot_disk_result(
         &self,
-    ) -> &Result<ZoneManifestArtifactsResult, String> {
+    ) -> &Result<ZoneManifestArtifactsResult, ZoneManifestReadError> {
         &self.boot_disk_result
     }
 
@@ -163,7 +129,7 @@
                     log,
                     "error reading zone manifest for boot disk, \
                      will not bring up Omicron zones";
-                    "error" => error,
+                    "error" => InlineErrorChain::new(error),
                 );
             }
         }
@@ -182,9 +148,6 @@
     }
 }
 
-<<<<<<< HEAD
-fn validate_non_boot_result(
-=======
 fn make_non_boot_info(
     info: InstallMetadataNonBootInfo<OmicronZoneManifest>,
 ) -> ZoneManifestNonBootInfo {
@@ -199,7 +162,6 @@
 }
 
 fn make_non_boot_result(
->>>>>>> f6f618cf
     dataset_dir: &Utf8Path,
     path: &Utf8Path,
     result: InstallMetadataNonBootResult<OmicronZoneManifest>,
@@ -207,19 +169,6 @@
     match result {
         InstallMetadataNonBootResult::MatchesPresent(
             non_boot_disk_metadata,
-<<<<<<< HEAD
-        ) => ZoneManifestNonBootResult::Matches {
-            artifacts_result: validate_artifacts(
-                dataset_dir,
-                non_boot_disk_metadata,
-            ),
-        },
-        InstallMetadataNonBootResult::MatchesAbsent => {
-            // Error case.
-            ZoneManifestNonBootResult::ReadError {
-                message: zone_manifest_not_found(path),
-            }
-=======
         ) => ZoneManifestNonBootResult::Matches(make_artifacts_result(
             dataset_dir,
             non_boot_disk_metadata,
@@ -229,22 +178,10 @@
             ZoneManifestNonBootResult::ReadError(
                 ZoneManifestReadError::NotFound(path.to_owned()),
             )
->>>>>>> f6f618cf
         }
         InstallMetadataNonBootResult::Mismatch(mismatch) => match mismatch {
             InstallMetadataNonBootMismatch::BootPresentOtherAbsent => {
                 // Error case.
-<<<<<<< HEAD
-                ZoneManifestNonBootResult::ReadError {
-                    message: zone_manifest_not_found(path),
-                }
-            }
-            InstallMetadataNonBootMismatch::BootAbsentOtherPresent {
-                non_boot_disk_info,
-            } => ZoneManifestNonBootResult::Mismatch {
-                reason: ZoneManifestNonBootMismatch::BootAbsentOtherPresent {
-                    non_boot_disk_result: validate_artifacts(
-=======
                 ZoneManifestNonBootResult::ReadError(
                     ZoneManifestReadError::NotFound(path.to_owned()),
                 )
@@ -254,57 +191,20 @@
             } => ZoneManifestNonBootResult::Mismatch(
                 ZoneManifestNonBootMismatch::BootAbsentOtherPresent {
                     non_boot_disk_result: make_artifacts_result(
->>>>>>> f6f618cf
                         dataset_dir,
                         non_boot_disk_info,
                     ),
                 },
-<<<<<<< HEAD
-            },
-            InstallMetadataNonBootMismatch::ValueMismatch {
-                non_boot_disk_info,
-            } => ZoneManifestNonBootResult::Mismatch {
-                reason: ZoneManifestNonBootMismatch::ValueMismatch {
-                    non_boot_disk_result: validate_artifacts(
-=======
             ),
             InstallMetadataNonBootMismatch::ValueMismatch {
                 non_boot_disk_info,
             } => ZoneManifestNonBootResult::Mismatch(
                 ZoneManifestNonBootMismatch::ValueMismatch {
                     non_boot_disk_result: make_artifacts_result(
->>>>>>> f6f618cf
                         dataset_dir,
                         non_boot_disk_info,
                     ),
                 },
-<<<<<<< HEAD
-            },
-            InstallMetadataNonBootMismatch::BootDiskReadError {
-                non_boot_disk_info: Some(info),
-            } => ZoneManifestNonBootResult::Mismatch {
-                reason: ZoneManifestNonBootMismatch::BootDiskReadError {
-                    non_boot_disk_result: validate_artifacts(dataset_dir, info),
-                },
-            },
-            InstallMetadataNonBootMismatch::BootDiskReadError {
-                non_boot_disk_info: None,
-            } => ZoneManifestNonBootResult::ReadError {
-                message: zone_manifest_not_found(path),
-            },
-        },
-        InstallMetadataNonBootResult::ReadError(error) => {
-            ZoneManifestNonBootResult::ReadError {
-                message: InlineErrorChain::new(&error).to_string(),
-            }
-        }
-    }
-}
-
-/// Makes a new `ZoneManifestArtifactsResult` by reading artifacts from the
-/// given directory.
-fn validate_artifacts(
-=======
             ),
             InstallMetadataNonBootMismatch::BootDiskReadError {
                 non_boot_disk_info: Some(info),
@@ -329,7 +229,6 @@
 }
 
 fn make_artifacts_result(
->>>>>>> f6f618cf
     dir: &Utf8Path,
     manifest: OmicronZoneManifest,
 ) -> ZoneManifestArtifactsResult {
@@ -361,30 +260,23 @@
 fn validate_one(
     artifact_path: &Utf8Path,
     zone: &OmicronZoneFileMetadata,
-) -> ZoneManifestArtifactStatus {
+) -> ArtifactReadResult {
     let mut f = match File::open(artifact_path) {
         Ok(f) => f,
         Err(error) => {
-            return ZoneManifestArtifactStatus::Error {
-                message: InlineErrorChain::new(&error).to_string(),
-            };
+            return ArtifactReadResult::Error(ArcIoError::new(error));
         }
     };
 
     match compute_size_and_hash(&mut f) {
         Ok((actual_size, actual_hash)) => {
             if zone.file_size == actual_size && zone.hash == actual_hash {
-                ZoneManifestArtifactStatus::Valid
+                ArtifactReadResult::Valid
             } else {
-                ZoneManifestArtifactStatus::Mismatch {
-                    actual_size,
-                    actual_hash,
-                }
-            }
-        }
-        Err(error) => ZoneManifestArtifactStatus::Error {
-            message: InlineErrorChain::new(&error).to_string(),
-        },
+                ArtifactReadResult::Mismatch { actual_size, actual_hash }
+            }
+        }
+        Err(error) => ArtifactReadResult::Error(ArcIoError::new(error)),
     }
 }
 
@@ -461,11 +353,11 @@
                     zpool_id: NON_BOOT_UUID,
                     dataset_dir: dir.path().join(&NON_BOOT_PATHS.install_dataset),
                     path: dir.path().join(&NON_BOOT_PATHS.zones_json),
-                    result: ZoneManifestNonBootResult::Matches {
-                        artifacts_result: cx.expected_result(
+                    result: ZoneManifestNonBootResult::Matches(
+                        cx.expected_result(
                             &dir.path().join(&NON_BOOT_PATHS.install_dataset)
                         )
-                    }
+                    )
                 }
             }
         );
@@ -496,7 +388,9 @@
             AllZoneManifests::read_all(&logctx.log, &internal_disks);
         assert_eq!(
             manifests.boot_disk_result.as_ref().unwrap_err(),
-            &zone_manifest_not_found(&dir.path().join(&BOOT_PATHS.zones_json)),
+            &ZoneManifestReadError::NotFound(
+                dir.path().join(&BOOT_PATHS.zones_json)
+            ),
         );
 
         assert_eq!(
@@ -506,13 +400,13 @@
                     zpool_id: NON_BOOT_UUID,
                     dataset_dir: dir.path().join(&NON_BOOT_PATHS.install_dataset),
                     path: dir.path().join(&NON_BOOT_PATHS.zones_json),
-                    result: ZoneManifestNonBootResult::Mismatch {
-                        reason: ZoneManifestNonBootMismatch::BootAbsentOtherPresent {
+                    result: ZoneManifestNonBootResult::Mismatch(
+                        ZoneManifestNonBootMismatch::BootAbsentOtherPresent {
                             non_boot_disk_result: cx.expected_result(
                                 &dir.path().join(&NON_BOOT_PATHS.install_dataset)
                             ),
                         }
-                    }
+                    )
                 }
             }
         );
@@ -540,12 +434,7 @@
             AllZoneManifests::read_all(&logctx.log, &internal_disks);
         assert_eq!(
             manifests.boot_disk_result.as_ref().unwrap_err(),
-            &InlineErrorChain::new(&deserialize_error(
-                dir.path(),
-                &BOOT_PATHS.zones_json,
-                ""
-            ))
-            .to_string(),
+            &deserialize_error(dir.path(), &BOOT_PATHS.zones_json, "").into(),
         );
 
         assert_eq!(
@@ -555,13 +444,13 @@
                     zpool_id: NON_BOOT_UUID,
                     dataset_dir: dir.path().join(&NON_BOOT_PATHS.install_dataset),
                     path: dir.path().join(&NON_BOOT_PATHS.zones_json),
-                    result: ZoneManifestNonBootResult::Mismatch {
-                        reason: ZoneManifestNonBootMismatch::BootDiskReadError {
+                    result: ZoneManifestNonBootResult::Mismatch(
+                        ZoneManifestNonBootMismatch::BootDiskReadError {
                             non_boot_disk_result: cx.expected_result(
                                 &dir.path().join(&NON_BOOT_PATHS.install_dataset)
                             ),
                         }
-                    }
+                    )
                 }
             }
         );
@@ -604,18 +493,18 @@
                     zpool_id: NON_BOOT_UUID,
                     dataset_dir: dir.path().join(&NON_BOOT_PATHS.install_dataset),
                     path: dir.path().join(&NON_BOOT_PATHS.zones_json),
-                    result: ZoneManifestNonBootResult::Mismatch {
+                    result: ZoneManifestNonBootResult::Mismatch(
                         // The boot disk was read successfully but the zones on
                         // the boot disk didn't match what was on disk. We could
                         // treat this as either a ValueMismatch or a
                         // BootDiskReadError -- currently, we treat it as a
                         // ValueMismatch for convenience.
-                        reason: ZoneManifestNonBootMismatch::ValueMismatch {
+                        ZoneManifestNonBootMismatch::ValueMismatch {
                             non_boot_disk_result: cx.expected_result(
                                 &dir.path().join(&NON_BOOT_PATHS.install_dataset)
                             ),
                         }
-                    },
+                    )
                 }
             },
         );
@@ -671,34 +560,34 @@
                     zpool_id: NON_BOOT_UUID,
                     dataset_dir: dir.path().join(&NON_BOOT_PATHS.install_dataset),
                     path: dir.path().join(&NON_BOOT_PATHS.zones_json),
-                    result: ZoneManifestNonBootResult::Mismatch {
-                        reason: ZoneManifestNonBootMismatch::ValueMismatch {
+                    result: ZoneManifestNonBootResult::Mismatch(
+                        ZoneManifestNonBootMismatch::ValueMismatch {
                             non_boot_disk_result: non_boot_disk_result.clone(),
                         }
-                    },
+                    )
                 },
                 ZoneManifestNonBootInfo {
                     zpool_id: NON_BOOT_2_UUID,
                     dataset_dir: dir.path().join(&NON_BOOT_2_PATHS.install_dataset),
                     path: dir.path().join(&NON_BOOT_2_PATHS.zones_json),
-                    result: ZoneManifestNonBootResult::ReadError {
-                        message: zone_manifest_not_found(
-                            &dir.path().join(&NON_BOOT_2_PATHS.zones_json),
+                    result: ZoneManifestNonBootResult::ReadError(
+                        ZoneManifestReadError::NotFound(
+                            dir.path().join(&NON_BOOT_2_PATHS.zones_json)
                         ),
-                    },
+                    )
                 },
                 ZoneManifestNonBootInfo {
                     zpool_id: NON_BOOT_3_UUID,
                     dataset_dir: dir.path().join(&NON_BOOT_3_PATHS.install_dataset),
                     path: dir.path().join(&NON_BOOT_3_PATHS.zones_json),
-                    result: ZoneManifestNonBootResult::ReadError {
-                        message: InlineErrorChain::new(&deserialize_error(
+                    result: ZoneManifestNonBootResult::ReadError(
+                        deserialize_error(
                             dir.path(),
                             &NON_BOOT_3_PATHS.zones_json,
                             "",
-                        ))
-                        .to_string(),
-                    },
+                        )
+                        .into()
+                    )
                 }
             },
         );
