// This Source Code Form is subject to the terms of the Mozilla Public
// License, v. 2.0. If a copy of the MPL was not distributed with this
// file, You can obtain one at https://mozilla.org/MPL/2.0/.

//! Generic code to read a metadata file from an install dataset.

use camino::{Utf8Path, Utf8PathBuf};
use iddqd::{IdOrdItem, IdOrdMap, id_upcast};
use omicron_uuid_kinds::InternalZpoolUuid;
use serde::de::DeserializeOwned;
use sled_agent_config_reconciler::InternalDisksWithBootDisk;
use sled_agent_types::zone_images::{
    ArcIoError, ArcSerdeJsonError, InstallMetadataReadError,
};
use std::fs;

#[derive(Debug)]
pub(crate) struct AllInstallMetadataFiles<T: 'static> {
    pub(crate) boot_zpool: InternalZpoolUuid,
    pub(crate) boot_dataset_dir: Utf8PathBuf,
    pub(crate) boot_disk_path: Utf8PathBuf,
    pub(crate) boot_disk_metadata:
        Result<Option<InstallMetadata<T>>, InstallMetadataReadError>,
    pub(crate) non_boot_disk_metadata: IdOrdMap<InstallMetadataNonBootInfo<T>>,
}

impl<T> AllInstallMetadataFiles<T>
where
    T: DeserializeOwned + PartialEq,
{
    /// Attempt to find manifest files.
    ///
    /// For now we treat the boot disk as authoritative, since install-dataset
    /// artifacts are always served from the boot disk. There is a class of
    /// issues here related to transient failures on one of the M.2s that we're
    /// acknowledging but not tackling for now.
    ///
    /// In general, this API follows an interpreter pattern: first read all the
    /// results and put them in a map, then make decisions based on them in a
    /// separate step. This enables better testing and ensures that changes to
    /// behavior are described in the type system.
    ///
    /// `with_default` is used to provide a default value if the metadata file
    /// is not found.
    pub(crate) fn read_all<F>(
        _log: &slog::Logger,
        metadata_file_name: &str,
        internal_disks: &InternalDisksWithBootDisk,
        with_default: F,
    ) -> Self
    where
        F: Fn(&Utf8Path) -> Result<Option<T>, InstallMetadataReadError>,
    {
        let boot_dataset_dir = internal_disks.boot_disk_install_dataset();

        // Read the file from the boot disk.
        let boot_disk_path = boot_dataset_dir.join(metadata_file_name);
        let boot_disk_metadata =
            read_install_metadata_file::<T>(&boot_dataset_dir, &boot_disk_path);
        let boot_disk_metadata =
            InstallMetadata::new(boot_disk_metadata, || {
                with_default(&boot_dataset_dir)
            });

        // Read the file from all other disks. We attempt to make sure they match up
        // and will log a warning if they don't, though (until we have a better
        // story on transient failures) it's not fatal.
        let non_boot_datasets = internal_disks.non_boot_disk_install_datasets();
        let non_boot_disk_overrides = non_boot_datasets
            .map(|(zpool_id, dataset_dir)| {
                let path = dataset_dir.join(metadata_file_name);
                let res = read_install_metadata_file::<T>(&dataset_dir, &path);
                let res =
                    InstallMetadata::new(res, || with_default(&dataset_dir));

                let result =
                    InstallMetadataNonBootResult::new(res, &boot_disk_metadata);

                InstallMetadataNonBootInfo {
                    zpool_id,
                    dataset_dir,
                    path,
                    result,
                }
            })
            .collect();

        Self {
            boot_zpool: internal_disks.boot_disk_zpool_id(),
            boot_dataset_dir,
            boot_disk_path,
            boot_disk_metadata,
            non_boot_disk_metadata: non_boot_disk_overrides,
        }
    }
}

pub(crate) fn read_install_metadata_file<T>(
    dataset_dir: &Utf8Path,
    metadata_path: &Utf8Path,
) -> Result<Option<T>, InstallMetadataReadError>
where
    T: DeserializeOwned,
{
    // First check that the dataset directory exists. This distinguishes the
    // two cases:
    //
    // 1. The install dataset is missing (an error).
    // 2. The install dataset is present, but the metadata file is missing
    //    (expected).
    //
    // It would be nice if we could use openat-style APIs to read the file
    // from the opened directory, but:
    //
    // * those don't exist in rust std
    // * it's not crucial -- we don't expect TOCTTOU races much in this code
    //   path, and we're not generally resilient to them anyway.
    //
    // We use symlink_metadata (lstat) rather than metadata (stat) because
    // there really shouldn't be any symlinks involved.
    let dir_metadata = fs::symlink_metadata(dataset_dir).map_err(|error| {
        InstallMetadataReadError::DatasetDirMetadata {
            dataset_dir: dataset_dir.to_owned(),
            error: ArcIoError::new(error),
        }
    })?;
    if !dir_metadata.is_dir() {
        return Err(InstallMetadataReadError::DatasetNotDirectory {
            dataset_dir: dataset_dir.to_owned(),
            file_type: dir_metadata.file_type(),
        });
    }

    let metadata = match fs::read_to_string(metadata_path) {
        Ok(data) => {
            let metadata =
                serde_json::from_str::<T>(&data).map_err(|error| {
                    InstallMetadataReadError::Deserialize {
                        path: metadata_path.to_owned(),
                        error: ArcSerdeJsonError::new(error),
                        contents: data,
                    }
                })?;
            Some(metadata)
        }
        Err(error) => {
            if error.kind() == std::io::ErrorKind::NotFound {
                None
            } else {
                return Err(InstallMetadataReadError::Read {
                    path: metadata_path.to_owned(),
                    error: ArcIoError::new(error),
                });
            }
        }
    };

    Ok(metadata)
}

#[derive(Clone, Debug, PartialEq, Eq)]
pub struct InstallMetadata<T> {
    /// The value deserialized from disk or returned by the default function.
    pub value: T,

    /// True if the value was deserialized from disk.
    pub deserialized: bool,
}

impl<T> InstallMetadata<T> {
    fn new<F>(
        deserialized_metadata: Result<Option<T>, InstallMetadataReadError>,
        default_fn: F,
    ) -> Result<Option<Self>, InstallMetadataReadError>
    where
        F: FnOnce() -> Result<Option<T>, InstallMetadataReadError>,
    {
        match deserialized_metadata {
            Ok(Some(metadata)) => {
                Ok(Some(Self { value: metadata, deserialized: true }))
            }
            Ok(None) => match default_fn() {
                Ok(Some(metadata)) => {
                    Ok(Some(Self { value: metadata, deserialized: false }))
                }
                Ok(None) => Ok(None),
                Err(error) => Err(error),
            },
            Err(error) => Err(error),
        }
    }
}

#[derive(Clone, Debug, PartialEq)]
pub struct InstallMetadataNonBootInfo<T> {
    /// The ID of the zpool.
    pub zpool_id: InternalZpoolUuid,

    /// The dataset directory.
    pub dataset_dir: Utf8PathBuf,

    /// The path that was read from.
    pub path: Utf8PathBuf,

    /// The result of performing the read operation.
    pub result: InstallMetadataNonBootResult<T>,
}

impl<T> IdOrdItem for InstallMetadataNonBootInfo<T> {
    type Key<'a>
        = InternalZpoolUuid
    where
        T: 'a;

    fn key(&self) -> Self::Key<'_> {
        self.zpool_id
    }

    id_upcast!();
}

#[derive(Clone, Debug, PartialEq)]
pub enum InstallMetadataNonBootResult<T> {
    /// The metadata is present and matches the value on the boot disk (or the
    /// default value).
    MatchesPresent(InstallMetadata<T>),

    /// The file is absent and is also absent on the boot disk.
    MatchesAbsent,

    /// A mismatch between the boot disk and the other disk was detected.
    Mismatch(InstallMetadataNonBootMismatch<T>),

    /// An error occurred while reading the mupdate override info on this disk.
    ReadError(InstallMetadataReadError),
}

impl<T: PartialEq> InstallMetadataNonBootResult<T> {
    pub(crate) fn new(
        res: Result<Option<InstallMetadata<T>>, InstallMetadataReadError>,
        boot_disk_res: &Result<
            Option<InstallMetadata<T>>,
            InstallMetadataReadError,
        >,
    ) -> Self {
        match (res, boot_disk_res) {
            (Ok(Some(non_boot_disk_info)), Ok(Some(boot_disk_info))) => {
                if boot_disk_info == &non_boot_disk_info {
                    Self::MatchesPresent(non_boot_disk_info)
                } else {
                    Self::Mismatch(
                        InstallMetadataNonBootMismatch::ValueMismatch {
                            non_boot_disk_info,
                        },
                    )
                }
            }
            (Ok(Some(non_boot_disk_info)), Ok(None)) => Self::Mismatch(
                InstallMetadataNonBootMismatch::BootAbsentOtherPresent {
                    non_boot_disk_info,
                },
            ),
            (Ok(None), Ok(Some(_))) => Self::Mismatch(
                InstallMetadataNonBootMismatch::BootPresentOtherAbsent,
            ),
            (Ok(None), Ok(None)) => Self::MatchesAbsent,
            (Ok(non_boot_disk_info), Err(_)) => Self::Mismatch(
                InstallMetadataNonBootMismatch::BootDiskReadError {
                    non_boot_disk_info,
                },
            ),
            (Err(error), _) => Self::ReadError(error),
        }
    }
}

#[derive(Clone, Debug, PartialEq, Eq)]
pub enum InstallMetadataNonBootMismatch<T> {
    /// The file is present on the boot disk but absent on the other disk.
    BootPresentOtherAbsent,

    /// The file is absent on the boot disk but present on the other disk.
    BootAbsentOtherPresent {
        /// The information found on the other disk.
        non_boot_disk_info: InstallMetadata<T>,
    },

    /// The file's contents differ between the boot disk and the other disk.
    ValueMismatch { non_boot_disk_info: InstallMetadata<T> },

    /// There was a read error on the boot disk, so we were unable to verify
    /// consistency.
    BootDiskReadError {
        /// The value as found on this disk. This value is logged but not used.
        non_boot_disk_info: Option<InstallMetadata<T>>,
    },
<<<<<<< HEAD
=======
}

#[derive(Clone, Debug, PartialEq, Error)]
pub enum InstallMetadataReadError {
    #[error(
        "error retrieving metadata for install dataset directory \
         `{dataset_dir}`"
    )]
    DatasetDirMetadata {
        dataset_dir: Utf8PathBuf,
        #[source]
        error: ArcIoError,
    },

    #[error(
        "expected install dataset `{dataset_dir}` to be a directory, \
         found {file_type:?}"
    )]
    DatasetNotDirectory { dataset_dir: Utf8PathBuf, file_type: FileType },

    #[error("error reading metadata file from `{path}`")]
    Read {
        path: Utf8PathBuf,
        #[source]
        error: ArcIoError,
    },

    #[error("error deserializing `{path}`, contents: {contents:?}")]
    Deserialize {
        path: Utf8PathBuf,
        contents: String,
        #[source]
        error: ArcSerdeJsonError,
    },
    #[error("error reading entries from install dataset dir {dataset_dir}")]
    ReadDir {
        dataset_dir: Utf8PathBuf,
        #[source]
        error: ArcIoError,
    },
    #[error("error reading file type for {path}")]
    ReadFileType {
        path: Utf8PathBuf,
        #[source]
        error: ArcIoError,
    },
    #[error("error reading file {path}")]
    ReadFile {
        path: Utf8PathBuf,
        #[source]
        error: ArcIoError,
    },
>>>>>>> bbd81936
}<|MERGE_RESOLUTION|>--- conflicted
+++ resolved
@@ -294,59 +294,4 @@
         /// The value as found on this disk. This value is logged but not used.
         non_boot_disk_info: Option<InstallMetadata<T>>,
     },
-<<<<<<< HEAD
-=======
-}
-
-#[derive(Clone, Debug, PartialEq, Error)]
-pub enum InstallMetadataReadError {
-    #[error(
-        "error retrieving metadata for install dataset directory \
-         `{dataset_dir}`"
-    )]
-    DatasetDirMetadata {
-        dataset_dir: Utf8PathBuf,
-        #[source]
-        error: ArcIoError,
-    },
-
-    #[error(
-        "expected install dataset `{dataset_dir}` to be a directory, \
-         found {file_type:?}"
-    )]
-    DatasetNotDirectory { dataset_dir: Utf8PathBuf, file_type: FileType },
-
-    #[error("error reading metadata file from `{path}`")]
-    Read {
-        path: Utf8PathBuf,
-        #[source]
-        error: ArcIoError,
-    },
-
-    #[error("error deserializing `{path}`, contents: {contents:?}")]
-    Deserialize {
-        path: Utf8PathBuf,
-        contents: String,
-        #[source]
-        error: ArcSerdeJsonError,
-    },
-    #[error("error reading entries from install dataset dir {dataset_dir}")]
-    ReadDir {
-        dataset_dir: Utf8PathBuf,
-        #[source]
-        error: ArcIoError,
-    },
-    #[error("error reading file type for {path}")]
-    ReadFileType {
-        path: Utf8PathBuf,
-        #[source]
-        error: ArcIoError,
-    },
-    #[error("error reading file {path}")]
-    ReadFile {
-        path: Utf8PathBuf,
-        #[source]
-        error: ArcIoError,
-    },
->>>>>>> bbd81936
 }