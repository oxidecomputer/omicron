--- conflicted
+++ resolved
@@ -199,12 +199,7 @@
                 })
             }
             OmicronZoneImageSource::Artifact { hash } => {
-<<<<<<< HEAD
-                // TODO: implement mupdate override here. This will return an
-                // error if the override isn't found.
-=======
                 // TODO: implement mupdate override here.
->>>>>>> 2efcf42e
                 //
                 // Search both artifact datasets. This iterator starts with the
                 // dataset for the boot disk (if it exists), and then is followed
@@ -225,11 +220,7 @@
     use super::*;
 
     use crate::test_utils::{
-<<<<<<< HEAD
         BOOT_PATHS, BOOT_UUID, WriteInstallDatasetContext,
-=======
-        BOOT_PATHS, BOOT_ZPOOL, WriteInstallDatasetContext,
->>>>>>> 2efcf42e
         make_internal_disks_rx,
     };
 
@@ -247,11 +238,7 @@
         dir.child(&BOOT_PATHS.install_dataset).create_dir_all().unwrap();
 
         let internal_disks_rx =
-<<<<<<< HEAD
             make_internal_disks_rx(dir.path(), BOOT_UUID, &[]);
-=======
-            make_internal_disks_rx(dir.path(), BOOT_ZPOOL, &[]);
->>>>>>> 2efcf42e
         let resolver = ZoneImageSourceResolver::new(
             &logctx.log,
             internal_disks_rx.current_with_boot_disk(),
@@ -304,11 +291,7 @@
         cx.write_to(&dir.child(&BOOT_PATHS.install_dataset)).unwrap();
 
         let internal_disks_rx =
-<<<<<<< HEAD
             make_internal_disks_rx(dir.path(), BOOT_UUID, &[]);
-=======
-            make_internal_disks_rx(dir.path(), BOOT_ZPOOL, &[]);
->>>>>>> 2efcf42e
         let resolver = ZoneImageSourceResolver::new(
             &logctx.log,
             internal_disks_rx.current_with_boot_disk(),
