--- conflicted
+++ resolved
@@ -199,12 +199,7 @@
                 })
             }
             OmicronZoneImageSource::Artifact { hash } => {
-<<<<<<< HEAD
-                // TODO: implement mupdate override here. This will return an
-                // error if the override isn't found.
-=======
                 // TODO: implement mupdate override here.
->>>>>>> b3656a82
                 //
                 // Search both artifact datasets. This iterator starts with the
                 // dataset for the boot disk (if it exists), and then is followed
