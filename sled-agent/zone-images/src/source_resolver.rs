// This Source Code Form is subject to the terms of the Mozilla Public
// License, v. 2.0. If a copy of the MPL was not distributed with this
// file, You can obtain one at https://mozilla.org/MPL/2.0/.

//! Zone image lookup.

use crate::AllMupdateOverrides;
<<<<<<< HEAD
use crate::AllZoneManifests;
use crate::MupdateOverrideStatus;
use crate::ZoneManifestStatus;
use camino::Utf8Path;
=======
>>>>>>> 21baa14e
use camino::Utf8PathBuf;
use nexus_sled_agent_shared::inventory::OmicronZoneImageSource;
use sled_agent_config_reconciler::InternalDisks;
use sled_agent_config_reconciler::InternalDisksWithBootDisk;
use slog::o;
use std::sync::Arc;
use std::sync::Mutex;

/// Places to look for an Omicron zone image.
pub struct ZoneImageFileSource {
    /// A custom file name to look for, if provided.
    ///
    /// The default file name is `<zone_type>.tar.gz`.
    pub file_name: Option<String>,

    /// The paths to look for the zone image in.
    ///
    /// This represents a high-confidence belief, but not a guarantee, that the
    /// zone image will be found in one of these locations.
    pub search_paths: Vec<Utf8PathBuf>,
}

/// Resolves [`OmicronZoneImageSource`] instances into file names and search
/// paths.
///
/// This is cheaply cloneable.
#[derive(Clone)]
pub struct ZoneImageSourceResolver {
    // Inner state, guarded by a mutex.
    inner: Arc<Mutex<ResolverInner>>,
}

impl ZoneImageSourceResolver {
    /// Creates a new `ZoneImageSourceResolver`.
    pub fn new(
        log: &slog::Logger,
        internal_disks: InternalDisksWithBootDisk,
    ) -> Self {
        Self {
            inner: Arc::new(Mutex::new(ResolverInner::new(
                log,
                internal_disks,
            ))),
        }
    }

<<<<<<< HEAD
    /// Overrides the image directory with another one.
    ///
    /// Intended for testing.
    pub fn override_image_directory(&self, path: Utf8PathBuf) {
        self.inner.lock().unwrap().override_image_directory(path);
    }

    /// Returns current information about resolver status and health.
    pub fn status(&self) -> ResolverStatus {
        let inner = self.inner.lock().unwrap();
        let zone_manifest = inner.zone_manifests.status();
        let mupdate_override = inner.mupdate_overrides.status();

        ResolverStatus { mupdate_override, zone_manifest }
    }

=======
>>>>>>> 21baa14e
    /// Returns a [`ZoneImageFileSource`] consisting of the file name, plus a
    /// list of potential paths to search, for a zone image.
    pub fn file_source_for(
        &self,
        image_source: &OmicronZoneImageSource,
        internal_disks: InternalDisks,
    ) -> ZoneImageFileSource {
        let inner = self.inner.lock().unwrap();
        inner.file_source_for(image_source, internal_disks)
    }
}

/// Current status of the zone image resolver.
#[derive(Clone, Debug)]
pub struct ResolverStatus {
    /// The zone manifest status.
    pub zone_manifest: ZoneManifestStatus,

    /// The mupdate override status.
    pub mupdate_override: MupdateOverrideStatus,
}

#[derive(Debug)]
struct ResolverInner {
    #[expect(unused)]
    log: slog::Logger,
    image_directory_override: Option<Utf8PathBuf>,
    // Store all collected information for zones -- we're going to need to
    // report this via inventory.
    zone_manifests: AllZoneManifests,
    // Store all collected information for mupdate overrides -- we're going to
    // need to report this via inventory.
    mupdate_overrides: AllMupdateOverrides,
}

impl ResolverInner {
    fn new(
        log: &slog::Logger,
        internal_disks: InternalDisksWithBootDisk,
    ) -> Self {
        let log = log.new(o!("component" => "ZoneImageSourceResolver"));

        let zone_manifests =
            AllZoneManifests::read_all(&log, zpools, boot_zpool);
        let mupdate_overrides =
            AllMupdateOverrides::read_all(&log, internal_disks);

        Self {
            log,
            image_directory_override: None,
            zone_manifests,
            mupdate_overrides,
        }
    }

    fn file_source_for(
        &self,
        image_source: &OmicronZoneImageSource,
        internal_disks: InternalDisks,
    ) -> ZoneImageFileSource {
        let file_name = match image_source {
            OmicronZoneImageSource::InstallDataset => {
                // Use the default file name for install-dataset lookups.
                None
            }
            OmicronZoneImageSource::Artifact { hash } => Some(hash.to_string()),
        };

        let search_paths = match image_source {
            OmicronZoneImageSource::InstallDataset => {
                // Look for the image in the ramdisk first
                let mut zone_image_paths =
                    vec![Utf8PathBuf::from("/opt/oxide")];
                // Inject an image path if requested by a test.
                if let Some(path) = &self.image_directory_override {
                    zone_image_paths.push(path.clone());
                };

                // If the boot disk exists, look for the image in the "install"
                // dataset on the boot zpool.
                if let Some(path) = internal_disks.boot_disk_install_dataset() {
                    zone_image_paths.push(path);
                }

                zone_image_paths
            }
            OmicronZoneImageSource::Artifact { .. } => {
                // Search both artifact datasets. This iterator starts with the
                // dataset for the boot disk (if it exists), and then is followed
                // by all other disks.
                internal_disks.all_artifact_datasets().collect()
            }
        };

        ZoneImageFileSource { file_name, search_paths }
    }
}<|MERGE_RESOLUTION|>--- conflicted
+++ resolved
@@ -5,13 +5,9 @@
 //! Zone image lookup.
 
 use crate::AllMupdateOverrides;
-<<<<<<< HEAD
 use crate::AllZoneManifests;
 use crate::MupdateOverrideStatus;
 use crate::ZoneManifestStatus;
-use camino::Utf8Path;
-=======
->>>>>>> 21baa14e
 use camino::Utf8PathBuf;
 use nexus_sled_agent_shared::inventory::OmicronZoneImageSource;
 use sled_agent_config_reconciler::InternalDisks;
@@ -58,14 +54,6 @@
         }
     }
 
-<<<<<<< HEAD
-    /// Overrides the image directory with another one.
-    ///
-    /// Intended for testing.
-    pub fn override_image_directory(&self, path: Utf8PathBuf) {
-        self.inner.lock().unwrap().override_image_directory(path);
-    }
-
     /// Returns current information about resolver status and health.
     pub fn status(&self) -> ResolverStatus {
         let inner = self.inner.lock().unwrap();
@@ -75,8 +63,6 @@
         ResolverStatus { mupdate_override, zone_manifest }
     }
 
-=======
->>>>>>> 21baa14e
     /// Returns a [`ZoneImageFileSource`] consisting of the file name, plus a
     /// list of potential paths to search, for a zone image.
     pub fn file_source_for(
@@ -119,10 +105,9 @@
     ) -> Self {
         let log = log.new(o!("component" => "ZoneImageSourceResolver"));
 
-        let zone_manifests =
-            AllZoneManifests::read_all(&log, zpools, boot_zpool);
+        let zone_manifests = AllZoneManifests::read_all(&log, &internal_disks);
         let mupdate_overrides =
-            AllMupdateOverrides::read_all(&log, internal_disks);
+            AllMupdateOverrides::read_all(&log, &internal_disks);
 
         Self {
             log,
