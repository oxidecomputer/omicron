// This Source Code Form is subject to the terms of the Mozilla Public
// License, v. 2.0. If a copy of the MPL was not distributed with this
// file, You can obtain one at https://mozilla.org/MPL/2.0/.

//! Zone image lookup.

use crate::AllMupdateOverrides;
use crate::AllZoneManifests;
use crate::MupdateOverrideReadError;
use crate::MupdateOverrideStatus;
use crate::RAMDISK_IMAGE_PATH;
use crate::ZoneManifestStatus;
use crate::install_dataset_file_name;
<<<<<<< HEAD
use crate::ramdisk_file_source;
use camino::Utf8Path;
=======
>>>>>>> 3026ac34
use camino::Utf8PathBuf;
use illumos_utils::running_zone::ZoneImageFileSource;
use nexus_sled_agent_shared::inventory::OmicronZoneImageSource;
<<<<<<< HEAD
use sled_storage::dataset::INSTALL_DATASET;
use sled_storage::dataset::M2_ARTIFACT_DATASET;
use slog::error;
=======
use sled_agent_config_reconciler::InternalDisks;
use sled_agent_config_reconciler::InternalDisksWithBootDisk;
>>>>>>> 3026ac34
use slog::o;
use slog_error_chain::InlineErrorChain;
use std::sync::Arc;
use std::sync::Mutex;

<<<<<<< HEAD
/// A description of zpools to examine for zone images.
pub struct ZoneImageZpools<'a> {
    /// The root directory, typically `/`.
    pub root: &'a Utf8Path,

    /// The full set of M.2 zpools that are currently known. Must be non-empty,
    /// but it can include the boot zpool.
    pub all_m2_zpools: Vec<ZpoolName>,
}

/// A zone image source.
#[derive(Clone, Debug)]
pub enum ZoneImageSource {
    /// An Omicron zone.
    Omicron(OmicronZoneImageSource),

    /// A RAM disk-based zone.
    Ramdisk,
}

=======
>>>>>>> 3026ac34
/// Resolves [`OmicronZoneImageSource`] instances into file names and search
/// paths.
///
/// This is cheaply cloneable.
#[derive(Clone)]
pub struct ZoneImageSourceResolver {
    // Inner state, guarded by a mutex.
    inner: Arc<Mutex<ResolverInner>>,
}

impl ZoneImageSourceResolver {
    /// Creates a new `ZoneImageSourceResolver`.
    pub fn new(
        log: &slog::Logger,
        internal_disks: InternalDisksWithBootDisk,
    ) -> Self {
        Self {
            inner: Arc::new(Mutex::new(ResolverInner::new(
                log,
                internal_disks,
            ))),
        }
    }

    /// Returns current information about resolver status and health.
    pub fn status(&self) -> ResolverStatus {
        let inner = self.inner.lock().unwrap();
        let zone_manifest = inner.zone_manifests.status();
        let mupdate_override = inner.mupdate_overrides.status();

        ResolverStatus { mupdate_override, zone_manifest }
    }

    /// Returns a [`ZoneImageFileSource`] consisting of the file name, plus a
    /// list of potential paths to search, for a zone image.
    pub fn file_source_for(
        &self,
        zone_type: &str,
<<<<<<< HEAD
        image_source: &ZoneImageSource,
        zpools: &ZoneImageZpools<'_>,
        boot_zpool: Option<&ZpoolName>,
    ) -> Result<ZoneImageFileSource, MupdateOverrideReadError> {
        match image_source {
            ZoneImageSource::Ramdisk => {
                // RAM disk images are always stored on the RAM disk path.
                Ok(ramdisk_file_source(zone_type))
            }
            ZoneImageSource::Omicron(image_source) => {
                let inner = self.inner.lock().unwrap();
                inner.file_source_for(
                    zone_type,
                    image_source,
                    zpools,
                    boot_zpool,
                )
            }
        }
=======
        image_source: &OmicronZoneImageSource,
        internal_disks: InternalDisks,
    ) -> ZoneImageFileSource {
        let inner = self.inner.lock().unwrap();
        inner.file_source_for(zone_type, image_source, internal_disks)
>>>>>>> 3026ac34
    }
}

/// Current status of the zone image resolver.
#[derive(Clone, Debug)]
pub struct ResolverStatus {
    /// The zone manifest status.
    pub zone_manifest: ZoneManifestStatus,

    /// The mupdate override status.
    pub mupdate_override: MupdateOverrideStatus,
}

#[derive(Debug)]
struct ResolverInner {
    log: slog::Logger,
    image_directory_override: Option<Utf8PathBuf>,
    // Store all collected information for zones -- we're going to need to
    // report this via inventory.
    zone_manifests: AllZoneManifests,
    // Store all collected information for mupdate overrides -- we're going to
    // need to report this via inventory.
    mupdate_overrides: AllMupdateOverrides,
}

impl ResolverInner {
    fn new(
        log: &slog::Logger,
        internal_disks: InternalDisksWithBootDisk,
    ) -> Self {
        let log = log.new(o!("component" => "ZoneImageSourceResolver"));

        let zone_manifests = AllZoneManifests::read_all(&log, &internal_disks);
        let mupdate_overrides =
            AllMupdateOverrides::read_all(&log, &internal_disks);

        Self {
            log,
            image_directory_override: None,
            zone_manifests,
            mupdate_overrides,
        }
    }

    fn file_source_for(
        &self,
        zone_type: &str,
        image_source: &OmicronZoneImageSource,
<<<<<<< HEAD
        zpools: &ZoneImageZpools<'_>,
        boot_zpool: Option<&ZpoolName>,
    ) -> Result<ZoneImageFileSource, MupdateOverrideReadError> {
=======
        internal_disks: InternalDisks,
    ) -> ZoneImageFileSource {
>>>>>>> 3026ac34
        match image_source {
            OmicronZoneImageSource::InstallDataset => {
                let file_name = install_dataset_file_name(zone_type);
                // Look for the image in the RAM disk first. Note that install
                // dataset images are not stored on the RAM disk in production,
                // just in development or test workflows.
                let mut zone_image_paths =
                    vec![Utf8PathBuf::from(RAMDISK_IMAGE_PATH)];

                // Inject an image path if requested by a test.
                if let Some(path) = &self.image_directory_override {
                    zone_image_paths.push(path.clone());
                };

<<<<<<< HEAD
                // Any zones not part of the RAM disk are managed via the
                // zone manifest.
                //
                // XXX: we ask for the boot zpool to be passed in here. But
                // `AllZoneImages` also caches the boot zpool. How should we
                // reconcile the two?
                if let Some(boot_zpool) = boot_zpool {
                    match self.zone_manifests.boot_disk_result() {
                        Ok(result) => {
                            match result.data.get(file_name.as_str()) {
                                Some(result) => {
                                    if result.is_valid() {
                                        zone_image_paths.push(
                                            boot_zpool.dataset_mountpoint(
                                                zpools.root,
                                                INSTALL_DATASET,
                                            ),
                                        );
                                    } else {
                                        // If the zone is not valid, we refuse to start
                                        // it.
                                        error!(
                                            self.log,
                                            "zone {} is not valid in the zone manifest, \
                                             not returning it as a source",
                                            file_name;
                                            "error" => %result.display()
                                        );
                                    }
                                }
                                None => {
                                    error!(
                                        self.log,
                                        "zone {} is not present in the boot disk zone manifest",
                                        file_name,
                                    );
                                }
                            }
                        }
                        Err(error) => {
                            error!(
                                self.log,
                                "error parsing boot disk zone manifest, not returning \
                                 install dataset as a source";
                                "error" => InlineErrorChain::new(error),
                            );
                        }
                    }
=======
                // If the boot disk exists, look for the image in the "install"
                // dataset on the boot zpool.
                if let Some(path) = internal_disks.boot_disk_install_dataset() {
                    zone_image_paths.push(path);
>>>>>>> 3026ac34
                }

                Ok(ZoneImageFileSource {
                    file_name,
                    search_paths: zone_image_paths,
                })
            }
            OmicronZoneImageSource::Artifact { hash } => {
<<<<<<< HEAD
                // TODO: implement mupdate override here. This will return an
                // error if the override isn't found.
                //
                // Search both artifact datasets, but look on the boot disk first.
                // This iterator starts with the zpool for the boot disk (if it
                // exists), and then is followed by all other zpools.
                let zpool_iter = boot_zpool.into_iter().chain(
                    zpools
                        .all_m2_zpools
                        .iter()
                        .filter(|zpool| Some(zpool) != boot_zpool.as_ref()),
                );
                let search_paths = zpool_iter
                    .map(|zpool| {
                        zpool.dataset_mountpoint(
                            zpools.root,
                            M2_ARTIFACT_DATASET,
                        )
                    })
                    .collect();
                Ok(ZoneImageFileSource {
=======
                // Search both artifact datasets. This iterator starts with the
                // dataset for the boot disk (if it exists), and then is followed
                // by all other disks.
                let search_paths =
                    internal_disks.all_artifact_datasets().collect();
                ZoneImageFileSource {
>>>>>>> 3026ac34
                    // Images in the artifact store are named by just their
                    // hash.
                    file_name: hash.to_string(),
                    search_paths,
                })
            }
        }
    }
}

#[cfg(test)]
mod tests {
    use super::*;

    use crate::test_utils::{
        BOOT_PATHS, BOOT_ZPOOL, WriteInstallDatasetContext,
    };

    use camino_tempfile_ext::prelude::*;
    use dropshot::{ConfigLogging, ConfigLoggingLevel, test_util::LogContext};

    /// Test source resolver behavior when the zone manifest is invalid.
    #[test]
    fn file_source_zone_manifest_invalid() {
        let logctx = LogContext::new(
            "source_resolver_file_source_zone_manifest_invalid",
            &ConfigLogging::StderrTerminal { level: ConfigLoggingLevel::Debug },
        );
        let dir = Utf8TempDir::new().unwrap();
        dir.child(&BOOT_PATHS.install_dataset).create_dir_all().unwrap();

        let zpools = ZoneImageZpools {
            root: dir.path(),
            all_m2_zpools: vec![BOOT_ZPOOL],
        };
        let resolver =
            ZoneImageSourceResolver::new(&logctx.log, &zpools, &BOOT_ZPOOL);

        // RAM disk image sources should work as expected.
        let ramdisk_source = resolver
            .file_source_for(
                "zone1",
                &ZoneImageSource::Ramdisk,
                &zpools,
                Some(&BOOT_ZPOOL),
            )
            .unwrap();
        assert_eq!(ramdisk_source, ramdisk_file_source("zone1"));

        let file_source = resolver
            .file_source_for(
                "zone1",
                &ZoneImageSource::Omicron(
                    OmicronZoneImageSource::InstallDataset,
                ),
                &zpools,
                Some(&BOOT_ZPOOL),
            )
            .unwrap();

        // Because the zone manifest is missing, the file source should not
        // return the install dataset.
        assert_eq!(
            file_source,
            ZoneImageFileSource {
                file_name: install_dataset_file_name("zone1"),
                search_paths: vec![Utf8PathBuf::from(RAMDISK_IMAGE_PATH)]
            }
        );

        logctx.cleanup_successful();
    }

    /// Test source resolver behavior when the zone manifest detects errors.
    #[test]
    fn file_source_with_errors() {
        let logctx = LogContext::new(
            "source_resolver_file_source_with_errors",
            &ConfigLogging::StderrTerminal { level: ConfigLoggingLevel::Debug },
        );
        let dir = Utf8TempDir::new().unwrap();
        let mut cx = WriteInstallDatasetContext::new_basic();
        cx.make_error_cases();

        cx.write_to(&dir.child(&BOOT_PATHS.install_dataset)).unwrap();

        let zpools = ZoneImageZpools {
            root: dir.path(),
            all_m2_zpools: vec![BOOT_ZPOOL],
        };
        let resolver =
            ZoneImageSourceResolver::new(&logctx.log, &zpools, &BOOT_ZPOOL);

        // The resolver should not fail for ramdisk images.
        let file_source = resolver
            .file_source_for(
                "fake-zone",
                &ZoneImageSource::Ramdisk,
                &zpools,
                Some(&BOOT_ZPOOL),
            )
            .unwrap();
        assert_eq!(file_source, ramdisk_file_source("fake-zone"));

        // zone1.tar.gz is valid.
        let file_source = resolver
            .file_source_for(
                "zone1",
                &ZoneImageSource::Omicron(
                    OmicronZoneImageSource::InstallDataset,
                ),
                &zpools,
                Some(&BOOT_ZPOOL),
            )
            .unwrap();
        assert_eq!(
            file_source,
            ZoneImageFileSource {
                file_name: "zone1.tar.gz".to_string(),
                search_paths: vec![
                    Utf8PathBuf::from(RAMDISK_IMAGE_PATH),
                    dir.path().join(&BOOT_PATHS.install_dataset)
                ]
            },
        );

        // zone2, zone3, zone4 and zone5 aren't valid, and none of them will
        // return the install dataset path.
        for zone_name in ["zone2", "zone3", "zone4", "zone5"] {
            let file_source = resolver
                .file_source_for(
                    zone_name,
                    &ZoneImageSource::Omicron(
                        OmicronZoneImageSource::InstallDataset,
                    ),
                    &zpools,
                    Some(&BOOT_ZPOOL),
                )
                .unwrap();
            assert_eq!(
                file_source,
                ZoneImageFileSource {
                    file_name: install_dataset_file_name(zone_name),
                    search_paths: vec![Utf8PathBuf::from(RAMDISK_IMAGE_PATH)]
                }
            );
        }

        logctx.cleanup_successful();
    }
}<|MERGE_RESOLUTION|>--- conflicted
+++ resolved
@@ -11,37 +11,17 @@
 use crate::RAMDISK_IMAGE_PATH;
 use crate::ZoneManifestStatus;
 use crate::install_dataset_file_name;
-<<<<<<< HEAD
 use crate::ramdisk_file_source;
-use camino::Utf8Path;
-=======
->>>>>>> 3026ac34
 use camino::Utf8PathBuf;
 use illumos_utils::running_zone::ZoneImageFileSource;
 use nexus_sled_agent_shared::inventory::OmicronZoneImageSource;
-<<<<<<< HEAD
-use sled_storage::dataset::INSTALL_DATASET;
-use sled_storage::dataset::M2_ARTIFACT_DATASET;
-use slog::error;
-=======
 use sled_agent_config_reconciler::InternalDisks;
 use sled_agent_config_reconciler::InternalDisksWithBootDisk;
->>>>>>> 3026ac34
+use slog::error;
 use slog::o;
 use slog_error_chain::InlineErrorChain;
 use std::sync::Arc;
 use std::sync::Mutex;
-
-<<<<<<< HEAD
-/// A description of zpools to examine for zone images.
-pub struct ZoneImageZpools<'a> {
-    /// The root directory, typically `/`.
-    pub root: &'a Utf8Path,
-
-    /// The full set of M.2 zpools that are currently known. Must be non-empty,
-    /// but it can include the boot zpool.
-    pub all_m2_zpools: Vec<ZpoolName>,
-}
 
 /// A zone image source.
 #[derive(Clone, Debug)]
@@ -53,8 +33,6 @@
     Ramdisk,
 }
 
-=======
->>>>>>> 3026ac34
 /// Resolves [`OmicronZoneImageSource`] instances into file names and search
 /// paths.
 ///
@@ -93,10 +71,8 @@
     pub fn file_source_for(
         &self,
         zone_type: &str,
-<<<<<<< HEAD
         image_source: &ZoneImageSource,
-        zpools: &ZoneImageZpools<'_>,
-        boot_zpool: Option<&ZpoolName>,
+        internal_disks: InternalDisks,
     ) -> Result<ZoneImageFileSource, MupdateOverrideReadError> {
         match image_source {
             ZoneImageSource::Ramdisk => {
@@ -105,21 +81,9 @@
             }
             ZoneImageSource::Omicron(image_source) => {
                 let inner = self.inner.lock().unwrap();
-                inner.file_source_for(
-                    zone_type,
-                    image_source,
-                    zpools,
-                    boot_zpool,
-                )
-            }
-        }
-=======
-        image_source: &OmicronZoneImageSource,
-        internal_disks: InternalDisks,
-    ) -> ZoneImageFileSource {
-        let inner = self.inner.lock().unwrap();
-        inner.file_source_for(zone_type, image_source, internal_disks)
->>>>>>> 3026ac34
+                inner.file_source_for(zone_type, image_source, internal_disks)
+            }
+        }
     }
 }
 
@@ -168,14 +132,8 @@
         &self,
         zone_type: &str,
         image_source: &OmicronZoneImageSource,
-<<<<<<< HEAD
-        zpools: &ZoneImageZpools<'_>,
-        boot_zpool: Option<&ZpoolName>,
+        internal_disks: InternalDisks,
     ) -> Result<ZoneImageFileSource, MupdateOverrideReadError> {
-=======
-        internal_disks: InternalDisks,
-    ) -> ZoneImageFileSource {
->>>>>>> 3026ac34
         match image_source {
             OmicronZoneImageSource::InstallDataset => {
                 let file_name = install_dataset_file_name(zone_type);
@@ -190,25 +148,19 @@
                     zone_image_paths.push(path.clone());
                 };
 
-<<<<<<< HEAD
                 // Any zones not part of the RAM disk are managed via the
                 // zone manifest.
                 //
                 // XXX: we ask for the boot zpool to be passed in here. But
                 // `AllZoneImages` also caches the boot zpool. How should we
                 // reconcile the two?
-                if let Some(boot_zpool) = boot_zpool {
+                if let Some(path) = internal_disks.boot_disk_install_dataset() {
                     match self.zone_manifests.boot_disk_result() {
                         Ok(result) => {
                             match result.data.get(file_name.as_str()) {
                                 Some(result) => {
                                     if result.is_valid() {
-                                        zone_image_paths.push(
-                                            boot_zpool.dataset_mountpoint(
-                                                zpools.root,
-                                                INSTALL_DATASET,
-                                            ),
-                                        );
+                                        zone_image_paths.push(path);
                                     } else {
                                         // If the zone is not valid, we refuse to start
                                         // it.
@@ -239,12 +191,6 @@
                             );
                         }
                     }
-=======
-                // If the boot disk exists, look for the image in the "install"
-                // dataset on the boot zpool.
-                if let Some(path) = internal_disks.boot_disk_install_dataset() {
-                    zone_image_paths.push(path);
->>>>>>> 3026ac34
                 }
 
                 Ok(ZoneImageFileSource {
@@ -253,38 +199,15 @@
                 })
             }
             OmicronZoneImageSource::Artifact { hash } => {
-<<<<<<< HEAD
                 // TODO: implement mupdate override here. This will return an
                 // error if the override isn't found.
                 //
-                // Search both artifact datasets, but look on the boot disk first.
-                // This iterator starts with the zpool for the boot disk (if it
-                // exists), and then is followed by all other zpools.
-                let zpool_iter = boot_zpool.into_iter().chain(
-                    zpools
-                        .all_m2_zpools
-                        .iter()
-                        .filter(|zpool| Some(zpool) != boot_zpool.as_ref()),
-                );
-                let search_paths = zpool_iter
-                    .map(|zpool| {
-                        zpool.dataset_mountpoint(
-                            zpools.root,
-                            M2_ARTIFACT_DATASET,
-                        )
-                    })
-                    .collect();
-                Ok(ZoneImageFileSource {
-=======
                 // Search both artifact datasets. This iterator starts with the
                 // dataset for the boot disk (if it exists), and then is followed
                 // by all other disks.
                 let search_paths =
                     internal_disks.all_artifact_datasets().collect();
-                ZoneImageFileSource {
->>>>>>> 3026ac34
-                    // Images in the artifact store are named by just their
-                    // hash.
+                Ok(ZoneImageFileSource {
                     file_name: hash.to_string(),
                     search_paths,
                 })
@@ -299,6 +222,7 @@
 
     use crate::test_utils::{
         BOOT_PATHS, BOOT_ZPOOL, WriteInstallDatasetContext,
+        make_internal_disks_rx,
     };
 
     use camino_tempfile_ext::prelude::*;
@@ -314,20 +238,19 @@
         let dir = Utf8TempDir::new().unwrap();
         dir.child(&BOOT_PATHS.install_dataset).create_dir_all().unwrap();
 
-        let zpools = ZoneImageZpools {
-            root: dir.path(),
-            all_m2_zpools: vec![BOOT_ZPOOL],
-        };
-        let resolver =
-            ZoneImageSourceResolver::new(&logctx.log, &zpools, &BOOT_ZPOOL);
+        let internal_disks_rx =
+            make_internal_disks_rx(dir.path(), BOOT_ZPOOL, &[]);
+        let resolver = ZoneImageSourceResolver::new(
+            &logctx.log,
+            internal_disks_rx.current_with_boot_disk(),
+        );
 
         // RAM disk image sources should work as expected.
         let ramdisk_source = resolver
             .file_source_for(
                 "zone1",
                 &ZoneImageSource::Ramdisk,
-                &zpools,
-                Some(&BOOT_ZPOOL),
+                internal_disks_rx.current(),
             )
             .unwrap();
         assert_eq!(ramdisk_source, ramdisk_file_source("zone1"));
@@ -338,8 +261,7 @@
                 &ZoneImageSource::Omicron(
                     OmicronZoneImageSource::InstallDataset,
                 ),
-                &zpools,
-                Some(&BOOT_ZPOOL),
+                internal_disks_rx.current(),
             )
             .unwrap();
 
@@ -369,20 +291,19 @@
 
         cx.write_to(&dir.child(&BOOT_PATHS.install_dataset)).unwrap();
 
-        let zpools = ZoneImageZpools {
-            root: dir.path(),
-            all_m2_zpools: vec![BOOT_ZPOOL],
-        };
-        let resolver =
-            ZoneImageSourceResolver::new(&logctx.log, &zpools, &BOOT_ZPOOL);
+        let internal_disks_rx =
+            make_internal_disks_rx(dir.path(), BOOT_ZPOOL, &[]);
+        let resolver = ZoneImageSourceResolver::new(
+            &logctx.log,
+            internal_disks_rx.current_with_boot_disk(),
+        );
 
         // The resolver should not fail for ramdisk images.
         let file_source = resolver
             .file_source_for(
                 "fake-zone",
                 &ZoneImageSource::Ramdisk,
-                &zpools,
-                Some(&BOOT_ZPOOL),
+                internal_disks_rx.current(),
             )
             .unwrap();
         assert_eq!(file_source, ramdisk_file_source("fake-zone"));
@@ -394,8 +315,7 @@
                 &ZoneImageSource::Omicron(
                     OmicronZoneImageSource::InstallDataset,
                 ),
-                &zpools,
-                Some(&BOOT_ZPOOL),
+                internal_disks_rx.current(),
             )
             .unwrap();
         assert_eq!(
@@ -418,8 +338,7 @@
                     &ZoneImageSource::Omicron(
                         OmicronZoneImageSource::InstallDataset,
                     ),
-                    &zpools,
-                    Some(&BOOT_ZPOOL),
+                    internal_disks_rx.current(),
                 )
                 .unwrap();
             assert_eq!(
