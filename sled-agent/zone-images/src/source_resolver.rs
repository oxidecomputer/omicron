// This Source Code Form is subject to the terms of the Mozilla Public
// License, v. 2.0. If a copy of the MPL was not distributed with this
// file, You can obtain one at https://mozilla.org/MPL/2.0/.

//! Zone image lookup.

use crate::RAMDISK_IMAGE_PATH;
use crate::install_dataset_file_name;
use crate::mupdate_override::AllMupdateOverrides;
use crate::ramdisk_file_source;
<<<<<<< HEAD
use crate::zone_manifest::AllZoneManifests;
use camino::Utf8Path;
=======
>>>>>>> f2aada19
use camino::Utf8PathBuf;
use illumos_utils::running_zone::ZoneImageFileSource;
use nexus_sled_agent_shared::inventory::OmicronZoneImageSource;
<<<<<<< HEAD
use nexus_sled_agent_shared::zone_images::ZoneImageResolverStatus;
use sled_storage::dataset::INSTALL_DATASET;
use sled_storage::dataset::M2_ARTIFACT_DATASET;
=======
use sled_agent_config_reconciler::InternalDisks;
use sled_agent_config_reconciler::InternalDisksWithBootDisk;
>>>>>>> f2aada19
use slog::error;
use slog::o;
use std::sync::Arc;
use std::sync::Mutex;

/// A zone image source.
#[derive(Clone, Debug)]
pub enum ZoneImageSource {
    /// An Omicron zone.
    Omicron(OmicronZoneImageSource),

    /// A RAM disk-based zone.
    Ramdisk,
}

/// Resolves [`OmicronZoneImageSource`] instances into file names and search
/// paths.
///
/// This is cheaply cloneable.
#[derive(Clone)]
pub struct ZoneImageSourceResolver {
    // Inner state, guarded by a mutex.
    inner: Arc<Mutex<ResolverInner>>,
}

impl ZoneImageSourceResolver {
    /// Creates a new `ZoneImageSourceResolver`.
    pub fn new(
        log: &slog::Logger,
        internal_disks: InternalDisksWithBootDisk,
    ) -> Self {
        Self {
            inner: Arc::new(Mutex::new(ResolverInner::new(
                log,
                internal_disks,
            ))),
        }
    }

    /// Returns current information about resolver status and health.
    pub fn status(&self) -> ZoneImageResolverStatus {
        let inner = self.inner.lock().unwrap();
        let zone_manifest = inner.zone_manifests.status();
        let mupdate_override = inner.mupdate_overrides.status();

        ZoneImageResolverStatus { mupdate_override, zone_manifest }
    }

    /// Returns a [`ZoneImageFileSource`] consisting of the file name, plus a
    /// list of potential paths to search, for a zone image.
    pub fn file_source_for(
        &self,
        zone_type: &str,
        image_source: &ZoneImageSource,
<<<<<<< HEAD
        zpools: &ZoneImageZpools<'_>,
        boot_zpool: Option<&ZpoolName>,
    ) -> Result<ZoneImageFileSource, String> {
=======
        internal_disks: InternalDisks,
    ) -> Result<ZoneImageFileSource, MupdateOverrideReadError> {
>>>>>>> f2aada19
        match image_source {
            ZoneImageSource::Ramdisk => {
                // RAM disk images are always stored on the RAM disk path.
                Ok(ramdisk_file_source(zone_type))
            }
            ZoneImageSource::Omicron(image_source) => {
                let inner = self.inner.lock().unwrap();
                inner.file_source_for(zone_type, image_source, internal_disks)
            }
        }
    }
}

#[derive(Debug)]
struct ResolverInner {
    log: slog::Logger,
    image_directory_override: Option<Utf8PathBuf>,
    // Store all collected information for zones -- we're going to need to
    // report this via inventory.
    zone_manifests: AllZoneManifests,
    // Store all collected information for mupdate overrides -- we're going to
    // need to report this via inventory.
    mupdate_overrides: AllMupdateOverrides,
}

impl ResolverInner {
    fn new(
        log: &slog::Logger,
        internal_disks: InternalDisksWithBootDisk,
    ) -> Self {
        let log = log.new(o!("component" => "ZoneImageSourceResolver"));

        let zone_manifests = AllZoneManifests::read_all(&log, &internal_disks);
        let mupdate_overrides =
            AllMupdateOverrides::read_all(&log, &internal_disks);

        Self {
            log,
            image_directory_override: None,
            zone_manifests,
            mupdate_overrides,
        }
    }

    fn file_source_for(
        &self,
        zone_type: &str,
        image_source: &OmicronZoneImageSource,
<<<<<<< HEAD
        zpools: &ZoneImageZpools<'_>,
        boot_zpool: Option<&ZpoolName>,
    ) -> Result<ZoneImageFileSource, String> {
=======
        internal_disks: InternalDisks,
    ) -> Result<ZoneImageFileSource, MupdateOverrideReadError> {
>>>>>>> f2aada19
        match image_source {
            OmicronZoneImageSource::InstallDataset => {
                let file_name = install_dataset_file_name(zone_type);
                // Look for the image in the RAM disk first. Note that install
                // dataset images are not stored on the RAM disk in production,
                // just in development or test workflows.
                let mut zone_image_paths =
                    vec![Utf8PathBuf::from(RAMDISK_IMAGE_PATH)];

                // Inject an image path if requested by a test.
                if let Some(path) = &self.image_directory_override {
                    zone_image_paths.push(path.clone());
                };

                // Any zones not part of the RAM disk are managed via the
                // zone manifest.
                //
                // XXX: we ask for the boot zpool to be passed in here. But
                // `AllZoneImages` also caches the boot zpool. How should we
                // reconcile the two?
                if let Some(path) = internal_disks.boot_disk_install_dataset() {
                    match self.zone_manifests.boot_disk_result() {
                        Ok(result) => {
                            match result.data.get(file_name.as_str()) {
                                Some(result) => {
                                    if result.is_valid() {
                                        zone_image_paths.push(path);
                                    } else {
                                        // If the zone is not valid, we refuse to start
                                        // it.
                                        error!(
                                            self.log,
                                            "zone {} is not valid in the zone manifest, \
                                             not returning it as a source",
                                            file_name;
                                            "error" => %result.display()
                                        );
                                    }
                                }
                                None => {
                                    error!(
                                        self.log,
                                        "zone {} is not present in the boot disk zone manifest",
                                        file_name,
                                    );
                                }
                            }
                        }
                        Err(error) => {
                            error!(
                                self.log,
                                "error parsing boot disk zone manifest, not returning \
                                 install dataset as a source";
                                "error" => error,
                            );
                        }
                    }
                }

                Ok(ZoneImageFileSource {
                    file_name,
                    search_paths: zone_image_paths,
                })
            }
            OmicronZoneImageSource::Artifact { hash } => {
                // TODO: implement mupdate override here. This will return an
                // error if the override isn't found.
                //
                // Search both artifact datasets. This iterator starts with the
                // dataset for the boot disk (if it exists), and then is followed
                // by all other disks.
                let search_paths =
                    internal_disks.all_artifact_datasets().collect();
                Ok(ZoneImageFileSource {
                    file_name: hash.to_string(),
                    search_paths,
                })
            }
        }
    }
}

#[cfg(test)]
mod tests {
    use super::*;

    use crate::test_utils::{
        BOOT_PATHS, BOOT_ZPOOL, WriteInstallDatasetContext,
        make_internal_disks_rx,
    };

    use camino_tempfile_ext::prelude::*;
    use dropshot::{ConfigLogging, ConfigLoggingLevel, test_util::LogContext};

    /// Test source resolver behavior when the zone manifest is invalid.
    #[test]
    fn file_source_zone_manifest_invalid() {
        let logctx = LogContext::new(
            "source_resolver_file_source_zone_manifest_invalid",
            &ConfigLogging::StderrTerminal { level: ConfigLoggingLevel::Debug },
        );
        let dir = Utf8TempDir::new().unwrap();
        dir.child(&BOOT_PATHS.install_dataset).create_dir_all().unwrap();

        let internal_disks_rx =
            make_internal_disks_rx(dir.path(), BOOT_ZPOOL, &[]);
        let resolver = ZoneImageSourceResolver::new(
            &logctx.log,
            internal_disks_rx.current_with_boot_disk(),
        );

        // RAM disk image sources should work as expected.
        let ramdisk_source = resolver
            .file_source_for(
                "zone1",
                &ZoneImageSource::Ramdisk,
                internal_disks_rx.current(),
            )
            .unwrap();
        assert_eq!(ramdisk_source, ramdisk_file_source("zone1"));

        let file_source = resolver
            .file_source_for(
                "zone1",
                &ZoneImageSource::Omicron(
                    OmicronZoneImageSource::InstallDataset,
                ),
                internal_disks_rx.current(),
            )
            .unwrap();

        // Because the zone manifest is missing, the file source should not
        // return the install dataset.
        assert_eq!(
            file_source,
            ZoneImageFileSource {
                file_name: install_dataset_file_name("zone1"),
                search_paths: vec![Utf8PathBuf::from(RAMDISK_IMAGE_PATH)]
            }
        );

        logctx.cleanup_successful();
    }

    /// Test source resolver behavior when the zone manifest detects errors.
    #[test]
    fn file_source_with_errors() {
        let logctx = LogContext::new(
            "source_resolver_file_source_with_errors",
            &ConfigLogging::StderrTerminal { level: ConfigLoggingLevel::Debug },
        );
        let dir = Utf8TempDir::new().unwrap();
        let mut cx = WriteInstallDatasetContext::new_basic();
        cx.make_error_cases();

        cx.write_to(&dir.child(&BOOT_PATHS.install_dataset)).unwrap();

        let internal_disks_rx =
            make_internal_disks_rx(dir.path(), BOOT_ZPOOL, &[]);
        let resolver = ZoneImageSourceResolver::new(
            &logctx.log,
            internal_disks_rx.current_with_boot_disk(),
        );

        // The resolver should not fail for ramdisk images.
        let file_source = resolver
            .file_source_for(
                "fake-zone",
                &ZoneImageSource::Ramdisk,
                internal_disks_rx.current(),
            )
            .unwrap();
        assert_eq!(file_source, ramdisk_file_source("fake-zone"));

        // zone1.tar.gz is valid.
        let file_source = resolver
            .file_source_for(
                "zone1",
                &ZoneImageSource::Omicron(
                    OmicronZoneImageSource::InstallDataset,
                ),
                internal_disks_rx.current(),
            )
            .unwrap();
        assert_eq!(
            file_source,
            ZoneImageFileSource {
                file_name: "zone1.tar.gz".to_string(),
                search_paths: vec![
                    Utf8PathBuf::from(RAMDISK_IMAGE_PATH),
                    dir.path().join(&BOOT_PATHS.install_dataset)
                ]
            },
        );

        // zone2, zone3, zone4 and zone5 aren't valid, and none of them will
        // return the install dataset path.
        for zone_name in ["zone2", "zone3", "zone4", "zone5"] {
            let file_source = resolver
                .file_source_for(
                    zone_name,
                    &ZoneImageSource::Omicron(
                        OmicronZoneImageSource::InstallDataset,
                    ),
                    internal_disks_rx.current(),
                )
                .unwrap();
            assert_eq!(
                file_source,
                ZoneImageFileSource {
                    file_name: install_dataset_file_name(zone_name),
                    search_paths: vec![Utf8PathBuf::from(RAMDISK_IMAGE_PATH)]
                }
            );
        }

        logctx.cleanup_successful();
    }
}<|MERGE_RESOLUTION|>--- conflicted
+++ resolved
@@ -8,22 +8,13 @@
 use crate::install_dataset_file_name;
 use crate::mupdate_override::AllMupdateOverrides;
 use crate::ramdisk_file_source;
-<<<<<<< HEAD
-use crate::zone_manifest::AllZoneManifests;
-use camino::Utf8Path;
-=======
->>>>>>> f2aada19
 use camino::Utf8PathBuf;
 use illumos_utils::running_zone::ZoneImageFileSource;
 use nexus_sled_agent_shared::inventory::OmicronZoneImageSource;
-<<<<<<< HEAD
+use crate::zone_manifest::AllZoneManifests;
 use nexus_sled_agent_shared::zone_images::ZoneImageResolverStatus;
-use sled_storage::dataset::INSTALL_DATASET;
-use sled_storage::dataset::M2_ARTIFACT_DATASET;
-=======
 use sled_agent_config_reconciler::InternalDisks;
 use sled_agent_config_reconciler::InternalDisksWithBootDisk;
->>>>>>> f2aada19
 use slog::error;
 use slog::o;
 use std::sync::Arc;
@@ -52,51 +43,45 @@
 impl ZoneImageSourceResolver {
     /// Creates a new `ZoneImageSourceResolver`.
     pub fn new(
-        log: &slog::Logger,
-        internal_disks: InternalDisksWithBootDisk,
-    ) -> Self {
-        Self {
-            inner: Arc::new(Mutex::new(ResolverInner::new(
-                log,
-                internal_disks,
-            ))),
-        }
-    }
+    log: &slog::Logger,
+    internal_disks: InternalDisksWithBootDisk,
+) -> Self {
+    Self {
+        inner: Arc::new(Mutex::new(ResolverInner::new(
+            log,
+            internal_disks,
+        ))),
+    }
+}
 
     /// Returns current information about resolver status and health.
     pub fn status(&self) -> ZoneImageResolverStatus {
-        let inner = self.inner.lock().unwrap();
-        let zone_manifest = inner.zone_manifests.status();
-        let mupdate_override = inner.mupdate_overrides.status();
-
-        ZoneImageResolverStatus { mupdate_override, zone_manifest }
-    }
+    let inner = self.inner.lock().unwrap();
+    let zone_manifest = inner.zone_manifests.status();
+    let mupdate_override = inner.mupdate_overrides.status();
+
+    ZoneImageResolverStatus { mupdate_override, zone_manifest }
+}
 
     /// Returns a [`ZoneImageFileSource`] consisting of the file name, plus a
     /// list of potential paths to search, for a zone image.
     pub fn file_source_for(
-        &self,
-        zone_type: &str,
-        image_source: &ZoneImageSource,
-<<<<<<< HEAD
-        zpools: &ZoneImageZpools<'_>,
-        boot_zpool: Option<&ZpoolName>,
-    ) -> Result<ZoneImageFileSource, String> {
-=======
-        internal_disks: InternalDisks,
-    ) -> Result<ZoneImageFileSource, MupdateOverrideReadError> {
->>>>>>> f2aada19
-        match image_source {
-            ZoneImageSource::Ramdisk => {
-                // RAM disk images are always stored on the RAM disk path.
-                Ok(ramdisk_file_source(zone_type))
-            }
-            ZoneImageSource::Omicron(image_source) => {
-                let inner = self.inner.lock().unwrap();
-                inner.file_source_for(zone_type, image_source, internal_disks)
-            }
-        }
-    }
+    &self,
+    zone_type: &str,
+    image_source: &ZoneImageSource,
+    internal_disks: InternalDisks,
+) -> Result<ZoneImageFileSource, String> {
+    match image_source {
+        ZoneImageSource::Ramdisk => {
+            // RAM disk images are always stored on the RAM disk path.
+            Ok(ramdisk_file_source(zone_type))
+        }
+        ZoneImageSource::Omicron(image_source) => {
+            let inner = self.inner.lock().unwrap();
+            inner.file_source_for(zone_type, image_source, internal_disks)
+        }
+    }
+}
 }
 
 #[derive(Debug)]
@@ -134,14 +119,8 @@
         &self,
         zone_type: &str,
         image_source: &OmicronZoneImageSource,
-<<<<<<< HEAD
-        zpools: &ZoneImageZpools<'_>,
-        boot_zpool: Option<&ZpoolName>,
+        internal_disks: InternalDisks,
     ) -> Result<ZoneImageFileSource, String> {
-=======
-        internal_disks: InternalDisks,
-    ) -> Result<ZoneImageFileSource, MupdateOverrideReadError> {
->>>>>>> f2aada19
         match image_source {
             OmicronZoneImageSource::InstallDataset => {
                 let file_name = install_dataset_file_name(zone_type);
