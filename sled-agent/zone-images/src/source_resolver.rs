// This Source Code Form is subject to the terms of the Mozilla Public
// License, v. 2.0. If a copy of the MPL was not distributed with this
// file, You can obtain one at https://mozilla.org/MPL/2.0/.

//! Zone image lookup.

use crate::AllMupdateOverrides;
<<<<<<< HEAD
use crate::MupdateOverrideReadError;
=======
use crate::AllZoneManifests;
>>>>>>> 52f9cb77
use crate::MupdateOverrideStatus;
use crate::ZoneManifestStatus;
use crate::RAMDISK_IMAGE_PATH;
use crate::install_dataset_file_name;
use camino::Utf8Path;
use camino::Utf8PathBuf;
use illumos_utils::running_zone::ZoneImageFileSource;
use illumos_utils::zpool::ZpoolName;
use nexus_sled_agent_shared::inventory::OmicronZoneImageSource;
use sled_storage::dataset::INSTALL_DATASET;
use sled_storage::dataset::M2_ARTIFACT_DATASET;
use slog::o;
use std::sync::Arc;
use std::sync::Mutex;

/// A description of zpools to examine for zone images.
pub struct ZoneImageZpools<'a> {
    /// The root directory, typically `/`.
    pub root: &'a Utf8Path,

    /// The full set of M.2 zpools that are currently known. Must be non-empty,
    /// but it can include the boot zpool.
    pub all_m2_zpools: Vec<ZpoolName>,
}

/// Resolves [`OmicronZoneImageSource`] instances into file names and search
/// paths.
///
/// This is cheaply cloneable.
#[derive(Clone)]
pub struct ZoneImageSourceResolver {
    // Inner state, guarded by a mutex.
    inner: Arc<Mutex<ResolverInner>>,
}

impl ZoneImageSourceResolver {
    /// Creates a new `ZoneImageSourceResolver`.
    pub fn new(
        log: &slog::Logger,
        zpools: &ZoneImageZpools<'_>,
        boot_zpool: &ZpoolName,
    ) -> Self {
        Self {
            inner: Arc::new(Mutex::new(ResolverInner::new(
                log, zpools, boot_zpool,
            ))),
        }
    }

    /// Overrides the image directory with another one.
    ///
    /// Intended for testing.
    pub fn override_image_directory(&self, path: Utf8PathBuf) {
        self.inner.lock().unwrap().override_image_directory(path);
    }

    /// Returns current information about resolver status and health.
    pub fn status(&self) -> ResolverStatus {
        let inner = self.inner.lock().unwrap();
        let zone_manifest = inner.zone_manifests.status();
        let mupdate_override = inner.mupdate_overrides.status();

        ResolverStatus { mupdate_override, zone_manifest }
    }

    /// Returns a [`ZoneImageFileSource`] consisting of the file name, plus a
    /// list of potential paths to search, for a zone image.
    pub fn file_source_for(
        &self,
        zone_type: &str,
        image_source: &OmicronZoneImageSource,
        zpools: &ZoneImageZpools<'_>,
        boot_zpool: Option<&ZpoolName>,
    ) -> Result<ZoneImageFileSource, MupdateOverrideReadError> {
        let inner = self.inner.lock().unwrap();
        inner.file_source_for(zone_type, image_source, zpools, boot_zpool)
    }
}

/// Current status of the zone image resolver.
#[derive(Clone, Debug)]
pub struct ResolverStatus {
    /// The zone manifest status.
    pub zone_manifest: ZoneManifestStatus,

    /// The mupdate override status.
    pub mupdate_override: MupdateOverrideStatus,
}

#[derive(Debug)]
struct ResolverInner {
    log: slog::Logger,
    image_directory_override: Option<Utf8PathBuf>,
    // Store all collected information for zones -- we're going to need to
    // report this via inventory.
    zone_manifests: AllZoneManifests,
    // Store all collected information for mupdate overrides -- we're going to
    // need to report this via inventory.
    mupdate_overrides: AllMupdateOverrides,
}

impl ResolverInner {
    fn new(
        log: &slog::Logger,
        zpools: &ZoneImageZpools<'_>,
        boot_zpool: &ZpoolName,
    ) -> Self {
        let log = log.new(o!("component" => "ZoneImageSourceResolver"));

        let zone_manifests =
            AllZoneManifests::read_all(&log, zpools, boot_zpool);
        let mupdate_overrides =
            AllMupdateOverrides::read_all(&log, zpools, boot_zpool);

        Self {
            log,
            image_directory_override: None,
            zone_manifests,
            mupdate_overrides,
        }
    }

    fn override_image_directory(
        &mut self,
        image_directory_override: Utf8PathBuf,
    ) {
        if let Some(dir) = &self.image_directory_override {
            // Allow idempotent sets to the same directory -- some tests do
            // this.
            if image_directory_override != *dir {
                panic!(
                    "image_directory_override already set to `{dir}`, \
                     attempting to set it to `{image_directory_override}`"
                );
            }
        }
        self.image_directory_override = Some(image_directory_override);
    }

    fn file_source_for(
        &self,
        zone_type: &str,
        image_source: &OmicronZoneImageSource,
        zpools: &ZoneImageZpools<'_>,
        boot_zpool: Option<&ZpoolName>,
    ) -> Result<ZoneImageFileSource, MupdateOverrideReadError> {
        let mupdate_override_status = self.mupdate_overrides.status();

        // Error out if the install dataset is missing or if any zones fail. At
        // the moment we don't use this for the artifact dataset, but we'll use
        // it to determine mupdate override status in the future.
        //
        // XXX This does mean that zones from the RAM disk will not be started,
        // including the switch zone. That feels a bit concerning and worth
        // thinking about more carefully -- we should consider maybe exempting
        // the switch zone from this check.
        let boot_disk_override = mupdate_override_status.boot_disk_override?;

        match image_source {
            OmicronZoneImageSource::InstallDataset => {
                let file_name = install_dataset_file_name(zone_type);
                // Look for the image in the ramdisk first
                let mut zone_image_paths =
                    vec![Utf8PathBuf::from(RAMDISK_IMAGE_PATH)];
                // Inject an image path if requested by a test.
                if let Some(path) = &self.image_directory_override {
                    zone_image_paths.push(path.clone());
                };

                // Any zones not part of the ramdisk are managed via mupdate
                // overrides.
                //
                // XXX: we ask for the boot zpool to be passed in here. But
                // `AllMupdateOverrides` also caches the boot zpool. How should
                // we reconcile the two?
                if let Some(boot_zpool) = boot_zpool {
                    if let Some(info) = boot_disk_override {
                        if info.zones.contains_key(file_name.as_str()) {
                            zone_image_paths.push(
                                boot_zpool.dataset_mountpoint(
                                    zpools.root,
                                    INSTALL_DATASET,
                                ),
                            );
                        } else {
                            // The zone was requested but not found in the
                            // install dataset. This is unusual! We log a
                            // message but do not return the zone.
                            slog::warn!(
                                self.log,
                                "zone {} not found in mupdate-override.json",
                                file_name
                            );
                        }
                    }
                }

                Ok(ZoneImageFileSource {
                    file_name,
                    search_paths: zone_image_paths,
                })
            }
            OmicronZoneImageSource::Artifact { hash } => {
                // Search both artifact datasets, but look on the boot disk first.
                // This iterator starts with the zpool for the boot disk (if it
                // exists), and then is followed by all other zpools.
                let zpool_iter = boot_zpool.into_iter().chain(
                    zpools
                        .all_m2_zpools
                        .iter()
                        .filter(|zpool| Some(zpool) != boot_zpool.as_ref()),
                );
                let search_paths = zpool_iter
                    .map(|zpool| {
                        zpool.dataset_mountpoint(
                            zpools.root,
                            M2_ARTIFACT_DATASET,
                        )
                    })
                    .collect();
                Ok(ZoneImageFileSource {
                    // Images in the artifact store are named by just their
                    // hash.
                    file_name: hash.to_string(),
                    search_paths,
                })
            }
        }
    }
}<|MERGE_RESOLUTION|>--- conflicted
+++ resolved
@@ -5,15 +5,13 @@
 //! Zone image lookup.
 
 use crate::AllMupdateOverrides;
-<<<<<<< HEAD
+use crate::AllZoneManifests;
 use crate::MupdateOverrideReadError;
-=======
-use crate::AllZoneManifests;
->>>>>>> 52f9cb77
 use crate::MupdateOverrideStatus;
+use crate::RAMDISK_IMAGE_PATH;
 use crate::ZoneManifestStatus;
-use crate::RAMDISK_IMAGE_PATH;
 use crate::install_dataset_file_name;
+use crate::ramdisk_file_source;
 use camino::Utf8Path;
 use camino::Utf8PathBuf;
 use illumos_utils::running_zone::ZoneImageFileSource;
@@ -22,6 +20,7 @@
 use sled_storage::dataset::INSTALL_DATASET;
 use sled_storage::dataset::M2_ARTIFACT_DATASET;
 use slog::o;
+use slog::warn;
 use std::sync::Arc;
 use std::sync::Mutex;
 
@@ -33,6 +32,16 @@
     /// The full set of M.2 zpools that are currently known. Must be non-empty,
     /// but it can include the boot zpool.
     pub all_m2_zpools: Vec<ZpoolName>,
+}
+
+/// A zone image source.
+#[derive(Clone, Debug)]
+pub enum ZoneImageSource {
+    /// An Omicron zone.
+    Omicron(OmicronZoneImageSource),
+
+    /// A RAM disk-based zone.
+    Ramdisk,
 }
 
 /// Resolves [`OmicronZoneImageSource`] instances into file names and search
@@ -80,12 +89,25 @@
     pub fn file_source_for(
         &self,
         zone_type: &str,
-        image_source: &OmicronZoneImageSource,
+        image_source: &ZoneImageSource,
         zpools: &ZoneImageZpools<'_>,
         boot_zpool: Option<&ZpoolName>,
     ) -> Result<ZoneImageFileSource, MupdateOverrideReadError> {
-        let inner = self.inner.lock().unwrap();
-        inner.file_source_for(zone_type, image_source, zpools, boot_zpool)
+        match image_source {
+            ZoneImageSource::Ramdisk => {
+                // RAM disk images are always stored on the RAM disk path.
+                Ok(ramdisk_file_source(zone_type))
+            }
+            ZoneImageSource::Omicron(image_source) => {
+                let inner = self.inner.lock().unwrap();
+                inner.file_source_for(
+                    zone_type,
+                    image_source,
+                    zpools,
+                    boot_zpool,
+                )
+            }
+        }
     }
 }
 
@@ -156,52 +178,54 @@
         zpools: &ZoneImageZpools<'_>,
         boot_zpool: Option<&ZpoolName>,
     ) -> Result<ZoneImageFileSource, MupdateOverrideReadError> {
-        let mupdate_override_status = self.mupdate_overrides.status();
-
-        // Error out if the install dataset is missing or if any zones fail. At
-        // the moment we don't use this for the artifact dataset, but we'll use
-        // it to determine mupdate override status in the future.
-        //
-        // XXX This does mean that zones from the RAM disk will not be started,
-        // including the switch zone. That feels a bit concerning and worth
-        // thinking about more carefully -- we should consider maybe exempting
-        // the switch zone from this check.
-        let boot_disk_override = mupdate_override_status.boot_disk_override?;
-
         match image_source {
             OmicronZoneImageSource::InstallDataset => {
                 let file_name = install_dataset_file_name(zone_type);
-                // Look for the image in the ramdisk first
+                // Look for the image in the RAM disk first. Note that install
+                // dataset images are not stored on the RAM disk in production,
+                // just in development or test workflows.
                 let mut zone_image_paths =
                     vec![Utf8PathBuf::from(RAMDISK_IMAGE_PATH)];
+
                 // Inject an image path if requested by a test.
                 if let Some(path) = &self.image_directory_override {
                     zone_image_paths.push(path.clone());
                 };
 
-                // Any zones not part of the ramdisk are managed via mupdate
-                // overrides.
+                // Any zones not part of the RAM disk are managed via the
+                // zone manifest.
                 //
                 // XXX: we ask for the boot zpool to be passed in here. But
-                // `AllMupdateOverrides` also caches the boot zpool. How should
-                // we reconcile the two?
+                // `AllZoneImages` also caches the boot zpool. How should we
+                // reconcile the two?
                 if let Some(boot_zpool) = boot_zpool {
-                    if let Some(info) = boot_disk_override {
-                        if info.zones.contains_key(file_name.as_str()) {
-                            zone_image_paths.push(
-                                boot_zpool.dataset_mountpoint(
-                                    zpools.root,
-                                    INSTALL_DATASET,
-                                ),
-                            );
+                    if let Ok(result) = self.zone_manifests.boot_disk_result() {
+                        if let Some(result) =
+                            result.data.get(file_name.as_str())
+                        {
+                            if result.is_valid() {
+                                zone_image_paths.push(
+                                    boot_zpool.dataset_mountpoint(
+                                        zpools.root,
+                                        INSTALL_DATASET,
+                                    ),
+                                );
+                            } else {
+                                // If the zone is not valid, we refuse to start
+                                // it.
+                                warn!(
+                                    self.log,
+                                    "zone {} is not valid in the zone manifest, \
+                                     not returning it as a source",
+                                    file_name;
+                                    "error" => %result.display()
+                                );
+                            }
                         } else {
-                            // The zone was requested but not found in the
-                            // install dataset. This is unusual! We log a
-                            // message but do not return the zone.
-                            slog::warn!(
+                            warn!(
                                 self.log,
-                                "zone {} not found in mupdate-override.json",
-                                file_name
+                                "zone {} is not present in the zone manifest",
+                                file_name,
                             );
                         }
                     }
@@ -213,6 +237,9 @@
                 })
             }
             OmicronZoneImageSource::Artifact { hash } => {
+                // TODO: implement mupdate override here. This will return an
+                // error if the override isn't found.
+                //
                 // Search both artifact datasets, but look on the boot disk first.
                 // This iterator starts with the zpool for the boot disk (if it
                 // exists), and then is followed by all other zpools.
@@ -239,4 +266,146 @@
             }
         }
     }
+}
+
+#[cfg(test)]
+mod tests {
+    use super::*;
+
+    use crate::test_utils::{
+        BOOT_PATHS, BOOT_ZPOOL, WriteInstallDatasetContext,
+    };
+
+    use camino_tempfile_ext::prelude::*;
+    use dropshot::{ConfigLogging, ConfigLoggingLevel, test_util::LogContext};
+
+    /// Test source resolver behavior when the zone manifest is invalid.
+    #[test]
+    fn file_source_zone_manifest_invalid() {
+        let logctx = LogContext::new(
+            "source_resolver_file_source_zone_manifest_invalid",
+            &ConfigLogging::StderrTerminal { level: ConfigLoggingLevel::Debug },
+        );
+        let dir = Utf8TempDir::new().unwrap();
+        dir.child(&BOOT_PATHS.install_dataset).create_dir_all().unwrap();
+
+        let zpools = ZoneImageZpools {
+            root: dir.path(),
+            all_m2_zpools: vec![BOOT_ZPOOL],
+        };
+        let resolver =
+            ZoneImageSourceResolver::new(&logctx.log, &zpools, &BOOT_ZPOOL);
+
+        // RAM disk image sources should work as expected.
+        let ramdisk_source = resolver
+            .file_source_for(
+                "zone1",
+                &ZoneImageSource::Ramdisk,
+                &zpools,
+                Some(&BOOT_ZPOOL),
+            )
+            .unwrap();
+        assert_eq!(ramdisk_source, ramdisk_file_source("zone1"));
+
+        let file_source = resolver
+            .file_source_for(
+                "zone1",
+                &ZoneImageSource::Omicron(
+                    OmicronZoneImageSource::InstallDataset,
+                ),
+                &zpools,
+                Some(&BOOT_ZPOOL),
+            )
+            .unwrap();
+
+        // Because the zone manifest is missing, the file source should not
+        // return the install dataset.
+        assert_eq!(
+            file_source,
+            ZoneImageFileSource {
+                file_name: install_dataset_file_name("zone1"),
+                search_paths: vec![Utf8PathBuf::from(RAMDISK_IMAGE_PATH)]
+            }
+        );
+
+        logctx.cleanup_successful();
+    }
+
+    /// Test source resolver behavior when the zone manifest detects errors.
+    #[test]
+    fn file_source_with_errors() {
+        let logctx = LogContext::new(
+            "source_resolver_file_source_with_errors",
+            &ConfigLogging::StderrTerminal { level: ConfigLoggingLevel::Debug },
+        );
+        let dir = Utf8TempDir::new().unwrap();
+        let mut cx = WriteInstallDatasetContext::new_basic();
+        cx.make_error_cases();
+
+        cx.write_to(&dir.child(&BOOT_PATHS.install_dataset)).unwrap();
+
+        let zpools = ZoneImageZpools {
+            root: dir.path(),
+            all_m2_zpools: vec![BOOT_ZPOOL],
+        };
+        let resolver =
+            ZoneImageSourceResolver::new(&logctx.log, &zpools, &BOOT_ZPOOL);
+
+        // The resolver should not fail for ramdisk images.
+        let file_source = resolver
+            .file_source_for(
+                "fake-zone",
+                &ZoneImageSource::Ramdisk,
+                &zpools,
+                Some(&BOOT_ZPOOL),
+            )
+            .unwrap();
+        assert_eq!(file_source, ramdisk_file_source("fake-zone"));
+
+        // zone1.tar.gz is valid.
+        let file_source = resolver
+            .file_source_for(
+                "zone1",
+                &ZoneImageSource::Omicron(
+                    OmicronZoneImageSource::InstallDataset,
+                ),
+                &zpools,
+                Some(&BOOT_ZPOOL),
+            )
+            .unwrap();
+        assert_eq!(
+            file_source,
+            ZoneImageFileSource {
+                file_name: "zone1.tar.gz".to_string(),
+                search_paths: vec![
+                    Utf8PathBuf::from(RAMDISK_IMAGE_PATH),
+                    dir.path().join(&BOOT_PATHS.install_dataset)
+                ]
+            },
+        );
+
+        // zone2, zone3, zone4 and zone5 aren't valid, and none of them will
+        // return the install dataset path.
+        for zone_name in ["zone2", "zone3", "zone4", "zone5"] {
+            let file_source = resolver
+                .file_source_for(
+                    zone_name,
+                    &ZoneImageSource::Omicron(
+                        OmicronZoneImageSource::InstallDataset,
+                    ),
+                    &zpools,
+                    Some(&BOOT_ZPOOL),
+                )
+                .unwrap();
+            assert_eq!(
+                file_source,
+                ZoneImageFileSource {
+                    file_name: install_dataset_file_name(zone_name),
+                    search_paths: vec![Utf8PathBuf::from(RAMDISK_IMAGE_PATH)]
+                }
+            );
+        }
+
+        logctx.cleanup_successful();
+    }
 }