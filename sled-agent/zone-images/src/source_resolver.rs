// This Source Code Form is subject to the terms of the Mozilla Public
// License, v. 2.0. If a copy of the MPL was not distributed with this
// file, You can obtain one at https://mozilla.org/MPL/2.0/.

//! Zone image lookup.

use crate::AllMupdateOverrides;
<<<<<<< HEAD
use crate::AllZoneManifests;
use crate::MupdateOverrideReadError;
use crate::MupdateOverrideStatus;
use crate::RAMDISK_IMAGE_PATH;
use crate::ZoneManifestStatus;
use crate::install_dataset_file_name;
use crate::ramdisk_file_source;
use camino::Utf8Path;
use camino::Utf8PathBuf;
use illumos_utils::running_zone::ZoneImageFileSource;
use illumos_utils::zpool::ZpoolName;
use nexus_sled_agent_shared::inventory::OmicronZoneImageSource;
use sled_storage::dataset::INSTALL_DATASET;
use sled_storage::dataset::M2_ARTIFACT_DATASET;
use slog::error;
=======
use camino::Utf8PathBuf;
use nexus_sled_agent_shared::inventory::OmicronZoneImageSource;
use sled_agent_config_reconciler::InternalDisks;
use sled_agent_config_reconciler::InternalDisksWithBootDisk;
>>>>>>> 21baa14e
use slog::o;
use slog_error_chain::InlineErrorChain;
use std::sync::Arc;
use std::sync::Mutex;

<<<<<<< HEAD
/// A description of zpools to examine for zone images.
pub struct ZoneImageZpools<'a> {
    /// The root directory, typically `/`.
    pub root: &'a Utf8Path,

    /// The full set of M.2 zpools that are currently known. Must be non-empty,
    /// but it can include the boot zpool.
    pub all_m2_zpools: Vec<ZpoolName>,
}

/// A zone image source.
#[derive(Clone, Debug)]
pub enum ZoneImageSource {
    /// An Omicron zone.
    Omicron(OmicronZoneImageSource),

    /// A RAM disk-based zone.
    Ramdisk,
=======
/// Places to look for an Omicron zone image.
pub struct ZoneImageFileSource {
    /// A custom file name to look for, if provided.
    ///
    /// The default file name is `<zone_type>.tar.gz`.
    pub file_name: Option<String>,

    /// The paths to look for the zone image in.
    ///
    /// This represents a high-confidence belief, but not a guarantee, that the
    /// zone image will be found in one of these locations.
    pub search_paths: Vec<Utf8PathBuf>,
>>>>>>> 21baa14e
}

/// Resolves [`OmicronZoneImageSource`] instances into file names and search
/// paths.
///
/// This is cheaply cloneable.
#[derive(Clone)]
pub struct ZoneImageSourceResolver {
    // Inner state, guarded by a mutex.
    inner: Arc<Mutex<ResolverInner>>,
}

impl ZoneImageSourceResolver {
    /// Creates a new `ZoneImageSourceResolver`.
    pub fn new(
        log: &slog::Logger,
        internal_disks: InternalDisksWithBootDisk,
    ) -> Self {
        Self {
            inner: Arc::new(Mutex::new(ResolverInner::new(
                log,
                internal_disks,
            ))),
        }
    }

<<<<<<< HEAD
    /// Overrides the image directory with another one.
    ///
    /// Intended for testing.
    pub fn override_image_directory(&self, path: Utf8PathBuf) {
        self.inner.lock().unwrap().override_image_directory(path);
    }

    /// Returns current information about resolver status and health.
    pub fn status(&self) -> ResolverStatus {
        let inner = self.inner.lock().unwrap();
        let zone_manifest = inner.zone_manifests.status();
        let mupdate_override = inner.mupdate_overrides.status();

        ResolverStatus { mupdate_override, zone_manifest }
    }

=======
>>>>>>> 21baa14e
    /// Returns a [`ZoneImageFileSource`] consisting of the file name, plus a
    /// list of potential paths to search, for a zone image.
    pub fn file_source_for(
        &self,
<<<<<<< HEAD
        zone_type: &str,
        image_source: &ZoneImageSource,
        zpools: &ZoneImageZpools<'_>,
        boot_zpool: Option<&ZpoolName>,
    ) -> Result<ZoneImageFileSource, MupdateOverrideReadError> {
        match image_source {
            ZoneImageSource::Ramdisk => {
                // RAM disk images are always stored on the RAM disk path.
                Ok(ramdisk_file_source(zone_type))
            }
            ZoneImageSource::Omicron(image_source) => {
                let inner = self.inner.lock().unwrap();
                inner.file_source_for(
                    zone_type,
                    image_source,
                    zpools,
                    boot_zpool,
                )
            }
        }
=======
        image_source: &OmicronZoneImageSource,
        internal_disks: InternalDisks,
    ) -> ZoneImageFileSource {
        let inner = self.inner.lock().unwrap();
        inner.file_source_for(image_source, internal_disks)
>>>>>>> 21baa14e
    }
}

/// Current status of the zone image resolver.
#[derive(Clone, Debug)]
pub struct ResolverStatus {
    /// The zone manifest status.
    pub zone_manifest: ZoneManifestStatus,

    /// The mupdate override status.
    pub mupdate_override: MupdateOverrideStatus,
}

#[derive(Debug)]
struct ResolverInner {
    log: slog::Logger,
    image_directory_override: Option<Utf8PathBuf>,
    // Store all collected information for zones -- we're going to need to
    // report this via inventory.
    zone_manifests: AllZoneManifests,
    // Store all collected information for mupdate overrides -- we're going to
    // need to report this via inventory.
    mupdate_overrides: AllMupdateOverrides,
}

impl ResolverInner {
    fn new(
        log: &slog::Logger,
        internal_disks: InternalDisksWithBootDisk,
    ) -> Self {
        let log = log.new(o!("component" => "ZoneImageSourceResolver"));

        let zone_manifests =
            AllZoneManifests::read_all(&log, zpools, boot_zpool);
        let mupdate_overrides =
            AllMupdateOverrides::read_all(&log, internal_disks);

        Self {
            log,
            image_directory_override: None,
            zone_manifests,
            mupdate_overrides,
        }
    }

    fn file_source_for(
        &self,
        zone_type: &str,
        image_source: &OmicronZoneImageSource,
<<<<<<< HEAD
        zpools: &ZoneImageZpools<'_>,
        boot_zpool: Option<&ZpoolName>,
    ) -> Result<ZoneImageFileSource, MupdateOverrideReadError> {
        match image_source {
=======
        internal_disks: InternalDisks,
    ) -> ZoneImageFileSource {
        let file_name = match image_source {
            OmicronZoneImageSource::InstallDataset => {
                // Use the default file name for install-dataset lookups.
                None
            }
            OmicronZoneImageSource::Artifact { hash } => Some(hash.to_string()),
        };

        let search_paths = match image_source {
>>>>>>> 21baa14e
            OmicronZoneImageSource::InstallDataset => {
                let file_name = install_dataset_file_name(zone_type);
                // Look for the image in the RAM disk first. Note that install
                // dataset images are not stored on the RAM disk in production,
                // just in development or test workflows.
                let mut zone_image_paths =
                    vec![Utf8PathBuf::from(RAMDISK_IMAGE_PATH)];

                // Inject an image path if requested by a test.
                if let Some(path) = &self.image_directory_override {
                    zone_image_paths.push(path.clone());
                };

<<<<<<< HEAD
                // Any zones not part of the RAM disk are managed via the
                // zone manifest.
                //
                // XXX: we ask for the boot zpool to be passed in here. But
                // `AllZoneImages` also caches the boot zpool. How should we
                // reconcile the two?
                if let Some(boot_zpool) = boot_zpool {
                    match self.zone_manifests.boot_disk_result() {
                        Ok(result) => {
                            match result.data.get(file_name.as_str()) {
                                Some(result) => {
                                    if result.is_valid() {
                                        zone_image_paths.push(
                                            boot_zpool.dataset_mountpoint(
                                                zpools.root,
                                                INSTALL_DATASET,
                                            ),
                                        );
                                    } else {
                                        // If the zone is not valid, we refuse to start
                                        // it.
                                        error!(
                                            self.log,
                                            "zone {} is not valid in the zone manifest, \
                                             not returning it as a source",
                                            file_name;
                                            "error" => %result.display()
                                        );
                                    }
                                }
                                None => {
                                    error!(
                                        self.log,
                                        "zone {} is not present in the boot disk zone manifest",
                                        file_name,
                                    );
                                }
                            }
                        }
                        Err(error) => {
                            error!(
                                self.log,
                                "error parsing boot disk zone manifest, not returning \
                                 install dataset as a source";
                                "error" => InlineErrorChain::new(error),
                            );
                        }
                    }
=======
                // If the boot disk exists, look for the image in the "install"
                // dataset on the boot zpool.
                if let Some(path) = internal_disks.boot_disk_install_dataset() {
                    zone_image_paths.push(path);
>>>>>>> 21baa14e
                }

                Ok(ZoneImageFileSource {
                    file_name,
                    search_paths: zone_image_paths,
                })
            }
<<<<<<< HEAD
            OmicronZoneImageSource::Artifact { hash } => {
                // TODO: implement mupdate override here. This will return an
                // error if the override isn't found.
                //
                // Search both artifact datasets, but look on the boot disk first.
                // This iterator starts with the zpool for the boot disk (if it
                // exists), and then is followed by all other zpools.
                let zpool_iter = boot_zpool.into_iter().chain(
                    zpools
                        .all_m2_zpools
                        .iter()
                        .filter(|zpool| Some(zpool) != boot_zpool.as_ref()),
                );
                let search_paths = zpool_iter
                    .map(|zpool| {
                        zpool.dataset_mountpoint(
                            zpools.root,
                            M2_ARTIFACT_DATASET,
                        )
                    })
                    .collect();
                Ok(ZoneImageFileSource {
                    // Images in the artifact store are named by just their
                    // hash.
                    file_name: hash.to_string(),
                    search_paths,
                })
=======
            OmicronZoneImageSource::Artifact { .. } => {
                // Search both artifact datasets. This iterator starts with the
                // dataset for the boot disk (if it exists), and then is followed
                // by all other disks.
                internal_disks.all_artifact_datasets().collect()
>>>>>>> 21baa14e
            }
        }
    }
}

#[cfg(test)]
mod tests {
    use super::*;

    use crate::test_utils::{
        BOOT_PATHS, BOOT_ZPOOL, WriteInstallDatasetContext,
    };

    use camino_tempfile_ext::prelude::*;
    use dropshot::{ConfigLogging, ConfigLoggingLevel, test_util::LogContext};

    /// Test source resolver behavior when the zone manifest is invalid.
    #[test]
    fn file_source_zone_manifest_invalid() {
        let logctx = LogContext::new(
            "source_resolver_file_source_zone_manifest_invalid",
            &ConfigLogging::StderrTerminal { level: ConfigLoggingLevel::Debug },
        );
        let dir = Utf8TempDir::new().unwrap();
        dir.child(&BOOT_PATHS.install_dataset).create_dir_all().unwrap();

        let zpools = ZoneImageZpools {
            root: dir.path(),
            all_m2_zpools: vec![BOOT_ZPOOL],
        };
        let resolver =
            ZoneImageSourceResolver::new(&logctx.log, &zpools, &BOOT_ZPOOL);

        // RAM disk image sources should work as expected.
        let ramdisk_source = resolver
            .file_source_for(
                "zone1",
                &ZoneImageSource::Ramdisk,
                &zpools,
                Some(&BOOT_ZPOOL),
            )
            .unwrap();
        assert_eq!(ramdisk_source, ramdisk_file_source("zone1"));

        let file_source = resolver
            .file_source_for(
                "zone1",
                &ZoneImageSource::Omicron(
                    OmicronZoneImageSource::InstallDataset,
                ),
                &zpools,
                Some(&BOOT_ZPOOL),
            )
            .unwrap();

        // Because the zone manifest is missing, the file source should not
        // return the install dataset.
        assert_eq!(
            file_source,
            ZoneImageFileSource {
                file_name: install_dataset_file_name("zone1"),
                search_paths: vec![Utf8PathBuf::from(RAMDISK_IMAGE_PATH)]
            }
        );

        logctx.cleanup_successful();
    }

    /// Test source resolver behavior when the zone manifest detects errors.
    #[test]
    fn file_source_with_errors() {
        let logctx = LogContext::new(
            "source_resolver_file_source_with_errors",
            &ConfigLogging::StderrTerminal { level: ConfigLoggingLevel::Debug },
        );
        let dir = Utf8TempDir::new().unwrap();
        let mut cx = WriteInstallDatasetContext::new_basic();
        cx.make_error_cases();

        cx.write_to(&dir.child(&BOOT_PATHS.install_dataset)).unwrap();

        let zpools = ZoneImageZpools {
            root: dir.path(),
            all_m2_zpools: vec![BOOT_ZPOOL],
        };
        let resolver =
            ZoneImageSourceResolver::new(&logctx.log, &zpools, &BOOT_ZPOOL);

        // The resolver should not fail for ramdisk images.
        let file_source = resolver
            .file_source_for(
                "fake-zone",
                &ZoneImageSource::Ramdisk,
                &zpools,
                Some(&BOOT_ZPOOL),
            )
            .unwrap();
        assert_eq!(file_source, ramdisk_file_source("fake-zone"));

        // zone1.tar.gz is valid.
        let file_source = resolver
            .file_source_for(
                "zone1",
                &ZoneImageSource::Omicron(
                    OmicronZoneImageSource::InstallDataset,
                ),
                &zpools,
                Some(&BOOT_ZPOOL),
            )
            .unwrap();
        assert_eq!(
            file_source,
            ZoneImageFileSource {
                file_name: "zone1.tar.gz".to_string(),
                search_paths: vec![
                    Utf8PathBuf::from(RAMDISK_IMAGE_PATH),
                    dir.path().join(&BOOT_PATHS.install_dataset)
                ]
            },
        );

        // zone2, zone3, zone4 and zone5 aren't valid, and none of them will
        // return the install dataset path.
        for zone_name in ["zone2", "zone3", "zone4", "zone5"] {
            let file_source = resolver
                .file_source_for(
                    zone_name,
                    &ZoneImageSource::Omicron(
                        OmicronZoneImageSource::InstallDataset,
                    ),
                    &zpools,
                    Some(&BOOT_ZPOOL),
                )
                .unwrap();
            assert_eq!(
                file_source,
                ZoneImageFileSource {
                    file_name: install_dataset_file_name(zone_name),
                    search_paths: vec![Utf8PathBuf::from(RAMDISK_IMAGE_PATH)]
                }
            );
        }

        logctx.cleanup_successful();
    }
}<|MERGE_RESOLUTION|>--- conflicted
+++ resolved
@@ -5,7 +5,6 @@
 //! Zone image lookup.
 
 use crate::AllMupdateOverrides;
-<<<<<<< HEAD
 use crate::AllZoneManifests;
 use crate::MupdateOverrideReadError;
 use crate::MupdateOverrideStatus;
@@ -13,35 +12,16 @@
 use crate::ZoneManifestStatus;
 use crate::install_dataset_file_name;
 use crate::ramdisk_file_source;
-use camino::Utf8Path;
 use camino::Utf8PathBuf;
 use illumos_utils::running_zone::ZoneImageFileSource;
-use illumos_utils::zpool::ZpoolName;
-use nexus_sled_agent_shared::inventory::OmicronZoneImageSource;
-use sled_storage::dataset::INSTALL_DATASET;
-use sled_storage::dataset::M2_ARTIFACT_DATASET;
-use slog::error;
-=======
-use camino::Utf8PathBuf;
 use nexus_sled_agent_shared::inventory::OmicronZoneImageSource;
 use sled_agent_config_reconciler::InternalDisks;
 use sled_agent_config_reconciler::InternalDisksWithBootDisk;
->>>>>>> 21baa14e
+use slog::error;
 use slog::o;
 use slog_error_chain::InlineErrorChain;
 use std::sync::Arc;
 use std::sync::Mutex;
-
-<<<<<<< HEAD
-/// A description of zpools to examine for zone images.
-pub struct ZoneImageZpools<'a> {
-    /// The root directory, typically `/`.
-    pub root: &'a Utf8Path,
-
-    /// The full set of M.2 zpools that are currently known. Must be non-empty,
-    /// but it can include the boot zpool.
-    pub all_m2_zpools: Vec<ZpoolName>,
-}
 
 /// A zone image source.
 #[derive(Clone, Debug)]
@@ -51,20 +31,6 @@
 
     /// A RAM disk-based zone.
     Ramdisk,
-=======
-/// Places to look for an Omicron zone image.
-pub struct ZoneImageFileSource {
-    /// A custom file name to look for, if provided.
-    ///
-    /// The default file name is `<zone_type>.tar.gz`.
-    pub file_name: Option<String>,
-
-    /// The paths to look for the zone image in.
-    ///
-    /// This represents a high-confidence belief, but not a guarantee, that the
-    /// zone image will be found in one of these locations.
-    pub search_paths: Vec<Utf8PathBuf>,
->>>>>>> 21baa14e
 }
 
 /// Resolves [`OmicronZoneImageSource`] instances into file names and search
@@ -91,14 +57,6 @@
         }
     }
 
-<<<<<<< HEAD
-    /// Overrides the image directory with another one.
-    ///
-    /// Intended for testing.
-    pub fn override_image_directory(&self, path: Utf8PathBuf) {
-        self.inner.lock().unwrap().override_image_directory(path);
-    }
-
     /// Returns current information about resolver status and health.
     pub fn status(&self) -> ResolverStatus {
         let inner = self.inner.lock().unwrap();
@@ -108,17 +66,13 @@
         ResolverStatus { mupdate_override, zone_manifest }
     }
 
-=======
->>>>>>> 21baa14e
     /// Returns a [`ZoneImageFileSource`] consisting of the file name, plus a
     /// list of potential paths to search, for a zone image.
     pub fn file_source_for(
         &self,
-<<<<<<< HEAD
         zone_type: &str,
         image_source: &ZoneImageSource,
-        zpools: &ZoneImageZpools<'_>,
-        boot_zpool: Option<&ZpoolName>,
+        internal_disks: InternalDisks,
     ) -> Result<ZoneImageFileSource, MupdateOverrideReadError> {
         match image_source {
             ZoneImageSource::Ramdisk => {
@@ -127,21 +81,9 @@
             }
             ZoneImageSource::Omicron(image_source) => {
                 let inner = self.inner.lock().unwrap();
-                inner.file_source_for(
-                    zone_type,
-                    image_source,
-                    zpools,
-                    boot_zpool,
-                )
-            }
-        }
-=======
-        image_source: &OmicronZoneImageSource,
-        internal_disks: InternalDisks,
-    ) -> ZoneImageFileSource {
-        let inner = self.inner.lock().unwrap();
-        inner.file_source_for(image_source, internal_disks)
->>>>>>> 21baa14e
+                inner.file_source_for(zone_type, image_source, internal_disks)
+            }
+        }
     }
 }
 
@@ -174,10 +116,9 @@
     ) -> Self {
         let log = log.new(o!("component" => "ZoneImageSourceResolver"));
 
-        let zone_manifests =
-            AllZoneManifests::read_all(&log, zpools, boot_zpool);
+        let zone_manifests = AllZoneManifests::read_all(&log, &internal_disks);
         let mupdate_overrides =
-            AllMupdateOverrides::read_all(&log, internal_disks);
+            AllMupdateOverrides::read_all(&log, &internal_disks);
 
         Self {
             log,
@@ -191,24 +132,9 @@
         &self,
         zone_type: &str,
         image_source: &OmicronZoneImageSource,
-<<<<<<< HEAD
-        zpools: &ZoneImageZpools<'_>,
-        boot_zpool: Option<&ZpoolName>,
+        internal_disks: InternalDisks,
     ) -> Result<ZoneImageFileSource, MupdateOverrideReadError> {
         match image_source {
-=======
-        internal_disks: InternalDisks,
-    ) -> ZoneImageFileSource {
-        let file_name = match image_source {
-            OmicronZoneImageSource::InstallDataset => {
-                // Use the default file name for install-dataset lookups.
-                None
-            }
-            OmicronZoneImageSource::Artifact { hash } => Some(hash.to_string()),
-        };
-
-        let search_paths = match image_source {
->>>>>>> 21baa14e
             OmicronZoneImageSource::InstallDataset => {
                 let file_name = install_dataset_file_name(zone_type);
                 // Look for the image in the RAM disk first. Note that install
@@ -222,25 +148,19 @@
                     zone_image_paths.push(path.clone());
                 };
 
-<<<<<<< HEAD
                 // Any zones not part of the RAM disk are managed via the
                 // zone manifest.
                 //
                 // XXX: we ask for the boot zpool to be passed in here. But
                 // `AllZoneImages` also caches the boot zpool. How should we
                 // reconcile the two?
-                if let Some(boot_zpool) = boot_zpool {
+                if let Some(path) = internal_disks.boot_disk_install_dataset() {
                     match self.zone_manifests.boot_disk_result() {
                         Ok(result) => {
                             match result.data.get(file_name.as_str()) {
                                 Some(result) => {
                                     if result.is_valid() {
-                                        zone_image_paths.push(
-                                            boot_zpool.dataset_mountpoint(
-                                                zpools.root,
-                                                INSTALL_DATASET,
-                                            ),
-                                        );
+                                        zone_image_paths.push(path);
                                     } else {
                                         // If the zone is not valid, we refuse to start
                                         // it.
@@ -271,12 +191,6 @@
                             );
                         }
                     }
-=======
-                // If the boot disk exists, look for the image in the "install"
-                // dataset on the boot zpool.
-                if let Some(path) = internal_disks.boot_disk_install_dataset() {
-                    zone_image_paths.push(path);
->>>>>>> 21baa14e
                 }
 
                 Ok(ZoneImageFileSource {
@@ -284,41 +198,19 @@
                     search_paths: zone_image_paths,
                 })
             }
-<<<<<<< HEAD
             OmicronZoneImageSource::Artifact { hash } => {
                 // TODO: implement mupdate override here. This will return an
                 // error if the override isn't found.
                 //
-                // Search both artifact datasets, but look on the boot disk first.
-                // This iterator starts with the zpool for the boot disk (if it
-                // exists), and then is followed by all other zpools.
-                let zpool_iter = boot_zpool.into_iter().chain(
-                    zpools
-                        .all_m2_zpools
-                        .iter()
-                        .filter(|zpool| Some(zpool) != boot_zpool.as_ref()),
-                );
-                let search_paths = zpool_iter
-                    .map(|zpool| {
-                        zpool.dataset_mountpoint(
-                            zpools.root,
-                            M2_ARTIFACT_DATASET,
-                        )
-                    })
-                    .collect();
+                // Search both artifact datasets. This iterator starts with the
+                // dataset for the boot disk (if it exists), and then is followed
+                // by all other disks.
+                let search_paths =
+                    internal_disks.all_artifact_datasets().collect();
                 Ok(ZoneImageFileSource {
-                    // Images in the artifact store are named by just their
-                    // hash.
                     file_name: hash.to_string(),
                     search_paths,
                 })
-=======
-            OmicronZoneImageSource::Artifact { .. } => {
-                // Search both artifact datasets. This iterator starts with the
-                // dataset for the boot disk (if it exists), and then is followed
-                // by all other disks.
-                internal_disks.all_artifact_datasets().collect()
->>>>>>> 21baa14e
             }
         }
     }
@@ -330,6 +222,7 @@
 
     use crate::test_utils::{
         BOOT_PATHS, BOOT_ZPOOL, WriteInstallDatasetContext,
+        make_internal_disks_rx,
     };
 
     use camino_tempfile_ext::prelude::*;
@@ -345,20 +238,19 @@
         let dir = Utf8TempDir::new().unwrap();
         dir.child(&BOOT_PATHS.install_dataset).create_dir_all().unwrap();
 
-        let zpools = ZoneImageZpools {
-            root: dir.path(),
-            all_m2_zpools: vec![BOOT_ZPOOL],
-        };
-        let resolver =
-            ZoneImageSourceResolver::new(&logctx.log, &zpools, &BOOT_ZPOOL);
+        let internal_disks_rx =
+            make_internal_disks_rx(dir.path(), BOOT_ZPOOL, &[]);
+        let resolver = ZoneImageSourceResolver::new(
+            &logctx.log,
+            internal_disks_rx.current_with_boot_disk(),
+        );
 
         // RAM disk image sources should work as expected.
         let ramdisk_source = resolver
             .file_source_for(
                 "zone1",
                 &ZoneImageSource::Ramdisk,
-                &zpools,
-                Some(&BOOT_ZPOOL),
+                internal_disks_rx.current(),
             )
             .unwrap();
         assert_eq!(ramdisk_source, ramdisk_file_source("zone1"));
@@ -369,8 +261,7 @@
                 &ZoneImageSource::Omicron(
                     OmicronZoneImageSource::InstallDataset,
                 ),
-                &zpools,
-                Some(&BOOT_ZPOOL),
+                internal_disks_rx.current(),
             )
             .unwrap();
 
@@ -400,20 +291,19 @@
 
         cx.write_to(&dir.child(&BOOT_PATHS.install_dataset)).unwrap();
 
-        let zpools = ZoneImageZpools {
-            root: dir.path(),
-            all_m2_zpools: vec![BOOT_ZPOOL],
-        };
-        let resolver =
-            ZoneImageSourceResolver::new(&logctx.log, &zpools, &BOOT_ZPOOL);
+        let internal_disks_rx =
+            make_internal_disks_rx(dir.path(), BOOT_ZPOOL, &[]);
+        let resolver = ZoneImageSourceResolver::new(
+            &logctx.log,
+            internal_disks_rx.current_with_boot_disk(),
+        );
 
         // The resolver should not fail for ramdisk images.
         let file_source = resolver
             .file_source_for(
                 "fake-zone",
                 &ZoneImageSource::Ramdisk,
-                &zpools,
-                Some(&BOOT_ZPOOL),
+                internal_disks_rx.current(),
             )
             .unwrap();
         assert_eq!(file_source, ramdisk_file_source("fake-zone"));
@@ -425,8 +315,7 @@
                 &ZoneImageSource::Omicron(
                     OmicronZoneImageSource::InstallDataset,
                 ),
-                &zpools,
-                Some(&BOOT_ZPOOL),
+                internal_disks_rx.current(),
             )
             .unwrap();
         assert_eq!(
@@ -449,8 +338,7 @@
                     &ZoneImageSource::Omicron(
                         OmicronZoneImageSource::InstallDataset,
                     ),
-                    &zpools,
-                    Some(&BOOT_ZPOOL),
+                    internal_disks_rx.current(),
                 )
                 .unwrap();
             assert_eq!(
