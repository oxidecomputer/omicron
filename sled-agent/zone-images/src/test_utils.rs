--- conflicted
+++ resolved
@@ -4,75 +4,11 @@
 
 use std::sync::Arc;
 
-<<<<<<< HEAD
 use camino::Utf8Path;
 use omicron_common::disk::DiskIdentity;
-use omicron_uuid_kinds::ZpoolUuid;
+use omicron_uuid_kinds::InternalZpoolUuid;
 use sled_agent_config_reconciler::InternalDisksReceiver;
 use sled_storage::config::MountConfig;
-=======
-use camino::{Utf8Path, Utf8PathBuf};
-use camino_tempfile_ext::{
-    fixture::{ChildPath, FixtureError, FixtureKind},
-    prelude::*,
-};
-use iddqd::{IdOrdItem, IdOrdMap, id_upcast};
-use omicron_common::{
-    disk::DiskIdentity,
-    update::{
-        MupdateOverrideInfo, OmicronZoneFileMetadata, OmicronZoneManifest,
-        OmicronZoneManifestSource,
-    },
-};
-use omicron_uuid_kinds::{InternalZpoolUuid, MupdateOverrideUuid, MupdateUuid};
-use sha2::{Digest, Sha256};
-use sled_agent_config_reconciler::InternalDisksReceiver;
-use sled_storage::config::MountConfig;
-use tufaceous_artifact::ArtifactHash;
-
-use crate::{
-    ArcIoError, ArcSerdeJsonError, ArtifactReadResult,
-    InstallMetadataReadError, ZoneManifestArtifactResult,
-    ZoneManifestArtifactsResult,
-};
-
-pub(crate) struct OverridePaths {
-    pub(crate) install_dataset: Utf8PathBuf,
-    pub(crate) zones_json: Utf8PathBuf,
-    pub(crate) mupdate_override_json: Utf8PathBuf,
-}
-
-impl OverridePaths {
-    fn for_uuid(uuid: InternalZpoolUuid) -> Self {
-        let install_dataset =
-            Utf8PathBuf::from(format!("pool/int/{uuid}/install"));
-        let zones_json = install_dataset.join(OmicronZoneManifest::FILE_NAME);
-        let mupdate_override_json =
-            install_dataset.join(MupdateOverrideInfo::FILE_NAME);
-        Self { install_dataset, zones_json, mupdate_override_json }
-    }
-}
-
-pub(crate) const BOOT_UUID: InternalZpoolUuid =
-    InternalZpoolUuid::from_u128(0xd3e7205d_4efe_493b_ac5e_9175584907cd);
-pub(crate) static BOOT_PATHS: LazyLock<OverridePaths> =
-    LazyLock::new(|| OverridePaths::for_uuid(BOOT_UUID));
-
-pub(crate) const NON_BOOT_UUID: InternalZpoolUuid =
-    InternalZpoolUuid::from_u128(0x4854189f_b290_47cd_b076_374d0e1748ec);
-pub(crate) static NON_BOOT_PATHS: LazyLock<OverridePaths> =
-    LazyLock::new(|| OverridePaths::for_uuid(NON_BOOT_UUID));
-
-pub(crate) const NON_BOOT_2_UUID: InternalZpoolUuid =
-    InternalZpoolUuid::from_u128(0x72201e1e_9fee_4231_81cd_4e2d514cb632);
-pub(crate) static NON_BOOT_2_PATHS: LazyLock<OverridePaths> =
-    LazyLock::new(|| OverridePaths::for_uuid(NON_BOOT_2_UUID));
-
-pub(crate) const NON_BOOT_3_UUID: InternalZpoolUuid =
-    InternalZpoolUuid::from_u128(0xd0d04947_93c5_40fd_97ab_4648b8cc28d6);
-pub(crate) static NON_BOOT_3_PATHS: LazyLock<OverridePaths> =
-    LazyLock::new(|| OverridePaths::for_uuid(NON_BOOT_3_UUID));
->>>>>>> bbd81936
 
 pub(crate) fn make_internal_disks_rx(
     root: &Utf8Path,
@@ -97,246 +33,4 @@
                 .map(|pool| (identity_from_zpool(pool), pool)),
         ),
     )
-<<<<<<< HEAD
-=======
-}
-
-/// Context for writing out fake zones to install dataset directories.
-///
-/// The tests in this module ensure that the override JSON's list of zones
-/// matches the zone files on disk.
-#[derive(Clone, Debug)]
-pub(crate) struct WriteInstallDatasetContext {
-    pub(crate) zones: IdOrdMap<ZoneContents>,
-    pub(crate) mupdate_id: MupdateUuid,
-    pub(crate) mupdate_override_uuid: MupdateOverrideUuid,
-    write_zone_manifest_to_disk: bool,
-}
-
-impl WriteInstallDatasetContext {
-    /// Initializes a new context with a couple of zones and no known
-    /// errors.
-    pub(crate) fn new_basic() -> Self {
-        Self {
-            zones: [
-                ZoneContents::new("zone1.tar.gz", b"zone1"),
-                ZoneContents::new("zone2.tar.gz", b"zone2"),
-                ZoneContents::new("zone3.tar.gz", b"zone3"),
-                ZoneContents::new("zone4.tar.gz", b"zone4"),
-                ZoneContents::new("zone5.tar.gz", b"zone5"),
-            ]
-            .into_iter()
-            .collect(),
-            mupdate_id: MupdateUuid::new_v4(),
-            mupdate_override_uuid: MupdateOverrideUuid::new_v4(),
-            write_zone_manifest_to_disk: true,
-        }
-    }
-
-    /// Makes a number of error cases for testing.
-    pub(crate) fn make_error_cases(&mut self) {
-        // zone1.tar.gz is valid.
-        // For zone2.tar.gz, change the size.
-        self.zones.get_mut("zone2.tar.gz").unwrap().json_size = 1024;
-        // For zone3.tar.gz, change the hash.
-        self.zones.get_mut("zone3.tar.gz").unwrap().json_hash =
-            ArtifactHash([0; 32]);
-        // Don't write out zone4 but include it in the JSON.
-        self.zones.get_mut("zone4.tar.gz").unwrap().write_to_disk = false;
-        // Write out zone5 but don't include it in the JSON.
-        self.zones.get_mut("zone5.tar.gz").unwrap().include_in_json = false;
-    }
-
-    /// Set to false to not write out the zone manifest to disk.
-    pub(crate) fn write_zone_manifest_to_disk(&mut self, write: bool) {
-        self.write_zone_manifest_to_disk = write;
-    }
-
-    pub(crate) fn override_info(&self) -> MupdateOverrideInfo {
-        MupdateOverrideInfo {
-            mupdate_uuid: self.mupdate_override_uuid,
-            // The hash IDs are not used for validation, so leave this
-            // empty.
-            hash_ids: BTreeSet::new(),
-        }
-    }
-
-    pub(crate) fn zone_manifest(&self) -> OmicronZoneManifest {
-        let source = if self.write_zone_manifest_to_disk {
-            OmicronZoneManifestSource::Installinator {
-                mupdate_id: self.mupdate_id,
-            }
-        } else {
-            OmicronZoneManifestSource::SledAgent
-        };
-        OmicronZoneManifest {
-            source,
-            zones: self
-                .zones
-                .iter()
-                .filter_map(|zone| {
-                    zone.include_in_json.then(|| OmicronZoneFileMetadata {
-                        file_name: zone.file_name.clone(),
-                        file_size: zone.json_size,
-                        hash: zone.json_hash,
-                    })
-                })
-                .collect(),
-        }
-    }
-
-    /// Returns the expected result of writing the zone manifest, taking into
-    /// account mismatches, etc.
-    pub(crate) fn expected_result(
-        &self,
-        dir: &Utf8Path,
-    ) -> ZoneManifestArtifactsResult {
-        let manifest = self.zone_manifest();
-        let data = self
-            .zones
-            .iter()
-            .filter_map(|zone| {
-                // Currently, zone files not present in the JSON aren't
-                // reported at all.
-                //
-                // XXX: should they be?
-                zone.include_in_json.then(|| zone.expected_result(dir))
-            })
-            .collect();
-        ZoneManifestArtifactsResult { manifest, data }
-    }
-
-    /// Writes the context to a directory, returning the JSON that was
-    /// written out.
-    pub(crate) fn write_to(&self, dir: &ChildPath) -> Result<(), FixtureError> {
-        for zone in &self.zones {
-            if zone.write_to_disk {
-                dir.child(&zone.file_name).write_binary(&zone.contents)?;
-            }
-        }
-
-        if self.write_zone_manifest_to_disk {
-            let manifest = self.zone_manifest();
-            let json = serde_json::to_string(&manifest).map_err(|e| {
-                FixtureError::new(FixtureKind::WriteFile).with_source(e)
-            })?;
-            // No need to create intermediate directories with
-            // camino-tempfile-ext.
-            dir.child(OmicronZoneManifest::FILE_NAME).write_str(&json)?;
-        }
-
-        let info = self.override_info();
-        let json = serde_json::to_string(&info).map_err(|e| {
-            FixtureError::new(FixtureKind::WriteFile).with_source(e)
-        })?;
-        dir.child(MupdateOverrideInfo::FILE_NAME).write_str(&json)?;
-
-        Ok(())
-    }
-}
-
-#[derive(Clone, Debug)]
-pub(crate) struct ZoneContents {
-    file_name: String,
-    contents: Vec<u8>,
-    // json_size and json_hash are stored separately, so tests can tweak
-    // them before writing out the override info.
-    json_size: u64,
-    json_hash: ArtifactHash,
-    write_to_disk: bool,
-    include_in_json: bool,
-}
-
-impl ZoneContents {
-    fn new(file_name: &str, contents: &[u8]) -> Self {
-        let size = contents.len() as u64;
-        let hash = compute_hash(contents);
-        Self {
-            file_name: file_name.to_string(),
-            contents: contents.to_vec(),
-            json_size: size,
-            json_hash: hash,
-            write_to_disk: true,
-            include_in_json: true,
-        }
-    }
-
-    fn expected_result(&self, dir: &Utf8Path) -> ZoneManifestArtifactResult {
-        let status = if !self.write_to_disk {
-            // Missing from the disk
-            ArtifactReadResult::Error(ArcIoError::new(io::Error::new(
-                io::ErrorKind::NotFound,
-                "file not found",
-            )))
-        } else {
-            let actual_size = self.contents.len() as u64;
-            let actual_hash = compute_hash(&self.contents);
-            if self.json_size != actual_size || self.json_hash != actual_hash {
-                ArtifactReadResult::Mismatch { actual_size, actual_hash }
-            } else {
-                ArtifactReadResult::Valid
-            }
-        };
-
-        ZoneManifestArtifactResult {
-            file_name: self.file_name.clone(),
-            path: dir.join(&self.file_name),
-            expected_size: self.json_size,
-            expected_hash: self.json_hash,
-            status,
-        }
-    }
-}
-
-impl IdOrdItem for ZoneContents {
-    type Key<'a> = &'a str;
-
-    fn key(&self) -> Self::Key<'_> {
-        &self.file_name
-    }
-
-    id_upcast!();
-}
-
-fn compute_hash(contents: &[u8]) -> ArtifactHash {
-    let hash = Sha256::digest(contents);
-    ArtifactHash(hash.into())
-}
-
-pub(crate) fn dataset_missing_error(
-    dir_path: &Utf8Path,
-) -> InstallMetadataReadError {
-    InstallMetadataReadError::DatasetDirMetadata {
-        dataset_dir: dir_path.to_owned(),
-        error: ArcIoError::new(io::Error::from(io::ErrorKind::NotFound)),
-    }
-}
-
-pub(crate) fn dataset_not_dir_error(
-    dir_path: &Utf8Path,
-) -> InstallMetadataReadError {
-    // A `FileType` must unfortunately be retrieved from disk -- can't
-    // create a new one in-memory. We assume that `dir.path()` passed in
-    // actually has the described error condition.
-    InstallMetadataReadError::DatasetNotDirectory {
-        dataset_dir: dir_path.to_owned(),
-        file_type: fs::symlink_metadata(dir_path)
-            .expect("lstat on dir.path() succeeded")
-            .file_type(),
-    }
-}
-
-pub(crate) fn deserialize_error(
-    dir_path: &Utf8Path,
-    json_path: &Utf8Path,
-    contents: &str,
-) -> InstallMetadataReadError {
-    InstallMetadataReadError::Deserialize {
-        path: dir_path.join(json_path),
-        contents: contents.to_owned(),
-        error: ArcSerdeJsonError::new(
-            serde_json::from_str::<MupdateOverrideInfo>(contents).unwrap_err(),
-        ),
-    }
->>>>>>> bbd81936
 }