--- conflicted
+++ resolved
@@ -15,20 +15,15 @@
 };
 use iddqd::{IdOrdItem, IdOrdMap, id_upcast};
 use illumos_utils::zpool::ZpoolName;
-<<<<<<< HEAD
 use nexus_sled_agent_shared::zone_images::{
     ZoneManifestArtifactResult, ZoneManifestArtifactStatus,
     ZoneManifestArtifactsResult,
 };
-use omicron_common::update::{
-    MupdateOverrideInfo, OmicronZoneFileMetadata, OmicronZoneManifest,
-=======
 use omicron_common::{
     disk::DiskIdentity,
     update::{
         MupdateOverrideInfo, OmicronZoneFileMetadata, OmicronZoneManifest,
     },
->>>>>>> f2aada19
 };
 use omicron_uuid_kinds::{MupdateOverrideUuid, MupdateUuid, ZpoolUuid};
 use sha2::{Digest, Sha256};
