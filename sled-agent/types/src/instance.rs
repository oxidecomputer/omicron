// This Source Code Form is subject to the terms of the Mozilla Public
// License, v. 2.0. If a copy of the MPL was not distributed with this
// file, You can obtain one at https://mozilla.org/MPL/2.0/.

//! Common instance-related types.

use std::{
    fmt,
    net::{IpAddr, SocketAddr},
};

use omicron_common::api::internal::{
    nexus::{
        InstanceProperties, InstanceRuntimeState, SledVmmState, VmmRuntimeState,
    },
    shared::{
        DhcpConfig, NetworkInterface, ResolvedVpcFirewallRule, SourceNatConfig,
    },
};
<<<<<<< HEAD
use omicron_common::NoDebug;
use omicron_uuid_kinds::PropolisUuid;
=======
use omicron_uuid_kinds::InstanceUuid;
>>>>>>> a0cdce73
use schemars::JsonSchema;
use serde::{Deserialize, Serialize};
use uuid::Uuid;

/// The body of a request to ensure that a instance and VMM are known to a sled
/// agent.
#[derive(Serialize, Deserialize, JsonSchema)]
pub struct InstanceEnsureBody {
    /// A description of the instance's virtual hardware and the initial runtime
    /// state this sled agent should store for this incarnation of the instance.
    pub hardware: InstanceHardware,

    /// The instance runtime state for the instance being registered.
    pub instance_runtime: InstanceRuntimeState,

    /// The initial VMM runtime state for the VMM being registered.
    pub vmm_runtime: VmmRuntimeState,

    /// The ID of the instance for which this VMM is being created.
    pub instance_id: InstanceUuid,

    /// The address at which this VMM should serve a Propolis server API.
    pub propolis_addr: SocketAddr,

    /// Metadata used to track instance statistics.
    pub metadata: InstanceMetadata,
}

/// Describes the instance hardware.
#[derive(Clone, Debug, Serialize, Deserialize, JsonSchema)]
pub struct InstanceHardware {
    pub properties: InstanceProperties,
    pub nics: Vec<NetworkInterface>,
    pub source_nat: SourceNatConfig,
    /// Zero or more external IP addresses (either floating or ephemeral),
    /// provided to an instance to allow inbound connectivity.
    pub ephemeral_ip: Option<IpAddr>,
    pub floating_ips: Vec<IpAddr>,
    pub firewall_rules: Vec<ResolvedVpcFirewallRule>,
    pub dhcp_config: DhcpConfig,
    // TODO: replace `propolis_client::*` with locally-modeled request type
    pub disks: Vec<propolis_client::types::DiskRequest>,
    pub cloud_init_bytes: Option<NoDebug<String>>,
}

/// Metadata used to track statistics about an instance.
///
// NOTE: The instance ID is not here, since it's already provided in other
// pieces of the instance-related requests. It is pulled from there when
// publishing metrics for the instance.
#[derive(Clone, Debug, Deserialize, JsonSchema, Serialize)]
pub struct InstanceMetadata {
    pub silo_id: Uuid,
    pub project_id: Uuid,
}

/// The body of a request to move a previously-ensured instance into a specific
/// runtime state.
#[derive(Serialize, Deserialize, JsonSchema)]
pub struct VmmPutStateBody {
    /// The state into which the instance should be driven.
    pub state: VmmStateRequested,
}

/// The response sent from a request to move an instance into a specific runtime
/// state.
#[derive(Debug, Serialize, Deserialize, JsonSchema)]
pub struct VmmPutStateResponse {
    /// The current runtime state of the instance after handling the request to
    /// change its state. If the instance's state did not change, this field is
    /// `None`.
    pub updated_runtime: Option<SledVmmState>,
}

/// Requestable running state of an Instance.
///
/// A subset of [`omicron_common::api::external::InstanceState`].
#[derive(Copy, Clone, Debug, Deserialize, Serialize, JsonSchema)]
#[serde(rename_all = "snake_case", tag = "type", content = "value")]
pub enum VmmStateRequested {
    /// Run this instance by migrating in from a previous running incarnation of
    /// the instance.
    MigrationTarget(InstanceMigrationTargetParams),
    /// Start the instance if it is not already running.
    Running,
    /// Stop the instance.
    Stopped,
    /// Immediately reset the instance, as though it had stopped and immediately
    /// began to run again.
    Reboot,
}

impl fmt::Display for VmmStateRequested {
    fn fmt(&self, f: &mut fmt::Formatter) -> fmt::Result {
        write!(f, "{}", self.label())
    }
}

impl VmmStateRequested {
    fn label(&self) -> &str {
        match self {
            VmmStateRequested::MigrationTarget(_) => "migrating in",
            VmmStateRequested::Running => "running",
            VmmStateRequested::Stopped => "stopped",
            VmmStateRequested::Reboot => "reboot",
        }
    }

    /// Returns true if the state represents a stopped Instance.
    pub fn is_stopped(&self) -> bool {
        match self {
            VmmStateRequested::MigrationTarget(_) => false,
            VmmStateRequested::Running => false,
            VmmStateRequested::Stopped => true,
            VmmStateRequested::Reboot => false,
        }
    }
}

/// The response sent from a request to unregister an instance.
#[derive(Serialize, Deserialize, JsonSchema)]
pub struct VmmUnregisterResponse {
    /// The current state of the instance after handling the request to
    /// unregister it. If the instance's state did not change, this field is
    /// `None`.
    pub updated_runtime: Option<SledVmmState>,
}

/// Parameters used when directing Propolis to initialize itself via live
/// migration.
#[derive(Copy, Clone, Debug, Deserialize, Serialize, JsonSchema)]
pub struct InstanceMigrationTargetParams {
    /// The Propolis ID of the migration source.
    pub src_propolis_id: Uuid,

    /// The address of the Propolis server that will serve as the migration
    /// source.
    pub src_propolis_addr: SocketAddr,
}

/// Used to dynamically update external IPs attached to an instance.
#[derive(
    Copy, Clone, Debug, Eq, PartialEq, Hash, Deserialize, JsonSchema, Serialize,
)]
#[serde(rename_all = "snake_case", tag = "type", content = "value")]
pub enum InstanceExternalIpBody {
    Ephemeral(IpAddr),
    Floating(IpAddr),
}<|MERGE_RESOLUTION|>--- conflicted
+++ resolved
@@ -17,12 +17,8 @@
         DhcpConfig, NetworkInterface, ResolvedVpcFirewallRule, SourceNatConfig,
     },
 };
-<<<<<<< HEAD
 use omicron_common::NoDebug;
-use omicron_uuid_kinds::PropolisUuid;
-=======
 use omicron_uuid_kinds::InstanceUuid;
->>>>>>> a0cdce73
 use schemars::JsonSchema;
 use serde::{Deserialize, Serialize};
 use uuid::Uuid;
