--- conflicted
+++ resolved
@@ -6,21 +6,12 @@
 
 use camino::Utf8PathBuf;
 use iddqd::{IdOrdItem, IdOrdMap, id_upcast};
-<<<<<<< HEAD
-use nexus_sled_agent_shared::inventory::MupdateOverrideInfoInventory;
-use nexus_sled_agent_shared::inventory::MupdateOverrideInventory;
-use nexus_sled_agent_shared::inventory::MupdateOverrideNonBootInventory;
-use nexus_sled_agent_shared::inventory::ZoneArtifactInventory;
-use nexus_sled_agent_shared::inventory::ZoneArtifactsInventory;
-use nexus_sled_agent_shared::inventory::ZoneImageResolverInventory;
-=======
 use nexus_sled_agent_shared::inventory::MupdateOverrideBootInventory;
 use nexus_sled_agent_shared::inventory::MupdateOverrideInventory;
 use nexus_sled_agent_shared::inventory::MupdateOverrideNonBootInventory;
 use nexus_sled_agent_shared::inventory::ZoneArtifactInventory;
 use nexus_sled_agent_shared::inventory::ZoneImageResolverInventory;
 use nexus_sled_agent_shared::inventory::ZoneManifestBootInventory;
->>>>>>> 1b4b0194
 use nexus_sled_agent_shared::inventory::ZoneManifestInventory;
 use nexus_sled_agent_shared::inventory::ZoneManifestNonBootInventory;
 use omicron_common::update::{
@@ -70,15 +61,9 @@
 impl ZoneManifestStatus {
     /// Convert this status to the inventory format.
     pub fn to_inventory(&self) -> ZoneManifestInventory {
-<<<<<<< HEAD
-        let manifest = match &self.boot_disk_result {
-            Ok(artifacts_result) => Ok(artifacts_result.to_inventory()),
-            Err(err) => Err(err.to_string()),
-=======
         let boot_inventory = match &self.boot_disk_result {
             Ok(artifacts_result) => Ok(artifacts_result.to_boot_inventory()),
             Err(error) => Err(InlineErrorChain::new(error).to_string()),
->>>>>>> 1b4b0194
         };
 
         let non_boot_status = self
@@ -94,11 +79,7 @@
 
         ZoneManifestInventory {
             boot_disk_path: self.boot_disk_path.clone(),
-<<<<<<< HEAD
-            manifest,
-=======
             boot_inventory,
->>>>>>> 1b4b0194
             non_boot_status,
         }
     }
@@ -128,21 +109,12 @@
         }
     }
 
-<<<<<<< HEAD
-    /// Convert this result to the inventory format.
-    pub fn to_inventory(&self) -> ZoneArtifactsInventory {
-        let artifacts =
-            self.data.iter().map(|artifact| artifact.to_inventory()).collect();
-
-        ZoneArtifactsInventory { source: self.manifest.source, artifacts }
-=======
     /// Converts this result to the inventory format, used for the boot disk.
     pub fn to_boot_inventory(&self) -> ZoneManifestBootInventory {
         let artifacts =
             self.data.iter().map(|artifact| artifact.to_inventory()).collect();
 
         ZoneManifestBootInventory { source: self.manifest.source, artifacts }
->>>>>>> 1b4b0194
     }
 }
 
@@ -222,13 +194,9 @@
                     actual_hash
                 ))
             }
-<<<<<<< HEAD
-            ArtifactReadResult::Error(err) => Err(err.to_string()),
-=======
             ArtifactReadResult::Error(error) => {
                 Err(InlineErrorChain::new(error).to_string())
             }
->>>>>>> 1b4b0194
         };
 
         ZoneArtifactInventory {
@@ -480,16 +448,6 @@
 }
 
 impl MupdateOverrideStatus {
-<<<<<<< HEAD
-    /// Convert this status to inventory format.
-    pub fn to_inventory(&self) -> MupdateOverrideInventory {
-        let boot_disk_override = match &self.boot_disk_override {
-            Ok(Some(override_info)) => Ok(Some(MupdateOverrideInfoInventory {
-                mupdate_override_id: override_info.mupdate_uuid,
-            })),
-            Ok(None) => Ok(None),
-            Err(err) => Err(err.to_string()),
-=======
     /// Converts this status to the inventory format.
     pub fn to_inventory(&self) -> MupdateOverrideInventory {
         let boot_override = match &self.boot_disk_override {
@@ -498,7 +456,6 @@
             })),
             Ok(None) => Ok(None),
             Err(error) => Err(InlineErrorChain::new(error).to_string()),
->>>>>>> 1b4b0194
         };
 
         let non_boot_status = self
@@ -514,11 +471,7 @@
 
         MupdateOverrideInventory {
             boot_disk_path: self.boot_disk_path.clone(),
-<<<<<<< HEAD
-            boot_disk_override,
-=======
             boot_override,
->>>>>>> 1b4b0194
             non_boot_status,
         }
     }
@@ -625,18 +578,11 @@
 impl fmt::Display for MupdateOverrideNonBootDisplay<'_> {
     fn fmt(&self, f: &mut fmt::Formatter<'_>) -> fmt::Result {
         match self.result {
-<<<<<<< HEAD
-            MupdateOverrideNonBootResult::MatchesPresent
-            | MupdateOverrideNonBootResult::MatchesAbsent => {
-                // This should not be called for matching cases
-                write!(f, "matches boot disk")
-=======
             MupdateOverrideNonBootResult::MatchesPresent => {
                 write!(f, "matches boot disk (present)")
             }
             MupdateOverrideNonBootResult::MatchesAbsent => {
                 write!(f, "matches boot disk (absent)")
->>>>>>> 1b4b0194
             }
             MupdateOverrideNonBootResult::Mismatch(mismatch) => match mismatch {
                 MupdateOverrideNonBootMismatch::BootPresentOtherAbsent => {
