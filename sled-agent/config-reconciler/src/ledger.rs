// This Source Code Form is subject to the terms of the Mozilla Public
// License, v. 2.0. If a copy of the MPL was not distributed with this
// file, You can obtain one at https://mozilla.org/MPL/2.0/.

//! Tokio task responsible for managing the [`OmicronSledConfig`] ledger.

use camino::Utf8PathBuf;
use dropshot::HttpError;
use legacy_configs::convert_legacy_ledgers;
use nexus_sled_agent_shared::inventory::HostPhase2DesiredSlots;
use nexus_sled_agent_shared::inventory::OmicronSledConfig;
use nexus_sled_agent_shared::inventory::OmicronZoneImageSource;
use omicron_common::api::external::Generation;
use omicron_common::ledger;
use omicron_common::ledger::Ledger;
use sled_agent_api::ArtifactConfig;
use slog::Logger;
use slog::error;
use slog::info;
use slog::warn;
use slog_error_chain::InlineErrorChain;
use std::collections::BTreeSet;
use std::convert::Infallible;
use std::ops::Deref as _;
use tokio::sync::mpsc;
use tokio::sync::mpsc::error::TrySendError;
use tokio::sync::oneshot;
use tokio::sync::watch;
use tufaceous_artifact::ArtifactHash;

use crate::InternalDisksReceiver;
use crate::SledAgentArtifactStore;

mod legacy_configs;

const CONFIG_LEDGER_FILENAME: &str = "omicron-sled-config.json";

#[derive(Debug, thiserror::Error)]
pub enum LedgerTaskError {
    #[error("ledger task has not been started yet")]
    NotYetStarted,
    #[error("ledger task busy; cannot service new requests")]
    Busy,
    #[error("internal error: ledger task exited!")]
    Exited,
}

impl From<LedgerTaskError> for HttpError {
    fn from(err: LedgerTaskError) -> Self {
        let message = InlineErrorChain::new(&err).to_string();
        match err {
            LedgerTaskError::NotYetStarted | LedgerTaskError::Busy => {
                HttpError::for_unavail(None, message)
            }
            LedgerTaskError::Exited => HttpError::for_internal_error(message),
        }
    }
}

#[derive(Debug, thiserror::Error)]
pub enum LedgerNewConfigError {
    #[error("cannot write sled config ledger: no internal disks available")]
    NoInternalDisks,
    #[error(
        "sled config generation out of date (got {requested}, have {current})"
    )]
    GenerationOutdated { current: Generation, requested: Generation },
    #[error("sled config changed with the same generation ({generation})")]
    ConfigurationChanged { generation: Generation },
    #[error("failed to commit sled config to ledger")]
    LedgerCommitFailed(#[source] ledger::Error),
<<<<<<< HEAD
    #[error("sled config failed artifact store existence checks: {0}")]
=======
    #[error("sled config is invalid: {0}")]
>>>>>>> c3ec70c8
    ValidationFailed(String),
}

impl From<LedgerNewConfigError> for HttpError {
    fn from(err: LedgerNewConfigError) -> Self {
        let message = InlineErrorChain::new(&err).to_string();
        match err {
            LedgerNewConfigError::NoInternalDisks => {
                HttpError::for_unavail(None, message)
            }
            LedgerNewConfigError::GenerationOutdated { .. }
            | LedgerNewConfigError::ConfigurationChanged { .. }
            | LedgerNewConfigError::ValidationFailed(_) => {
                HttpError::for_bad_request(None, message)
            }
            LedgerNewConfigError::LedgerCommitFailed(_) => {
                HttpError::for_internal_error(message)
            }
        }
    }
}

#[derive(Debug, thiserror::Error)]
pub enum LedgerArtifactConfigError {
    #[error("cannot validate artifact config: no internal disks available")]
    NoInternalDisks,
    #[error(
        "Artifacts in use by ledgered sled config are not present \
         in new artifact config: {0:?}"
    )]
    InUseArtifactedMissing(BTreeSet<ArtifactHash>),
}

#[derive(Debug, Clone, PartialEq, Eq)]
pub(crate) enum CurrentSledConfig {
    /// We're still waiting on the M.2 drives to be found: We don't yet know
    /// whether we have a ledgered config, nor would we be able to write one.
    WaitingForInternalDisks,
    /// We have at least one M.2 drive, but there is no ledgered config: we're
    /// waiting for our initial config (from RSS, if the rack hasn't been set up
    /// yet, or from Nexus if we're a newly-added sled).
    WaitingForInitialConfig,
    /// We have a ledgered config.
    Ledgered(OmicronSledConfig),
}

#[derive(Debug)]
pub(crate) struct LedgerTaskHandle {
    request_tx: mpsc::Sender<LedgerTaskRequest>,
    current_config_rx: watch::Receiver<CurrentSledConfig>,
}

impl LedgerTaskHandle {
    pub fn spawn_ledger_task<T: SledAgentArtifactStore>(
        internal_disks_rx: InternalDisksReceiver,
        artifact_store: T,
        log: Logger,
    ) -> (Self, watch::Receiver<CurrentSledConfig>) {
        // We only accept two kinds of requests on this channel, both of which
        // come from HTTP requests to sled agent:
        //
        // 1. New `OmicronSledConfig`s to ledger
        // 2. Validate that a new incoming `ArtifactConfig` doesn't remove
        //    artifacts we need for our current `OmicronSledConfig`
        //
        // All running Nexuses will send us both kinds of requests periodically,
        // so we should have a channel depth of at least 6 (3 Nexuses * 2 kinds
        // of requests could all arrive concurrently). If everything is healthy,
        // we should finish processing any such request pretty quickly, so we
        // probably don't want a depth much higher than that (so we can detect
        // problems via sending back HTTP unavails from a full channel if we're
        // backed up). We'll double it to give a little bit of headroom but not
        // too much. This is a WAG at a reasonable number.
        let (request_tx, request_rx) = mpsc::channel(12);

        // We always start in the "waiting for internal disks" state. The
        // internal disk management task is started more or less concurrently
        // with us, so we won't stay in this state for long unless something is
        // very wrong.
        let (current_config_tx, current_config_rx) =
            watch::channel(CurrentSledConfig::WaitingForInternalDisks);

        tokio::spawn(
            LedgerTask {
                artifact_store,
                request_rx,
                internal_disks_rx,
                current_config_tx,
                log,
            }
            .run(),
        );

        (
            Self { request_tx, current_config_rx: current_config_rx.clone() },
            current_config_rx,
        )
    }

    pub(crate) fn current_config(&self) -> CurrentSledConfig {
        self.current_config_rx.borrow().clone()
    }

    pub async fn set_new_config(
        &self,
        new_config: OmicronSledConfig,
    ) -> Result<Result<(), LedgerNewConfigError>, LedgerTaskError> {
        self.try_send_request(|tx| LedgerTaskRequest::WriteNewConfig {
            new_config,
            tx,
        })
        .await
    }

    /// Confirm that a new [`ArtifactConfig`] is valid given the contents of the
    /// currently-ledgered [`OmicronSledConfig`].
    ///
    /// In particular, this confirms that a new artifact config does not
    /// _remove_ any artifacts needed by zones described by the current sled
    /// config.
    ///
    /// The artifact store in sled agent and this task need to coordinate with
    /// each other whenever changes are made to either kind of config. This
    /// method provides a path for the artifact store to validate its incoming
    /// artifact configs against this task, and this task uses the
    /// implementation of [`SledAgentArtifactStore`] to validate its incoming
    /// sled configs against the artifact store. Validation is always performed
    /// by this task, which enforces serialization of the checks in the event of
    /// requests arriving concurrently to change both configs.
    pub async fn validate_artifact_config(
        &self,
        new_config: ArtifactConfig,
    ) -> Result<Result<(), LedgerArtifactConfigError>, LedgerTaskError> {
        self.try_send_request(|tx| LedgerTaskRequest::ValidateArtifactConfig {
            new_config,
            tx,
        })
        .await
    }

    async fn try_send_request<T, F>(
        &self,
        make_request: F,
    ) -> Result<T, LedgerTaskError>
    where
        F: FnOnce(oneshot::Sender<T>) -> LedgerTaskRequest,
    {
        let (tx, rx) = oneshot::channel();
        let request = make_request(tx);
        self.request_tx.try_send(request).map_err(|err| match err {
            // We should only see this error if the ledger task has gotten badly
            // behind updating ledgers on M.2s.
            TrySendError::Full(_) => LedgerTaskError::Busy,
            // We should never see this error in production, as the ledger task
            // never exits, but may see it in tests.
            TrySendError::Closed(_) => LedgerTaskError::Exited,
        })?;
        rx.await.map_err(|_| {
            // As above, we should never see this error in production.
            LedgerTaskError::Exited
        })
    }
}

#[derive(Debug)]
enum LedgerTaskRequest {
    WriteNewConfig {
        new_config: OmicronSledConfig,
        tx: oneshot::Sender<Result<(), LedgerNewConfigError>>,
    },
    ValidateArtifactConfig {
        new_config: ArtifactConfig,
        tx: oneshot::Sender<Result<(), LedgerArtifactConfigError>>,
    },
}

struct LedgerTask<T> {
    artifact_store: T,
    request_rx: mpsc::Receiver<LedgerTaskRequest>,
    internal_disks_rx: InternalDisksReceiver,
    current_config_tx: watch::Sender<CurrentSledConfig>,
    log: Logger,
}

impl<T: SledAgentArtifactStore> LedgerTask<T> {
    async fn run(self) {
        // This pattern match looks strange, but `run_impl()` cannot return
        // `Ok(_)`; it must run forever (or until failure).
        let Err((log, err)) = self.run_impl().await;
        error!(
            log,
            "LedgerTask::run() unexpectedly exited; this should only be \
             possible in tests due to runtime shutdown ordering";
            InlineErrorChain::new(&err),
        );
    }

    async fn run_impl(
        mut self,
    ) -> Result<Infallible, (Logger, LedgerTaskExit)> {
        // We created `self.current_config_tx` in `spawn_ledger_task()` and own
        // the only sender, so it should start out in the `WaitingForM2Disks`
        // state. We need to wait for at least one M.2 before we can do
        // anything, and `wait_for_m2_disks` should not return until we've seen
        // one.
        if let Err(err) = self.wait_for_m2_disks().await {
            return Err((self.log, err));
        }
        assert_ne!(
            *self.current_config_tx.borrow(),
            CurrentSledConfig::WaitingForInternalDisks
        );

        loop {
            let Some(request) = self.request_rx.recv().await else {
                return Err((
                    self.log,
                    LedgerTaskExit::LedgerTaskHandleDropped,
                ));
            };

            match request {
                LedgerTaskRequest::WriteNewConfig { new_config, tx } => {
                    // We don't care if the receiver is gone.
                    _ = tx.send(self.set_new_config(new_config).await);
                }
                LedgerTaskRequest::ValidateArtifactConfig {
                    new_config,
                    tx,
                } => {
                    // We don't care if the receiver is gone.
                    _ = tx.send(self.validate_artifact_config(new_config));
                }
            }
        }
    }

    async fn set_new_config(
        &mut self,
        new_config: OmicronSledConfig,
    ) -> Result<(), LedgerNewConfigError> {
        let internal_disks = self.internal_disks_rx.current_and_update();
        let mut config_datasets =
            internal_disks.all_config_datasets().peekable();

        // This would be very unusual: We waited for at least one M.2 to be
        // present in `run_impl`, so if this is empty that means we've lost all
        // M.2s. Refuse to accept new config.
        if config_datasets.peek().is_none() {
            error!(self.log, "no internal disks available any longer?!");
            return Err(LedgerNewConfigError::NoInternalDisks);
        }

        // Check that we can accept the new ledger.
        self.validate_sled_config(&new_config).await?;

        // `validate_sled_config` confirmed that the new config is valid in
        // terms of generation numbers. The most common valid case is
        // "generation the same, contents unchanged", because Nexus periodically
        // sends us our current config regardless of whether we already have it.
        // In that most common case, we now fall through to committing the
        // ledger to disk. This seems unnecessary: if the generation matches, we
        // already committed the ledger previously. But we don't know that it's
        // been written to both M.2s:
        //
        // * It's possible only one M.2 was available when we previously
        //   committed
        // * It's possible we had two M.2s, but one of the writes failed
        //   (`Ledger::commit()` returns `Ok(())` as long as at least one of the
        //   writes succeeds)
        //
        // We could probably address both of those and avoid spurious writes,
        // but it seems a little tricky and not particularly important. Sled
        // configs are currently on the order of 25 KiB. If we get a request
        // from each Nexus every minute, that's ~75 KiB of usually-spurious
        // writes to both M.2 drives every minute. Rounding up to 100 KiB/minute
        // (to give some room for the config to grow), that's ~150 MiB / day,
        // and the our drive endurance is 1 TiB / day (1 DWPD). We're using up
        // something like 0.01% of the drive endurance via these writes.

        // Write the validated configs to our ledger.
        let config_paths = config_datasets
            .map(|p| p.join(CONFIG_LEDGER_FILENAME))
            .collect::<Vec<_>>();
        let mut ledger = Ledger::new_with(&self.log, config_paths, new_config);
        match ledger.commit().await {
            Ok(()) => {
                info!(
                    self.log, "updated sled config ledger";
                    "generation" => %ledger.data().generation,
                );

                // Now that we've committed the ledger, update our watch channel
                let new_config =
                    CurrentSledConfig::Ledgered(ledger.into_inner());
                self.current_config_tx.send_if_modified(|c| {
                    if *c == new_config {
                        false
                    } else {
                        *c = new_config;
                        true
                    }
                });

                Ok(())
            }
            Err(err) => {
                warn!(
                    self.log, "Failed to write sled config to ledger";
                    "generation" => %ledger.data().generation,
                    InlineErrorChain::new(&err),
                );
                Err(LedgerNewConfigError::LedgerCommitFailed(err))
            }
        }
    }

    // Perform checks on a new incoming config that it's valid given our current
    // config (and other external state, like our artifact store contents).
    async fn validate_sled_config(
        &self,
        new_config: &OmicronSledConfig,
    ) -> Result<(), LedgerNewConfigError> {
        // The first check is whether the generation is too old. Clone our
        // current config to avoid holding the watch channel lock while we do
        // our check.
        let current_config = self.current_config_tx.borrow().clone();
        match current_config {
            CurrentSledConfig::WaitingForInternalDisks => {
                unreachable!("already waited for internal disks")
            }
            // If this is the first config we've gotten, we have no previous
            // generation to check.
            CurrentSledConfig::WaitingForInitialConfig => (),
            CurrentSledConfig::Ledgered(omicron_sled_config) => {
                if new_config.generation < omicron_sled_config.generation {
                    info!(
                        self.log,
                        "rejecting config request due to \
                         out-of-date generation";
                        "current-gen" => %omicron_sled_config.generation,
                        "request-gen" => %new_config.generation,
                    );
                    return Err(LedgerNewConfigError::GenerationOutdated {
                        current: omicron_sled_config.generation,
                        requested: new_config.generation,
                    });
                } else if new_config.generation
                    == omicron_sled_config.generation
                {
                    if *new_config != omicron_sled_config {
                        warn!(
                            self.log,
                            "requested config changed (with same generation)";
                            "generation" => %new_config.generation,
                        );
                        return Err(
                            LedgerNewConfigError::ConfigurationChanged {
                                generation: new_config.generation,
                            },
                        );
                    }
                    info!(
                        self.log, "configuration unchanged";
                        "generation" => %new_config.generation,
                    );
                }
            }
        }

        // Continue validating the incoming config:
        let mut validation_errors = Vec::new();
        // * If the config has a remove_mupdate_override set, then all zones
        //   should have their image source set to InstallDataset.
        if let Some(mupdate_override_id) = new_config.remove_mupdate_override {
            for zone in &new_config.zones {
                match zone.image_source {
                    OmicronZoneImageSource::InstallDataset => {}
                    OmicronZoneImageSource::Artifact { hash } => {
                        validation_errors.push(format!(
                            "remove mupdate override \
                            set to {mupdate_override_id}, but zone {} \
                            has image source Artifact with hash {hash}",
                            zone.id,
                        ));
                    }
                }
            }

            if new_config.host_phase_2
                != HostPhase2DesiredSlots::current_contents()
            {
                validation_errors.push(format!(
                    "remove mupdate override set to {mupdate_override_id}, but \
                    host phase 2 contents are not set to current: {:#?}",
                    new_config.host_phase_2,
                ));
            }
        }

        // * Any referenced artifacts are present in the artifact store.
        for artifact_hash in config_artifact_hashes(new_config) {
            match self.artifact_store.get_artifact(artifact_hash).await {
                Ok(_file) => (),
                Err(err) => {
                    validation_errors.push(format!("{err:#}"));
                }
            }
        }
        if !validation_errors.is_empty() {
            return Err(LedgerNewConfigError::ValidationFailed(
                validation_errors.join(", "),
            ));
        }

        // We could do more validation; e.g., self-consistency checks a la what
        // `blippy` does for blueprints (zones only reference datasets that
        // exist, at most one dataset kind per zpool, etc.), but we'll rely on
        // Nexus only sending us internally consistent configs for now.
        Ok(())
    }

    fn validate_artifact_config(
        &mut self,
        new_config: ArtifactConfig,
    ) -> Result<(), LedgerArtifactConfigError> {
        // It's okay to hold this borrow for the check below; this is quick and
        // synchronous.
        let current_config = self.current_config_tx.borrow();
        let sled_config = match current_config.deref() {
            CurrentSledConfig::WaitingForInternalDisks => {
                // If we have no disks, we don't know yet whether we have a sled
                // config, so it's not safe to accept any artifact config
                // changes.
                return Err(LedgerArtifactConfigError::NoInternalDisks);
            }
            CurrentSledConfig::WaitingForInitialConfig => {
                // If we have no config, any artifact config is fine.
                return Ok(());
            }
            CurrentSledConfig::Ledgered(sled_config) => sled_config,
        };

        let mut missing = BTreeSet::new();
        for artifact_hash in config_artifact_hashes(sled_config) {
            if !new_config.artifacts.contains(&artifact_hash) {
                missing.insert(artifact_hash);
            }
        }

        if missing.is_empty() {
            Ok(())
        } else {
            Err(LedgerArtifactConfigError::InUseArtifactedMissing(missing))
        }
    }

    // Wait for at least one M.2 disk to be available.
    //
    // # Panics
    //
    // This method panics if called when the current config state is anything
    // other than `CurrentSledConfig::WaitingForInternalDisks`, and is
    // guaranteed to set the state to something _other_ than
    // `CurrentSledConfig::WaitingForInternalDisks` on a successful return. It
    // should only be called once, at the beginning of the execution of this
    // task.
    async fn wait_for_m2_disks(&mut self) -> Result<(), LedgerTaskExit> {
        assert_eq!(
            *self.current_config_tx.borrow(),
            CurrentSledConfig::WaitingForInternalDisks
        );
        loop {
            let internal_disks = self.internal_disks_rx.current_and_update();
            let config_datasets =
                internal_disks.all_config_datasets().peekable();

            // Check for a sled config on all our config datasets. (If we have
            // no config datasets, we'll keep waiting!)
            match load_sled_config(
                &config_datasets.collect::<Vec<_>>(),
                &self.log,
            )
            .await
            {
                // If we're still waiting, fall through to the `select!` below.
                CurrentSledConfig::WaitingForInternalDisks => (),
                // Otherwise, we're done waiting: set our loaded config (which
                // might be `WaitingForInitialConfig` if we have disks but they
                // have no ledger contents!).
                config => {
                    self.current_config_tx.send_modify(|c| *c = config);
                    return Ok(());
                }
            }

            // We don't have at least one M.2; wait for a change in
            // internal_disks, and reject any incoming requests in the meantime.
            tokio::select! {
                // Cancel-safe per docs on `changed()`
                result = self.internal_disks_rx.changed() => {
                    if result.is_err() {
                        return Err(LedgerTaskExit::InternalDisksSenderDropped);
                    }
                    continue;
                }

                // Cancel-safe per docs on `recv()`
                request = self.request_rx.recv() => {
                    let Some(request) = request else {
                        return Err(LedgerTaskExit::LedgerTaskHandleDropped);
                    };
                    // If we got a request, return an error. (We should never
                    // get these requests, because sled-agent shouldn't progress
                    // to a point where it could send them if we still don't
                    // have any internal disks.)
                    match request {
                        LedgerTaskRequest::WriteNewConfig { tx, .. } => {
                            // We don't care if the receiver is gone.
                            let _ = tx.send(Err(
                                LedgerNewConfigError::NoInternalDisks,
                            ));
                        }
                        LedgerTaskRequest::ValidateArtifactConfig {
                            tx,
                            ..
                        } => {
                            // We don't care if the receiver is gone.
                            let _ = tx.send(Err(
                                LedgerArtifactConfigError::NoInternalDisks,
                            ));
                        }
                    }
                }
            }
        }
    }
}

// Helper to return all the `ArtifactHash`es contained in a config.
fn config_artifact_hashes(
    config: &OmicronSledConfig,
) -> impl Iterator<Item = ArtifactHash> + '_ {
    config
        .zones
        .iter()
        .filter_map(|zone| zone.image_source.artifact_hash())
        .chain(config.host_phase_2.slot_a.artifact_hash())
        .chain(config.host_phase_2.slot_b.artifact_hash())
}

async fn load_sled_config(
    config_datasets: &[Utf8PathBuf],
    log: &Logger,
) -> CurrentSledConfig {
    if config_datasets.is_empty() {
        return CurrentSledConfig::WaitingForInternalDisks;
    }

    // First try to load the ledger from our expected path(s).
    let paths = config_datasets
        .iter()
        .map(|p| p.join(CONFIG_LEDGER_FILENAME))
        .collect();
    info!(
        log, "Attempting to load sled config from ledger";
        "paths" => ?paths,
    );
    if let Some(config) = Ledger::new(log, paths).await {
        info!(log, "Ledger of sled config exists");
        return CurrentSledConfig::Ledgered(config.into_inner());
    }

    // If we have no ledgered config, see if we can convert from the previous
    // triple of legacy ledgers.
    if let Some(config) = convert_legacy_ledgers(&config_datasets, log).await {
        info!(log, "Converted legacy triple of ledgers into new sled config");
        return CurrentSledConfig::Ledgered(config);
    }

    // We have no ledger and didn't find legacy ledgers to convert; we must be
    // waiting for RSS (if we're pre-rack-setup) or for Nexus to send us a
    // config (if we're a sled being added to an existing rack).
    info!(log, "No sled config ledger exists");
    CurrentSledConfig::WaitingForInitialConfig
}

// `LedgerTask` should not exit in production, but may exit during tests
// depending on the drop order of various channels. All such exits are covered
// by this error (in the hopefully-impossible event we see it outside of tests).
#[derive(Debug, thiserror::Error)]
enum LedgerTaskExit {
    #[error("internal error: InternalDisks watch channel Sender dropped")]
    InternalDisksSenderDropped,
    #[error("internal error: LedgerTaskHandle dropped")]
    LedgerTaskHandleDropped,
}

#[cfg(test)]
mod tests {
    use super::legacy_configs::tests::LEGACY_DATASETS_PATH;
    use super::legacy_configs::tests::LEGACY_DISKS_PATH;
    use super::legacy_configs::tests::LEGACY_ZONES_PATH;
    use super::*;
    use crate::internal_disks::InternalDiskDetails;
    use crate::ledger::legacy_configs::tests::test_data_merged_config;
    use anyhow::anyhow;
    use camino::Utf8Path;
    use camino_tempfile::Utf8TempDir;
    use camino_tempfile::tempfile;
    use id_map::IdMap;
    use illumos_utils::zpool::ZpoolName;
    use nexus_sled_agent_shared::inventory::HostPhase2DesiredContents;
    use nexus_sled_agent_shared::inventory::HostPhase2DesiredSlots;
    use nexus_sled_agent_shared::inventory::OmicronZoneConfig;
    use nexus_sled_agent_shared::inventory::OmicronZoneImageSource;
    use nexus_sled_agent_shared::inventory::OmicronZoneType;
    use omicron_common::disk::DiskIdentity;
    use omicron_common::disk::OmicronPhysicalDiskConfig;
    use omicron_test_utils::dev;
    use omicron_test_utils::dev::poll::CondCheckError;
    use omicron_test_utils::dev::poll::wait_for_watch_channel_condition;
    use omicron_uuid_kinds::InternalZpoolUuid;
    use omicron_uuid_kinds::MupdateOverrideUuid;
    use omicron_uuid_kinds::OmicronZoneUuid;
    use omicron_uuid_kinds::PhysicalDiskUuid;
    use omicron_uuid_kinds::ZpoolUuid;
    use sled_storage::config::MountConfig;
    use std::collections::BTreeSet;
    use std::time::Duration;

    #[derive(Debug, Default)]
    struct FakeArtifactStore {
        artifacts: Option<BTreeSet<ArtifactHash>>,
    }

    impl SledAgentArtifactStore for FakeArtifactStore {
        async fn get_artifact(
            &self,
            artifact: ArtifactHash,
        ) -> anyhow::Result<tokio::fs::File> {
            // Our ledgering task only cares whether files _exist_, and doesn't
            // try to read the file we return. If we're supposed to have this
            // artifact, return a handle to an empty temp file.
            let make_file_handle = || {
                let f = tempfile().expect("created temp file");
                tokio::fs::File::from(f)
            };

            let Some(artifacts) = self.artifacts.as_ref() else {
                return Ok(make_file_handle());
            };
            if artifacts.contains(&artifact) {
                Ok(make_file_handle())
            } else {
                Err(anyhow!("no such artifact: {artifact}"))
            }
        }
    }

    fn make_fake_disk() -> InternalDiskDetails {
        InternalDiskDetails::fake_details(
            DiskIdentity {
                vendor: "ledger-test".into(),
                model: "ledger-test".into(),
                serial: "ledger-test-disk".into(),
            },
            InternalZpoolUuid::new_v4(),
            true, // is_boot_disk
            None,
            None,
        )
    }

    // Helper for constructing a LedgerTask backed by a fake internal disk that
    // points to a temporary directory.
    struct TestHarness {
        _tempdir: Utf8TempDir,
        task_handle: LedgerTaskHandle,
        internal_disks_rx: InternalDisksReceiver,
        current_config_rx: watch::Receiver<CurrentSledConfig>,
    }

    impl TestHarness {
        async fn new(log: Logger) -> Self {
            Self::build(log, FakeArtifactStore::default(), None, false).await
        }

        async fn with_fake_artifacts(
            log: Logger,
            artifacts: impl Iterator<Item = ArtifactHash>,
        ) -> Self {
            Self::build(
                log,
                FakeArtifactStore { artifacts: Some(artifacts.collect()) },
                None,
                false,
            )
            .await
        }

        async fn with_initial_config(
            log: Logger,
            config: &OmicronSledConfig,
        ) -> Self {
            Self::build(log, FakeArtifactStore::default(), Some(config), false)
                .await
        }

        async fn with_legacy_ledgers(log: Logger) -> Self {
            Self::build(log, FakeArtifactStore::default(), None, true).await
        }

        // If `sled_config` is `Some(_)`, that config will be written to the
        // tempdir's config dataset before the ledger task is spawned.
        // Otherwise, if `copy_legacy_ledgers` is true, we'll copy our test data
        // legacy ledgers into the tempdir's config dataset.
        async fn build(
            log: Logger,
            fake_artifact_store: FakeArtifactStore,
            sled_config: Option<&OmicronSledConfig>,
            copy_legacy_ledgers: bool,
        ) -> Self {
            // Create the tempdir.
            let tempdir = Utf8TempDir::new().expect("created temp directory");

            // Set up a fake `InternalDisksReceiver` and create the "config
            // dataset" inside our tempdir.
            let mount_config = MountConfig {
                root: tempdir.path().to_owned(),
                synthetic_disk_root: "/irrelevant".into(),
            };
            let (_disks_tx, disks_rx) = watch::channel(vec![make_fake_disk()]);
            let internal_disks_rx = InternalDisksReceiver::fake_dynamic(
                mount_config.into(),
                disks_rx,
            );
            for path in internal_disks_rx.current().all_config_datasets() {
                tokio::fs::create_dir_all(&path)
                    .await
                    .expect("created config dataset paths in tempdir");
                if let Some(sled_config) = sled_config {
                    let path = path.join(CONFIG_LEDGER_FILENAME);
                    let file = std::fs::File::create_new(&path)
                        .expect("created config file");
                    serde_json::to_writer(file, &sled_config)
                        .expect("wrote config to file");
                } else if copy_legacy_ledgers {
                    for src in [
                        LEGACY_DISKS_PATH,
                        LEGACY_DATASETS_PATH,
                        LEGACY_ZONES_PATH,
                    ] {
                        let src = Utf8Path::new(src);
                        let dst = path.join(src.file_name().unwrap());

                        tokio::fs::copy(src, dst)
                            .await
                            .expect("staged file in tempdir");
                    }
                }
            }

            // Spawn the ledger task.
            let (task_handle, mut current_config_rx) =
                LedgerTaskHandle::spawn_ledger_task(
                    internal_disks_rx.clone(),
                    fake_artifact_store,
                    log,
                );

            // Wait for the task to check our fake disk and progress to either
            // `Ledgered` (if we copied in a config) or
            // `WaitingForInitialConfig` (if we didn't).
            wait_for_watch_channel_condition(
                &mut current_config_rx,
                async |config| match config {
                    CurrentSledConfig::WaitingForInternalDisks => {
                        Err(CondCheckError::<()>::NotYet)
                    }
                    CurrentSledConfig::WaitingForInitialConfig => {
                        assert!(sled_config.is_none() && !copy_legacy_ledgers);
                        Ok(())
                    }
                    CurrentSledConfig::Ledgered(_) => {
                        assert!(sled_config.is_some() || copy_legacy_ledgers);
                        Ok(())
                    }
                },
                Duration::from_secs(30),
            )
            .await
            .expect("ledger task loaded config from disk");

            Self {
                _tempdir: tempdir,
                task_handle,
                internal_disks_rx,
                current_config_rx,
            }
        }
    }

    fn make_dummy_zone_config_using_artifact_hash(
        hash: ArtifactHash,
    ) -> OmicronZoneConfig {
        OmicronZoneConfig {
            id: OmicronZoneUuid::new_v4(),
            filesystem_pool: Some(ZpoolName::new_external(ZpoolUuid::new_v4())),
            zone_type: OmicronZoneType::Oximeter {
                address: "[::1]:0".parse().unwrap(),
            },
            image_source: OmicronZoneImageSource::Artifact { hash },
        }
    }

    fn make_dummy_disk_config(serial: &str) -> OmicronPhysicalDiskConfig {
        OmicronPhysicalDiskConfig {
            identity: DiskIdentity {
                vendor: "test-vendor".into(),
                model: "test-model".into(),
                serial: serial.into(),
            },
            id: PhysicalDiskUuid::new_v4(),
            pool_id: ZpoolUuid::new_v4(),
        }
    }

    // Several tests below want a nonempty sled config but don't care about the
    // particular contents.
    fn make_nonempty_sled_config() -> OmicronSledConfig {
        OmicronSledConfig {
            generation: Generation::new().next(),
            disks: [make_dummy_disk_config("test-serial")]
                .into_iter()
                .collect(),
            datasets: IdMap::default(),
            zones: IdMap::default(),
            remove_mupdate_override: None,
            host_phase_2: HostPhase2DesiredSlots::current_contents(),
        }
    }

    #[tokio::test]
    async fn wait_for_at_least_one_internal_disk() {
        let logctx = dev::test_setup_log("wait_for_at_least_one_internal_disk");

        // Setup: create a fake InternalDisksReceiver with no disks.
        let tempdir = Utf8TempDir::new().expect("created temp directory");
        let mount_config = MountConfig {
            root: tempdir.path().to_owned(),
            synthetic_disk_root: "/irrelevant".into(),
        };
        let (disks_tx, disks_rx) = watch::channel(Vec::new());
        let internal_disks_rx =
            InternalDisksReceiver::fake_dynamic(mount_config.into(), disks_rx);

        // Spawn the ledger task. It should sit in the `WaitingForInternalDisks`
        // state.
        let (_task_handle, mut current_config_rx) =
            LedgerTaskHandle::spawn_ledger_task(
                internal_disks_rx,
                FakeArtifactStore::default(),
                logctx.log.clone(),
            );

        assert_eq!(
            *current_config_rx.borrow_and_update(),
            CurrentSledConfig::WaitingForInternalDisks
        );

        // Populate a fake disk.
        disks_tx.send(vec![make_fake_disk()]).expect("receiver still exists");

        // Confirm the ledger task notices and progresses to
        // `WaitingForInitialConfig`.
        wait_for_watch_channel_condition(
            &mut current_config_rx,
            async |config| match config {
                CurrentSledConfig::WaitingForInternalDisks => {
                    Err(CondCheckError::<()>::NotYet)
                }
                CurrentSledConfig::WaitingForInitialConfig => Ok(()),
                CurrentSledConfig::Ledgered(config) => {
                    panic!("unexpected config found: {config:?}");
                }
            },
            Duration::from_secs(30),
        )
        .await
        .expect("ledger task noticed internal disk");

        logctx.cleanup_successful();
    }

    #[tokio::test]
    async fn first_config_is_ledgered() {
        let logctx = dev::test_setup_log("first_config_is_ledgered");

        // Set up the ledger task with no initial config.
        let mut test_harness = TestHarness::new(logctx.log.clone()).await;

        // Send a new config; the contents here don't matter much, but we'll do
        // something slightly more than `::default()` and give it a single fake
        // disk. Below we'll check that this config was successfully ledgered.
        let sled_config = make_nonempty_sled_config();
        test_harness
            .task_handle
            .set_new_config(sled_config.clone())
            .await
            .expect("no ledger task error")
            .expect("no config error");

        // Confirm that the watch channel was updated.
        assert_eq!(
            *test_harness.current_config_rx.borrow_and_update(),
            CurrentSledConfig::Ledgered(sled_config.clone()),
        );

        // Also confirm the config was persisted as expected.
        for path in
            test_harness.internal_disks_rx.current().all_config_datasets()
        {
            let path = path.join(CONFIG_LEDGER_FILENAME);
            let persisted = tokio::fs::read(&path)
                .await
                .expect("read persisted sled config");
            let parsed: OmicronSledConfig = serde_json::from_slice(&persisted)
                .expect("parsed persisted sled config");
            assert_eq!(parsed, sled_config);
        }

        logctx.cleanup_successful();
    }

    #[tokio::test]
    async fn read_existing_config() {
        let logctx = dev::test_setup_log("read_existing_config");

        // Set up the ledger task with an initial config.
        let sled_config = make_nonempty_sled_config();
        let test_harness =
            TestHarness::with_initial_config(logctx.log.clone(), &sled_config)
                .await;

        // It should have read that config.
        assert_eq!(
            *test_harness.current_config_rx.borrow(),
            CurrentSledConfig::Ledgered(sled_config)
        );

        logctx.cleanup_successful();
    }

    #[tokio::test]
    async fn reject_old_config_generation() {
        let logctx = dev::test_setup_log("reject_old_config_generation");

        // Set up the ledger task with an initial config (with a generation >
        // `Generation::new()`, so we can test sending a lower generation).
        let mut sled_config = make_nonempty_sled_config();
        assert!(sled_config.generation > Generation::new());

        let test_harness =
            TestHarness::with_initial_config(logctx.log.clone(), &sled_config)
                .await;

        // Try to send a lower generation; the task should reject this.
        sled_config.generation = Generation::new();
        let err = test_harness
            .task_handle
            .set_new_config(sled_config)
            .await
            .expect("no ledger task error")
            .expect_err("new config should be rejected");

        match err {
            LedgerNewConfigError::GenerationOutdated { .. } => (),
            _ => panic!("unexpected error {}", InlineErrorChain::new(&err)),
        }

        logctx.cleanup_successful();
    }

    #[tokio::test]
    async fn reject_config_changed_without_generation_bump() {
        const TEST_NAME: &str =
            "reject_configs_referencing_nonexistent_artifacts";
        let logctx = dev::test_setup_log(TEST_NAME);

        // Set up the ledger task with an initial config.
        let mut sled_config = make_nonempty_sled_config();
        let test_harness =
            TestHarness::with_initial_config(logctx.log.clone(), &sled_config)
                .await;

        // Mutate the sled_config but don't bump the generation.
        sled_config.disks.insert(make_dummy_disk_config(TEST_NAME));
        let err = test_harness
            .task_handle
            .set_new_config(sled_config)
            .await
            .expect("no ledger task error")
            .expect_err("new config should be rejected");

        match err {
            LedgerNewConfigError::ConfigurationChanged { .. } => (),
            _ => panic!("unexpected error {}", InlineErrorChain::new(&err)),
        }

        logctx.cleanup_successful();
    }

    #[tokio::test]
    async fn reject_configs_referencing_nonexistent_artifacts() {
        let logctx = dev::test_setup_log(
            "reject_configs_referencing_nonexistent_artifacts",
        );

        // Claim we have an artifact with the all-zeroes hash.
        let existing_artifact_hash = ArtifactHash([0; 32]);
        let nonexisting_artifact_hash = ArtifactHash([1; 32]);

        let test_harness = TestHarness::with_fake_artifacts(
            logctx.log.clone(),
            [existing_artifact_hash].into_iter(),
        )
        .await;

        // Create a config that references a zone with a different artifact
        // hash.
        let mut config = OmicronSledConfig {
            generation: Generation::new().next(),
            disks: IdMap::new(),
            datasets: IdMap::new(),
            zones: [make_dummy_zone_config_using_artifact_hash(
                nonexisting_artifact_hash,
            )]
            .into_iter()
            .collect(),
            remove_mupdate_override: None,
            host_phase_2: HostPhase2DesiredSlots::current_contents(),
        };

        // The ledger task should reject this config due to a missing artifact.
        let err = test_harness
            .task_handle
            .set_new_config(config.clone())
            .await
            .expect("can communicate with task")
            .expect_err("config should fail");
        match err {
            LedgerNewConfigError::ValidationFailed(_) => (),
            _ => panic!("unexpected error {}", InlineErrorChain::new(&err)),
        }

        // Change the config to reference the artifact that does exist; this one
        // should be accepted.
        config.zones = [make_dummy_zone_config_using_artifact_hash(
            existing_artifact_hash,
        )]
        .into_iter()
        .collect();

        test_harness
            .task_handle
            .set_new_config(config.clone())
            .await
            .expect("can communicate with task")
            .expect("config should be ledgered");

        // Try a config that references a host phase 2 artifact that isn't in
        // the store; this should be rejected.
        config.generation = config.generation.next();
        config.zones = IdMap::new();
        config.host_phase_2 = HostPhase2DesiredSlots {
            slot_a: HostPhase2DesiredContents::CurrentContents,
            slot_b: HostPhase2DesiredContents::Artifact {
                hash: nonexisting_artifact_hash,
            },
        };
        let err = test_harness
            .task_handle
            .set_new_config(config.clone())
            .await
            .expect("can communicate with task")
            .expect_err("config should fail");
        match err {
            LedgerNewConfigError::ValidationFailed(_) => (),
            _ => panic!("unexpected error {}", InlineErrorChain::new(&err)),
        }

        // Change the config to reference the artifact that does exist; this one
        // should be accepted.
        config.host_phase_2 = HostPhase2DesiredSlots {
            slot_a: HostPhase2DesiredContents::CurrentContents,
            slot_b: HostPhase2DesiredContents::Artifact {
                hash: existing_artifact_hash,
            },
        };

        test_harness
            .task_handle
            .set_new_config(config)
            .await
            .expect("can communicate with task")
            .expect("config should be ledgered");

        logctx.cleanup_successful();
    }

    #[tokio::test]
    async fn reject_configs_with_mupdate_override_and_artifact_image_source() {
        let logctx = dev::test_setup_log(
            "reject_configs_with_mupdate_override_and_artifact_image_source",
        );

        // Set up a test harness with a fake artifact.
        let artifact_hash = ArtifactHash([0; 32]);
        let test_harness = TestHarness::with_fake_artifacts(
            logctx.log.clone(),
            [artifact_hash].into_iter(),
        )
        .await;

        // Create a config that references a zone with this artifact hash, and
        // with remove_mupdate_override set to a value.
        let mut config = make_nonempty_sled_config();
        config.remove_mupdate_override = Some(MupdateOverrideUuid::max());
        config
            .zones
            .insert(make_dummy_zone_config_using_artifact_hash(artifact_hash));

        // The ledger task should reject this config due to the artifact store
        // set to InstallDataset.
        let err = test_harness
            .task_handle
            .set_new_config(config.clone())
            .await
            .expect("can communicate with task")
            .expect_err("config should fail");
        match err {
            LedgerNewConfigError::ValidationFailed(message) => {
                assert!(
                    message.contains("remove mupdate override set to"),
                    "error message contains \"remove mupdate override \
                     set to\": {message}"
                );
            }
            _ => panic!("unexpected error {}", InlineErrorChain::new(&err)),
        }

        // Try a config where the host phase 2 contents are not set to
        // CurrentContents.
        config.generation = config.generation.next();
        config.zones = IdMap::new();
        config.host_phase_2 = HostPhase2DesiredSlots {
            slot_a: HostPhase2DesiredContents::CurrentContents,
            slot_b: HostPhase2DesiredContents::Artifact { hash: artifact_hash },
        };
        let err = test_harness
            .task_handle
            .set_new_config(config.clone())
            .await
            .expect("can communicate with task")
            .expect_err("config should fail");
        match err {
            LedgerNewConfigError::ValidationFailed(message) => {
                assert!(
                    message.contains("remove mupdate override set to"),
                    "error message contains \"remove mupdate override \
                     set to\": {message}"
                );
            }
            _ => panic!("unexpected error {}", InlineErrorChain::new(&err)),
        }

        // Change the config to reference the artifact that does exist; this one
        // should be accepted.
        config.host_phase_2 = HostPhase2DesiredSlots::current_contents();

        test_harness
            .task_handle
            .set_new_config(config)
            .await
            .expect("can communicate with task")
            .expect("config should be ledgered");

        logctx.cleanup_successful();
    }

    #[tokio::test]
    async fn reject_artifact_configs_removing_referenced_artifacts() {
        let logctx = dev::test_setup_log(
            "reject_artifact_configs_removing_referenced_artifacts",
        );

        // Construct some artifacts hashes we'll claim to be using and one we
        // won't.
        let used_zone_artifact_hash = ArtifactHash([0; 32]);
        let used_host_artifact_hash = ArtifactHash([1; 32]);
        let unused_artifact_hash = ArtifactHash([2; 32]);

        // Claim we have a host phase 2
        // Set up the ledger task with an initial config.
        let mut sled_config = make_nonempty_sled_config();
        sled_config.zones.insert(make_dummy_zone_config_using_artifact_hash(
            used_zone_artifact_hash,
        ));
        sled_config.host_phase_2.slot_a = HostPhase2DesiredContents::Artifact {
            hash: used_host_artifact_hash,
        };

        let test_harness =
            TestHarness::with_initial_config(logctx.log.clone(), &sled_config)
                .await;

        let mut artifact_config = ArtifactConfig {
            generation: Generation::new(),
            artifacts: BTreeSet::new(),
        };

        // Try some ArtifactConfigs that don't contain both `used_*` artifact
        // hashes; all of these should be rejected.
        for incomplete_artifacts in [
            &[used_zone_artifact_hash] as &[ArtifactHash],
            &[used_host_artifact_hash],
            &[unused_artifact_hash],
            &[used_zone_artifact_hash, unused_artifact_hash],
            &[used_host_artifact_hash, unused_artifact_hash],
        ] {
            artifact_config.artifacts =
                incomplete_artifacts.iter().cloned().collect();

            let err = test_harness
                .task_handle
                .validate_artifact_config(artifact_config.clone())
                .await
                .expect("no ledger task error")
                .expect_err("config should be rejected");

            match err {
                LedgerArtifactConfigError::InUseArtifactedMissing(
                    artifacts,
                ) => {
                    if !incomplete_artifacts.contains(&used_zone_artifact_hash)
                    {
                        assert!(
                            artifacts.contains(&used_zone_artifact_hash),
                            "unexpected error contents: {artifacts:?}"
                        );
                    }
                    if !incomplete_artifacts.contains(&used_host_artifact_hash)
                    {
                        assert!(
                            artifacts.contains(&used_host_artifact_hash),
                            "unexpected error contents: {artifacts:?}"
                        );
                    }
                }
                _ => panic!("unexpected error {}", InlineErrorChain::new(&err)),
            }
        }

        // Put both used artifact hashes into the artifact config; now it should
        // pass validation.
        artifact_config.artifacts.insert(used_zone_artifact_hash);
        artifact_config.artifacts.insert(used_host_artifact_hash);
        test_harness
            .task_handle
            .validate_artifact_config(artifact_config)
            .await
            .expect("no ledger task error")
            .expect("config is valid");

        logctx.cleanup_successful();
    }

    // Basic test that we convert the legacy triple of config ledgers if they're
    // present. The `legacy_configs` submodule has more extensive tests of this
    // functionality.
    #[tokio::test]
    async fn convert_legacy_ledgers_if_present() {
        let logctx = dev::test_setup_log("convert_legacy_ledgers_if_present");

        let test_harness =
            TestHarness::with_legacy_ledgers(logctx.log.clone()).await;

        // It should have combined the legacy ledgers.
        assert_eq!(
            *test_harness.current_config_rx.borrow(),
            CurrentSledConfig::Ledgered(test_data_merged_config())
        );

        logctx.cleanup_successful();
    }
}<|MERGE_RESOLUTION|>--- conflicted
+++ resolved
@@ -69,11 +69,7 @@
     ConfigurationChanged { generation: Generation },
     #[error("failed to commit sled config to ledger")]
     LedgerCommitFailed(#[source] ledger::Error),
-<<<<<<< HEAD
-    #[error("sled config failed artifact store existence checks: {0}")]
-=======
     #[error("sled config is invalid: {0}")]
->>>>>>> c3ec70c8
     ValidationFailed(String),
 }
 
