// This Source Code Form is subject to the terms of the Mozilla Public
// License, v. 2.0. If a copy of the MPL was not distributed with this
// file, You can obtain one at https://mozilla.org/MPL/2.0/.

//! Tokio task responsible for starting management of our "internal" disks (on
//! gimlet/cosmo, M.2s). These disks are usable earlier than external disks, in
//! particular:
//!
//! * Before rack setup
//! * During sled-agent startup, before trust quorum has unlocked

use camino::Utf8PathBuf;
use core::cmp;
use futures::future;
use futures::future::Either;
use id_map::IdMap;
use id_map::IdMappable;
use omicron_common::backoff::Backoff as _;
use omicron_common::backoff::ExponentialBackoffBuilder;
use omicron_common::disk::DiskIdentity;
use omicron_common::disk::DiskVariant;
use omicron_common::disk::M2Slot;
use omicron_common::zpool_name::ZpoolKind;
use omicron_common::zpool_name::ZpoolName;
use omicron_uuid_kinds::ZpoolUuid;
use sled_hardware::PooledDiskError;
use sled_storage::config::MountConfig;
use sled_storage::dataset::CLUSTER_DATASET;
use sled_storage::dataset::CONFIG_DATASET;
use sled_storage::dataset::INSTALL_DATASET;
use sled_storage::dataset::M2_ARTIFACT_DATASET;
use sled_storage::dataset::M2_DEBUG_DATASET;
use sled_storage::disk::Disk;
use sled_storage::disk::DiskError;
use sled_storage::disk::RawDisk;
use slog::Logger;
use slog::error;
use slog::info;
use slog::warn;
use slog_error_chain::InlineErrorChain;
use std::collections::BTreeMap;
use std::collections::BTreeSet;
use std::future::Future;
use std::ops::Deref;
use std::sync::Arc;
use std::time::Duration;
use tokio::sync::watch;
use tokio::sync::watch::error::RecvError;

use crate::disks_common::MaybeUpdatedDisk;
use crate::disks_common::update_properties_from_raw_disk;
use crate::raw_disks::RawDiskWithId;
use crate::raw_disks::RawDisksReceiver;

/// A thin wrapper around a [`watch::Receiver`] that presents a similar API.
#[derive(Debug, Clone)]
pub struct InternalDisksReceiver {
    mount_config: Arc<MountConfig>,
    errors_rx: watch::Receiver<Arc<BTreeMap<DiskIdentity, DiskError>>>,
    inner: InternalDisksReceiverInner,
}

#[derive(Debug, Clone)]
enum InternalDisksReceiverInner {
    Real(watch::Receiver<IdMap<InternalDisk>>),
    #[cfg(any(test, feature = "testing"))]
    FakeStatic(Arc<IdMap<InternalDiskDetails>>),
    #[cfg(any(test, feature = "testing"))]
    FakeDynamic(watch::Receiver<Arc<IdMap<InternalDiskDetails>>>),
}

impl InternalDisksReceiver {
    /// Create an `InternalDisksReceiver` that always reports a fixed set of
    /// disks.
    ///
    /// The first disk is set as the boot disk.
    #[cfg(any(test, feature = "testing"))]
    pub fn fake_static(
        mount_config: Arc<MountConfig>,
        disks: impl Iterator<Item = (DiskIdentity, ZpoolUuid)>,
    ) -> Self {
        let inner = InternalDisksReceiverInner::FakeStatic(Arc::new(
            disks
                .enumerate()
                .map(|(i, (identity, zpool_id))| {
                    InternalDiskDetails::fake_details(
                        identity,
                        zpool_id,
                        i == 0,
                    )
                })
                .collect(),
        ));

        // We never report errors from our static set. If there's a Tokio
        // runtime, move the sender to a task that idles so we don't get recv
        // errors; otherwise, don't bother because no one can await changes on
        // `errors_rx` anyway (e.g., if we're being used from a non-tokio test).
        let (errors_tx, errors_rx) = watch::channel(Arc::default());
        if tokio::runtime::Handle::try_current().is_ok() {
            tokio::spawn(async move {
                errors_tx.closed().await;
            });
        }

        Self { mount_config, inner, errors_rx }
    }

    /// Create an `InternalDisksReceiver` that forwards any changes made in the
    /// given watch channel out to its consumers.
    ///
    /// Note that this forwarding is not immediate: this method spawns a tokio
    /// task responsible for reading changes on `disks_rx` and then publishing
    /// them out to the consumers of the returned `InternalDisksReceiver`.
    #[cfg(any(test, feature = "testing"))]
    pub fn fake_dynamic(
        mount_config: Arc<MountConfig>,
        mut disks_rx: watch::Receiver<Vec<(DiskIdentity, ZpoolUuid)>>,
    ) -> Self {
        let current = disks_rx
            .borrow_and_update()
            .clone()
            .into_iter()
            .map(|(identity, zpool_id)| {
                InternalDiskDetails::fake_details(identity, zpool_id, false)
            })
            .collect();
        let (mapped_tx, mapped_rx) = watch::channel(Arc::new(current));

        // Spawn the task that forwards changes from channel to channel.
        tokio::spawn(async move {
            while let Ok(()) = disks_rx.changed().await {
                let remapped = disks_rx
                    .borrow_and_update()
                    .clone()
                    .into_iter()
                    .map(|(identity, zpool_id)| {
                        InternalDiskDetails::fake_details(
                            identity, zpool_id, false,
                        )
                    })
                    .collect();
                if mapped_tx.send(Arc::new(remapped)).is_err() {
                    break;
                }
            }
        });

        // We never report errors from our static set; move the sender to a task
        // that idles so we don't get recv errors.
        let (errors_tx, errors_rx) = watch::channel(Arc::default());
        tokio::spawn(async move {
            errors_tx.closed().await;
        });

        let inner = InternalDisksReceiverInner::FakeDynamic(mapped_rx);
        Self { mount_config, inner, errors_rx }
    }

    pub(crate) fn spawn_internal_disks_task(
        mount_config: Arc<MountConfig>,
        raw_disks_rx: RawDisksReceiver,
        base_log: &Logger,
    ) -> Self {
        Self::spawn_with_disk_adopter(
            mount_config,
            raw_disks_rx,
            base_log,
            RealDiskAdopter,
        )
    }

    pub(crate) fn mount_config(&self) -> &Arc<MountConfig> {
        &self.mount_config
    }

    fn spawn_with_disk_adopter<T: DiskAdopter>(
        mount_config: Arc<MountConfig>,
        raw_disks_rx: RawDisksReceiver,
        base_log: &Logger,
        disk_adopter: T,
    ) -> Self {
        let (disks_tx, disks_rx) = watch::channel(IdMap::default());
        let (errors_tx, errors_rx) = watch::channel(Arc::default());

        tokio::spawn(
            InternalDisksTask {
                disks_tx,
                errors_tx,
                raw_disks_rx,
                mount_config: Arc::clone(&mount_config),
                log: base_log.new(slog::o!("component" => "InternalDisksTask")),
            }
            .run(disk_adopter),
        );

        Self {
            mount_config,
            inner: InternalDisksReceiverInner::Real(disks_rx),
            errors_rx,
        }
    }

    /// Get the current set of managed internal disks without marking the
    /// returned value as seen.
    ///
    /// This is analogous to [`watch::Receiver::borrow()`], except it returns an
    /// owned value that does not keep the internal watch lock held.
    pub fn current(&self) -> InternalDisks {
        let disks = match &self.inner {
            InternalDisksReceiverInner::Real(rx) => {
                Arc::new(rx.borrow().iter().map(From::from).collect())
            }
            #[cfg(any(test, feature = "testing"))]
            InternalDisksReceiverInner::FakeStatic(disks) => Arc::clone(disks),
            #[cfg(any(test, feature = "testing"))]
            InternalDisksReceiverInner::FakeDynamic(rx) => {
                Arc::clone(&*rx.borrow())
            }
        };
        InternalDisks { disks, mount_config: Arc::clone(&self.mount_config) }
    }

    /// Get an [`InternalDisksWithBootDisk`], panicking if we have no boot
    /// disk.
    ///
    /// This method is only available to tests; production code should instead
    /// use `current()` and/or `wait_for_boot_disk()`.
    #[cfg(any(test, feature = "testing"))]
    pub fn current_with_boot_disk(&self) -> InternalDisksWithBootDisk {
        let disks = self.current();
        InternalDisksWithBootDisk::new(disks).expect(
            "current_with_boot_disk() should be called by \
             tests that set up a fake boot disk",
        )
    }

    /// Get the current set of managed internal disks and mark the returned
    /// value as seen.
    ///
    /// This is analogous to [`watch::Receiver::borrow_and_update()`], except it
    /// returns an owned value that does not keep the internal watch lock held.
    pub fn current_and_update(&mut self) -> InternalDisks {
        let disks = match &mut self.inner {
            InternalDisksReceiverInner::Real(rx) => Arc::new(
                rx.borrow_and_update().iter().map(From::from).collect(),
            ),
            #[cfg(any(test, feature = "testing"))]
            InternalDisksReceiverInner::FakeStatic(disks) => Arc::clone(disks),
            #[cfg(any(test, feature = "testing"))]
            InternalDisksReceiverInner::FakeDynamic(rx) => {
                Arc::clone(&*rx.borrow_and_update())
            }
        };
        InternalDisks { disks, mount_config: Arc::clone(&self.mount_config) }
    }

    /// Get the raw set of `Disk`s.
    ///
    /// This operation will panic if this receiver is backed by a fake set of
    /// disk properties (e.g., as created by `Self::fake_static()`). It is also
    /// only exposed to this crate; external callers should only operate on the
    /// view provided by `InternalDisks`. Internal-to-this-crate callers should
    /// take care not to hold the returned reference too long (as this keeps the
    /// watch channel locked).
    pub(crate) fn borrow_and_update_raw_disks(
        &mut self,
    ) -> watch::Ref<'_, IdMap<InternalDisk>> {
        match &mut self.inner {
            InternalDisksReceiverInner::Real(rx) => rx.borrow_and_update(),
            #[cfg(any(test, feature = "testing"))]
            InternalDisksReceiverInner::FakeStatic(_)
            | InternalDisksReceiverInner::FakeDynamic(_) => panic!(
                "borrow_and_update_raw_disks not supported by fake impls"
            ),
        }
    }

    /// Wait for changes to the set of managed internal disks.
    pub async fn changed(&mut self) -> Result<(), RecvError> {
        match &mut self.inner {
            InternalDisksReceiverInner::Real(rx) => rx.changed().await,
            #[cfg(any(test, feature = "testing"))]
            InternalDisksReceiverInner::FakeStatic(_) => {
                // Static set of disks never changes
                std::future::pending().await
            }
            #[cfg(any(test, feature = "testing"))]
            InternalDisksReceiverInner::FakeDynamic(rx) => rx.changed().await,
        }
    }

    /// Wait until the boot disk is managed, returning its identity.
    ///
    /// Internally updates the most-recently-seen value.
    pub(crate) async fn wait_for_boot_disk(
        &mut self,
    ) -> InternalDisksWithBootDisk {
        loop {
            let current = self.current_and_update();
            if let Some(with_boot_disk) =
                InternalDisksWithBootDisk::new(current)
            {
                return with_boot_disk;
            };
            self.changed().await.expect("InternalDisks task never dies");
        }
    }

    /// Return the most recent set of internal disk reconciliation errors.
    ///
    /// Note that this error set is not atomically collected with the
    /// `current()` set of disks. It is only useful for inventory reporting
    /// purposes.
    pub(crate) fn errors(&self) -> Arc<BTreeMap<DiskIdentity, DiskError>> {
        Arc::clone(&*self.errors_rx.borrow())
    }
}

pub struct InternalDisks {
    disks: Arc<IdMap<InternalDiskDetails>>,
    mount_config: Arc<MountConfig>,
}

impl InternalDisks {
    pub fn mount_config(&self) -> &MountConfig {
        &self.mount_config
    }

    pub fn boot_disk_zpool_id(&self) -> Option<ZpoolUuid> {
        self.disks.iter().find_map(|d| {
            if d.is_boot_disk() { Some(d.zpool_id) } else { None }
        })
    }

    pub fn boot_disk_zpool_name(&self) -> Option<ZpoolName> {
        self.boot_disk_zpool_id().map(ZpoolName::new_internal)
    }

    pub fn boot_disk_install_dataset(&self) -> Option<Utf8PathBuf> {
        self.boot_disk_zpool_name().map(|zpool| {
            zpool.dataset_mountpoint(&self.mount_config.root, INSTALL_DATASET)
        })
    }

    pub fn image_raw_devfs_path(
        &self,
        slot: M2Slot,
    ) -> Option<Result<Utf8PathBuf, Arc<PooledDiskError>>> {
        self.disks.iter().find_map(|disk| {
            if disk.slot == Some(slot) {
                disk.raw_devfs_path.clone()
            } else {
                None
            }
        })
    }

    /// Returns all `CONFIG_DATASET` paths within available M.2 disks.
    pub fn all_config_datasets(
        &self,
    ) -> impl ExactSizeIterator<Item = Utf8PathBuf> + '_ {
        self.all_datasets(CONFIG_DATASET)
    }

    /// Returns all `M2_DEBUG_DATASET` paths within available M.2 disks.
    pub fn all_debug_datasets(
        &self,
    ) -> impl ExactSizeIterator<Item = Utf8PathBuf> + '_ {
        self.all_datasets(M2_DEBUG_DATASET)
    }

    /// Returns all `CLUSTER_DATASET` paths within available M.2 disks.
    pub fn all_cluster_datasets(
        &self,
    ) -> impl ExactSizeIterator<Item = Utf8PathBuf> + '_ {
        self.all_datasets(CLUSTER_DATASET)
    }

    /// Returns all `ARTIFACT_DATASET` paths within available M.2 disks.
    pub fn all_artifact_datasets(
        &self,
    ) -> impl ExactSizeIterator<Item = Utf8PathBuf> + '_ {
        self.all_datasets(M2_ARTIFACT_DATASET)
    }

    /// Return the directories for storing zone service bundles.
    pub fn all_zone_bundle_directories(
        &self,
    ) -> impl ExactSizeIterator<Item = Utf8PathBuf> + '_ {
        // The directory within the debug dataset in which bundles are created.
        const BUNDLE_DIRECTORY: &str = "bundle";

        // The directory for zone bundles.
        const ZONE_BUNDLE_DIRECTORY: &str = "zone";

        self.all_debug_datasets()
            .map(|p| p.join(BUNDLE_DIRECTORY).join(ZONE_BUNDLE_DIRECTORY))
    }

    fn all_datasets(
        &self,
        dataset_name: &'static str,
    ) -> impl ExactSizeIterator<Item = Utf8PathBuf> + '_ {
        self.disks.iter().map(|disk| {
            disk.zpool_name()
                .dataset_mountpoint(&self.mount_config.root, dataset_name)
        })
    }
}

/// An [`InternalDisks`] with a guaranteed-present boot disk.
pub struct InternalDisksWithBootDisk {
    inner: InternalDisks,
    boot_disk: InternalDiskDetailsId,
}

impl InternalDisksWithBootDisk {
    fn new(inner: InternalDisks) -> Option<Self> {
        let boot_disk = inner
            .disks
            .iter()
            .find_map(|d| if d.is_boot_disk() { Some(d.id()) } else { None })?;
        Some(Self { inner, boot_disk })
    }

    fn boot_disk(&self) -> &InternalDiskDetails {
        match self.inner.disks.get(&self.boot_disk) {
            Some(details) => details,
            None => unreachable!("boot disk present by construction"),
        }
    }

    pub fn boot_disk_id(&self) -> &Arc<DiskIdentity> {
        &self.boot_disk().id.identity
    }

    pub fn boot_disk_zpool_name(&self) -> ZpoolName {
        ZpoolName::new_internal(self.boot_disk().zpool_id)
    }

    pub fn boot_disk_zpool_id(&self) -> ZpoolUuid {
        self.boot_disk().zpool_id
    }

    pub fn boot_disk_install_dataset(&self) -> Utf8PathBuf {
        self.boot_disk_zpool_name().dataset_mountpoint(
            &self.inner.mount_config().root,
            INSTALL_DATASET,
        )
    }

    pub fn non_boot_disk_install_datasets(
        &self,
    ) -> impl Iterator<Item = (ZpoolUuid, Utf8PathBuf)> + '_ {
        self.inner.disks.iter().filter(|disk| disk.id != self.boot_disk).map(
            |disk| {
                let dataset = ZpoolName::new_internal(disk.zpool_id)
                    .dataset_mountpoint(
                        &self.inner.mount_config.root,
                        INSTALL_DATASET,
                    );
                (disk.zpool_id, dataset)
            },
        )
    }
}

// A subset of `Disk` properties. We store this in `InternalDisks` instead of
// `Disk`s both to avoid exposing raw `Disk`s outside this crate and to support
// easier faking for tests.
#[derive(Debug, Clone)]
struct InternalDiskDetails {
    id: InternalDiskDetailsId,
    zpool_id: ZpoolUuid,

    // These two fields are optional because they don't exist for synthetic
    // disks.
    slot: Option<M2Slot>,
    raw_devfs_path: Option<Result<Utf8PathBuf, Arc<PooledDiskError>>>,
}

impl IdMappable for InternalDiskDetails {
    type Id = InternalDiskDetailsId;

    fn id(&self) -> Self::Id {
        self.id.clone()
    }
}

impl From<&'_ Disk> for InternalDiskDetails {
    fn from(disk: &'_ Disk) -> Self {
        // Synthetic disks panic if asked for their `slot()`, so filter
        // them out first.
        let zpool_id = match disk.zpool_name().kind() {
            ZpoolKind::Internal => disk.zpool_name().id(),
            ZpoolKind::External => {
                panic!("InternalDiskDetails::from called for external disk");
            }
        };
        let slot = if disk.is_synthetic() {
            None
        } else {
            M2Slot::try_from(disk.slot()).ok()
        };

        // Same story for devfs path.
        let raw_devfs_path = if disk.is_synthetic() {
            None
        } else {
            Some(disk.boot_image_devfs_path(true).map_err(Arc::new))
        };

        Self {
            id: InternalDiskDetailsId {
                identity: Arc::new(disk.identity().clone()),
                is_boot_disk: disk.is_boot_disk(),
            },
            zpool_id,
            slot,
            raw_devfs_path,
        }
    }
}

impl From<&'_ InternalDisk> for InternalDiskDetails {
    fn from(disk: &'_ InternalDisk) -> Self {
        Self::from(&disk.disk)
    }
}

impl InternalDiskDetails {
    #[cfg(any(test, feature = "testing"))]
    fn fake_details(
        identity: DiskIdentity,
        zpool_id: ZpoolUuid,
        is_boot_disk: bool,
    ) -> Self {
        Self {
            id: InternalDiskDetailsId {
                identity: Arc::new(identity),
                is_boot_disk,
            },
            zpool_id,
            // We can expand the interface for fake disks if we need to be able
            // to specify more of these properties in future tests.
            slot: None,
            raw_devfs_path: None,
        }
    }

    fn zpool_name(&self) -> ZpoolName {
        ZpoolName::new_internal(self.zpool_id)
    }

    fn is_boot_disk(&self) -> bool {
        self.id.is_boot_disk
    }
}

// Special ID type for `InternalDiskDetails` that lets us guarantee we sort boot
// disks ahead of non-boot disks. There's a whole set of thorny problems here
// about what to do if we think both internal disks should have the same
// contents but they disagree; we'll at least try to have callers prefer the
// boot disk if they're performing a "check the first disk that succeeds" kind
// of operation.
#[derive(Debug, Clone, PartialEq, Eq)]
struct InternalDiskDetailsId {
    is_boot_disk: bool,
    identity: Arc<DiskIdentity>,
}

impl cmp::Ord for InternalDiskDetailsId {
    fn cmp(&self, other: &Self) -> cmp::Ordering {
        match self.is_boot_disk.cmp(&other.is_boot_disk) {
            cmp::Ordering::Equal => {}
            // `false` normally sorts before `true`, so intentionally reverse
            // this so that we sort boot disks ahead of non-boot disks.
            ord => return ord.reverse(),
        }
        self.identity.cmp(&other.identity)
    }
}

impl cmp::PartialOrd for InternalDiskDetailsId {
    fn partial_cmp(&self, other: &Self) -> Option<std::cmp::Ordering> {
        Some(self.cmp(other))
    }
}

// Wrapper around a `Disk` with a cheaply-cloneable identity.
#[derive(Debug, Clone)]
pub(crate) struct InternalDisk {
    identity: Arc<DiskIdentity>,
    disk: Disk,
}

impl From<Disk> for InternalDisk {
    fn from(disk: Disk) -> Self {
        // Invariant: We should only be constructed for internal disks; our
        // caller should have already filtered out all external disks.
        match disk.variant() {
            DiskVariant::M2 => (),
            DiskVariant::U2 => panic!("InternalDisk called with external Disk"),
        }
        Self { identity: Arc::new(disk.identity().clone()), disk }
    }
}

impl Deref for InternalDisk {
    type Target = Disk;

    fn deref(&self) -> &Self::Target {
        &self.disk
    }
}

impl IdMappable for InternalDisk {
    type Id = Arc<DiskIdentity>;

    fn id(&self) -> Self::Id {
        Arc::clone(&self.identity)
    }
}

struct InternalDisksTask {
    // Input channel for changes to the raw disks sled-agent sees.
    raw_disks_rx: RawDisksReceiver,

    // The set of disks we've successfully started managing.
    disks_tx: watch::Sender<IdMap<InternalDisk>>,

    // Output channel summarizing any adoption errors.
    //
    // Because this is a different channel from `disks_tx`, it isn't possible
    // for a caller to get an atomic view of "the current disks and errors", so
    // it's possible a disk could appear in both or neither if snapshots are
    // taken at just the wrong time. This isn't great, but is maybe better than
    // squishing both into a single channel. If we combined them, then we'd wake
    // up any receivers that really only care about disk changes any time we had
    // changes to errors. (And if we get an error, we'll retry; if it continues
    // to fail, we'd continue to wake up receivers after each retry, because we
    // don't have an easy way of checking whether errors are equal.)
    //
    // The errors are only reported in inventory, which already has similar
    // non-atomic properties across other fields all reported together.
    errors_tx: watch::Sender<Arc<BTreeMap<DiskIdentity, DiskError>>>,

    mount_config: Arc<MountConfig>,
    log: Logger,
}

impl InternalDisksTask {
    async fn run<T: DiskAdopter>(mut self, disk_adopter: T) {
        // If disk adoption fails, the most likely cause is that the disk is not
        // formatted correctly, and we have no automated means to recover that.
        // However, it's always possible we could fail to adopt due to some
        // transient error. Construct an exponential backoff that scales up to
        // waiting a minute between attempts; that should let us handle any
        // short transient errors without constantly retrying a doomed
        // operation.
        //
        // We could be smarter here and check for retryable vs non-retryable
        // adoption errors.
        let mut next_backoff = ExponentialBackoffBuilder::new()
            .with_initial_interval(Duration::from_secs(1))
            .with_max_interval(Duration::from_secs(60))
            .with_max_elapsed_time(None)
            .build();

        loop {
            // Collect the internal disks to avoid holding the watch channel
            // lock while we attempt to adopt any new disks.
            let internal_raw_disks = self
                .raw_disks_rx
                .borrow_and_update()
                .iter()
                .filter(|disk| match disk.variant() {
                    DiskVariant::U2 => false,
                    DiskVariant::M2 => true,
                })
                .cloned()
                .collect::<IdMap<_>>();

            // Perform actual reconciliation, updating our output watch
            // channels.
            self.reconcile_internal_disks(internal_raw_disks, &disk_adopter)
                .await;

            // If any adoption attempt failed, we'll retry; otherwise we'll wait
            // for a change in `raw_disks_rx`.
            let retry_timeout = if self.errors_tx.borrow().is_empty() {
                next_backoff.reset();
                Either::Left(future::pending())
            } else {
                let timeout = next_backoff
                    .next_backoff()
                    .expect("backoff configured with no max elapsed time");
                info!(
                    self.log,
                    "Will retry failed disk adoption after {:?}", timeout
                );
                Either::Right(tokio::time::sleep(timeout))
            };

            // Wait until either we need to retry (if the above adoption failed)
            // or there's a change in the raw disks.
            tokio::select! {
                // Cancel-safe: This is either `pending()` (never ready) or
                // `sleep()` (cancel-safe).
                _ = retry_timeout => {
                    continue;
                }
                // Cancel-safe per docs on `changed()`.
                result = self.raw_disks_rx.changed() => {
                    match result {
                        Ok(()) => (),
                        Err(_) => {
                            // The `RawDisk` watch channel should never be
                            // closed in production, but could be in tests. All
                            // we can do here is exit; no further updates are
                            // coming.
                            error!(
                                self.log,
                                "InternalDisksTask exiting unexpectedly: \
                                 RawDisk watch channel closed by sender"
                            );
                            return;
                        }
                    }
                }
            }
        }
    }

    async fn reconcile_internal_disks<T: DiskAdopter>(
        &mut self,
        internal_raw_disks: IdMap<RawDiskWithId>,
        disk_adopter: &T,
    ) {
        info!(
            self.log,
            "Attempting to ensure adoption of {} internal disks",
            internal_raw_disks.len(),
        );

        // We don't want to hold the `disks_tx` lock while we adopt disks, so
        // first capture a snapshot of which disks we have.
        let current_disks =
            self.disks_tx.borrow().keys().cloned().collect::<BTreeSet<_>>();

        // Built the list of disks that are gone.
        let mut disks_to_remove = Vec::new();
        for disk_id in &current_disks {
            if !internal_raw_disks.contains_key(disk_id) {
                disks_to_remove.push(disk_id);
            }
        }

        // Build the list of disks that exist, divided into three categories:
        //
        // 1. We're already managing the disk (we only need to check whether
        //    there have been updates to its properties)
        // 2. We're not yet managing the disk, and succeeded in adopting it
        // 3. We're not yet managing the disk, but failed to adopt it
        let mut disks_to_maybe_update = Vec::new();
        let mut disks_to_insert = Vec::new();
        let mut errors = BTreeMap::default();

        for raw_disk in internal_raw_disks {
            // If we already have this disk, we'll just check whether any
            // properties (e.g., firmware revisions) have been changed.
            if current_disks.contains(raw_disk.identity()) {
                disks_to_maybe_update.push(raw_disk);
                continue;
            }

            // This is a new disk: attempt to adopt it.
            let identity = raw_disk.identity().clone();
            let adopt_result = disk_adopter
                .adopt_disk(raw_disk.into(), &self.mount_config, &self.log)
                .await;

            match adopt_result {
                Ok(disk) => {
                    info!(
                        self.log, "Adopted new internal disk";
                        "identity" => ?identity,
                    );
                    disks_to_insert.push(disk);
                }
                Err(err) => {
                    warn!(
                        self.log, "Internal disk adoption failed";
                        "identity" => ?identity,
                        InlineErrorChain::new(&err),
                    );
                    errors.insert(identity, err);
                }
            }
        }

        // Possibly update the set of disks based on the results of the above.
        self.disks_tx.send_if_modified(|disks| {
            let mut changed = false;

            // Do any raw removals and additions.
            for disk_id in disks_to_remove {
                disks.remove(disk_id);
                changed = true;
            }
            for new_disk in disks_to_insert {
                disks.insert(new_disk.into());
                changed = true;
            }

            // Check for property updates to existing disks.
            for raw_disk in disks_to_maybe_update {
                // We only push into `disks_to_maybe_update` if this disk
                // existed when we looked at `disks_tx` above, and this is the
                // only spot where we change it. It must still exist now.
                let existing_disk = disks
                    .get(raw_disk.identity())
                    .expect("disk should still be present");
                match update_properties_from_raw_disk(
                    &existing_disk.disk,
                    &raw_disk,
                    &self.log,
                ) {
                    MaybeUpdatedDisk::Updated(new_disk) => {
                        disks.insert(InternalDisk::from(new_disk));
                        changed = true;
                    }
                    MaybeUpdatedDisk::Unchanged => (),
                }
            }

            changed
        });

        // Update our output error watch channel if we have any errors or we're
        // going from "some errors" to "no errors". It'd be nice to only send
        // out a modification here if the error _content_ changed, but we don't
        // derive `PartialEq` on error types.
        self.errors_tx.send_if_modified(|errors_tx| {
            if !errors.is_empty() || !errors_tx.is_empty() {
                *errors_tx = Arc::new(errors);
                true
            } else {
                false
            }
        });
    }
}

/// Helper to allow unit tests to run without interacting with the real [`Disk`]
/// implementation. In production, the only implementor of this trait is
/// [`RealDiskAdopter`].
trait DiskAdopter: Send + Sync + 'static {
    fn adopt_disk(
        &self,
        raw_disk: RawDisk,
        mount_config: &MountConfig,
        log: &Logger,
    ) -> impl Future<Output = Result<Disk, DiskError>> + Send;
}

struct RealDiskAdopter;

impl DiskAdopter for RealDiskAdopter {
    async fn adopt_disk(
        &self,
        raw_disk: RawDisk,
        mount_config: &MountConfig,
        log: &Logger,
    ) -> Result<Disk, DiskError> {
        let pool_id = None; // control plane doesn't manage M.2s
        let key_requester = None; // M.2s are unencrypted
        Disk::new(log, mount_config, raw_disk, pool_id, key_requester).await
    }
}

#[cfg(test)]
mod tests {
    use super::*;
    use assert_matches::assert_matches;
    use omicron_test_utils::dev;
    use omicron_test_utils::dev::poll::CondCheckError;
    use omicron_test_utils::dev::poll::wait_for_watch_channel_condition;
    use omicron_uuid_kinds::InternalZpoolUuid;
    use proptest::sample::size_range;
    use sled_hardware::DiskFirmware;
    use sled_hardware::DiskPaths;
    use sled_hardware::PooledDisk;
    use sled_hardware::UnparsedDisk;
    use std::sync::Mutex;
    use test_strategy::Arbitrary;
    use test_strategy::proptest;

    #[derive(Debug, Arbitrary)]
    struct ArbitraryInternalDiskDetailsId {
        is_boot_disk: bool,
        vendor: String,
        model: String,
        serial: String,
    }

    impl From<ArbitraryInternalDiskDetailsId> for InternalDiskDetailsId {
        fn from(id: ArbitraryInternalDiskDetailsId) -> Self {
            InternalDiskDetailsId {
                identity: Arc::new(DiskIdentity {
                    vendor: id.vendor,
                    model: id.model,
                    serial: id.serial,
                }),
                is_boot_disk: id.is_boot_disk,
            }
        }
    }

    #[proptest]
    fn boot_disks_sort_ahead_of_non_boot_disks_in_id_map(
        #[any(size_range(2..4).lift())] values: Vec<
            ArbitraryInternalDiskDetailsId,
        >,
    ) {
        let disk_map: IdMap<_> = values
            .into_iter()
            .map(|id| InternalDiskDetails {
                id: id.into(),
<<<<<<< HEAD
                zpool_id: ZpoolUuid::new_v4(),
=======
                zpool_name: ZpoolName::Internal(InternalZpoolUuid::new_v4()),
>>>>>>> 9290c31b
                slot: None,
                raw_devfs_path: None,
            })
            .collect();

        // When iterating over the contents, we should never see a boot disk
        // after a non-boot disk.
        let mut saw_non_boot_disk = false;
        for disk in disk_map.iter() {
            if disk.is_boot_disk() {
                assert!(!saw_non_boot_disk);
            } else {
                saw_non_boot_disk = true;
            }
        }
    }

    #[derive(Default)]
    struct TestDiskAdopter {
        inner: Mutex<TestDiskAdopterInner>,
    }

    #[derive(Default)]
    struct TestDiskAdopterInner {
        requests: Vec<RawDisk>,
        should_fail_requests:
            BTreeMap<DiskIdentity, Box<dyn Fn() -> DiskError + Send + 'static>>,
    }

    impl DiskAdopter for Arc<TestDiskAdopter> {
        async fn adopt_disk(
            &self,
            raw_disk: RawDisk,
            _mount_config: &MountConfig,
            _log: &Logger,
        ) -> Result<Disk, DiskError> {
            // InternalDisks should only adopt M2 disks
            assert_eq!(raw_disk.variant(), DiskVariant::M2);

            let mut inner = self.inner.lock().unwrap();
            inner.requests.push(raw_disk.clone());

            if let Some(make_err) =
                inner.should_fail_requests.get(raw_disk.identity())
            {
                return Err(make_err());
            }

            Ok(Disk::Real(PooledDisk {
                paths: DiskPaths {
                    devfs_path: "/fake-disk".into(),
                    dev_path: None,
                },
                slot: raw_disk.slot(),
                variant: raw_disk.variant(),
                identity: raw_disk.identity().clone(),
                is_boot_disk: raw_disk.is_boot_disk(),
                partitions: vec![],
                zpool_name: ZpoolName::Internal(InternalZpoolUuid::new_v4()),
                firmware: raw_disk.firmware().clone(),
            }))
        }
    }

    fn any_mount_config() -> MountConfig {
        MountConfig {
            root: "/tmp/sled-agent-config-reconciler/internal-disks-tests"
                .into(),
            synthetic_disk_root:
                "/tmp/sled-agent-config-reconciler/internal-disks-tests".into(),
        }
    }

    fn new_raw_test_disk(variant: DiskVariant, serial: &str) -> RawDisk {
        RawDisk::Real(UnparsedDisk::new(
            "/test-devfs".into(),
            None,
            0,
            variant,
            DiskIdentity {
                vendor: "test".into(),
                model: "test".into(),
                serial: serial.into(),
            },
            false,
            DiskFirmware::new(0, None, false, 1, vec![]),
        ))
    }

    #[tokio::test]
    async fn only_m2_disks_are_adopted() {
        let logctx = dev::test_setup_log("only_m2_disks_are_adopted");

        let (raw_disks_tx, raw_disks_rx) = watch::channel(Arc::default());
        let disk_adopter = Arc::new(TestDiskAdopter::default());
        let mut disks_rx = InternalDisksReceiver::spawn_with_disk_adopter(
            Arc::new(any_mount_config()),
            RawDisksReceiver(raw_disks_rx),
            &logctx.log,
            Arc::clone(&disk_adopter),
        );

        // There should be no disks to start.
        assert!(disks_rx.current_and_update().disks.is_empty());

        // Add four disks: two M.2 and two U.2.
        raw_disks_tx.send_modify(|disks| {
            let disks = Arc::make_mut(disks);
            for disk in [
                new_raw_test_disk(DiskVariant::M2, "m2-0"),
                new_raw_test_disk(DiskVariant::U2, "u2-0"),
                new_raw_test_disk(DiskVariant::M2, "m2-1"),
                new_raw_test_disk(DiskVariant::U2, "u2-1"),
            ] {
                disks.insert(disk.into());
            }
        });

        // Wait for the adopted disks to change; this should happen nearly
        // immediately, but we'll put a timeout on to avoid hanging if something
        // is broken.
        tokio::time::timeout(Duration::from_secs(60), disks_rx.changed())
            .await
            .expect("disks changed before timeout")
            .expect("changed() succeeded");

        // We should see the two M.2s only.
        let adopted_disks = Arc::clone(&disks_rx.current_and_update().disks);
        let serials = adopted_disks
            .iter()
            .map(|d| d.id.identity.serial.as_str())
            .collect::<BTreeSet<_>>();
        let expected_serials =
            ["m2-0", "m2-1"].into_iter().collect::<BTreeSet<_>>();
        assert_eq!(serials, expected_serials);

        // Our test disk adopter should also have only seen two requests.
        let adoption_inner = disk_adopter.inner.lock().unwrap();
        let adopted_serials = adoption_inner
            .requests
            .iter()
            .map(|d| d.identity().serial.as_str())
            .collect::<BTreeSet<_>>();
        assert_eq!(adopted_serials, expected_serials);

        logctx.cleanup_successful();
    }

    #[tokio::test]
    async fn firmware_updates_are_propagated() {
        let logctx = dev::test_setup_log("firmware_updates_are_propagated");

        // Setup: one disk.
        let mut raw_disk = new_raw_test_disk(DiskVariant::M2, "test-m2");
        let (raw_disks_tx, raw_disks_rx) = watch::channel(Arc::new(
            [raw_disk.clone().into()].into_iter().collect(),
        ));
        let disk_adopter = Arc::new(TestDiskAdopter::default());
        let mut disks_rx = InternalDisksReceiver::spawn_with_disk_adopter(
            Arc::new(any_mount_config()),
            RawDisksReceiver(raw_disks_rx),
            &logctx.log,
            Arc::clone(&disk_adopter),
        );

        // Wait for the test disk to be adopted.
        tokio::time::timeout(Duration::from_secs(60), disks_rx.changed())
            .await
            .expect("disks changed before timeout")
            .expect("changed() succeeded");
        assert_eq!(disks_rx.current_and_update().disks.len(), 1);

        // Modify the firmware of the raw disk and publish that change.
        let new_firmware = DiskFirmware::new(
            raw_disk.firmware().active_slot().wrapping_add(1),
            None,
            false,
            1,
            Vec::new(),
        );
        *raw_disk.firmware_mut() = new_firmware;
        raw_disks_tx.send_modify(|disks| {
            Arc::make_mut(disks).insert(raw_disk.clone().into());
        });

        // Wait for the change to be noticed.
        tokio::time::timeout(Duration::from_secs(60), disks_rx.changed())
            .await
            .expect("disks changed before timeout")
            .expect("changed() succeeded");

        // We should still only have one disk, and it should have the new
        // firmware.
        let current = disks_rx.borrow_and_update_raw_disks();
        assert_eq!(current.len(), 1);
        let adopted_disk = current.iter().next().unwrap();
        assert_eq!(adopted_disk.firmware(), raw_disk.firmware());

        // Our test disk adopter should only have seen a single request:
        // changing the firmware doesn't require readoption.
        assert_eq!(disk_adopter.inner.lock().unwrap().requests.len(), 1);

        logctx.cleanup_successful();
    }

    #[tokio::test]
    async fn removed_disks_are_propagated() {
        let logctx = dev::test_setup_log("removed_disks_are_propagated");

        // Setup: two disks.
        let raw_disk1 = new_raw_test_disk(DiskVariant::M2, "m2-1");
        let raw_disk2 = new_raw_test_disk(DiskVariant::M2, "m2-2");
        let (raw_disks_tx, raw_disks_rx) = watch::channel(Arc::new(
            [&raw_disk1, &raw_disk2]
                .into_iter()
                .cloned()
                .map(From::from)
                .collect(),
        ));
        let disk_adopter = Arc::new(TestDiskAdopter::default());
        let mut disks_rx = InternalDisksReceiver::spawn_with_disk_adopter(
            Arc::new(any_mount_config()),
            RawDisksReceiver(raw_disks_rx),
            &logctx.log,
            Arc::clone(&disk_adopter),
        );

        // Wait for the test disks to be adopted.
        tokio::time::timeout(Duration::from_secs(60), disks_rx.changed())
            .await
            .expect("disks changed before timeout")
            .expect("changed() succeeded");
        assert_eq!(disks_rx.current_and_update().disks.len(), 2);

        // Remove test disk 1.
        raw_disks_tx.send_modify(|raw_disks| {
            Arc::make_mut(raw_disks).remove(raw_disk1.identity());
        });

        // Wait for the removal to be propagated.
        tokio::time::timeout(Duration::from_secs(60), disks_rx.changed())
            .await
            .expect("disks changed before timeout")
            .expect("changed() succeeded");
        let adopted_disks = Arc::clone(&disks_rx.current_and_update().disks);
        let serials = adopted_disks
            .iter()
            .map(|d| d.id.identity.serial.as_str())
            .collect::<BTreeSet<_>>();
        let expected_serials = ["m2-2"].into_iter().collect::<BTreeSet<_>>();
        assert_eq!(serials, expected_serials);

        logctx.cleanup_successful();
    }

    #[tokio::test]
    async fn failures_are_retried() {
        let logctx = dev::test_setup_log("failures_are_retried");

        // Setup: one disk, and configure the disk adopter to fail.
        let raw_disk = new_raw_test_disk(DiskVariant::M2, "test-m2");
        let (_raw_disks_tx, raw_disks_rx) = watch::channel(Arc::new(
            [&raw_disk].into_iter().cloned().map(From::from).collect(),
        ));
        let disk_adopter = Arc::new(TestDiskAdopter::default());
        disk_adopter.inner.lock().unwrap().should_fail_requests.insert(
            raw_disk.identity().clone(),
            Box::new(|| {
                DiskError::PooledDisk(PooledDiskError::UnexpectedVariant)
            }),
        );

        let mut disks_rx = InternalDisksReceiver::spawn_with_disk_adopter(
            Arc::new(any_mount_config()),
            RawDisksReceiver(raw_disks_rx),
            &logctx.log,
            Arc::clone(&disk_adopter),
        );

        // Wait for the error to be reported.
        tokio::time::timeout(
            Duration::from_secs(60),
            disks_rx.errors_rx.changed(),
        )
        .await
        .expect("errors changed before timeout")
        .expect("changed() succeeded");

        let errors = Arc::clone(&*disks_rx.errors_rx.borrow_and_update());
        assert_eq!(errors.len(), 1);
        assert_matches!(
            errors.get(raw_disk.identity()),
            Some(DiskError::PooledDisk(PooledDiskError::UnexpectedVariant))
        );

        // Change our disk adopter to allow these requests to succeed.
        disk_adopter.inner.lock().unwrap().should_fail_requests.clear();

        // Wait for the disk to be adopted.
        tokio::time::timeout(Duration::from_secs(60), disks_rx.changed())
            .await
            .expect("disks changed before timeout")
            .expect("changed() succeeded");
        assert_eq!(disks_rx.current_and_update().disks.len(), 1);

        // Wait for the errors to be cleared. This is a separate channel, so
        // it's possible we're racing, but this should happen quickly after the
        // disk is adopted.
        wait_for_watch_channel_condition(
            &mut disks_rx.errors_rx,
            async |errors| {
                if errors.is_empty() {
                    Ok(())
                } else {
                    Err(CondCheckError::<()>::NotYet)
                }
            },
            Duration::from_secs(30),
        )
        .await
        .expect("error should be gone");

        logctx.cleanup_successful();
    }
}<|MERGE_RESOLUTION|>--- conflicted
+++ resolved
@@ -20,9 +20,8 @@
 use omicron_common::disk::DiskIdentity;
 use omicron_common::disk::DiskVariant;
 use omicron_common::disk::M2Slot;
-use omicron_common::zpool_name::ZpoolKind;
 use omicron_common::zpool_name::ZpoolName;
-use omicron_uuid_kinds::ZpoolUuid;
+use omicron_uuid_kinds::InternalZpoolUuid;
 use sled_hardware::PooledDiskError;
 use sled_storage::config::MountConfig;
 use sled_storage::dataset::CLUSTER_DATASET;
@@ -77,7 +76,7 @@
     #[cfg(any(test, feature = "testing"))]
     pub fn fake_static(
         mount_config: Arc<MountConfig>,
-        disks: impl Iterator<Item = (DiskIdentity, ZpoolUuid)>,
+        disks: impl Iterator<Item = (DiskIdentity, InternalZpoolUuid)>,
     ) -> Self {
         let inner = InternalDisksReceiverInner::FakeStatic(Arc::new(
             disks
@@ -115,7 +114,7 @@
     #[cfg(any(test, feature = "testing"))]
     pub fn fake_dynamic(
         mount_config: Arc<MountConfig>,
-        mut disks_rx: watch::Receiver<Vec<(DiskIdentity, ZpoolUuid)>>,
+        mut disks_rx: watch::Receiver<Vec<(DiskIdentity, InternalZpoolUuid)>>,
     ) -> Self {
         let current = disks_rx
             .borrow_and_update()
@@ -327,14 +326,14 @@
         &self.mount_config
     }
 
-    pub fn boot_disk_zpool_id(&self) -> Option<ZpoolUuid> {
+    pub fn boot_disk_zpool_id(&self) -> Option<InternalZpoolUuid> {
         self.disks.iter().find_map(|d| {
             if d.is_boot_disk() { Some(d.zpool_id) } else { None }
         })
     }
 
     pub fn boot_disk_zpool_name(&self) -> Option<ZpoolName> {
-        self.boot_disk_zpool_id().map(ZpoolName::new_internal)
+        self.boot_disk_zpool_id().map(ZpoolName::Internal)
     }
 
     pub fn boot_disk_install_dataset(&self) -> Option<Utf8PathBuf> {
@@ -436,10 +435,10 @@
     }
 
     pub fn boot_disk_zpool_name(&self) -> ZpoolName {
-        ZpoolName::new_internal(self.boot_disk().zpool_id)
-    }
-
-    pub fn boot_disk_zpool_id(&self) -> ZpoolUuid {
+        ZpoolName::Internal(self.boot_disk().zpool_id)
+    }
+
+    pub fn boot_disk_zpool_id(&self) -> InternalZpoolUuid {
         self.boot_disk().zpool_id
     }
 
@@ -452,10 +451,10 @@
 
     pub fn non_boot_disk_install_datasets(
         &self,
-    ) -> impl Iterator<Item = (ZpoolUuid, Utf8PathBuf)> + '_ {
+    ) -> impl Iterator<Item = (InternalZpoolUuid, Utf8PathBuf)> + '_ {
         self.inner.disks.iter().filter(|disk| disk.id != self.boot_disk).map(
             |disk| {
-                let dataset = ZpoolName::new_internal(disk.zpool_id)
+                let dataset = ZpoolName::Internal(disk.zpool_id)
                     .dataset_mountpoint(
                         &self.inner.mount_config.root,
                         INSTALL_DATASET,
@@ -472,7 +471,7 @@
 #[derive(Debug, Clone)]
 struct InternalDiskDetails {
     id: InternalDiskDetailsId,
-    zpool_id: ZpoolUuid,
+    zpool_id: InternalZpoolUuid,
 
     // These two fields are optional because they don't exist for synthetic
     // disks.
@@ -492,10 +491,12 @@
     fn from(disk: &'_ Disk) -> Self {
         // Synthetic disks panic if asked for their `slot()`, so filter
         // them out first.
-        let zpool_id = match disk.zpool_name().kind() {
-            ZpoolKind::Internal => disk.zpool_name().id(),
-            ZpoolKind::External => {
-                panic!("InternalDiskDetails::from called for external disk");
+        let zpool_id = match disk.zpool_name() {
+            ZpoolName::Internal(id) => *id,
+            ZpoolName::External(id) => {
+                panic!(
+                    "InternalDiskDetails::from called for external disk ({id:?})"
+                );
             }
         };
         let slot = if disk.is_synthetic() {
@@ -533,7 +534,7 @@
     #[cfg(any(test, feature = "testing"))]
     fn fake_details(
         identity: DiskIdentity,
-        zpool_id: ZpoolUuid,
+        zpool_id: InternalZpoolUuid,
         is_boot_disk: bool,
     ) -> Self {
         Self {
@@ -550,7 +551,7 @@
     }
 
     fn zpool_name(&self) -> ZpoolName {
-        ZpoolName::new_internal(self.zpool_id)
+        ZpoolName::Internal(self.zpool_id)
     }
 
     fn is_boot_disk(&self) -> bool {
@@ -928,11 +929,7 @@
             .into_iter()
             .map(|id| InternalDiskDetails {
                 id: id.into(),
-<<<<<<< HEAD
-                zpool_id: ZpoolUuid::new_v4(),
-=======
-                zpool_name: ZpoolName::Internal(InternalZpoolUuid::new_v4()),
->>>>>>> 9290c31b
+                zpool_id: InternalZpoolUuid::new_v4(),
                 slot: None,
                 raw_devfs_path: None,
             })
