// This Source Code Form is subject to the terms of the Mozilla Public
// License, v. 2.0. If a copy of the MPL was not distributed with this
// file, You can obtain one at https://mozilla.org/MPL/2.0/.

//! Tokio task responsible for starting management of our "internal" disks (on
//! gimlet/cosmo, M.2s). These disks are usable earlier than external disks, in
//! particular:
//!
//! * Before rack setup
//! * During sled-agent startup, before trust quorum has unlocked

use camino::Utf8PathBuf;
use core::cmp;
use futures::future;
use futures::future::Either;
use id_map::IdMap;
use id_map::IdMappable;
use omicron_common::backoff::Backoff as _;
use omicron_common::backoff::ExponentialBackoffBuilder;
use omicron_common::disk::DiskIdentity;
use omicron_common::disk::DiskVariant;
use omicron_common::disk::M2Slot;
use omicron_common::zpool_name::ZpoolName;
use omicron_uuid_kinds::InternalZpoolUuid;
use sled_hardware::PooledDiskError;
use sled_storage::config::MountConfig;
use sled_storage::dataset::CLUSTER_DATASET;
use sled_storage::dataset::CONFIG_DATASET;
use sled_storage::dataset::INSTALL_DATASET;
use sled_storage::dataset::M2_ARTIFACT_DATASET;
use sled_storage::dataset::M2_DEBUG_DATASET;
use sled_storage::disk::Disk;
use sled_storage::disk::DiskError;
use sled_storage::disk::RawDisk;
use slog::Logger;
use slog::error;
use slog::info;
use slog::warn;
use slog_error_chain::InlineErrorChain;
use std::collections::BTreeMap;
use std::collections::BTreeSet;
use std::future::Future;
use std::ops::Deref;
use std::sync::Arc;
use std::time::Duration;
use tokio::sync::watch;
use tokio::sync::watch::error::RecvError;

use crate::disks_common::MaybeUpdatedDisk;
use crate::disks_common::update_properties_from_raw_disk;
use crate::raw_disks::RawDiskWithId;
use crate::raw_disks::RawDisksReceiver;

/// A thin wrapper around a [`watch::Receiver`] that presents a similar API.
#[derive(Debug, Clone)]
pub struct InternalDisksReceiver {
    mount_config: Arc<MountConfig>,
    errors_rx: watch::Receiver<Arc<BTreeMap<DiskIdentity, DiskError>>>,
    inner: InternalDisksReceiverInner,
}

#[derive(Debug, Clone)]
enum InternalDisksReceiverInner {
    Real(watch::Receiver<IdMap<InternalDisk>>),
    #[cfg(any(test, feature = "testing"))]
    FakeStatic(Arc<IdMap<InternalDiskDetails>>),
    #[cfg(any(test, feature = "testing"))]
    FakeDynamic(watch::Receiver<Arc<IdMap<InternalDiskDetails>>>),
}

impl InternalDisksReceiver {
    /// Create an `InternalDisksReceiver` that always reports a fixed set of
    /// disks.
    ///
    /// The first disk is set as the boot disk.
    #[cfg(any(test, feature = "testing"))]
    pub fn fake_static(
        mount_config: Arc<MountConfig>,
        disks: impl Iterator<Item = (DiskIdentity, InternalZpoolUuid)>,
    ) -> Self {
        let inner = InternalDisksReceiverInner::FakeStatic(Arc::new(
            disks
                .enumerate()
                .map(|(i, (identity, zpool_id))| {
                    InternalDiskDetails::fake_details(
                        identity,
                        zpool_id,
                        i == 0,
                    )
                })
                .collect(),
        ));

        // We never report errors from our static set. If there's a Tokio
        // runtime, move the sender to a task that idles so we don't get recv
        // errors; otherwise, don't bother because no one can await changes on
        // `errors_rx` anyway (e.g., if we're being used from a non-tokio test).
        let (errors_tx, errors_rx) = watch::channel(Arc::default());
        if tokio::runtime::Handle::try_current().is_ok() {
            tokio::spawn(async move {
                errors_tx.closed().await;
            });
        }

        Self { mount_config, inner, errors_rx }
    }

    /// Create an `InternalDisksReceiver` that forwards any changes made in the
    /// given watch channel out to its consumers.
    ///
    /// Note that this forwarding is not immediate: this method spawns a tokio
    /// task responsible for reading changes on `disks_rx` and then publishing
    /// them out to the consumers of the returned `InternalDisksReceiver`.
    #[cfg(any(test, feature = "testing"))]
    pub fn fake_dynamic(
        mount_config: Arc<MountConfig>,
        mut disks_rx: watch::Receiver<Vec<(DiskIdentity, InternalZpoolUuid)>>,
    ) -> Self {
        let current = disks_rx
            .borrow_and_update()
            .clone()
            .into_iter()
            .map(|(identity, zpool_id)| {
                InternalDiskDetails::fake_details(identity, zpool_id, false)
            })
            .collect();
        let (mapped_tx, mapped_rx) = watch::channel(Arc::new(current));

        // Spawn the task that forwards changes from channel to channel.
        tokio::spawn(async move {
            while let Ok(()) = disks_rx.changed().await {
                let remapped = disks_rx
                    .borrow_and_update()
                    .clone()
                    .into_iter()
                    .map(|(identity, zpool_id)| {
                        InternalDiskDetails::fake_details(
                            identity, zpool_id, false,
                        )
                    })
                    .collect();
                if mapped_tx.send(Arc::new(remapped)).is_err() {
                    break;
                }
            }
        });

        // We never report errors from our static set; move the sender to a task
        // that idles so we don't get recv errors.
        let (errors_tx, errors_rx) = watch::channel(Arc::default());
        tokio::spawn(async move {
            errors_tx.closed().await;
        });

        let inner = InternalDisksReceiverInner::FakeDynamic(mapped_rx);
        Self { mount_config, inner, errors_rx }
    }

    pub(crate) fn spawn_internal_disks_task(
        mount_config: Arc<MountConfig>,
        raw_disks_rx: RawDisksReceiver,
        base_log: &Logger,
    ) -> Self {
        Self::spawn_with_disk_adopter(
            mount_config,
            raw_disks_rx,
            base_log,
            RealDiskAdopter,
        )
    }

    pub(crate) fn mount_config(&self) -> &Arc<MountConfig> {
        &self.mount_config
    }

    fn spawn_with_disk_adopter<T: DiskAdopter>(
        mount_config: Arc<MountConfig>,
        raw_disks_rx: RawDisksReceiver,
        base_log: &Logger,
        disk_adopter: T,
    ) -> Self {
        let (disks_tx, disks_rx) = watch::channel(IdMap::default());
        let (errors_tx, errors_rx) = watch::channel(Arc::default());

        tokio::spawn(
            InternalDisksTask {
                disks_tx,
                errors_tx,
                raw_disks_rx,
                mount_config: Arc::clone(&mount_config),
                log: base_log.new(slog::o!("component" => "InternalDisksTask")),
            }
            .run(disk_adopter),
        );

        Self {
            mount_config,
            inner: InternalDisksReceiverInner::Real(disks_rx),
            errors_rx,
        }
    }

    /// Get the current set of managed internal disks without marking the
    /// returned value as seen.
    ///
    /// This is analogous to [`watch::Receiver::borrow()`], except it returns an
    /// owned value that does not keep the internal watch lock held.
    pub fn current(&self) -> InternalDisks {
        let disks = match &self.inner {
            InternalDisksReceiverInner::Real(rx) => {
                Arc::new(rx.borrow().iter().map(From::from).collect())
            }
            #[cfg(any(test, feature = "testing"))]
            InternalDisksReceiverInner::FakeStatic(disks) => Arc::clone(disks),
            #[cfg(any(test, feature = "testing"))]
            InternalDisksReceiverInner::FakeDynamic(rx) => {
                Arc::clone(&*rx.borrow())
            }
        };
        InternalDisks { disks, mount_config: Arc::clone(&self.mount_config) }
    }

    /// Get an [`InternalDisksWithBootDisk`], panicking if we have no boot
    /// disk.
    ///
    /// This method is only available to tests; production code should instead
    /// use `current()` and/or `wait_for_boot_disk()`.
    #[cfg(any(test, feature = "testing"))]
    pub fn current_with_boot_disk(&self) -> InternalDisksWithBootDisk {
        let disks = self.current();
        InternalDisksWithBootDisk::new(disks).expect(
            "current_with_boot_disk() should be called by \
             tests that set up a fake boot disk",
        )
    }

    /// Get the current set of managed internal disks and mark the returned
    /// value as seen.
    ///
    /// This is analogous to [`watch::Receiver::borrow_and_update()`], except it
    /// returns an owned value that does not keep the internal watch lock held.
    pub fn current_and_update(&mut self) -> InternalDisks {
        let disks = match &mut self.inner {
            InternalDisksReceiverInner::Real(rx) => Arc::new(
                rx.borrow_and_update().iter().map(From::from).collect(),
            ),
            #[cfg(any(test, feature = "testing"))]
            InternalDisksReceiverInner::FakeStatic(disks) => Arc::clone(disks),
            #[cfg(any(test, feature = "testing"))]
            InternalDisksReceiverInner::FakeDynamic(rx) => {
                Arc::clone(&*rx.borrow_and_update())
            }
        };
        InternalDisks { disks, mount_config: Arc::clone(&self.mount_config) }
    }

    /// Get the raw set of `Disk`s.
    ///
    /// This operation will panic if this receiver is backed by a fake set of
    /// disk properties (e.g., as created by `Self::fake_static()`). It is also
    /// only exposed to this crate; external callers should only operate on the
    /// view provided by `InternalDisks`. Internal-to-this-crate callers should
    /// take care not to hold the returned reference too long (as this keeps the
    /// watch channel locked).
    pub(crate) fn borrow_and_update_raw_disks(
        &mut self,
    ) -> watch::Ref<'_, IdMap<InternalDisk>> {
        match &mut self.inner {
            InternalDisksReceiverInner::Real(rx) => rx.borrow_and_update(),
            #[cfg(any(test, feature = "testing"))]
            InternalDisksReceiverInner::FakeStatic(_)
            | InternalDisksReceiverInner::FakeDynamic(_) => panic!(
                "borrow_and_update_raw_disks not supported by fake impls"
            ),
        }
    }

    /// Wait for changes to the set of managed internal disks.
    pub async fn changed(&mut self) -> Result<(), RecvError> {
        match &mut self.inner {
            InternalDisksReceiverInner::Real(rx) => rx.changed().await,
            #[cfg(any(test, feature = "testing"))]
            InternalDisksReceiverInner::FakeStatic(_) => {
                // Static set of disks never changes
                std::future::pending().await
            }
            #[cfg(any(test, feature = "testing"))]
            InternalDisksReceiverInner::FakeDynamic(rx) => rx.changed().await,
        }
    }

    /// Wait until the boot disk is managed, returning its identity.
    ///
    /// Internally updates the most-recently-seen value.
    pub(crate) async fn wait_for_boot_disk(
        &mut self,
    ) -> InternalDisksWithBootDisk {
        loop {
            let current = self.current_and_update();
            if let Some(with_boot_disk) =
                InternalDisksWithBootDisk::new(current)
            {
                return with_boot_disk;
            };
            self.changed().await.expect("InternalDisks task never dies");
        }
    }

    /// Return the most recent set of internal disk reconciliation errors.
    ///
    /// Note that this error set is not atomically collected with the
    /// `current()` set of disks. It is only useful for inventory reporting
    /// purposes.
    pub(crate) fn errors(&self) -> Arc<BTreeMap<DiskIdentity, DiskError>> {
        Arc::clone(&*self.errors_rx.borrow())
    }
}

pub struct InternalDisks {
    disks: Arc<IdMap<InternalDiskDetails>>,
    mount_config: Arc<MountConfig>,
}

impl InternalDisks {
    pub fn mount_config(&self) -> &MountConfig {
        &self.mount_config
    }

    pub fn boot_disk_zpool_id(&self) -> Option<InternalZpoolUuid> {
        self.disks.iter().find_map(|d| {
            if d.is_boot_disk() { Some(d.zpool_id) } else { None }
        })
    }

    pub fn boot_disk_zpool_name(&self) -> Option<ZpoolName> {
        self.boot_disk_zpool_id().map(ZpoolName::Internal)
    }

    pub fn boot_disk_install_dataset(&self) -> Option<Utf8PathBuf> {
        self.boot_disk_zpool_name().map(|zpool| {
            zpool.dataset_mountpoint(&self.mount_config.root, INSTALL_DATASET)
        })
    }

    pub fn image_raw_devfs_path(
        &self,
        slot: M2Slot,
    ) -> Option<Result<Utf8PathBuf, Arc<PooledDiskError>>> {
        self.disks.iter().find_map(|disk| {
            if disk.slot == Some(slot) {
                disk.raw_devfs_path.clone()
            } else {
                None
            }
        })
    }

    /// Returns all `CONFIG_DATASET` paths within available M.2 disks.
    pub fn all_config_datasets(
        &self,
    ) -> impl ExactSizeIterator<Item = Utf8PathBuf> + '_ {
        self.all_datasets(CONFIG_DATASET)
    }

    /// Returns all `M2_DEBUG_DATASET` paths within available M.2 disks.
    pub fn all_debug_datasets(
        &self,
    ) -> impl ExactSizeIterator<Item = Utf8PathBuf> + '_ {
        self.all_datasets(M2_DEBUG_DATASET)
    }

    /// Returns all `CLUSTER_DATASET` paths within available M.2 disks.
    pub fn all_cluster_datasets(
        &self,
    ) -> impl ExactSizeIterator<Item = Utf8PathBuf> + '_ {
        self.all_datasets(CLUSTER_DATASET)
    }

    /// Returns all `ARTIFACT_DATASET` paths within available M.2 disks.
    pub fn all_artifact_datasets(
        &self,
    ) -> impl ExactSizeIterator<Item = Utf8PathBuf> + '_ {
        self.all_datasets(M2_ARTIFACT_DATASET)
    }

    /// Return the directories for storing zone service bundles.
    pub fn all_zone_bundle_directories(
        &self,
    ) -> impl ExactSizeIterator<Item = Utf8PathBuf> + '_ {
        // The directory within the debug dataset in which bundles are created.
        const BUNDLE_DIRECTORY: &str = "bundle";

        // The directory for zone bundles.
        const ZONE_BUNDLE_DIRECTORY: &str = "zone";

        self.all_debug_datasets()
            .map(|p| p.join(BUNDLE_DIRECTORY).join(ZONE_BUNDLE_DIRECTORY))
    }

    fn all_datasets(
        &self,
        dataset_name: &'static str,
    ) -> impl ExactSizeIterator<Item = Utf8PathBuf> + '_ {
        self.disks.iter().map(|disk| {
            disk.zpool_name()
                .dataset_mountpoint(&self.mount_config.root, dataset_name)
        })
    }
}

/// An [`InternalDisks`] with a guaranteed-present boot disk.
pub struct InternalDisksWithBootDisk {
    inner: InternalDisks,
    boot_disk: InternalDiskDetailsId,
}

impl InternalDisksWithBootDisk {
    fn new(inner: InternalDisks) -> Option<Self> {
        let boot_disk = inner
            .disks
            .iter()
            .find_map(|d| if d.is_boot_disk() { Some(d.id()) } else { None })?;
        Some(Self { inner, boot_disk })
    }

    fn boot_disk(&self) -> &InternalDiskDetails {
        match self.inner.disks.get(&self.boot_disk) {
            Some(details) => details,
            None => unreachable!("boot disk present by construction"),
        }
    }

    pub fn boot_disk_id(&self) -> &Arc<DiskIdentity> {
        &self.boot_disk().id.identity
    }

    pub fn boot_disk_zpool_name(&self) -> ZpoolName {
        ZpoolName::Internal(self.boot_disk().zpool_id)
    }

    pub fn boot_disk_zpool_id(&self) -> InternalZpoolUuid {
        self.boot_disk().zpool_id
    }

    pub fn boot_disk_install_dataset(&self) -> Utf8PathBuf {
        self.boot_disk_zpool_name().dataset_mountpoint(
            &self.inner.mount_config().root,
            INSTALL_DATASET,
        )
    }

    pub fn non_boot_disk_install_datasets(
        &self,
    ) -> impl Iterator<Item = (InternalZpoolUuid, Utf8PathBuf)> + '_ {
        self.inner.disks.iter().filter(|disk| disk.id != self.boot_disk).map(
            |disk| {
                let dataset = ZpoolName::Internal(disk.zpool_id)
                    .dataset_mountpoint(
                        &self.inner.mount_config.root,
                        INSTALL_DATASET,
                    );
                (disk.zpool_id, dataset)
            },
        )
    }
}

// A subset of `Disk` properties. We store this in `InternalDisks` instead of
// `Disk`s both to avoid exposing raw `Disk`s outside this crate and to support
// easier faking for tests.
#[derive(Debug, Clone)]
struct InternalDiskDetails {
    id: InternalDiskDetailsId,
    zpool_id: InternalZpoolUuid,

    // These two fields are optional because they don't exist for synthetic
    // disks.
    slot: Option<M2Slot>,
    raw_devfs_path: Option<Result<Utf8PathBuf, Arc<PooledDiskError>>>,
}

impl IdMappable for InternalDiskDetails {
    type Id = InternalDiskDetailsId;

    fn id(&self) -> Self::Id {
        self.id.clone()
    }
}

impl From<&'_ Disk> for InternalDiskDetails {
    fn from(disk: &'_ Disk) -> Self {
        // Synthetic disks panic if asked for their `slot()`, so filter
        // them out first.
        let zpool_id = match disk.zpool_name() {
            ZpoolName::Internal(id) => *id,
            ZpoolName::External(id) => {
                panic!(
                    "InternalDiskDetails::from called for external disk ({id:?})"
                );
            }
        };
        let slot = if disk.is_synthetic() {
            None
        } else {
            M2Slot::try_from(disk.slot()).ok()
        };

        // Same story for devfs path.
        let raw_devfs_path = if disk.is_synthetic() {
            None
        } else {
            Some(disk.boot_image_devfs_path(true).map_err(Arc::new))
        };

        Self {
            id: InternalDiskDetailsId {
                identity: Arc::new(disk.identity().clone()),
                is_boot_disk: disk.is_boot_disk(),
            },
            zpool_id,
            slot,
            raw_devfs_path,
        }
    }
}

impl From<&'_ InternalDisk> for InternalDiskDetails {
    fn from(disk: &'_ InternalDisk) -> Self {
        Self::from(&disk.disk)
    }
}

impl InternalDiskDetails {
    #[cfg(any(test, feature = "testing"))]
    fn fake_details(
        identity: DiskIdentity,
        zpool_id: InternalZpoolUuid,
        is_boot_disk: bool,
    ) -> Self {
        Self {
            id: InternalDiskDetailsId {
                identity: Arc::new(identity),
                is_boot_disk,
            },
            zpool_id,
            // We can expand the interface for fake disks if we need to be able
            // to specify more of these properties in future tests.
            slot: None,
            raw_devfs_path: None,
        }
    }

    fn zpool_name(&self) -> ZpoolName {
        ZpoolName::Internal(self.zpool_id)
    }

    fn is_boot_disk(&self) -> bool {
        self.id.is_boot_disk
    }
}

// Special ID type for `InternalDiskDetails` that lets us guarantee we sort boot
// disks ahead of non-boot disks. There's a whole set of thorny problems here
// about what to do if we think both internal disks should have the same
// contents but they disagree; we'll at least try to have callers prefer the
// boot disk if they're performing a "check the first disk that succeeds" kind
// of operation.
#[derive(Debug, Clone, PartialEq, Eq)]
struct InternalDiskDetailsId {
    is_boot_disk: bool,
    identity: Arc<DiskIdentity>,
}

impl cmp::Ord for InternalDiskDetailsId {
    fn cmp(&self, other: &Self) -> cmp::Ordering {
        match self.is_boot_disk.cmp(&other.is_boot_disk) {
            cmp::Ordering::Equal => {}
            // `false` normally sorts before `true`, so intentionally reverse
            // this so that we sort boot disks ahead of non-boot disks.
            ord => return ord.reverse(),
        }
        self.identity.cmp(&other.identity)
    }
}

impl cmp::PartialOrd for InternalDiskDetailsId {
    fn partial_cmp(&self, other: &Self) -> Option<std::cmp::Ordering> {
        Some(self.cmp(other))
    }
}

// Wrapper around a `Disk` with a cheaply-cloneable identity.
#[derive(Debug, Clone)]
pub(crate) struct InternalDisk {
    identity: Arc<DiskIdentity>,
    disk: Disk,
}

impl From<Disk> for InternalDisk {
    fn from(disk: Disk) -> Self {
        // Invariant: We should only be constructed for internal disks; our
        // caller should have already filtered out all external disks.
        match disk.variant() {
            DiskVariant::M2 => (),
            DiskVariant::U2 => panic!("InternalDisk called with external Disk"),
        }
        Self { identity: Arc::new(disk.identity().clone()), disk }
    }
}

impl Deref for InternalDisk {
    type Target = Disk;

    fn deref(&self) -> &Self::Target {
        &self.disk
    }
}

impl IdMappable for InternalDisk {
    type Id = Arc<DiskIdentity>;

    fn id(&self) -> Self::Id {
        Arc::clone(&self.identity)
    }
}

struct InternalDisksTask {
    // Input channel for changes to the raw disks sled-agent sees.
    raw_disks_rx: RawDisksReceiver,

    // The set of disks we've successfully started managing.
    disks_tx: watch::Sender<IdMap<InternalDisk>>,

    // Output channel summarizing any adoption errors.
    //
    // Because this is a different channel from `disks_tx`, it isn't possible
    // for a caller to get an atomic view of "the current disks and errors", so
    // it's possible a disk could appear in both or neither if snapshots are
    // taken at just the wrong time. This isn't great, but is maybe better than
    // squishing both into a single channel. If we combined them, then we'd wake
    // up any receivers that really only care about disk changes any time we had
    // changes to errors. (And if we get an error, we'll retry; if it continues
    // to fail, we'd continue to wake up receivers after each retry, because we
    // don't have an easy way of checking whether errors are equal.)
    //
    // The errors are only reported in inventory, which already has similar
    // non-atomic properties across other fields all reported together.
    errors_tx: watch::Sender<Arc<BTreeMap<DiskIdentity, DiskError>>>,

    mount_config: Arc<MountConfig>,
    log: Logger,
}

impl InternalDisksTask {
    async fn run<T: DiskAdopter>(mut self, disk_adopter: T) {
        // If disk adoption fails, the most likely cause is that the disk is not
        // formatted correctly, and we have no automated means to recover that.
        // However, it's always possible we could fail to adopt due to some
        // transient error. Construct an exponential backoff that scales up to
        // waiting a minute between attempts; that should let us handle any
        // short transient errors without constantly retrying a doomed
        // operation.
        //
        // We could be smarter here and check for retryable vs non-retryable
        // adoption errors.
        let mut next_backoff = ExponentialBackoffBuilder::new()
            .with_initial_interval(Duration::from_secs(1))
            .with_max_interval(Duration::from_secs(60))
            .with_max_elapsed_time(None)
            .build();

        loop {
            // Collect the internal disks to avoid holding the watch channel
            // lock while we attempt to adopt any new disks.
            let internal_raw_disks = self
                .raw_disks_rx
                .borrow_and_update()
                .iter()
                .filter(|disk| match disk.variant() {
                    DiskVariant::U2 => false,
                    DiskVariant::M2 => true,
                })
                .cloned()
                .collect::<IdMap<_>>();

            // Perform actual reconciliation, updating our output watch
            // channels.
            self.reconcile_internal_disks(internal_raw_disks, &disk_adopter)
                .await;

            // If any adoption attempt failed, we'll retry; otherwise we'll wait
            // for a change in `raw_disks_rx`.
            let retry_timeout = if self.errors_tx.borrow().is_empty() {
                next_backoff.reset();
                Either::Left(future::pending())
            } else {
                let timeout = next_backoff
                    .next_backoff()
                    .expect("backoff configured with no max elapsed time");
                info!(
                    self.log,
                    "Will retry failed disk adoption after {:?}", timeout
                );
                Either::Right(tokio::time::sleep(timeout))
            };

            // Wait until either we need to retry (if the above adoption failed)
            // or there's a change in the raw disks.
            tokio::select! {
                // Cancel-safe: This is either `pending()` (never ready) or
                // `sleep()` (cancel-safe).
                _ = retry_timeout => {
                    continue;
                }
                // Cancel-safe per docs on `changed()`.
                result = self.raw_disks_rx.changed() => {
                    match result {
                        Ok(()) => (),
                        Err(_) => {
                            // The `RawDisk` watch channel should never be
                            // closed in production, but could be in tests. All
                            // we can do here is exit; no further updates are
                            // coming.
                            error!(
                                self.log,
                                "InternalDisksTask exiting unexpectedly: \
                                 RawDisk watch channel closed by sender"
                            );
                            return;
                        }
                    }
                }
            }
        }
    }

    async fn reconcile_internal_disks<T: DiskAdopter>(
        &mut self,
        internal_raw_disks: IdMap<RawDiskWithId>,
        disk_adopter: &T,
    ) {
        info!(
            self.log,
            "Attempting to ensure adoption of {} internal disks",
            internal_raw_disks.len(),
        );

        // We don't want to hold the `disks_tx` lock while we adopt disks, so
        // first capture a snapshot of which disks we have.
        let current_disks =
            self.disks_tx.borrow().keys().cloned().collect::<BTreeSet<_>>();

        // Built the list of disks that are gone.
        let mut disks_to_remove = Vec::new();
        for disk_id in &current_disks {
            if !internal_raw_disks.contains_key(disk_id) {
                disks_to_remove.push(disk_id);
            }
        }

        // Build the list of disks that exist, divided into three categories:
        //
        // 1. We're already managing the disk (we only need to check whether
        //    there have been updates to its properties)
        // 2. We're not yet managing the disk, and succeeded in adopting it
        // 3. We're not yet managing the disk, but failed to adopt it
        let mut disks_to_maybe_update = Vec::new();
        let mut disks_to_insert = Vec::new();
        let mut errors = BTreeMap::default();

        for raw_disk in internal_raw_disks {
            // If we already have this disk, we'll just check whether any
            // properties (e.g., firmware revisions) have been changed.
            if current_disks.contains(raw_disk.identity()) {
                disks_to_maybe_update.push(raw_disk);
                continue;
            }

            // This is a new disk: attempt to adopt it.
            let identity = raw_disk.identity().clone();
            let adopt_result = disk_adopter
                .adopt_disk(raw_disk.into(), &self.mount_config, &self.log)
                .await;

            match adopt_result {
                Ok(disk) => {
                    info!(
                        self.log, "Adopted new internal disk";
                        "identity" => ?identity,
                    );
                    disks_to_insert.push(disk);
                }
                Err(err) => {
                    warn!(
                        self.log, "Internal disk adoption failed";
                        "identity" => ?identity,
                        InlineErrorChain::new(&err),
                    );
                    errors.insert(identity, err);
                }
            }
        }

        // Possibly update the set of disks based on the results of the above.
        self.disks_tx.send_if_modified(|disks| {
            let mut changed = false;

            // Do any raw removals and additions.
            for disk_id in disks_to_remove {
                disks.remove(disk_id);
                changed = true;
            }
            for new_disk in disks_to_insert {
                disks.insert(new_disk.into());
                changed = true;
            }

            // Check for property updates to existing disks.
            for raw_disk in disks_to_maybe_update {
                // We only push into `disks_to_maybe_update` if this disk
                // existed when we looked at `disks_tx` above, and this is the
                // only spot where we change it. It must still exist now.
                let existing_disk = disks
                    .get(raw_disk.identity())
                    .expect("disk should still be present");
                match update_properties_from_raw_disk(
                    &existing_disk.disk,
                    &raw_disk,
                    &self.log,
                ) {
                    MaybeUpdatedDisk::Updated(new_disk) => {
                        disks.insert(InternalDisk::from(new_disk));
                        changed = true;
                    }
                    MaybeUpdatedDisk::Unchanged => (),
                }
            }

            changed
        });

        // Update our output error watch channel if we have any errors or we're
        // going from "some errors" to "no errors". It'd be nice to only send
        // out a modification here if the error _content_ changed, but we don't
        // derive `PartialEq` on error types.
        self.errors_tx.send_if_modified(|errors_tx| {
            if !errors.is_empty() || !errors_tx.is_empty() {
                *errors_tx = Arc::new(errors);
                true
            } else {
                false
            }
        });
    }
}

/// Helper to allow unit tests to run without interacting with the real [`Disk`]
/// implementation. In production, the only implementor of this trait is
/// [`RealDiskAdopter`].
trait DiskAdopter: Send + Sync + 'static {
    fn adopt_disk(
        &self,
        raw_disk: RawDisk,
        mount_config: &MountConfig,
        log: &Logger,
    ) -> impl Future<Output = Result<Disk, DiskError>> + Send;
}

struct RealDiskAdopter;

impl DiskAdopter for RealDiskAdopter {
    async fn adopt_disk(
        &self,
        raw_disk: RawDisk,
        mount_config: &MountConfig,
        log: &Logger,
    ) -> Result<Disk, DiskError> {
        let pool_id = None; // control plane doesn't manage M.2s
        let key_requester = None; // M.2s are unencrypted
        Disk::new(log, mount_config, raw_disk, pool_id, key_requester).await
    }
}

#[cfg(test)]
mod tests {
    use super::*;
    use assert_matches::assert_matches;
    use omicron_test_utils::dev;
    use omicron_test_utils::dev::poll::CondCheckError;
    use omicron_test_utils::dev::poll::wait_for_watch_channel_condition;
    use omicron_uuid_kinds::InternalZpoolUuid;
    use proptest::sample::size_range;
    use sled_hardware::DiskFirmware;
    use sled_hardware::DiskPaths;
    use sled_hardware::PooledDisk;
    use sled_hardware::UnparsedDisk;
    use std::sync::Mutex;
    use test_strategy::Arbitrary;
    use test_strategy::proptest;

    #[derive(Debug, Arbitrary)]
    struct ArbitraryInternalDiskDetailsId {
        is_boot_disk: bool,
        vendor: String,
        model: String,
        serial: String,
    }

    impl From<ArbitraryInternalDiskDetailsId> for InternalDiskDetailsId {
        fn from(id: ArbitraryInternalDiskDetailsId) -> Self {
            InternalDiskDetailsId {
                identity: Arc::new(DiskIdentity {
                    vendor: id.vendor,
                    model: id.model,
                    serial: id.serial,
                }),
                is_boot_disk: id.is_boot_disk,
            }
        }
    }

    #[proptest]
    fn boot_disks_sort_ahead_of_non_boot_disks_in_id_map(
        #[any(size_range(2..4).lift())] values: Vec<
            ArbitraryInternalDiskDetailsId,
        >,
    ) {
        let disk_map: IdMap<_> = values
            .into_iter()
            .map(|id| InternalDiskDetails {
                id: id.into(),
<<<<<<< HEAD
                zpool_id: InternalZpoolUuid::new_v4(),
=======
                zpool_name: ZpoolName::Internal(InternalZpoolUuid::new_v4()),
>>>>>>> 2efcf42e
                slot: None,
                raw_devfs_path: None,
            })
            .collect();

        // When iterating over the contents, we should never see a boot disk
        // after a non-boot disk.
        let mut saw_non_boot_disk = false;
        for disk in disk_map.iter() {
            if disk.is_boot_disk() {
                assert!(!saw_non_boot_disk);
            } else {
                saw_non_boot_disk = true;
            }
        }
    }

    #[derive(Default)]
    struct TestDiskAdopter {
        inner: Mutex<TestDiskAdopterInner>,
    }

    #[derive(Default)]
    struct TestDiskAdopterInner {
        requests: Vec<RawDisk>,
        should_fail_requests:
            BTreeMap<DiskIdentity, Box<dyn Fn() -> DiskError + Send + 'static>>,
    }

    impl DiskAdopter for Arc<TestDiskAdopter> {
        async fn adopt_disk(
            &self,
            raw_disk: RawDisk,
            _mount_config: &MountConfig,
            _log: &Logger,
        ) -> Result<Disk, DiskError> {
            // InternalDisks should only adopt M2 disks
            assert_eq!(raw_disk.variant(), DiskVariant::M2);

            let mut inner = self.inner.lock().unwrap();
            inner.requests.push(raw_disk.clone());

            if let Some(make_err) =
                inner.should_fail_requests.get(raw_disk.identity())
            {
                return Err(make_err());
            }

            Ok(Disk::Real(PooledDisk {
                paths: DiskPaths {
                    devfs_path: "/fake-disk".into(),
                    dev_path: None,
                },
                slot: raw_disk.slot(),
                variant: raw_disk.variant(),
                identity: raw_disk.identity().clone(),
                is_boot_disk: raw_disk.is_boot_disk(),
                partitions: vec![],
                zpool_name: ZpoolName::Internal(InternalZpoolUuid::new_v4()),
                firmware: raw_disk.firmware().clone(),
            }))
        }
    }

    fn any_mount_config() -> MountConfig {
        MountConfig {
            root: "/tmp/sled-agent-config-reconciler/internal-disks-tests"
                .into(),
            synthetic_disk_root:
                "/tmp/sled-agent-config-reconciler/internal-disks-tests".into(),
        }
    }

    fn new_raw_test_disk(variant: DiskVariant, serial: &str) -> RawDisk {
        RawDisk::Real(UnparsedDisk::new(
            "/test-devfs".into(),
            None,
            0,
            variant,
            DiskIdentity {
                vendor: "test".into(),
                model: "test".into(),
                serial: serial.into(),
            },
            false,
            DiskFirmware::new(0, None, false, 1, vec![]),
        ))
    }

    #[tokio::test]
    async fn only_m2_disks_are_adopted() {
        let logctx = dev::test_setup_log("only_m2_disks_are_adopted");

        let (raw_disks_tx, raw_disks_rx) = watch::channel(Arc::default());
        let disk_adopter = Arc::new(TestDiskAdopter::default());
        let mut disks_rx = InternalDisksReceiver::spawn_with_disk_adopter(
            Arc::new(any_mount_config()),
            RawDisksReceiver(raw_disks_rx),
            &logctx.log,
            Arc::clone(&disk_adopter),
        );

        // There should be no disks to start.
        assert!(disks_rx.current_and_update().disks.is_empty());

        // Add four disks: two M.2 and two U.2.
        raw_disks_tx.send_modify(|disks| {
            let disks = Arc::make_mut(disks);
            for disk in [
                new_raw_test_disk(DiskVariant::M2, "m2-0"),
                new_raw_test_disk(DiskVariant::U2, "u2-0"),
                new_raw_test_disk(DiskVariant::M2, "m2-1"),
                new_raw_test_disk(DiskVariant::U2, "u2-1"),
            ] {
                disks.insert(disk.into());
            }
        });

        // Wait for the adopted disks to change; this should happen nearly
        // immediately, but we'll put a timeout on to avoid hanging if something
        // is broken.
        tokio::time::timeout(Duration::from_secs(60), disks_rx.changed())
            .await
            .expect("disks changed before timeout")
            .expect("changed() succeeded");

        // We should see the two M.2s only.
        let adopted_disks = Arc::clone(&disks_rx.current_and_update().disks);
        let serials = adopted_disks
            .iter()
            .map(|d| d.id.identity.serial.as_str())
            .collect::<BTreeSet<_>>();
        let expected_serials =
            ["m2-0", "m2-1"].into_iter().collect::<BTreeSet<_>>();
        assert_eq!(serials, expected_serials);

        // Our test disk adopter should also have only seen two requests.
        let adoption_inner = disk_adopter.inner.lock().unwrap();
        let adopted_serials = adoption_inner
            .requests
            .iter()
            .map(|d| d.identity().serial.as_str())
            .collect::<BTreeSet<_>>();
        assert_eq!(adopted_serials, expected_serials);

        logctx.cleanup_successful();
    }

    #[tokio::test]
    async fn firmware_updates_are_propagated() {
        let logctx = dev::test_setup_log("firmware_updates_are_propagated");

        // Setup: one disk.
        let mut raw_disk = new_raw_test_disk(DiskVariant::M2, "test-m2");
        let (raw_disks_tx, raw_disks_rx) = watch::channel(Arc::new(
            [raw_disk.clone().into()].into_iter().collect(),
        ));
        let disk_adopter = Arc::new(TestDiskAdopter::default());
        let mut disks_rx = InternalDisksReceiver::spawn_with_disk_adopter(
            Arc::new(any_mount_config()),
            RawDisksReceiver(raw_disks_rx),
            &logctx.log,
            Arc::clone(&disk_adopter),
        );

        // Wait for the test disk to be adopted.
        tokio::time::timeout(Duration::from_secs(60), disks_rx.changed())
            .await
            .expect("disks changed before timeout")
            .expect("changed() succeeded");
        assert_eq!(disks_rx.current_and_update().disks.len(), 1);

        // Modify the firmware of the raw disk and publish that change.
        let new_firmware = DiskFirmware::new(
            raw_disk.firmware().active_slot().wrapping_add(1),
            None,
            false,
            1,
            Vec::new(),
        );
        *raw_disk.firmware_mut() = new_firmware;
        raw_disks_tx.send_modify(|disks| {
            Arc::make_mut(disks).insert(raw_disk.clone().into());
        });

        // Wait for the change to be noticed.
        tokio::time::timeout(Duration::from_secs(60), disks_rx.changed())
            .await
            .expect("disks changed before timeout")
            .expect("changed() succeeded");

        // We should still only have one disk, and it should have the new
        // firmware.
        let current = disks_rx.borrow_and_update_raw_disks();
        assert_eq!(current.len(), 1);
        let adopted_disk = current.iter().next().unwrap();
        assert_eq!(adopted_disk.firmware(), raw_disk.firmware());

        // Our test disk adopter should only have seen a single request:
        // changing the firmware doesn't require readoption.
        assert_eq!(disk_adopter.inner.lock().unwrap().requests.len(), 1);

        logctx.cleanup_successful();
    }

    #[tokio::test]
    async fn removed_disks_are_propagated() {
        let logctx = dev::test_setup_log("removed_disks_are_propagated");

        // Setup: two disks.
        let raw_disk1 = new_raw_test_disk(DiskVariant::M2, "m2-1");
        let raw_disk2 = new_raw_test_disk(DiskVariant::M2, "m2-2");
        let (raw_disks_tx, raw_disks_rx) = watch::channel(Arc::new(
            [&raw_disk1, &raw_disk2]
                .into_iter()
                .cloned()
                .map(From::from)
                .collect(),
        ));
        let disk_adopter = Arc::new(TestDiskAdopter::default());
        let mut disks_rx = InternalDisksReceiver::spawn_with_disk_adopter(
            Arc::new(any_mount_config()),
            RawDisksReceiver(raw_disks_rx),
            &logctx.log,
            Arc::clone(&disk_adopter),
        );

        // Wait for the test disks to be adopted.
        tokio::time::timeout(Duration::from_secs(60), disks_rx.changed())
            .await
            .expect("disks changed before timeout")
            .expect("changed() succeeded");
        assert_eq!(disks_rx.current_and_update().disks.len(), 2);

        // Remove test disk 1.
        raw_disks_tx.send_modify(|raw_disks| {
            Arc::make_mut(raw_disks).remove(raw_disk1.identity());
        });

        // Wait for the removal to be propagated.
        tokio::time::timeout(Duration::from_secs(60), disks_rx.changed())
            .await
            .expect("disks changed before timeout")
            .expect("changed() succeeded");
        let adopted_disks = Arc::clone(&disks_rx.current_and_update().disks);
        let serials = adopted_disks
            .iter()
            .map(|d| d.id.identity.serial.as_str())
            .collect::<BTreeSet<_>>();
        let expected_serials = ["m2-2"].into_iter().collect::<BTreeSet<_>>();
        assert_eq!(serials, expected_serials);

        logctx.cleanup_successful();
    }

    #[tokio::test]
    async fn failures_are_retried() {
        let logctx = dev::test_setup_log("failures_are_retried");

        // Setup: one disk, and configure the disk adopter to fail.
        let raw_disk = new_raw_test_disk(DiskVariant::M2, "test-m2");
        let (_raw_disks_tx, raw_disks_rx) = watch::channel(Arc::new(
            [&raw_disk].into_iter().cloned().map(From::from).collect(),
        ));
        let disk_adopter = Arc::new(TestDiskAdopter::default());
        disk_adopter.inner.lock().unwrap().should_fail_requests.insert(
            raw_disk.identity().clone(),
            Box::new(|| {
                DiskError::PooledDisk(PooledDiskError::UnexpectedVariant)
            }),
        );

        let mut disks_rx = InternalDisksReceiver::spawn_with_disk_adopter(
            Arc::new(any_mount_config()),
            RawDisksReceiver(raw_disks_rx),
            &logctx.log,
            Arc::clone(&disk_adopter),
        );

        // Wait for the error to be reported.
        tokio::time::timeout(
            Duration::from_secs(60),
            disks_rx.errors_rx.changed(),
        )
        .await
        .expect("errors changed before timeout")
        .expect("changed() succeeded");

        let errors = Arc::clone(&*disks_rx.errors_rx.borrow_and_update());
        assert_eq!(errors.len(), 1);
        assert_matches!(
            errors.get(raw_disk.identity()),
            Some(DiskError::PooledDisk(PooledDiskError::UnexpectedVariant))
        );

        // Change our disk adopter to allow these requests to succeed.
        disk_adopter.inner.lock().unwrap().should_fail_requests.clear();

        // Wait for the disk to be adopted.
        tokio::time::timeout(Duration::from_secs(60), disks_rx.changed())
            .await
            .expect("disks changed before timeout")
            .expect("changed() succeeded");
        assert_eq!(disks_rx.current_and_update().disks.len(), 1);

        // Wait for the errors to be cleared. This is a separate channel, so
        // it's possible we're racing, but this should happen quickly after the
        // disk is adopted.
        wait_for_watch_channel_condition(
            &mut disks_rx.errors_rx,
            async |errors| {
                if errors.is_empty() {
                    Ok(())
                } else {
                    Err(CondCheckError::<()>::NotYet)
                }
            },
            Duration::from_secs(30),
        )
        .await
        .expect("error should be gone");

        logctx.cleanup_successful();
    }
}<|MERGE_RESOLUTION|>--- conflicted
+++ resolved
@@ -489,8 +489,6 @@
 
 impl From<&'_ Disk> for InternalDiskDetails {
     fn from(disk: &'_ Disk) -> Self {
-        // Synthetic disks panic if asked for their `slot()`, so filter
-        // them out first.
         let zpool_id = match disk.zpool_name() {
             ZpoolName::Internal(id) => *id,
             ZpoolName::External(id) => {
@@ -499,6 +497,8 @@
                 );
             }
         };
+        // Synthetic disks panic if asked for their `slot()`, so filter
+        // them out first.
         let slot = if disk.is_synthetic() {
             None
         } else {
@@ -929,11 +929,7 @@
             .into_iter()
             .map(|id| InternalDiskDetails {
                 id: id.into(),
-<<<<<<< HEAD
                 zpool_id: InternalZpoolUuid::new_v4(),
-=======
-                zpool_name: ZpoolName::Internal(InternalZpoolUuid::new_v4()),
->>>>>>> 2efcf42e
                 slot: None,
                 raw_devfs_path: None,
             })
