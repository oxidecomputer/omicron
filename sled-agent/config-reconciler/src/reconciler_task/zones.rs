// This Source Code Form is subject to the terms of the Mozilla Public
// License, v. 2.0. If a copy of the MPL was not distributed with this
// file, You can obtain one at https://mozilla.org/MPL/2.0/.

//! Module for Omicron zones.
//!
//! There is no separate tokio task here; our parent reconciler task owns this
//! set of zones and is able to mutate it in place during reconciliation.

use crate::InternalDisks;
use crate::ResolverStatusExt;
use crate::SledAgentFacilities;
use crate::TimeSyncConfig;
use futures::FutureExt as _;
use futures::future;
use id_map::IdMap;
use id_map::IdMappable;
use illumos_utils::addrobj::AddrObject;
use illumos_utils::running_zone::RunCommandError;
use illumos_utils::running_zone::RunningZone;
use illumos_utils::zone::AdmError;
use illumos_utils::zone::Api as _;
use illumos_utils::zone::DeleteAddressError;
use illumos_utils::zone::Zones;
use nexus_sled_agent_shared::inventory::ConfigReconcilerInventoryResult;
use nexus_sled_agent_shared::inventory::OmicronZoneConfig;
use nexus_sled_agent_shared::inventory::OmicronZoneType;
use ntp_admin_client::types::TimeSync;
use omicron_common::address::Ipv6Subnet;
use omicron_uuid_kinds::OmicronZoneUuid;
use sled_agent_types::zone_bundle::ZoneBundleCause;
use sled_agent_types::zone_images::MupdateOverrideReadError;
use sled_agent_types::zone_images::OmicronZoneImageLocation;
use sled_agent_types::zone_images::PreparedOmicronZone;
use sled_agent_types::zone_images::ResolverStatus;
use sled_agent_types::zone_images::RunningZoneImageLocation;
use sled_storage::config::MountConfig;
use slog::Logger;
use slog::error;
use slog::info;
use slog::warn;
use slog_error_chain::InlineErrorChain;
use std::borrow::Cow;
use std::collections::BTreeMap;
use std::num::NonZeroUsize;
use std::sync::Arc;

use super::OmicronDatasets;
use super::datasets::ZoneDatasetDependencyError;

#[derive(Debug, Clone)]
pub enum TimeSyncStatus {
    NotYetChecked,
    ConfiguredToSkip,
    FailedToGetSyncStatus(Arc<TimeSyncError>),
    TimeSync(TimeSync),
}

impl TimeSyncStatus {
    pub(crate) fn is_synchronized(&self) -> bool {
        match self {
            TimeSyncStatus::NotYetChecked
            | TimeSyncStatus::FailedToGetSyncStatus(_) => false,
            TimeSyncStatus::ConfiguredToSkip => true,
            TimeSyncStatus::TimeSync(time_sync) => time_sync.sync,
        }
    }
}

#[derive(Debug, thiserror::Error)]
pub enum TimeSyncError {
    #[error("no running NTP zone")]
    NoRunningNtpZone,
    #[error("multiple running NTP zones - this should never happen!")]
    MultipleRunningNtpZones,
    #[error("failed to communicate with NTP admin server")]
    NtpAdmin(#[from] ntp_admin_client::Error<ntp_admin_client::types::Error>),
    #[error("failed to execute chronyc within NTP zone")]
    ExecuteChronyc(#[source] RunCommandError),
    #[error(
        "failed to parse chronyc tracking output: {reason} (stdout: {stdout:?})"
    )]
    FailedToParse { reason: &'static str, stdout: String },
}

#[derive(Debug)]
pub(super) struct OmicronZones {
    zones: IdMap<OmicronZone>,
    mount_config: Arc<MountConfig>,
    timesync_config: TimeSyncConfig,
}

impl OmicronZones {
    pub(super) fn new(
        mount_config: Arc<MountConfig>,
        timesync_config: TimeSyncConfig,
    ) -> Self {
        Self { zones: IdMap::default(), mount_config, timesync_config }
    }

    pub(crate) fn has_retryable_error(&self) -> bool {
        self.zones.iter().any(|zone| match &zone.state {
            ZoneState::Running { .. } => false,
            // Assume any error is retryable. This might not be right? We can
            // narrow this down in the future.
            ZoneState::PartiallyShutDown { .. }
            | ZoneState::FailedToStart(_) => true,
        })
    }

    pub(crate) fn to_inventory(
        &self,
    ) -> BTreeMap<OmicronZoneUuid, ConfigReconcilerInventoryResult> {
        self.zones
            .iter()
            .map(|zone| match &zone.state {
                ZoneState::Running { .. } => {
                    (zone.config.id, ConfigReconcilerInventoryResult::Ok)
                }
                ZoneState::PartiallyShutDown { err, .. } => (
                    zone.config.id,
                    ConfigReconcilerInventoryResult::Err {
                        message: InlineErrorChain::new(err).to_string(),
                    },
                ),
                ZoneState::FailedToStart(err) => (
                    zone.config.id,
                    ConfigReconcilerInventoryResult::Err {
                        message: InlineErrorChain::new(err).to_string(),
                    },
                ),
            })
            .collect()
    }

    /// Attempt to shut down any zones that aren't present in `desired_zones`,
    /// or that weren't present in some prior call but which didn't succeed in
    /// shutting down and are in a partially-shut-down state.
    ///
    /// On failure, returns the number of zones that failed to shut down.
    pub(super) async fn shut_down_zones_if_needed<T: SledAgentFacilities>(
        &mut self,
        desired_zones: &IdMap<OmicronZoneConfig>,
        resolver_status: &ResolverStatus,
        internal_disks: &InternalDisks,
        sled_agent_facilities: &T,
        log: &Logger,
    ) -> Result<(), NonZeroUsize> {
        self.shut_down_zones_if_needed_impl(
            desired_zones,
            sled_agent_facilities,
            &RealZoneFacilities { resolver_status, internal_disks },
            log,
        )
        .await
    }

    async fn shut_down_zones_if_needed_impl<
        T: SledAgentFacilities,
        U: ZoneFacilities,
    >(
        &mut self,
        desired_zones: &IdMap<OmicronZoneConfig>,
        sled_agent_facilities: &T,
        zone_facilities: &U,
        log: &Logger,
    ) -> Result<(), NonZeroUsize> {
        // Filter desired zones down to just those that we need to stop. See
        // [`ZoneState`] for more discussion of why we're willing (or unwilling)
        // to stop zones in various current states.
        let mut zones_to_shut_down = Vec::new();
        for mut z in self.zones.iter_mut() {
            let zone_name = z.config.zone_name();

            let should_shut_down = match desired_zones.get(&z.config.id) {
                // We no longer want this zone to be running.
                None => true,

                // We do want this zone to be running; check the current
                // state.
                Some(desired_config) => match &z.state {
                    // Only shut down a running zone if the desired config
                    // has changes that necessitate a restart.
                    ZoneState::Running {
                        location: existing_location, ..
                    } => {
                        let prepared_desired_zone = zone_facilities
                            .prepare_omicron_zone(log, desired_config);

                        info!(
                            log,
                            "obtained desired location for zone, \
                             determining whether to restart it";
                            "zone" => &zone_name,
                            "existing-location" => ?existing_location,
                            "desired-file-source" =>
                                ?prepared_desired_zone.file_source(),
                        );

                        if does_new_config_require_zone_restart(
                            &z.config,
                            existing_location,
                            &prepared_desired_zone,
                            log,
                        ) {
                            info!(
                                log,
                                "starting shutdown of running zone; config \
                                 has changed";
                                "zone" => &zone_name,
                                "old-config" => ?z.config,
                                "new-config" => ?desired_config,
                            );
                            true
                        } else {
                            // The desired `OmicronZoneConfig` might or might
                            // not be the same as the existing one, particularly
                            // in case of noop image source switches and mupdate
                            // overrides going away. If we're not shutting down
                            // the zone, always replace the config with the new
                            // one.
                            //
                            // This can probably be optimized in the future, but
                            // is good enough for now.
                            z.config = desired_config.clone();
                            // We don't update the location, though, because it
                            // represents the point-in-time determination of
                            // when the zone was actually started.

                            false
                        }
                    }

                    // Shut down zones in other states, but log why first.
                    ZoneState::PartiallyShutDown { err, .. } => {
                        info!(
                            log,
                            "resuming shutdown of partially-shut-down zone";
                            "zone" => zone_name,
                            "prev_err" => InlineErrorChain::new(err),
                        );
                        true
                    }

                    ZoneState::FailedToStart(err) => {
                        info!(
                            log,
                            "starting shutdown of a failed-to-start zone";
                            "zone" => zone_name,
                            "prev_err" => InlineErrorChain::new(err),
                        );
                        true
                    }
                },
            };

            if should_shut_down {
                zones_to_shut_down.push(z.id());
            }
        }

        // Map the zones to the futures that will try to shut them down.
        let shutdown_futures = zones_to_shut_down.iter().map(|zone_id| {
            let zone = self.zones.get(zone_id).expect(
                "zones_to_shut_down only has IDs present in self.zones",
            );
            zone.try_shut_down(sled_agent_facilities, zone_facilities, log)
                .map(|result| (zone.config.id, result))
        });

        // Concurrently stop the zones, then record the results.
        let shutdown_results = future::join_all(shutdown_futures).await;

        let mut nfailed = 0;
        for (zone_id, result) in shutdown_results {
            match result {
                Ok(()) => {
                    self.zones.remove(&zone_id);
                }
                Err((state, err)) => {
                    nfailed += 1;
                    self.zones
                        .get_mut(&zone_id)
                        .expect("shutdown task operates on existing zone")
                        .state = ZoneState::PartiallyShutDown { state, err };
                }
            }
        }

        // Report how many shutdowns failed.
        match NonZeroUsize::new(nfailed) {
            None => Ok(()),
            Some(nfailed) => Err(nfailed),
        }
    }

    /// Attempt to start any zones that are present in `desired_zones` but not
    /// in `self`.
    #[expect(clippy::too_many_arguments)]
    pub(super) async fn start_zones_if_needed<T: SledAgentFacilities>(
        &mut self,
        desired_zones: &IdMap<OmicronZoneConfig>,
        resolver_status: &ResolverStatus,
        internal_disks: &InternalDisks,
        sled_agent_facilities: &T,
        is_time_synchronized: bool,
        datasets: &OmicronDatasets,
        log: &Logger,
    ) {
        self.start_zones_if_needed_impl(
            desired_zones,
            sled_agent_facilities,
            &RealZoneFacilities { resolver_status, internal_disks },
            is_time_synchronized,
            datasets,
            log,
        )
        .await
    }

    async fn start_zones_if_needed_impl<
        T: SledAgentFacilities,
        U: ZoneFacilities,
    >(
        &mut self,
        desired_zones: &IdMap<OmicronZoneConfig>,
        sled_agent_facilities: &T,
        zone_facilities: &U,
        is_time_synchronized: bool,
        datasets: &OmicronDatasets,
        log: &Logger,
    ) {
        // Filter desired zones down to just those that we need to start. See
        // [`ZoneState`] for more discussion of why we're willing (or unwilling)
        // to start zones in various current states.
        let zones_to_start = desired_zones.iter().filter(|zone| {
            match self.zones.get(&zone.id).map(|z| &z.state) {
                // This is entirely new zone - start it!
                None => {
                    info!(
                        log, "starting new zone";
                        "config" => ?zone,
                    );
                    true
                }

                // This is a zone we've tried to start before; try again!
                Some(ZoneState::FailedToStart(err)) => {
                    info!(
                        log,
                        "retrying start of zone";
                        "config" => ?zone,
                        "prev_err" => InlineErrorChain::new(err),
                    );
                    true
                }

                // We want this zone to be running now but previously needed
                // to stop it and failed to do so: don't try to start it
                // again until we succeed in stopping it.
                Some(ZoneState::PartiallyShutDown { err, .. }) => {
                    warn!(
                        log,
                        "refusing to start zone (partially shut down)";
                        "config" => ?zone,
                        "shutdown_err" => InlineErrorChain::new(err),
                    );
                    false
                }

                // The common case: this zone is already running.
                Some(ZoneState::Running { .. }) => false,
            }
        });

        // Build up the futures for starting each zone.
        let start_futures = zones_to_start.map(|zone| {
            let prepared_zone = zone_facilities.prepare_omicron_zone(log, zone);

            info!(
                log,
                "obtained file source for zone, going to start it";
                "zone_name" => prepared_zone.config().zone_name(),
                "file_source" => ?prepared_zone.file_source(),
            );

            self.start_single_zone(
                prepared_zone,
                sled_agent_facilities,
                zone_facilities,
                is_time_synchronized,
                datasets,
                log,
            )
            .map(move |result| (zone.clone(), result))
        });

        // Concurrently start all zones, then record the results.
        let start_results = future::join_all(start_futures).await;
        for (config, result) in start_results {
            let state = match result {
                Ok(state) => state,
                Err(err) => ZoneState::FailedToStart(err),
            };
            self.zones.insert(OmicronZone { config, state });
        }
    }

    async fn start_single_zone<T: SledAgentFacilities, U: ZoneFacilities>(
        &self,
        zone: PreparedOmicronZone<'_>,
        sled_agent_facilities: &T,
        zone_facilities: &U,
        is_time_synchronized: bool,
        datasets: &OmicronDatasets,
        log: &Logger,
    ) -> Result<ZoneState, ZoneStartError> {
        // Ensure no zone by this name exists. This should only happen in the
        // event of a sled-agent restart, in which case all the zones the
        // previous sled-agent process had started are still running.
        if let Some(state) = self
            .ensure_removed_before_starting(
                zone.config(),
                sled_agent_facilities,
                zone_facilities,
                log,
            )
            .await?
        {
            return Ok(state);
        }

        // The zone cannot be started if we can't convert the prepared location
        // into a running one due to a mupdate override error.
        let location = match zone.file_source().location.to_running() {
            Ok(location) => location,
            Err(error) => {
                return Err(ZoneStartError::MupdateOverride(error));
            }
        };

        // Ensure that time is sync'd, if needed by this zone.
        if zone.config().zone_type.requires_timesync() && !is_time_synchronized
        {
            return Err(ZoneStartError::TimeNotSynchronized);
        }

        // Ensure all dataset dependencies of this zone are okay.
        let zone_root_path = datasets
            .validate_zone_storage(zone.config(), &self.mount_config)?;

        // The zone is not running - start it.
        match sled_agent_facilities
            .start_omicron_zone(zone, zone_root_path)
            .await
        {
            Ok(running_zone) => Ok(ZoneState::Running {
                running_zone: Arc::new(running_zone),
                location,
            }),
            Err(err) => Err(ZoneStartError::SledAgentStartFailed(err)),
        }
    }

    // The return type of this function is strange. The possible values are:
    //
    // * `Ok(None)` - the zone is not running
    // * `Err(_)` - we had an error related to zone startup
    // * `Ok(Some(state))` - the zone is still running and is in some state that
    //    we need to do more work to handle (e.g., we found a running zone but
    //    failed to shut it down cleanly, in which case we'll return
    //    `Ok(Some(ZoneState::PartiallyShutDown { .. }))`). In this case, our
    //    caller should do no further work to try to start `zone`, and should
    //    instead bubble the `state` up to be recorded.
    async fn ensure_removed_before_starting<
        T: SledAgentFacilities,
        U: ZoneFacilities,
    >(
        &self,
        zone: &OmicronZoneConfig,
        sled_agent_facilities: &T,
        zone_facilities: &U,
        log: &Logger,
    ) -> Result<Option<ZoneState>, ZoneStartError> {
        let zone_name = ZoneName::new(zone);

        // If no zone by this name exists, there's nothing to remove.
        if !zone_facilities.zone_with_name_exists(&zone_name).await? {
            return Ok(None);
        }

        // NOTE: We might want to tell the sled-agent's metrics task to stop
        // tracking any links in this zone. However, we don't have very easy
        // access to them, without running a command in the zone. These links
        // are about to be deleted, and the metrics task will expire them after
        // a while anyway, but it might be worth the trouble to do that in the
        // future.
        //
        // Skipping that for now, follow the normal zone shutdown process
        // _after_ metrics (i.e., shut down and clean up the zone).
        //
        // TODO-correctness There's a (very unlikely?) chance that this cleanup
        // isn't right: if the running zone (which we have no active knowledge
        // of) was started with a different `OmicronZoneConfig`, the cleanup
        // steps we do here might not be right.
        match resume_shutdown_from_stop(
            zone,
            sled_agent_facilities,
            zone_facilities,
            &zone_name,
            log,
        )
        .await
        {
            Ok(()) => Ok(None),
            Err((state, err)) => {
                // We didn't fail to _start_ the zone, so it doesn't make sense
                // to return a `ZoneStartError`, but the zone is in a state that
                // we need to remember.
                Ok(Some(ZoneState::PartiallyShutDown { state, err }))
            }
        }
    }

    /// Check the timesync status from a running NTP zone (if it exists)
    pub(super) async fn check_timesync(&self, log: &Logger) -> TimeSyncStatus {
        match &self.timesync_config {
            TimeSyncConfig::Normal => {
                match self.timesync_status_from_ntp_zone(log).await {
                    Ok(timesync) => TimeSyncStatus::TimeSync(timesync),
                    Err(err) => {
                        TimeSyncStatus::FailedToGetSyncStatus(Arc::new(err))
                    }
                }
            }
            TimeSyncConfig::Skip => TimeSyncStatus::ConfiguredToSkip,
        }
    }

    async fn timesync_status_from_ntp_zone(
        &self,
        log: &Logger,
    ) -> Result<TimeSync, TimeSyncError> {
        // Get the one and only running NTP zone, or return an error.
        let mut ntp_admin_addresses = self.zones.iter().filter_map(|z| {
            if !z.config.zone_type.is_ntp() {
                return None;
            }
            // TODO(https://github.com/oxidecomputer/omicron/issues/6796):
            //
            // We could avoid hard-coding the port here if the zone was fully
            // specified to include both NTP and Admin server addresses.
            let mut addr = match z.config.zone_type {
                OmicronZoneType::BoundaryNtp { address, .. } => address,
                OmicronZoneType::InternalNtp { address, .. } => address,
                _ => return None,
            };
            addr.set_port(omicron_common::address::NTP_ADMIN_PORT);

            match &z.state {
                ZoneState::Running { .. } => Some(addr),
                ZoneState::PartiallyShutDown { .. }
                | ZoneState::FailedToStart(_) => None,
            }
        });
        let ntp_admin_address = ntp_admin_addresses
            .next()
            .ok_or(TimeSyncError::NoRunningNtpZone)?;
        if ntp_admin_addresses.next().is_some() {
            return Err(TimeSyncError::MultipleRunningNtpZones);
        }

        let client = ntp_admin_client::Client::new(
            &format!("http://{ntp_admin_address}"),
            log.clone(),
        );

        let timesync = client.timesync().await?.into_inner();

        Ok(timesync)
    }
}

#[derive(Debug)]
struct OmicronZone {
    config: OmicronZoneConfig,
    state: ZoneState,
}

impl IdMappable for OmicronZone {
    type Id = OmicronZoneUuid;

    fn id(&self) -> Self::Id {
        self.config.id
    }
}

impl OmicronZone {
    async fn try_shut_down<T: SledAgentFacilities, U: ZoneFacilities>(
        &self,
        sled_agent_facilities: &T,
        zone_facilities: &U,
        log: &Logger,
    ) -> Result<(), (PartiallyShutDownState, ZoneShutdownError)> {
        let log = log.new(slog::o!("zone" => self.config.zone_name()));

        match &self.state {
            ZoneState::Running { running_zone, location: _ } => {
                info!(log, "shutting down running zone");

                // We only try once to create a zone bundle; if this fails we
                // move on to the rest of the shutdown process.
                if let Err(err) = sled_agent_facilities
                    .zone_bundle_create(
                        running_zone,
                        ZoneBundleCause::UnexpectedZone,
                    )
                    .await
                {
                    warn!(
                        log,
                        "Failed to take bundle of zone we're shutting down";
                        InlineErrorChain::new(err.as_ref()),
                    );
                }

                self.resume_shutdown_from_untrack_metrics(
                    sled_agent_facilities,
                    zone_facilities,
                    running_zone,
                    &log,
                )
                .await
            }
            ZoneState::PartiallyShutDown {
                state:
                    PartiallyShutDownState::FailedToUntrackMetrics(running_zone),
                ..
            } => {
                self.resume_shutdown_from_untrack_metrics(
                    sled_agent_facilities,
                    zone_facilities,
                    running_zone,
                    &log,
                )
                .await
            }
            ZoneState::PartiallyShutDown {
                state: PartiallyShutDownState::FailedToStop(running_zone),
                ..
            } => {
                resume_shutdown_from_stop(
                    &self.config,
                    sled_agent_facilities,
                    zone_facilities,
                    running_zone,
                    &log,
                )
                .await
            }
            ZoneState::PartiallyShutDown {
                state: PartiallyShutDownState::FailedToCleanUp,
                ..
            } => {
                resume_shutdown_from_cleanup(
                    &self.config,
                    sled_agent_facilities,
                    zone_facilities,
                    &log,
                )
                .await
            }
            // With these errors, we never even tried to start the zone, so
            // there's no cleanup required: we can just return.
            ZoneState::FailedToStart(ZoneStartError::MupdateOverride(_))
            | ZoneState::FailedToStart(ZoneStartError::TimeNotSynchronized)
            | ZoneState::FailedToStart(ZoneStartError::CheckZoneExists(_))
            | ZoneState::FailedToStart(ZoneStartError::DatasetDependency(_)) => {
                Ok(())
            }
            ZoneState::FailedToStart(ZoneStartError::SledAgentStartFailed(
                err,
            )) => {
                // TODO-correctness What do we need to do to try to shut down a
                // zone that we tried to start? We need fine-grained status of
                // what startup things succeeded that need to be cleaned up. For
                // now, warn that we're assuming we have no work to do.
                warn!(
                    log,
                    "need to shut down zone that failed to start, but this \
                     is currently unimplemented: assuming no cleanup work \
                     required";
                    "start-err" => InlineErrorChain::new(err.as_ref()),
                );
                Ok(())
            }
        }
    }

    async fn resume_shutdown_from_untrack_metrics<
        T: SledAgentFacilities,
        U: ZoneFacilities,
    >(
        &self,
        sled_agent_facilities: &T,
        zone_facilities: &U,
        running_zone: &Arc<RunningZone>,
        log: &Logger,
    ) -> Result<(), (PartiallyShutDownState, ZoneShutdownError)> {
        if let Err(err) = sled_agent_facilities
            .metrics_untrack_zone_links(running_zone)
            .map_err(ZoneShutdownError::UntrackMetrics)
        {
            warn!(
                log,
                "Failed to untrack metrics for running zone";
                InlineErrorChain::new(&err),
            );
            return Err((
                PartiallyShutDownState::FailedToUntrackMetrics(Arc::clone(
                    running_zone,
                )),
                err,
            ));
        }

        resume_shutdown_from_stop(
            &self.config,
            sled_agent_facilities,
            zone_facilities,
            &ZoneName::from(running_zone.name()),
            log,
        )
        .await
    }
}

async fn resume_shutdown_from_stop<
    T: SledAgentFacilities,
    U: ZoneFacilities,
>(
    config: &OmicronZoneConfig,
    sled_agent_facilities: &T,
    zone_facilities: &U,
    zone_name: &ZoneName<'_>,
    log: &Logger,
) -> Result<(), (PartiallyShutDownState, ZoneShutdownError)> {
    if let Err(err) = zone_facilities.halt_zone(zone_name, log).await {
        warn!(
            log,
            "Failed to stop running zone";
            InlineErrorChain::new(&err),
        );
        return Err((
            PartiallyShutDownState::FailedToStop(zone_name.to_static()),
            err,
        ));
    }

    resume_shutdown_from_cleanup(
        config,
        sled_agent_facilities,
        zone_facilities,
        log,
    )
    .await
}

async fn resume_shutdown_from_cleanup<
    T: SledAgentFacilities,
    U: ZoneFacilities,
>(
    config: &OmicronZoneConfig,
    sled_agent_facilities: &T,
    zone_facilities: &U,
    log: &Logger,
) -> Result<(), (PartiallyShutDownState, ZoneShutdownError)> {
    // Special teardown for internal DNS zones: delete the global zone
    // address we created for it, and tell DDM to stop advertising the
    // prefix of that address.
    if let OmicronZoneType::InternalDns {
        gz_address, gz_address_index, ..
    } = &config.zone_type
    {
        let addrobj = AddrObject::new(
            &sled_agent_facilities.underlay_vnic().0,
            &internal_dns_addrobj_name(*gz_address_index),
        )
        .expect("internal DNS address object name is well-formed");
        if let Err(err) = zone_facilities.delete_gz_address(addrobj).await {
            warn!(
                log,
                "Failed to delete internal-dns gz address";
                InlineErrorChain::new(&err),
            );
            return Err((PartiallyShutDownState::FailedToCleanUp, err));
        }

        sled_agent_facilities
            .ddm_remove_internal_dns_prefix(Ipv6Subnet::new(*gz_address));
    }

    Ok(())
}

fn internal_dns_addrobj_name(gz_address_index: u32) -> String {
    format!("internaldns{gz_address_index}")
}

/// State of a zone.
///
/// The only way to have any `ZoneState` is for a zone to have been in an
/// `OmicronSledConfig` that was passed to
/// [`OmicronZones::start_zones_if_needed()`] at some point.
/// `start_zones_if_needed()` and `shut_down_zones_if_needed()` act on these
/// states as documented below on each variant.
#[derive(Debug)]
enum ZoneState {
    /// A zone that is currently running.
    ///
    /// `shut_down_zones_if_needed()` will attempt to shut down a zone in this
    /// state if either:
    ///
    /// 1. The zone is no longer present in the current `OmicronSledConfig`
    /// 2. The zone is still present but its properties have changed. (In the
    ///    future we probably want to be able to reconfigure some zone
    ///    properties on the fly; for now, however, any property change requires
    ///    us to shut down the zone and restart it.)
    ///
    /// `start_zones_if_needed()` will skip zones in this state.
    ///
    /// We keep the running zone in an `Arc` so we can "move" it into some
    /// [`PartiallyShutDownState`] variants via [`Arc::clone()`]. (We can't
    /// truly move ownership of it out a `&mut ZoneState` without some kind of
    /// shenanigans like keep an `Option<ZoneState>` or temporarily replacing
    /// the state with some sentinel value. Using an `Arc` is one workaround.)
    Running {
        /// A reference to the running zone.
        running_zone: Arc<RunningZone>,

        /// The location of the zone, as of the time the zone was initially
        /// started.
        location: RunningZoneImageLocation,
    },

    /// A zone that we tried to shut down but failed at some point during the
    /// shutdown process (tracked by `state`).
    ///
    /// `shut_down_zones_if_needed()` will always try to resume shutting down a
    /// zone in this state, picking up from the step that failed.
    ///
    /// `start_zones_if_needed()` will skip zones in this state.
    PartiallyShutDown { state: PartiallyShutDownState, err: ZoneShutdownError },

    /// A zone that we tried to start but failed at some point during the start
    /// process. (We currently delegate "the start process" back to sled-agent,
    /// so have no specific tracking for this yet.)
    ///
    /// `shut_down_zones_if_needed()` will always try to shut down a zone in
    /// this state. (As noted above, once we track the start process more
    /// carefully this may not make sense. But for now we assume any kind of
    /// partially-started zone might need to be shutdown.)
    ///
    /// `start_zones_if_needed()` will try to start a zone in this state if it's
    /// still present in the current `OmicronSledConfig`. However, in practice
    /// it's currently not possible for `start_zones_if_needed()` to see a zone
    /// in this state: the reconciler always calls `shut_down_zones_if_needed()`
    /// first, which will attempt to shut down any zone in this state,
    /// transitioning it to either `PartiallyShutDown` (if shutdown failed) or
    /// removed entirely (if shutdown succeeded).
    FailedToStart(ZoneStartError),
}

#[derive(Debug, Clone, PartialEq, Eq, PartialOrd, Ord)]
struct ZoneName<'a>(Cow<'a, str>);

impl<'a> From<&'a str> for ZoneName<'a> {
    fn from(value: &'a str) -> Self {
        Self(Cow::Borrowed(value))
    }
}

impl From<String> for ZoneName<'static> {
    fn from(value: String) -> Self {
        Self(Cow::Owned(value))
    }
}

impl ZoneName<'_> {
    fn new(config: &OmicronZoneConfig) -> Self {
        Self(Cow::Owned(config.zone_name()))
    }

    fn to_string(&self) -> String {
        self.0.clone().into_owned()
    }

    fn to_static(&self) -> ZoneName<'static> {
        ZoneName(Cow::Owned(self.0.clone().into_owned()))
    }
}

#[derive(Debug)]
enum PartiallyShutDownState {
    FailedToUntrackMetrics(Arc<RunningZone>),
    FailedToStop(ZoneName<'static>),
    FailedToCleanUp,
}

#[derive(Debug, thiserror::Error)]
enum ZoneStartError {
    #[error("could not determine whether zone already exists")]
    CheckZoneExists(#[from] CheckZoneExistsError),
    #[error(
        "mupdate override error; zone with Artifact \
         image source cannot be started"
    )]
    MupdateOverride(#[source] MupdateOverrideReadError),
    #[error("Time not yet synchronized")]
    TimeNotSynchronized,
    #[error(transparent)]
    DatasetDependency(#[from] ZoneDatasetDependencyError),
    #[error("sled agent failed to start service")]
    SledAgentStartFailed(#[source] anyhow::Error),
}

#[derive(Debug, thiserror::Error)]
enum CheckZoneExistsError {
    #[error("failed to find zone {name}")]
    FindByName {
        name: String,
        #[source]
        err: AdmError,
    },
}

#[derive(Debug, thiserror::Error)]
enum ZoneShutdownError {
    #[error("failed to untrack metrics")]
    UntrackMetrics(#[source] anyhow::Error),
    #[error("failed to halt and remove zone")]
    HaltAndRemove(#[source] AdmError),
    #[error("failed to delete global zone address object")]
    DeleteGzAddrObj(#[source] DeleteAddressError),
}

trait ZoneFacilities {
    fn prepare_omicron_zone<'cfg>(
        &self,
        log: &Logger,
        zone_config: &'cfg OmicronZoneConfig,
    ) -> PreparedOmicronZone<'cfg>;

    async fn zone_with_name_exists(
        &self,
        name: &ZoneName<'_>,
    ) -> Result<bool, CheckZoneExistsError>;

    async fn halt_zone(
        &self,
        zone: &ZoneName,
        log: &Logger,
    ) -> Result<(), ZoneShutdownError>;

    async fn delete_gz_address(
        &self,
        addrobj: AddrObject,
    ) -> Result<(), ZoneShutdownError>;
}

struct RealZoneFacilities<'a> {
    resolver_status: &'a ResolverStatus,
    internal_disks: &'a InternalDisks,
}

impl ZoneFacilities for RealZoneFacilities<'_> {
    fn prepare_omicron_zone<'cfg>(
        &self,
        log: &Logger,
        zone_config: &'cfg OmicronZoneConfig,
    ) -> PreparedOmicronZone<'cfg> {
        self.resolver_status.prepare_omicron_zone(
            log,
            zone_config,
            self.internal_disks,
        )
    }

    async fn zone_with_name_exists(
        &self,
        name: &ZoneName<'_>,
    ) -> Result<bool, CheckZoneExistsError> {
        match Zones::real_api().find(&name.0).await {
            Ok(maybe_zone) => Ok(maybe_zone.is_some()),
            Err(err) => Err(CheckZoneExistsError::FindByName {
                name: name.to_string(),
                err,
            }),
        }
    }

    async fn halt_zone(
        &self,
        zone: &ZoneName<'_>,
        log: &Logger,
    ) -> Result<(), ZoneShutdownError> {
        // We don't use `RunningZone::stop()` here because it doesn't allow
        // repeated attempts after a failure
        // (https://github.com/oxidecomputer/omicron/issues/7881) and because in
        // the case of "an unexpected zone is running", all we have is the name.
        // Instead, use the lower-level `Zones::halt_and_remove_logged()`
        // function directly.
        Zones::real_api()
            .halt_and_remove_logged(log, &zone.0)
            .await
            .map_err(ZoneShutdownError::HaltAndRemove)
    }

    async fn delete_gz_address(
        &self,
        addrobj: AddrObject,
    ) -> Result<(), ZoneShutdownError> {
        Zones::delete_address(None, &addrobj)
            .await
            .map_err(ZoneShutdownError::DeleteGzAddrObj)
    }
}

// It's possible some new zone configs do not require us to restart the zone.
// A trivial case is if the config didn't change. We currently support one
// nontrivial kind of change:
//
// If the only change is to the location, and the change is from
// `InstallDataset` to `Artifact { hash }` (or vice versa), and the hash of the
// zone in the install dataset is exactly equal to the hash specified by
// `Artifact { hash }`, then we know the zone has not had any meaningful
// changes: it's running the exact bits with the exact config it would have if
// we restarted it, so we don't need to.
fn does_new_config_require_zone_restart(
    existing_config: &OmicronZoneConfig,
    existing_location: &RunningZoneImageLocation,
    desired_prepared_zone: &PreparedOmicronZone<'_>,
    log: &Logger,
) -> bool {
    // Compare the before and after *locations* (this considers
    // potentially-present mupdate overrides).
    let desired_location = &desired_prepared_zone.file_source().location;

    match (existing_location, desired_location) {
        (
            RunningZoneImageLocation::Artifact { hash: existing_hash },
            OmicronZoneImageLocation::Artifact { hash: Ok(desired_hash) },
        ) => {
            if existing_hash == desired_hash
                && config_differs_only_by_image_source(
                    existing_config,
                    desired_prepared_zone.config(),
                )
            {
                // No changes other than the image source.
                false
            } else {
                // Non-image source changes require a bounce.
                true
            }
        }
        (
            RunningZoneImageLocation::InstallDataset { hash: existing_hash },
            OmicronZoneImageLocation::InstallDataset { hash: Ok(desired_hash) },
        ) => {
            // In this case, the existing hash and the desired hash must match,
            // because the install dataset zones don't change within a
            // particular sled-agent process's lifetime.
            if existing_hash == desired_hash {
                if config_differs_only_by_image_source(
                    existing_config,
                    desired_prepared_zone.config(),
                ) {
                    // No changes other than the image source.
                    false
                } else {
                    // Non-image source changes require a bounce.
                    true
                }
            } else {
                error!(
                    log,
                    "existing hash on install dataset \
                     does not match desired hash -- this should never happen. \
                     Bouncing the zone in any case.";
                     "zone_name" => desired_prepared_zone.config().zone_name(),
                     "existing_hash" => %existing_hash,
                     "desired_hash" => %desired_hash,
                );
                true
            }
        }
        (
            RunningZoneImageLocation::Artifact { hash: existing_hash },
            OmicronZoneImageLocation::InstallDataset { hash: Ok(desired_hash) },
        )
        | (
            RunningZoneImageLocation::InstallDataset { hash: existing_hash },
            OmicronZoneImageLocation::Artifact { hash: Ok(desired_hash) },
        ) => {
            if existing_hash == desired_hash
                && config_differs_only_by_image_source(
                    existing_config,
                    desired_prepared_zone.config(),
                )
            {
                info!(
                    log,
                    "updating config for zone without restarting; \
                     only change is zone location (install dataset <-> \
                     artifact; hash of zone image matches in both)";
                    "zone_name" => desired_prepared_zone.config().zone_name(),
                    "hash" => %desired_hash,
                );
                false
            } else {
                true
            }
        }
        (
            RunningZoneImageLocation::Ramdisk,
            OmicronZoneImageLocation::InstallDataset {
                hash: Err(desired_error),
            },
        ) => {
            // Err means we're going to start the desired zone from the ramdisk
            // (if it is at all successful). Log a warning, but otherwise don't
            // bounce the zone.
            warn!(
                log,
                "existing zone running from ramdisk, and desired zone \
                 would be running from ramdisk; not restarting zone";
                "zone_name" => desired_prepared_zone.config().zone_name(),
                "desired_error" => InlineErrorChain::new(desired_error),
            );
            false
        }
        (
            RunningZoneImageLocation::InstallDataset { hash: existing_hash },
            OmicronZoneImageLocation::InstallDataset {
                hash: Err(desired_error),
            },
        ) => {
            // In this case, an existing zone was run from the install dataset,
            // but an error occurred after that. This would indicate some kind
            // of issue fetching the zone from the install dataset. Hopefully
            // the failure is transient -- we don't want to bounce the zone in
            // this case.
            warn!(
                log,
                "existing zone running from install dataset, but an error \
                 occurred looking up the zone image from the install dataset; \
                 not restarting zone";
                "zone_name" => desired_prepared_zone.config().zone_name(),
                "existing_hash" => %existing_hash,
                "desired_error" => InlineErrorChain::new(desired_error),
            );
            false
        }
        (
            RunningZoneImageLocation::Artifact { hash: existing_hash },
            OmicronZoneImageLocation::InstallDataset {
                hash: Err(desired_error),
            },
        ) => {
            // A transition from artifact to install dataset, but an error
            // occurred while looking up the zone in the install dataset. We
            // should bounce the zone in this case to obey the instruction to
            // change from artifact to install dataset.
            warn!(
                log,
                "existing zone running from artifact, transitioning to \
                 install dataset, but an error occurred looking up the zone \
                 image from the install dataset; bouncing zone, but it will
                 be restarted from the ramdisk";
                "zone_name" => desired_prepared_zone.config().zone_name(),
                "existing_hash" => %existing_hash,
                "desired_error" => InlineErrorChain::new(desired_error),
            );
            true
        }
        (
            _,
            OmicronZoneImageLocation::Artifact { hash: Err(desired_error) },
        ) => {
            // We're doomed in this case -- will not be able to start the zone.
            // Log an error nothing this.
            error!(
                log,
                "desired zone would run from Artifact, but there was an error; \
                 shutting down the existing zone, but starting the new zone will \
                 fail";
                "zone_name" => desired_prepared_zone.config().zone_name(),
                "existing_location" => ?existing_location,
                "desired_error" => InlineErrorChain::new(desired_error),
            );
            true
        }
        (
            RunningZoneImageLocation::Ramdisk,
            OmicronZoneImageLocation::InstallDataset { hash: Ok(desired_hash) },
        ) => {
            // Some kind of transient error cleared up -- great, let's start the
            // zone from the install dataset.
            info!(
                log,
                "existing zone with InstallDataset source was run from ramdisk \
                 due to an error, but the error appears to have been transient; \
                 restarting the zone from the install dataset";
                "zone_name" => desired_prepared_zone.config().zone_name(),
                "desired_hash" => %desired_hash,
            );
            true
        }
        (
            RunningZoneImageLocation::Ramdisk,
            OmicronZoneImageLocation::Artifact { hash: Ok(desired_hash) },
        ) => {
            info!(
                log,
                "existing zone with InstallDataset source was run from ramdisk \
                 due to an error, and desired zone is Artifact; restarting the zone \
                 from the artifact store";
                "zone_name" => desired_prepared_zone.config().zone_name(),
                "desired_hash" => %desired_hash,
            );
            true
        }
    }
}

fn config_differs_only_by_image_source(
    config1: &OmicronZoneConfig,
    config2: &OmicronZoneConfig,
) -> bool {
    // Unpack both configs, ignoring the one field we want to ignore.
    let OmicronZoneConfig {
        id: id1,
        filesystem_pool: filesystem_pool1,
        zone_type: zone_type1,
        image_source: _,
    } = config1;
    let OmicronZoneConfig {
        id: id2,
        filesystem_pool: filesystem_pool2,
        zone_type: zone_type2,
        image_source: _,
    } = config2;

    id1 == id2
        && filesystem_pool1 == filesystem_pool2
        && zone_type1 == zone_type2
}

<<<<<<< HEAD
/// An extension trait for `ResolverStatus`.
///
/// This trait only exists because it refers to types that aren't available
/// within `sled-agent-types`.
pub trait ResolverStatusExt {
    /// Look up the file source for an Omicron zone.
    fn omicron_file_source(
        &self,
        log: &slog::Logger,
        zone_kind: ZoneKind,
        image_source: &OmicronZoneImageSource,
        internal_disks: &InternalDisks,
    ) -> OmicronZoneFileSource;

    /// Prepare an Omicron zone for installation.
    fn prepare_omicron_zone<'a>(
        &self,
        log: &slog::Logger,
        zone_config: &'a OmicronZoneConfig,
        internal_disks: &InternalDisks,
    ) -> PreparedOmicronZone<'a> {
        let file_source = self.omicron_file_source(
            log,
            zone_config.zone_type.kind(),
            &zone_config.image_source,
            internal_disks,
        );
        PreparedOmicronZone::new(zone_config, file_source)
    }
}

impl ResolverStatusExt for ResolverStatus {
    fn omicron_file_source(
        &self,
        log: &slog::Logger,
        zone_kind: ZoneKind,
        image_source: &OmicronZoneImageSource,
        internal_disks: &InternalDisks,
    ) -> OmicronZoneFileSource {
        match image_source {
            OmicronZoneImageSource::InstallDataset => {
                let file_name = zone_kind.artifact_in_install_dataset();

                // There's always at least one image path (the RAM disk below).
                let mut search_paths = Vec::with_capacity(1);

                // Inject an image path if requested by a test.
                if let Some(path) = &self.image_directory_override {
                    search_paths.push(path.clone());
                };

                // Any zones not part of the RAM disk are managed via the zone
                // manifest.
                let hash = install_dataset_hash(
                    log,
                    self,
                    zone_kind,
                    internal_disks,
                    |path| search_paths.push(path),
                );

                // Look for the image in the RAM disk as a fallback. Note that
                // install dataset images are not stored on the RAM disk in
                // production, just in development or test workflows.
                search_paths.push(Utf8PathBuf::from(RAMDISK_IMAGE_PATH));

                OmicronZoneFileSource {
                    location: OmicronZoneImageLocation::InstallDataset { hash },
                    file_source: ZoneImageFileSource {
                        file_name: file_name.to_owned(),
                        search_paths,
                    },
                }
            }
            OmicronZoneImageSource::Artifact { hash } => {
                match self.mupdate_override.boot_disk_override.as_ref() {
                    Ok(Some(override_info)) => {
                        // A mupdate override is currently active. Use the
                        // install dataset hash as the location.
                        let mut search_paths = Vec::new();
                        let install_dataset_hash = install_dataset_hash(
                            log,
                            self,
                            zone_kind,
                            &internal_disks,
                            |path| {
                                search_paths.push(path);
                            },
                        );

                        // Do *not* add the RAM disk to search_paths, because
                        // the only situation where that happens is in a
                        // particular development workflow (a4x2) which does not
                        // support MUPdates.

                        debug!(
                            log,
                            "mupdate override active, \
                             redirecting Artifact source to InstallDataset";
                            "artifact_hash" => %hash,
                            "mupdate_override_id" => %override_info.mupdate_uuid,
                            "install_dataset_hash" => ?install_dataset_hash,
                            "search_paths" => ?search_paths,
                        );

                        OmicronZoneFileSource {
                            location:
                                OmicronZoneImageLocation::InstallDataset {
                                    hash: install_dataset_hash,
                                },
                            file_source: ZoneImageFileSource {
                                file_name: zone_kind
                                    .artifact_in_install_dataset()
                                    .to_owned(),
                                search_paths,
                            },
                        }
                    }
                    Ok(None) => {
                        // Search both artifact datasets. This iterator starts with the
                        // dataset for the boot disk (if it exists), and then is followed
                        // by all other disks.
                        let search_paths =
                            internal_disks.all_artifact_datasets().collect();
                        OmicronZoneFileSource {
                            // TODO: with mupdate overrides, return InstallDataset here
                            location: OmicronZoneImageLocation::Artifact {
                                hash: Ok(*hash),
                            },
                            file_source: ZoneImageFileSource {
                                file_name: hash.to_string(),
                                search_paths,
                            },
                        }
                    }
                    Err(error) => {
                        // An error occurred while obtaining the mupdate
                        // override. Bubble this up along with an empty
                        // search_paths (which will always fail).
                        error!(
                            log,
                            "error obtaining mupdate override with \
                             Artifact source -- returning empty search \
                             paths which will always fail";
                            "zone_kind" => zone_kind.report_str(),
                            "error" => InlineErrorChain::new(error),
                        );
                        OmicronZoneFileSource {
                            location: OmicronZoneImageLocation::Artifact {
                                hash: Err(error.clone()),
                            },
                            file_source: ZoneImageFileSource {
                                file_name: hash.to_string(),
                                search_paths: Vec::new(),
                            },
                        }
                    }
                }
            }
        }
    }
}

fn install_dataset_hash<F>(
    log: &slog::Logger,
    resolver_status: &ResolverStatus,
    zone_kind: ZoneKind,
    internal_disks: &InternalDisks,
    mut search_paths_cb: F,
) -> Result<ArtifactHash, ZoneImageLocationError>
where
    F: FnMut(Utf8PathBuf),
{
    // XXX: we ask for the boot zpool to be passed in here. But
    // `AllZoneImages` also caches the boot zpool. How should we
    // reconcile the two?
    let hash = if let Some(path) = internal_disks.boot_disk_install_dataset() {
        let hash = resolver_status.zone_manifest.zone_hash(zone_kind);
        match hash {
            Ok(hash) => {
                search_paths_cb(path);
                Ok(hash)
            }
            Err(error) => {
                error!(
                    log,
                    "zone {} not found in the boot disk zone manifest, \
                     not returning it as a source",
                    zone_kind.report_str();
                    "file_name" => zone_kind.artifact_in_install_dataset(),
                    "error" => InlineErrorChain::new(&error),
                );
                Err(ZoneImageLocationError::ZoneHash(error))
            }
        }
    } else {
        // The boot disk is not available, so we cannot add the
        // install dataset path from it.
        error!(
            log,
            "boot disk install dataset not available, \
             not returning it as a source";
            "zone_kind" => zone_kind.report_str(),
        );
        Err(ZoneImageLocationError::BootDiskMissing)
    };
    hash
}

=======
>>>>>>> 796a0e5e
#[cfg(test)]
mod tests {
    use super::*;
    use crate::InternalDisks;
    use crate::dataset_serialization_task::DatasetEnsureError;
    use anyhow::anyhow;
    use assert_matches::assert_matches;
    use camino::Utf8PathBuf;
    use camino_tempfile::Utf8TempDir;
    use iddqd::IdOrdMap;
    use illumos_utils::dladm::Etherstub;
    use illumos_utils::dladm::EtherstubVnic;
    use illumos_utils::link::VnicAllocator;
    use illumos_utils::running_zone::ZoneBuilderFactory;
    use illumos_utils::zpool::PathInPool;
    use illumos_utils::zpool::ZpoolName;
    use illumos_utils::zpool::ZpoolOrRamdisk;
    use nexus_sled_agent_shared::inventory::OmicronZoneDataset;
    use nexus_sled_agent_shared::inventory::OmicronZoneImageSource;
    use nexus_sled_agent_shared::inventory::ZoneKind;
    use omicron_common::address::SLED_PREFIX;
    use omicron_common::disk::DatasetConfig;
    use omicron_common::disk::DatasetKind;
    use omicron_common::disk::DatasetName;
    use omicron_common::disk::SharedDatasetConfig;
    use omicron_common::update::OmicronZoneManifest;
    use omicron_common::update::OmicronZoneManifestSource;
    use omicron_common::zone_images::ZoneImageFileSource;
    use omicron_test_utils::dev;
    use omicron_uuid_kinds::DatasetUuid;
    use omicron_uuid_kinds::MupdateOverrideUuid;
    use omicron_uuid_kinds::ZpoolUuid;
    use sled_agent_types::zone_images::ClearMupdateOverrideBootSuccess;
    use sled_agent_types::zone_images::ClearMupdateOverrideResult;
    use sled_agent_types::zone_images::MupdateOverrideStatus;
    use sled_agent_types::zone_images::OmicronZoneFileSource;
    use sled_agent_types::zone_images::ResolverStatus;
    use sled_agent_types::zone_images::ZoneImageLocationError;
    use sled_agent_types::zone_images::ZoneManifestArtifactsResult;
    use sled_agent_types::zone_images::ZoneManifestStatus;
    use sled_agent_zone_images_examples::deserialize_error;
    use std::collections::BTreeSet;
    use std::collections::VecDeque;
    use std::net::Ipv6Addr;
    use std::sync::Mutex;
    use tufaceous_artifact::ArtifactHash;

    // Helper to construct a `RunningZone` even on non-illumos systems.
    struct FakeZoneBuilder {
        vnic_alloc: VnicAllocator<Etherstub>,
        factory: ZoneBuilderFactory,
        _tempdir: Utf8TempDir,
    }

    impl FakeZoneBuilder {
        fn new() -> Self {
            let vnic_source = Etherstub("teststubvnic".to_string());
            let vnic_alloc = VnicAllocator::new(
                "testvnic",
                vnic_source,
                illumos_utils::fakes::dladm::Dladm::new(),
            );
            let tempdir =
                Utf8TempDir::with_prefix("test-config-reconciler-zones-")
                    .expect("created temp dir");
            let factory = ZoneBuilderFactory::fake(
                Some(tempdir.path().as_str()),
                illumos_utils::fakes::zone::Zones::new(),
            );
            Self { vnic_alloc, factory, _tempdir: tempdir }
        }

        async fn make_running_zone(
            &self,
            name: &str,
            log: Logger,
        ) -> RunningZone {
            let installed_fake_zone = self
                .factory
                .builder()
                .with_zone_type(name)
                .with_zone_root_path(PathInPool {
                    pool: ZpoolOrRamdisk::Ramdisk,
                    path: "/test-zone-root".into(),
                })
                .with_underlay_vnic_allocator(&self.vnic_alloc)
                .with_log(log)
                .with_opte_ports(Vec::new())
                .with_links(Vec::new())
                .install()
                .await
                .expect("installed fake zone");

            RunningZone::fake_boot(0, installed_fake_zone)
        }

        async fn make_running_zone_with_location(
            &self,
            name: &str,
            log: Logger,
        ) -> (RunningZone, RunningZoneImageLocation) {
            let running_zone = self.make_running_zone(name, log).await;
            let location = RunningZoneImageLocation::InstallDataset {
                // Use a dummy artifact hash for testing purposes.
                hash: ArtifactHash([0; 32]),
            };
            (running_zone, location)
        }
    }

    #[derive(Debug, Default)]
    struct FakeZoneFacilities {
        inner: Mutex<FakeZoneFacilitiesInner>,
    }

    #[derive(Debug, Default)]
    struct FakeZoneFacilitiesInner {
        existing_zones: BTreeSet<String>,
        halt_responses: Option<VecDeque<Result<(), ZoneShutdownError>>>,
        removed_gz_addresses: BTreeSet<AddrObject>,
        zone_image_locations: BTreeMap<ZoneKind, OmicronZoneImageLocation>,
    }

    impl FakeZoneFacilities {
        fn push_existing_zone(&self, name: String) {
            let mut inner = self.inner.lock().unwrap();
            inner.existing_zones.insert(name);
        }

        fn push_halt_response(&self, response: Result<(), ZoneShutdownError>) {
            let mut inner = self.inner.lock().unwrap();
            inner.halt_responses.get_or_insert_default().push_back(response);
        }

        fn insert_zone_image_location(
            &self,
            zone_kind: ZoneKind,
            location: OmicronZoneImageLocation,
        ) {
            let mut inner = self.inner.lock().unwrap();
            inner.zone_image_locations.insert(zone_kind, location);
        }
    }

    impl ZoneFacilities for FakeZoneFacilities {
        fn prepare_omicron_zone<'cfg>(
            &self,
            _log: &Logger,
            zone_config: &'cfg OmicronZoneConfig,
        ) -> PreparedOmicronZone<'cfg> {
            let zone_kind = zone_config.zone_type.kind();
            let inner = self.inner.lock().unwrap();
            let location = inner
                .zone_image_locations
                .get(&zone_kind)
                .unwrap_or_else(|| {
                    panic!(
                        "no fake zone image location found for zone \
                        with kind {zone_kind:?}"
                    )
                });

            PreparedOmicronZone::new(
                zone_config,
                OmicronZoneFileSource {
                    location: location.clone(),
                    file_source: ZoneImageFileSource {
                        file_name: zone_kind
                            .artifact_in_install_dataset()
                            .to_string(),
                        // Return a dummy value for search_paths.
                        search_paths: Vec::new(),
                    },
                },
            )
        }

        async fn zone_with_name_exists(
            &self,
            name: &ZoneName<'_>,
        ) -> Result<bool, CheckZoneExistsError> {
            let inner = self.inner.lock().unwrap();
            Ok(inner.existing_zones.contains(&*name.0))
        }

        async fn halt_zone(
            &self,
            zone: &ZoneName<'_>,
            _log: &Logger,
        ) -> Result<(), ZoneShutdownError> {
            // If a test has called `push_halt_response`, respsect that;
            // otherwise, vacuously succeed.
            let mut inner = self.inner.lock().unwrap();
            match inner.halt_responses.as_mut() {
                Some(resp) => {
                    let resp = resp
                        .pop_front()
                        .expect("have a response for halt_zone()");
                    if resp.is_ok() {
                        inner.existing_zones.remove(&*zone.0);
                    }
                    resp
                }
                None => {
                    inner.existing_zones.remove(&*zone.0);
                    Ok(())
                }
            }
        }

        async fn delete_gz_address(
            &self,
            addrobj: AddrObject,
        ) -> Result<(), ZoneShutdownError> {
            self.inner.lock().unwrap().removed_gz_addresses.insert(addrobj);
            Ok(())
        }
    }

    const BOOT_DISK_PATH: &str = "/test/boot/disk";

    #[derive(Debug)]
    struct FakeSledAgentFacilitiesInner {
        start_responses: VecDeque<anyhow::Result<RunningZone>>,
        removed_ddm_prefixes: BTreeSet<Ipv6Subnet<SLED_PREFIX>>,
        resolver_status: ResolverStatus,
    }

    impl Default for FakeSledAgentFacilitiesInner {
        fn default() -> Self {
            let boot_disk_path = Utf8PathBuf::from(BOOT_DISK_PATH);
            Self {
                start_responses: Default::default(),
                removed_ddm_prefixes: Default::default(),
                // successful status containing no artifacts
                resolver_status: ResolverStatus {
                    zone_manifest: ZoneManifestStatus {
                        boot_disk_path: boot_disk_path.clone(),
                        boot_disk_result: Ok(ZoneManifestArtifactsResult {
                            manifest: OmicronZoneManifest {
                                source: OmicronZoneManifestSource::SledAgent,
                                zones: IdOrdMap::new(),
                            },
                            data: IdOrdMap::new(),
                        }),
                        non_boot_disk_metadata: IdOrdMap::new(),
                    },
                    mupdate_override: MupdateOverrideStatus {
                        boot_disk_path,
                        boot_disk_override: Ok(None),
                        non_boot_disk_overrides: IdOrdMap::new(),
                    },
                    image_directory_override: None,
                },
            }
        }
    }

    #[derive(Debug)]
    struct FakeSledAgentFacilities {
        inner: Mutex<FakeSledAgentFacilitiesInner>,
        underlay_vnic: EtherstubVnic,
    }

    impl Default for FakeSledAgentFacilities {
        fn default() -> Self {
            Self {
                inner: Default::default(),
                underlay_vnic: EtherstubVnic("zoneunittest".into()),
            }
        }
    }

    impl FakeSledAgentFacilities {
        fn push_start_response(
            &self,
            start_response: anyhow::Result<RunningZone>,
        ) {
            let mut inner = self.inner.lock().unwrap();
            inner.start_responses.push_back(start_response);
        }
    }

    impl SledAgentFacilities for FakeSledAgentFacilities {
        fn underlay_vnic(&self) -> &EtherstubVnic {
            &self.underlay_vnic
        }

        fn on_time_sync(&self) {}

        async fn start_omicron_zone(
            &self,
            _prepared_zone: PreparedOmicronZone<'_>,
            _zone_root_path: PathInPool,
        ) -> anyhow::Result<RunningZone> {
            let mut inner = self.inner.lock().unwrap();
            inner
                .start_responses
                .pop_front()
                .expect("test should populate responses for start_omicron_zone")
        }

        fn zone_image_resolver_status(&self) -> ResolverStatus {
            self.inner.lock().unwrap().resolver_status.clone()
        }

        fn clear_mupdate_override(
            &self,
            _override_id: MupdateOverrideUuid,
            _internal_disks: &InternalDisks,
        ) -> ClearMupdateOverrideResult {
            // TODO: In the future, we'll probably want to model this better and
            // not just return no-override.
            ClearMupdateOverrideResult {
                boot_disk_path: Utf8PathBuf::from(BOOT_DISK_PATH),
                boot_disk_result: Ok(
                    ClearMupdateOverrideBootSuccess::NoOverride,
                ),
                non_boot_disk_info: IdOrdMap::new(),
            }
        }

        fn metrics_untrack_zone_links(
            &self,
            _zone: &RunningZone,
        ) -> anyhow::Result<()> {
            Ok(())
        }

        fn ddm_remove_internal_dns_prefix(
            &self,
            prefix: Ipv6Subnet<SLED_PREFIX>,
        ) {
            self.inner.lock().unwrap().removed_ddm_prefixes.insert(prefix);
        }

        async fn zone_bundle_create(
            &self,
            _zone: &RunningZone,
            _cause: ZoneBundleCause,
        ) -> anyhow::Result<()> {
            Ok(())
        }
    }

    // All our tests operate on fake in-memory disks, so the mount config
    // shouldn't matter. Populate something that won't exist on real systems so
    // if we miss something and try to operate on a real disk it will fail.
    fn nonexistent_mount_config() -> Arc<MountConfig> {
        Arc::new(MountConfig {
            root: "/tmp/test-zones/bogus/root".into(),
            synthetic_disk_root: "/tmp/test-zones/bogus/disk".into(),
        })
    }

    // Helper to build an `OmicronZoneConfig` when the only thing we care about
    // is its zone ID.
    fn make_zone_config(id: OmicronZoneUuid) -> OmicronZoneConfig {
        OmicronZoneConfig {
            id,
            filesystem_pool: Some(ZpoolName::new_external(ZpoolUuid::new_v4())),
            zone_type: OmicronZoneType::Oximeter {
                address: "[::1]:0".parse().unwrap(),
            },
            image_source: OmicronZoneImageSource::InstallDataset,
        }
    }

    #[derive(Default)]
    struct DatasetsBuilder {
        datasets: Vec<(DatasetConfig, Result<(), DatasetEnsureError>)>,
    }

    impl DatasetsBuilder {
        fn push_root(
            &mut self,
            zone: &OmicronZoneConfig,
            result: Result<(), DatasetEnsureError>,
        ) {
            let Some(pool) = zone.filesystem_pool else {
                return;
            };
            self.datasets.push((
                DatasetConfig {
                    id: DatasetUuid::new_v4(),
                    name: DatasetName::new(
                        pool,
                        DatasetKind::TransientZone { name: zone.zone_name() },
                    ),
                    inner: SharedDatasetConfig::default(),
                },
                result,
            ));
        }

        fn push_durable(
            &mut self,
            zone: &OmicronZoneConfig,
            result: Result<(), DatasetEnsureError>,
        ) {
            let Some(dataset) = zone.dataset_name() else {
                return;
            };
            self.datasets.push((
                DatasetConfig {
                    id: DatasetUuid::new_v4(),
                    name: dataset,
                    inner: SharedDatasetConfig::default(),
                },
                result,
            ));
        }

        fn build(self) -> OmicronDatasets {
            OmicronDatasets::with_datasets(self.datasets.into_iter())
        }
    }

    // Helper to build an all-dependencies-met `OmicronDatasets` for the given
    // zone config.
    fn make_datasets<'a>(
        zones: impl Iterator<Item = &'a OmicronZoneConfig>,
    ) -> OmicronDatasets {
        let mut builder = DatasetsBuilder::default();
        for zone in zones {
            builder.push_root(zone, Ok(()));
            builder.push_durable(zone, Ok(()));
        }
        builder.build()
    }

    #[tokio::test]
    async fn shutdown_retries_after_failed_halt() {
        let logctx = dev::test_setup_log("shutdown_retries_after_failed_halt");

        // Construct an initial `OmicronZones` that holds a running zone.
        let mut zones =
            OmicronZones::new(nonexistent_mount_config(), TimeSyncConfig::Skip);

        let fake_zone_id = OmicronZoneUuid::new_v4();
        let fake_zone_builder = FakeZoneBuilder::new();
        let (fake_zone, location) = fake_zone_builder
            .make_running_zone_with_location("test", logctx.log.clone())
            .await;
        zones.zones.insert(OmicronZone {
            config: make_zone_config(fake_zone_id),
            state: ZoneState::Running {
                running_zone: Arc::new(fake_zone),
                location,
            },
        });

        let sled_agent_facilities = FakeSledAgentFacilities::default();
        let zone_facilities = FakeZoneFacilities::default();
        let desired_zones = IdMap::default();

        // Cause zone halting to fail; this error variant isn't quite right, but
        // that doesn't affect the test. We'll just look for this string in the
        // returned error.
        zone_facilities.push_halt_response(Err(
            ZoneShutdownError::UntrackMetrics(anyhow!("test-boom")),
        ));

        let num_errs = zones
            .shut_down_zones_if_needed_impl(
                &desired_zones,
                &sled_agent_facilities,
                &zone_facilities,
                &logctx.log,
            )
            .await
            .expect_err("zone shutdown should fail");
        assert_eq!(usize::from(num_errs), 1);

        let new_zone =
            zones.zones.get(&fake_zone_id).expect("zone ID should be present");

        // We should have recorded that we failed to stop the zone with the
        // error specified above.
        match &new_zone.state {
            ZoneState::PartiallyShutDown {
                state: PartiallyShutDownState::FailedToStop(_),
                err,
            } => {
                let err = InlineErrorChain::new(err).to_string();
                assert!(err.contains("test-boom"), "unexpected error: {err:?}");
            }
            other => panic!("unexpected zone state: {other:?}"),
        }

        // Add this zone to the "should be running zones" list and try shutting
        // down again.
        //
        // Even though this zone should be running, per the config, it's in the
        // `PartiallyShutDown` state, so we should finish shutting it down.
        let desired_zones = [new_zone.config.clone()].into_iter().collect();
        zone_facilities.push_halt_response(Ok(()));
        zones
            .shut_down_zones_if_needed_impl(
                &desired_zones,
                &sled_agent_facilities,
                &zone_facilities,
                &logctx.log,
            )
            .await
            .expect("shut down should succeed");

        assert!(
            zones.zones.is_empty(),
            "expected zones to be empty but got {zones:?}"
        );

        logctx.cleanup_successful();
    }

    #[tokio::test]
    async fn start_zones_that_previously_failed_to_start() {
        let logctx =
            dev::test_setup_log("start_zones_that_previously_failed_to_start");

        // Construct a zone we want to start.
        let fake_zone_id = OmicronZoneUuid::new_v4();
        let desired_zones: IdMap<_> =
            [make_zone_config(fake_zone_id)].into_iter().collect();
        let datasets = make_datasets(desired_zones.iter());

        // Configure our fake sled-agent to fail to start a zone.
        let sled_agent_facilities = FakeSledAgentFacilities::default();
        sled_agent_facilities.push_start_response(Err(anyhow!("test-boom")));
        let zone_facilities = FakeZoneFacilities::default();
        zone_facilities.insert_zone_image_location(
            ZoneKind::Oximeter,
            OmicronZoneImageLocation::InstallDataset {
                hash: Ok(ArtifactHash([0; 32])),
            },
        );

        // Starting with no zones, we should try and fail to start the one zone
        // in `desired_zones`.
        let mut zones =
            OmicronZones::new(nonexistent_mount_config(), TimeSyncConfig::Skip);
        zones
            .start_zones_if_needed_impl(
                &desired_zones,
                &sled_agent_facilities,
                &zone_facilities,
                true, // is_time_synchronized
                &datasets,
                &logctx.log,
            )
            .await;

        assert_eq!(zones.zones.len(), 1);
        let zone_should_be_failed_to_start =
            zones.zones.get(&fake_zone_id).expect("zone is present");
        assert_eq!(
            zone_should_be_failed_to_start.config,
            *desired_zones.get(&fake_zone_id).unwrap()
        );
        match &zone_should_be_failed_to_start.state {
            ZoneState::FailedToStart(err) => {
                let err = InlineErrorChain::new(err).to_string();
                assert!(err.contains("test-boom"), "unexpected error: {err:?}");
            }
            other => panic!("unexpected zone state: {other:?}"),
        }

        // Set up our fake sled-agent to return success.
        let fake_zone_builder = FakeZoneBuilder::new();
        let fake_zone = fake_zone_builder
            .make_running_zone("test", logctx.log.clone())
            .await;
        sled_agent_facilities.push_start_response(Ok(fake_zone));

        // Starting from the "zone failed to start" state, we should try again
        // to start the zone (and succeed this time).
        zones
            .start_zones_if_needed_impl(
                &desired_zones,
                &sled_agent_facilities,
                &zone_facilities,
                true,
                &datasets,
                &logctx.log,
            )
            .await;

        assert_eq!(zones.zones.len(), 1);
        let zone_should_be_running =
            zones.zones.get(&fake_zone_id).expect("zone is present");
        assert_eq!(
            zone_should_be_running.config,
            *desired_zones.get(&fake_zone_id).unwrap()
        );
        match &zone_should_be_running.state {
            ZoneState::Running { .. } => (),
            other => panic!("unexpected zone state: {other:?}"),
        }

        logctx.cleanup_successful();
    }

    #[tokio::test]
    async fn start_zone_stops_preexisting_zones() {
        let logctx = dev::test_setup_log("start_zone_stops_preexisting_zones");

        // Construct a zone we want to start.
        let fake_zone = make_zone_config(OmicronZoneUuid::new_v4());
        let desired_zones: IdMap<_> = [fake_zone.clone()].into_iter().collect();
        let datasets = make_datasets(desired_zones.iter());

        // Configure our fake zone facilities to report a zone with this name as
        // already running.
        let sled_agent_facilities = FakeSledAgentFacilities::default();
        let zone_facilities = FakeZoneFacilities::default();
        zone_facilities.push_existing_zone(fake_zone.zone_name());
        zone_facilities.insert_zone_image_location(
            fake_zone.zone_type.kind(),
            OmicronZoneImageLocation::Artifact {
                hash: Ok(ArtifactHash([0; 32])),
            },
        );

        let mut zones =
            OmicronZones::new(nonexistent_mount_config(), TimeSyncConfig::Skip);

        // Set up our fake sled-agent to return success once the old zone has
        // been halted.
        let fake_zone_builder = FakeZoneBuilder::new();
        sled_agent_facilities.push_start_response(Ok(fake_zone_builder
            .make_running_zone("test", logctx.log.clone())
            .await));

        // Start zones: this should halt the preexisting zone.
        zones
            .start_zones_if_needed_impl(
                &desired_zones,
                &sled_agent_facilities,
                &zone_facilities,
                true,
                &datasets,
                &logctx.log,
            )
            .await;

        assert_eq!(
            zone_facilities.inner.lock().unwrap().existing_zones,
            BTreeSet::new()
        );

        assert_eq!(zones.zones.len(), 1);
        let zone_should_be_running =
            zones.zones.get(&fake_zone.id).expect("zone is present");
        assert_eq!(
            zone_should_be_running.config,
            *desired_zones.get(&fake_zone.id).unwrap()
        );
        match &zone_should_be_running.state {
            ZoneState::Running { .. } => (),
            other => panic!("unexpected zone state: {other:?}"),
        }

        logctx.cleanup_successful();
    }

    #[tokio::test]
    async fn start_zone_fails_if_time_not_synced_when_required() {
        let logctx = dev::test_setup_log(
            "start_zone_fails_if_time_not_synced_when_required",
        );

        // Construct a zone we want to start, of a type that requires time to be
        // sync'd.
        let fake_zone = make_zone_config(OmicronZoneUuid::new_v4());
        assert!(fake_zone.zone_type.requires_timesync());
        let desired_zones: IdMap<_> = [fake_zone.clone()].into_iter().collect();
        let datasets = make_datasets(desired_zones.iter());

        let zone_facilities = FakeZoneFacilities::default();
        zone_facilities.insert_zone_image_location(
            ZoneKind::Oximeter,
            OmicronZoneImageLocation::InstallDataset {
                hash: Ok(ArtifactHash([0; 32])),
            },
        );
        let sled_agent_facilities = FakeSledAgentFacilities::default();

        let mut zones = OmicronZones::new(
            nonexistent_mount_config(),
            TimeSyncConfig::Normal,
        );

        // Start zones: this should refuse to start the zone.
        zones
            .start_zones_if_needed_impl(
                &desired_zones,
                &sled_agent_facilities,
                &zone_facilities,
                false, // is_time_synchronized
                &datasets,
                &logctx.log,
            )
            .await;

        assert_eq!(zones.zones.len(), 1);
        let zone = zones.zones.get(&fake_zone.id).expect("zone is present");
        assert_eq!(zone.config, *desired_zones.get(&fake_zone.id).unwrap());

        // The zone should now be in the expected error state.
        match &zone.state {
            ZoneState::FailedToStart(err) => {
                assert_matches!(err, ZoneStartError::TimeNotSynchronized);
            }
            other => panic!("unexpected zone state: {other:?}"),
        }

        logctx.cleanup_successful();
    }

    #[tokio::test]
    async fn start_zone_fails_if_halting_preexisting_zone_fails() {
        let logctx = dev::test_setup_log(
            "start_zone_fails_if_halting_preexisting_zone_fails",
        );

        // Construct a zone we want to start.
        let fake_zone = make_zone_config(OmicronZoneUuid::new_v4());
        let desired_zones: IdMap<_> = [fake_zone.clone()].into_iter().collect();
        let datasets = make_datasets(desired_zones.iter());

        // Configure our fake zone facilities to report a zone with this name as
        // already running, and configure halting this zone to fail.
        let zone_facilities = FakeZoneFacilities::default();
        zone_facilities.push_existing_zone(fake_zone.zone_name());
        zone_facilities.push_halt_response(Err(
            ZoneShutdownError::UntrackMetrics(anyhow!("boom")),
        ));
        zone_facilities.insert_zone_image_location(
            ZoneKind::Oximeter,
            OmicronZoneImageLocation::InstallDataset {
                hash: Ok(ArtifactHash([0; 32])),
            },
        );
        let sled_agent_facilities = FakeSledAgentFacilities::default();

        let mut zones =
            OmicronZones::new(nonexistent_mount_config(), TimeSyncConfig::Skip);

        // Start zones: this should try and fail to halt the preexisting zone.
        zones
            .start_zones_if_needed_impl(
                &desired_zones,
                &sled_agent_facilities,
                &zone_facilities,
                true,
                &datasets,
                &logctx.log,
            )
            .await;

        assert_eq!(
            zone_facilities.inner.lock().unwrap().existing_zones,
            [fake_zone.zone_name()].into_iter().collect::<BTreeSet<_>>(),
        );

        assert_eq!(zones.zones.len(), 1);
        let zone = zones.zones.get(&fake_zone.id).expect("zone is present");
        assert_eq!(zone.config, *desired_zones.get(&fake_zone.id).unwrap());

        // The zone should now be in the "partially shut down" state.
        match &zone.state {
            ZoneState::PartiallyShutDown { state, err } => {
                assert_matches!(state, PartiallyShutDownState::FailedToStop(_));
                let err = InlineErrorChain::new(err).to_string();
                assert!(err.contains("boom"), "unexpected error: {err}");
            }
            other => panic!("unexpected zone state: {other:?}"),
        }

        logctx.cleanup_successful();
    }

    #[tokio::test]
    async fn start_zone_fails_if_mupdate_override_error() {
        let logctx =
            dev::test_setup_log("start_zone_fails_if_mupdate_override_error");

        // Construct a zone we want to start.
        let fake_zone = make_zone_config(OmicronZoneUuid::new_v4());
        let desired_zones: IdMap<_> = [fake_zone.clone()].into_iter().collect();
        let datasets = make_datasets(desired_zones.iter());

        // Configure zone facilities to return a mupdate override error.
        let zone_facilities = FakeZoneFacilities::default();
        zone_facilities.insert_zone_image_location(
            ZoneKind::Oximeter,
            OmicronZoneImageLocation::Artifact {
                hash: Err(MupdateOverrideReadError::InstallMetadata(
                    deserialize_error(
                        "fake-dir-path".into(),
                        "fake-json-path".into(),
                        "",
                    ),
                )),
            },
        );
        let sled_agent_facilities = FakeSledAgentFacilities::default();

        let mut zones =
            OmicronZones::new(nonexistent_mount_config(), TimeSyncConfig::Skip);

        // Start zones: this should fail due to the mupdate override error.
        zones
            .start_zones_if_needed_impl(
                &desired_zones,
                &sled_agent_facilities,
                &zone_facilities,
                true, // is_time_synchronized
                &datasets,
                &logctx.log,
            )
            .await;

        assert_eq!(zones.zones.len(), 1);
        let zone = zones.zones.get(&fake_zone.id).expect("zone is present");
        assert_eq!(zone.config, *desired_zones.get(&fake_zone.id).unwrap());

        // The zone should now be in the expected error state.
        match &zone.state {
            ZoneState::FailedToStart(err) => {
                assert_matches!(err, ZoneStartError::MupdateOverride(_));
            }
            other => panic!("unexpected zone state: {other:?}"),
        }

        logctx.cleanup_successful();
    }

    #[tokio::test]
    async fn shutdown_dns_does_dns_specific_cleanup() {
        let logctx =
            dev::test_setup_log("shutdown_dns_does_dns_specific_cleanup");

        // Construct an internal DNS zone and assume it's running.
        let fake_zone_id = OmicronZoneUuid::new_v4();
        let fake_pool = ZpoolName::new_external(ZpoolUuid::new_v4());
        let gz_address = "3fff::1".parse::<Ipv6Addr>().unwrap();
        let gz_address_index = 3;
        let expected_ddm_prefix = Ipv6Subnet::new(gz_address);
        let zone_config = OmicronZoneConfig {
            id: fake_zone_id,
            filesystem_pool: Some(fake_pool),
            zone_type: OmicronZoneType::InternalDns {
                dataset: OmicronZoneDataset { pool_name: fake_pool },
                http_address: "[::1]:0".parse().unwrap(),
                dns_address: "[::1]:0".parse().unwrap(),
                gz_address,
                gz_address_index,
            },
            image_source: OmicronZoneImageSource::InstallDataset,
        };
        let fake_zone_builder = FakeZoneBuilder::new();
        let (fake_zone, fake_zone_location) = fake_zone_builder
            .make_running_zone_with_location("test", logctx.log.clone())
            .await;

        let mut zones =
            OmicronZones::new(nonexistent_mount_config(), TimeSyncConfig::Skip);
        zones.zones.insert(OmicronZone {
            config: zone_config,
            state: ZoneState::Running {
                running_zone: Arc::new(fake_zone),
                location: fake_zone_location,
            },
        });

        // Shut down the zone. This should succeed and request the removal of
        // the DDM prefix from sled-agent, and should remove the address object
        // from zone-facilities.
        let sled_agent_facilities = FakeSledAgentFacilities::default();
        let zone_facilities = FakeZoneFacilities::default();
        zones
            .shut_down_zones_if_needed_impl(
                &IdMap::default(),
                &sled_agent_facilities,
                &zone_facilities,
                &logctx.log,
            )
            .await
            .expect("zone shutdown should succeed");
        assert_eq!(zones.zones.len(), 0);
        assert_eq!(
            sled_agent_facilities.inner.lock().unwrap().removed_ddm_prefixes,
            [expected_ddm_prefix].into_iter().collect::<BTreeSet<_>>(),
        );
        let expected_addr = AddrObject::new(
            &sled_agent_facilities.underlay_vnic().0,
            &internal_dns_addrobj_name(gz_address_index),
        )
        .unwrap();
        assert_eq!(
            zone_facilities.inner.lock().unwrap().removed_gz_addresses,
            [expected_addr].into_iter().collect::<BTreeSet<_>>(),
        );

        logctx.cleanup_successful();
    }

    #[tokio::test]
    async fn start_zone_fails_if_missing_root_dataset() {
        let logctx =
            dev::test_setup_log("start_zone_fails_if_missing_root_dataset");

        // Construct a zone we want to start.
        let fake_zone = make_zone_config(OmicronZoneUuid::new_v4());
        let desired_zones: IdMap<_> = [fake_zone.clone()].into_iter().collect();

        // datasets0: missing root dataset entirely
        let datasets0 = {
            let mut builder = DatasetsBuilder::default();
            for zone in &desired_zones {
                builder.push_durable(zone, Ok(()));
            }
            builder.build()
        };

        // datasets1: root exists but failed to ensure
        let datasets1 = {
            let mut builder = DatasetsBuilder::default();
            for zone in &desired_zones {
                builder.push_root(
                    zone,
                    Err(DatasetEnsureError::TestError("boom")),
                );
                builder.push_durable(zone, Ok(()));
            }
            builder.build()
        };

        let zone_facilities = FakeZoneFacilities::default();
        zone_facilities.insert_zone_image_location(
            ZoneKind::Oximeter,
            OmicronZoneImageLocation::InstallDataset {
                hash: Ok(ArtifactHash([0; 32])),
            },
        );
        let sled_agent_facilities = FakeSledAgentFacilities::default();

        // Both dataset variations should fail the same way.
        for datasets in [&datasets0, &datasets1] {
            let mut zones = OmicronZones::new(
                nonexistent_mount_config(),
                TimeSyncConfig::Skip,
            );

            zones
                .start_zones_if_needed_impl(
                    &desired_zones,
                    &sled_agent_facilities,
                    &zone_facilities,
                    true,
                    datasets,
                    &logctx.log,
                )
                .await;

            assert_eq!(zones.zones.len(), 1);
            let zone = zones.zones.get(&fake_zone.id).expect("zone is present");
            assert_eq!(zone.config, *desired_zones.get(&fake_zone.id).unwrap());

            // The zone should now be in the "partially shut down" state.
            match &zone.state {
                ZoneState::FailedToStart(err) => {
                    assert_matches!(
                        err,
                        ZoneStartError::DatasetDependency(
                            ZoneDatasetDependencyError::TransientZoneDatasetNotAvailable(_)
                        )
                    );
                }
                other => panic!("unexpected zone state: {other:?}"),
            }
        }

        logctx.cleanup_successful();
    }

    #[tokio::test]
    async fn start_zone_fails_if_missing_durable_dataset() {
        let logctx =
            dev::test_setup_log("start_zone_fails_if_missing_durable_dataset");

        // Construct a zone we want to start, using a zone type that has a
        // durable dataset.
        let fake_zone = OmicronZoneConfig {
            id: OmicronZoneUuid::new_v4(),
            filesystem_pool: Some(ZpoolName::new_external(ZpoolUuid::new_v4())),
            zone_type: OmicronZoneType::Crucible {
                address: "[::1]:0".parse().unwrap(),
                dataset: OmicronZoneDataset {
                    pool_name: ZpoolName::new_external(ZpoolUuid::new_v4()),
                },
            },
            image_source: OmicronZoneImageSource::InstallDataset,
        };
        let desired_zones: IdMap<_> = [fake_zone.clone()].into_iter().collect();

        // datasets0: missing durable dataset entirely
        let datasets0 = {
            let mut builder = DatasetsBuilder::default();
            for zone in &desired_zones {
                builder.push_root(zone, Ok(()));
            }
            builder.build()
        };

        // datasets1: durable exists but failed to ensure
        let datasets1 = {
            let mut builder = DatasetsBuilder::default();
            for zone in &desired_zones {
                builder.push_root(zone, Ok(()));
                builder.push_durable(
                    zone,
                    Err(DatasetEnsureError::TestError("boom")),
                );
            }
            builder.build()
        };

        let zone_facilities = FakeZoneFacilities::default();
        zone_facilities.insert_zone_image_location(
            ZoneKind::Crucible,
            OmicronZoneImageLocation::InstallDataset {
                hash: Ok(ArtifactHash([0; 32])),
            },
        );
        let sled_agent_facilities = FakeSledAgentFacilities::default();

        // Both dataset variations should fail the same way.
        for datasets in [&datasets0, &datasets1] {
            let mut zones = OmicronZones::new(
                nonexistent_mount_config(),
                TimeSyncConfig::Skip,
            );

            zones
                .start_zones_if_needed_impl(
                    &desired_zones,
                    &sled_agent_facilities,
                    &zone_facilities,
                    true,
                    datasets,
                    &logctx.log,
                )
                .await;

            assert_eq!(zones.zones.len(), 1);
            let zone = zones.zones.get(&fake_zone.id).expect("zone is present");
            assert_eq!(zone.config, *desired_zones.get(&fake_zone.id).unwrap());

            // The zone should now be in the "partially shut down" state.
            match &zone.state {
                ZoneState::FailedToStart(err) => {
                    assert_matches!(
                        err,
                        ZoneStartError::DatasetDependency(
                            ZoneDatasetDependencyError::DurableDatasetNotAvailable(_)
                        )
                    );
                }
                other => panic!("unexpected zone state: {other:?}"),
            }
        }

        logctx.cleanup_successful();
    }

    #[tokio::test]
    async fn dont_restart_zone_if_only_change_is_location() {
        let logctx =
            dev::test_setup_log("dont_restart_zone_if_only_change_is_location");

        // Construct two zones we want to start; one runs out of the install
        // dataset, and one runs a specific artifact.
        let install_dataset_zone_hash = ArtifactHash([1; 32]);
        let artifact_zone_hash = ArtifactHash([2; 32]);
        let mut install_dataset_zone =
            make_zone_config(OmicronZoneUuid::new_v4());
        let mut artifact_zone = make_zone_config(OmicronZoneUuid::new_v4());
        artifact_zone.image_source =
            OmicronZoneImageSource::Artifact { hash: artifact_zone_hash };

        // Ensure our two zones are using different zone types (so we can
        // populate our fake insert_zone_image_location with two images).
        install_dataset_zone.zone_type =
            OmicronZoneType::Oximeter { address: "[::1]:0".parse().unwrap() };
        artifact_zone.zone_type = OmicronZoneType::InternalNtp {
            address: "[::1]:0".parse().unwrap(),
        };

        let sled_agent_facilities = FakeSledAgentFacilities::default();

        let desired_zones: IdMap<_> =
            [install_dataset_zone.clone(), artifact_zone.clone()]
                .into_iter()
                .collect();
        let datasets = make_datasets(desired_zones.iter());

        let zone_facilities = FakeZoneFacilities::default();

        let fake_zone_builder = FakeZoneBuilder::new();
        let fake_zone1 = fake_zone_builder
            .make_running_zone("test1", logctx.log.clone())
            .await;
        let fake_zone2 = fake_zone_builder
            .make_running_zone("test2", logctx.log.clone())
            .await;
        sled_agent_facilities.push_start_response(Ok(fake_zone1));
        sled_agent_facilities.push_start_response(Ok(fake_zone2));

        // These match the image sources above.
        zone_facilities.insert_zone_image_location(
            ZoneKind::Oximeter,
            OmicronZoneImageLocation::InstallDataset {
                hash: Ok(install_dataset_zone_hash),
            },
        );
        zone_facilities.insert_zone_image_location(
            ZoneKind::InternalNtp,
            OmicronZoneImageLocation::Artifact { hash: Ok(artifact_zone_hash) },
        );

        // "start" both fake zones.
        let mut zones =
            OmicronZones::new(nonexistent_mount_config(), TimeSyncConfig::Skip);
        zones
            .start_zones_if_needed_impl(
                &desired_zones,
                &sled_agent_facilities,
                &zone_facilities,
                true, // is_time_synchronized
                &datasets,
                &logctx.log,
            )
            .await;

        assert_eq!(zones.zones.len(), 2);
        assert!(
            zones
                .zones
                .iter()
                .all(|z| matches!(z.state, ZoneState::Running { .. }))
        );

        // Change both zone image locations, but only by swapping the image zone
        // sources with ones with matching hashes. Note that we do not consider
        // the image source on the OmicronZoneConfig, just the
        // `PreparedOmicronZone`.
        zone_facilities.insert_zone_image_location(
            ZoneKind::Oximeter,
            OmicronZoneImageLocation::Artifact {
                hash: Ok(install_dataset_zone_hash),
            },
        );
        zone_facilities.insert_zone_image_location(
            ZoneKind::InternalNtp,
            OmicronZoneImageLocation::InstallDataset {
                hash: Ok(artifact_zone_hash),
            },
        );
        let desired_zones: IdMap<_> =
            [install_dataset_zone.clone(), artifact_zone.clone()]
                .into_iter()
                .collect();

        // See if we try to shut down zones; we shouldn't shut down either.
        // Their configs have only changed by the image source, and the image
        // source hash matches in both cases.
        zones
            .shut_down_zones_if_needed_impl(
                &desired_zones,
                &sled_agent_facilities,
                &zone_facilities,
                &logctx.log,
            )
            .await
            .expect("zone shutdown should succeed");
        assert_eq!(zones.zones.len(), 2);
        assert!(
            zones
                .zones
                .iter()
                .all(|z| matches!(z.state, ZoneState::Running { .. }))
        );

        // The configs should have been updated to match the new request.
        for z in &desired_zones {
            assert_eq!(*z, zones.zones.get(&z.id).unwrap().config);
        }

        // Change the artifact (internal NTP) zone's hash.
        zone_facilities.insert_zone_image_location(
            ZoneKind::InternalNtp,
            OmicronZoneImageLocation::InstallDataset {
                hash: Ok(install_dataset_zone_hash),
            },
        );

        let desired_zones: IdMap<_> =
            [install_dataset_zone.clone(), artifact_zone.clone()]
                .into_iter()
                .collect();
        zones
            .shut_down_zones_if_needed_impl(
                &desired_zones,
                &sled_agent_facilities,
                &zone_facilities,
                &logctx.log,
            )
            .await
            .expect("zone shutdown should succeed");
        assert_eq!(zones.zones.len(), 1);
        assert!(
            zones
                .zones
                .iter()
                .all(|z| matches!(z.state, ZoneState::Running { .. }))
        );
        assert_eq!(
            install_dataset_zone,
            zones.zones.get(&install_dataset_zone.id).unwrap().config,
        );

        // Swap it one more time, but this time also change a different part of
        // the config (`filesystem_pool` here, but any property would do). We
        // _should_ shut it down; even though the hash matches, there are other
        // changes.
        zone_facilities.insert_zone_image_location(
            ZoneKind::Oximeter,
            OmicronZoneImageLocation::Artifact {
                hash: Ok(install_dataset_zone_hash),
            },
        );

        install_dataset_zone.filesystem_pool =
            Some(ZpoolName::new_external(ZpoolUuid::new_v4()));
        let desired_zones: IdMap<_> =
            [install_dataset_zone.clone()].into_iter().collect();
        zones
            .shut_down_zones_if_needed_impl(
                &desired_zones,
                &sled_agent_facilities,
                &zone_facilities,
                &logctx.log,
            )
            .await
            .expect("zone shutdown should succeed");
        assert_eq!(zones.zones.len(), 0);

        logctx.cleanup_successful();
    }

    #[test]
    fn does_new_config_require_zone_restart_examples() {
        // Test various cases for does_new_config_require_zone_restart.
        let logctx = dev::test_setup_log(
            "does_new_config_require_zone_restart_examples",
        );

        let fake_zone_id = OmicronZoneUuid::new_v4();
        let base_config = make_zone_config(fake_zone_id);

        let install_dataset_file_source = OmicronZoneFileSource {
            location: OmicronZoneImageLocation::InstallDataset {
                hash: Ok(ArtifactHash([1; 32])),
            },
            file_source: ZoneImageFileSource {
                file_name: "test.tar.gz".to_string(),
                search_paths: Vec::new(),
            },
        };
        let install_dataset_location =
            RunningZoneImageLocation::InstallDataset {
                hash: ArtifactHash([1; 32]),
            };

        // Case 1: Identical configs should not require a restart.
        let identical_config = base_config.clone();
        let prepared_zone = PreparedOmicronZone::new(
            &identical_config,
            install_dataset_file_source.clone(),
        );

        assert!(!does_new_config_require_zone_restart(
            &base_config,
            &install_dataset_location,
            &prepared_zone,
            &logctx.log,
        ));

        // Case 2: Different non-image-source config should require a restart.
        let mut other_config = base_config.clone();
        other_config.filesystem_pool =
            Some(ZpoolName::new_external(ZpoolUuid::new_v4()));
        let prepared_zone_different = PreparedOmicronZone::new(
            &other_config,
            install_dataset_file_source.clone(),
        );

        assert!(does_new_config_require_zone_restart(
            &base_config,
            &install_dataset_location,
            &prepared_zone_different,
            &logctx.log,
        ));

        // Case 3: Same config but different hash should require a restart.
        let prepared_zone_different_hash = PreparedOmicronZone::new(
            &base_config,
            OmicronZoneFileSource {
                location: OmicronZoneImageLocation::InstallDataset {
                    hash: Ok(ArtifactHash([2; 32])),
                },
                file_source: ZoneImageFileSource {
                    file_name: "test.tar.gz".to_string(),
                    search_paths: Vec::new(),
                },
            },
        );

        assert!(does_new_config_require_zone_restart(
            &base_config,
            &install_dataset_location,
            &prepared_zone_different_hash,
            &logctx.log,
        ));

        // Case 4: Ramdisk -> InstallDataset source (transient error cleared)
        let ramdisk_location = RunningZoneImageLocation::Ramdisk;
        let prepared_zone_install = PreparedOmicronZone::new(
            &base_config,
            OmicronZoneFileSource {
                location: OmicronZoneImageLocation::InstallDataset {
                    hash: Ok(ArtifactHash([1; 32])),
                },
                file_source: ZoneImageFileSource {
                    file_name: "test.tar.gz".to_string(),
                    search_paths: Vec::new(),
                },
            },
        );

        assert!(does_new_config_require_zone_restart(
            &base_config,
            &ramdisk_location,
            &prepared_zone_install,
            &logctx.log,
        ));

        // Case 5: Ramdisk -> Artifact, restart needed.
        let prepared_zone_artifact = PreparedOmicronZone::new(
            &base_config,
            OmicronZoneFileSource {
                location: OmicronZoneImageLocation::Artifact {
                    hash: Ok(ArtifactHash([1; 32])),
                },
                file_source: ZoneImageFileSource {
                    file_name: "test.tar.gz".to_string(),
                    search_paths: Vec::new(),
                },
            },
        );

        assert!(does_new_config_require_zone_restart(
            &base_config,
            &ramdisk_location,
            &prepared_zone_artifact,
            &logctx.log,
        ));

        // Case 6: InstallDataset -> Artifact with the same hash, restart
        // needed.
        let artifact_location = RunningZoneImageLocation::InstallDataset {
            hash: ArtifactHash([1; 32]),
        };

        assert!(!does_new_config_require_zone_restart(
            &base_config,
            &artifact_location,
            &prepared_zone,
            &logctx.log,
        ));

        // Case 7: Artifact -> InstallDataset with the same hash, no restart
        // needed.
        let artifact_prepared_zone = PreparedOmicronZone::new(
            &base_config,
            OmicronZoneFileSource {
                location: OmicronZoneImageLocation::Artifact {
                    hash: Ok(ArtifactHash([1; 32])),
                },
                file_source: ZoneImageFileSource {
                    file_name: "test.tar.gz".to_string(),
                    search_paths: Vec::new(),
                },
            },
        );

        assert!(!does_new_config_require_zone_restart(
            &base_config,
            &install_dataset_location,
            &artifact_prepared_zone,
            &logctx.log,
        ));

        // Case 8: Install dataset hash lookup error does *not* require a
        // restart if we're already running out of the install dataset.
        let prepared_zone_hash_error = PreparedOmicronZone::new(
            &base_config,
            OmicronZoneFileSource {
                location: OmicronZoneImageLocation::InstallDataset {
                    hash: Err(ZoneImageLocationError::BootDiskMissing),
                },
                file_source: ZoneImageFileSource {
                    file_name: "test.tar.gz".to_string(),
                    search_paths: Vec::new(),
                },
            },
        );

        assert!(!does_new_config_require_zone_restart(
            &base_config,
            &install_dataset_location,
            &prepared_zone_hash_error,
            &logctx.log,
        ));

        // Case 9: Ramdisk to (effectively) Ramdisk, no restart needed.
        let prepared_zone_ramdisk = PreparedOmicronZone::new(
            &base_config,
            OmicronZoneFileSource {
                location: OmicronZoneImageLocation::InstallDataset {
                    hash: Err(ZoneImageLocationError::BootDiskMissing),
                },
                file_source: ZoneImageFileSource {
                    file_name: "test.tar.gz".to_string(),
                    search_paths: Vec::new(),
                },
            },
        );

        assert!(!does_new_config_require_zone_restart(
            &base_config,
            &ramdisk_location,
            &prepared_zone_ramdisk,
            &logctx.log,
        ));

        // Case 10: Artifact -> InstallDataset with different hash, restart
        // needed.
        let artifact_location_different =
            RunningZoneImageLocation::Artifact { hash: ArtifactHash([2; 32]) };

        assert!(does_new_config_require_zone_restart(
            &base_config,
            &artifact_location_different,
            &prepared_zone,
            &logctx.log,
        ));

        logctx.cleanup_successful();
    }
}<|MERGE_RESOLUTION|>--- conflicted
+++ resolved
@@ -1257,218 +1257,6 @@
         && zone_type1 == zone_type2
 }
 
-<<<<<<< HEAD
-/// An extension trait for `ResolverStatus`.
-///
-/// This trait only exists because it refers to types that aren't available
-/// within `sled-agent-types`.
-pub trait ResolverStatusExt {
-    /// Look up the file source for an Omicron zone.
-    fn omicron_file_source(
-        &self,
-        log: &slog::Logger,
-        zone_kind: ZoneKind,
-        image_source: &OmicronZoneImageSource,
-        internal_disks: &InternalDisks,
-    ) -> OmicronZoneFileSource;
-
-    /// Prepare an Omicron zone for installation.
-    fn prepare_omicron_zone<'a>(
-        &self,
-        log: &slog::Logger,
-        zone_config: &'a OmicronZoneConfig,
-        internal_disks: &InternalDisks,
-    ) -> PreparedOmicronZone<'a> {
-        let file_source = self.omicron_file_source(
-            log,
-            zone_config.zone_type.kind(),
-            &zone_config.image_source,
-            internal_disks,
-        );
-        PreparedOmicronZone::new(zone_config, file_source)
-    }
-}
-
-impl ResolverStatusExt for ResolverStatus {
-    fn omicron_file_source(
-        &self,
-        log: &slog::Logger,
-        zone_kind: ZoneKind,
-        image_source: &OmicronZoneImageSource,
-        internal_disks: &InternalDisks,
-    ) -> OmicronZoneFileSource {
-        match image_source {
-            OmicronZoneImageSource::InstallDataset => {
-                let file_name = zone_kind.artifact_in_install_dataset();
-
-                // There's always at least one image path (the RAM disk below).
-                let mut search_paths = Vec::with_capacity(1);
-
-                // Inject an image path if requested by a test.
-                if let Some(path) = &self.image_directory_override {
-                    search_paths.push(path.clone());
-                };
-
-                // Any zones not part of the RAM disk are managed via the zone
-                // manifest.
-                let hash = install_dataset_hash(
-                    log,
-                    self,
-                    zone_kind,
-                    internal_disks,
-                    |path| search_paths.push(path),
-                );
-
-                // Look for the image in the RAM disk as a fallback. Note that
-                // install dataset images are not stored on the RAM disk in
-                // production, just in development or test workflows.
-                search_paths.push(Utf8PathBuf::from(RAMDISK_IMAGE_PATH));
-
-                OmicronZoneFileSource {
-                    location: OmicronZoneImageLocation::InstallDataset { hash },
-                    file_source: ZoneImageFileSource {
-                        file_name: file_name.to_owned(),
-                        search_paths,
-                    },
-                }
-            }
-            OmicronZoneImageSource::Artifact { hash } => {
-                match self.mupdate_override.boot_disk_override.as_ref() {
-                    Ok(Some(override_info)) => {
-                        // A mupdate override is currently active. Use the
-                        // install dataset hash as the location.
-                        let mut search_paths = Vec::new();
-                        let install_dataset_hash = install_dataset_hash(
-                            log,
-                            self,
-                            zone_kind,
-                            &internal_disks,
-                            |path| {
-                                search_paths.push(path);
-                            },
-                        );
-
-                        // Do *not* add the RAM disk to search_paths, because
-                        // the only situation where that happens is in a
-                        // particular development workflow (a4x2) which does not
-                        // support MUPdates.
-
-                        debug!(
-                            log,
-                            "mupdate override active, \
-                             redirecting Artifact source to InstallDataset";
-                            "artifact_hash" => %hash,
-                            "mupdate_override_id" => %override_info.mupdate_uuid,
-                            "install_dataset_hash" => ?install_dataset_hash,
-                            "search_paths" => ?search_paths,
-                        );
-
-                        OmicronZoneFileSource {
-                            location:
-                                OmicronZoneImageLocation::InstallDataset {
-                                    hash: install_dataset_hash,
-                                },
-                            file_source: ZoneImageFileSource {
-                                file_name: zone_kind
-                                    .artifact_in_install_dataset()
-                                    .to_owned(),
-                                search_paths,
-                            },
-                        }
-                    }
-                    Ok(None) => {
-                        // Search both artifact datasets. This iterator starts with the
-                        // dataset for the boot disk (if it exists), and then is followed
-                        // by all other disks.
-                        let search_paths =
-                            internal_disks.all_artifact_datasets().collect();
-                        OmicronZoneFileSource {
-                            // TODO: with mupdate overrides, return InstallDataset here
-                            location: OmicronZoneImageLocation::Artifact {
-                                hash: Ok(*hash),
-                            },
-                            file_source: ZoneImageFileSource {
-                                file_name: hash.to_string(),
-                                search_paths,
-                            },
-                        }
-                    }
-                    Err(error) => {
-                        // An error occurred while obtaining the mupdate
-                        // override. Bubble this up along with an empty
-                        // search_paths (which will always fail).
-                        error!(
-                            log,
-                            "error obtaining mupdate override with \
-                             Artifact source -- returning empty search \
-                             paths which will always fail";
-                            "zone_kind" => zone_kind.report_str(),
-                            "error" => InlineErrorChain::new(error),
-                        );
-                        OmicronZoneFileSource {
-                            location: OmicronZoneImageLocation::Artifact {
-                                hash: Err(error.clone()),
-                            },
-                            file_source: ZoneImageFileSource {
-                                file_name: hash.to_string(),
-                                search_paths: Vec::new(),
-                            },
-                        }
-                    }
-                }
-            }
-        }
-    }
-}
-
-fn install_dataset_hash<F>(
-    log: &slog::Logger,
-    resolver_status: &ResolverStatus,
-    zone_kind: ZoneKind,
-    internal_disks: &InternalDisks,
-    mut search_paths_cb: F,
-) -> Result<ArtifactHash, ZoneImageLocationError>
-where
-    F: FnMut(Utf8PathBuf),
-{
-    // XXX: we ask for the boot zpool to be passed in here. But
-    // `AllZoneImages` also caches the boot zpool. How should we
-    // reconcile the two?
-    let hash = if let Some(path) = internal_disks.boot_disk_install_dataset() {
-        let hash = resolver_status.zone_manifest.zone_hash(zone_kind);
-        match hash {
-            Ok(hash) => {
-                search_paths_cb(path);
-                Ok(hash)
-            }
-            Err(error) => {
-                error!(
-                    log,
-                    "zone {} not found in the boot disk zone manifest, \
-                     not returning it as a source",
-                    zone_kind.report_str();
-                    "file_name" => zone_kind.artifact_in_install_dataset(),
-                    "error" => InlineErrorChain::new(&error),
-                );
-                Err(ZoneImageLocationError::ZoneHash(error))
-            }
-        }
-    } else {
-        // The boot disk is not available, so we cannot add the
-        // install dataset path from it.
-        error!(
-            log,
-            "boot disk install dataset not available, \
-             not returning it as a source";
-            "zone_kind" => zone_kind.report_str(),
-        );
-        Err(ZoneImageLocationError::BootDiskMissing)
-    };
-    hash
-}
-
-=======
->>>>>>> 796a0e5e
 #[cfg(test)]
 mod tests {
     use super::*;
