[package]
name = "omicron-sled-agent"
description = "Services for managing sled-local resources"
version = "0.1.0"
edition = "2021"
license = "MPL-2.0"

[dependencies]
anyhow.workspace = true
async-trait.workspace = true
base64.workspace = true
bincode.workspace = true
bootstore.workspace = true
bootstrap-agent-client.workspace = true
bytes.workspace = true
camino.workspace = true
camino-tempfile.workspace = true
cancel-safe-futures.workspace = true
cfg-if.workspace = true
chrono.workspace = true
clap.workspace = true
# Only used by the simulated sled agent.
crucible-client-types.workspace = true
crucible-agent-client.workspace = true
ddm-admin-client.workspace = true
derive_more.workspace = true
dns-server.workspace = true
dns-service-client.workspace = true
dpd-client.workspace = true
dropshot.workspace = true
flate2.workspace = true
futures.workspace = true
glob.workspace = true
http.workspace = true
hyper-staticfile.workspace = true
gateway-client.workspace = true
illumos-utils.workspace = true
internal-dns.workspace = true
ipnetwork.workspace = true
itertools.workspace = true
key-manager.workspace = true
libc.workspace = true
macaddr.workspace = true
nexus-client.workspace = true
omicron-common.workspace = true
once_cell.workspace = true
oxide-vpc.workspace = true
oximeter.workspace = true
oximeter-producer.workspace = true
percent-encoding.workspace = true
progenitor.workspace = true
propolis-client = { workspace = true, features = [ "generated-migration" ] }
propolis-server.workspace = true # Only used by the simulated sled agent
rand = { workspace = true, features = ["getrandom"] }
reqwest = { workspace = true, features = ["rustls-tls", "stream"] }
schemars = { workspace = true, features = [ "chrono", "uuid1" ] }
semver.workspace = true
serde.workspace = true
serde_json.workspace = true
sha3.workspace = true
sled-agent-client.workspace = true
sled-hardware.workspace = true
slog.workspace = true
slog-async.workspace = true
slog-dtrace.workspace = true
slog-term.workspace = true
smf.workspace = true
sp-sim.workspace = true
tar.workspace = true
tempfile.workspace = true
thiserror.workspace = true
tofino.workspace = true
tokio = { workspace = true, features = [ "full" ] }
tokio-tungstenite.workspace = true
toml.workspace = true
uuid.workspace = true
zeroize.workspace = true
zone.workspace = true
static_assertions.workspace = true

[target.'cfg(target_os = "illumos")'.dependencies]
opte-ioctl.workspace = true

[dev-dependencies]
assert_matches.workspace = true
expectorate.workspace = true
http.workspace = true
hyper.workspace = true
<<<<<<< HEAD
mockall.workspace = true
=======
>>>>>>> e53de823
omicron-test-utils.workspace = true
openapi-lint.workspace = true
openapiv3.workspace = true
pretty_assertions.workspace = true
rcgen.workspace = true
serial_test.workspace = true
subprocess.workspace = true
slog-async.workspace = true
slog-term.workspace = true

illumos-utils = { workspace = true, features = ["testing"] }

#
# Disable doc builds by default for our binaries to work around issue
# rust-lang/cargo#8373.  These docs would not be very useful anyway.
#
[[bin]]
name = "sled-agent-sim"
doc = false

[[bin]]
name = "sled-agent"
doc = false

[features]
image-standard = []
image-trampoline = []
machine-gimlet = []
machine-gimlet-standalone = []
machine-non-gimlet = []
switch-asic = []
switch-stub = []
switch-softnpu = []<|MERGE_RESOLUTION|>--- conflicted
+++ resolved
@@ -86,10 +86,6 @@
 expectorate.workspace = true
 http.workspace = true
 hyper.workspace = true
-<<<<<<< HEAD
-mockall.workspace = true
-=======
->>>>>>> e53de823
 omicron-test-utils.workspace = true
 openapi-lint.workspace = true
 openapiv3.workspace = true
