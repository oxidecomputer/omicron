[package]
name = "omicron-sled-agent"
description = "Services for managing sled-local resources"
version = "0.1.0"
edition = "2021"
license = "MPL-2.0"

[dependencies]
anyhow.workspace = true
async-trait.workspace = true
base64.workspace = true
bincode.workspace = true
bytes.workspace = true
cfg-if.workspace = true
chrono.workspace = true
clap.workspace = true
# Only used by the simulated sled agent.
<<<<<<< HEAD
crucible-client-types = { git = "https://github.com/oxidecomputer/crucible", rev = "144d8dafa41715e00b08a5929cc62140ff0eb561" }
crucible-agent-client = { git = "https://github.com/oxidecomputer/crucible", rev = "144d8dafa41715e00b08a5929cc62140ff0eb561" }
ddm-admin-client = { path = "../ddm-admin-client" }
dropshot = { git = "https://github.com/oxidecomputer/dropshot", branch = "main", features = [ "usdt-probes" ] }
futures = "0.3.25"
internal-dns-client = { path = "../internal-dns-client" }
ipnetwork = "0.20"
libc = "0.2.135"
macaddr = { version = "1.0.1", features = [ "serde_std" ] }
nexus-client = { path = "../nexus-client" }
omicron-common = { path = "../common" }
oxide-vpc = { git = "https://github.com/oxidecomputer/opte", rev = "e6e197a08c086cfa4cdb2e58bf71c580f89229ac", features = [ "api", "std" ] }
oximeter = { version = "0.1.0", path = "../oximeter/oximeter" }
oximeter-producer = { version = "0.1.0", path = "../oximeter/producer" }
p256 = "0.9.0"
percent-encoding = "2.2.0"
progenitor = { git = "https://github.com/oxidecomputer/progenitor" }
propolis-client = { git = "https://github.com/oxidecomputer/propolis", rev = "9da9cea30adfcce6d8185d7060a20f55df00a72a", features = [ "generated-migration" ] }
rand = { version = "0.8.5", features = ["getrandom"] }
reqwest = { version = "0.11.12", default-features = false, features = ["rustls-tls", "stream"] }
schemars = { version = "0.8.10", features = [ "chrono", "uuid1" ] }
serde = { version = "1.0", features = [ "derive" ] }
serde_json = "1.0"
serde_with = "2.0.1"
sled-agent-client = { path = "../sled-agent-client" }
slog = { version = "2.5", features = [ "max_level_trace", "release_max_level_debug" ] }
slog-dtrace = "0.2"
smf = "0.2"
spdm = { git = "https://github.com/oxidecomputer/spdm", rev = "9742f6e" }
sp-sim = { path = "../sp-sim" }
sprockets-common = { git = "http://github.com/oxidecomputer/sprockets", rev = "77df31efa5619d0767ffc837ef7468101608aee9" }
sprockets-host = { git = "http://github.com/oxidecomputer/sprockets", rev = "77df31efa5619d0767ffc837ef7468101608aee9" }
socket2 = { version = "0.4", features = [ "all" ] }
tar = "0.4"
tempfile = "3.3"
thiserror = "1.0"
tokio = { version = "1.21", features = [ "full" ] }
tokio-tungstenite = "0.17.2"
tokio-util = { version = "0.7", features = ["codec"] }
toml = "0.5.9"
uuid = { version = "1.2.1", features = [ "serde", "v4" ] }
vsss-rs = { version = "2.0.0", default-features = false, features = ["std"] }
zone = "0.1"

[target.'cfg(target_os = "illumos")'.dependencies]
opte-ioctl = { git = "https://github.com/oxidecomputer/opte", rev = "e6e197a08c086cfa4cdb2e58bf71c580f89229ac" }
=======
crucible-client-types.workspace = true
crucible-agent-client.workspace = true
ddm-admin-client.workspace = true
dropshot.workspace = true
futures.workspace = true
internal-dns.workspace = true
internal-dns-client.workspace = true
ipnetwork.workspace = true
libc.workspace = true
macaddr.workspace = true
nexus-client.workspace = true
omicron-common.workspace = true
once_cell.workspace = true
oxide-vpc.workspace = true
oximeter.workspace = true
oximeter-producer.workspace = true
p256.workspace = true
percent-encoding.workspace = true
progenitor.workspace = true
propolis-client.workspace = true
rand = { workspace = true, features = ["getrandom"] }
reqwest = { workspace = true, features = ["rustls-tls", "stream"] }
schemars = { workspace = true, features = [ "chrono", "uuid1" ] }
serde.workspace = true
serde_json.workspace = true
serde_with.workspace = true
sled-agent-client.workspace = true
slog.workspace = true
slog-dtrace.workspace = true
smf.workspace = true
sp-sim.workspace = true
sprockets-common.workspace = true
sprockets-host.workspace = true
tempfile.workspace = true
thiserror.workspace = true
tofino.workspace = true
tokio = { workspace = true, features = [ "full" ] }
tokio-tungstenite.workspace = true
toml.workspace = true
uuid.workspace = true
vsss-rs.workspace = true
zone.workspace = true

[target.'cfg(target_os = "illumos")'.dependencies]
illumos-devinfo = { git = "https://github.com/oxidecomputer/illumos-devinfo", branch = "main" }
libefi-illumos = { git = "https://github.com/oxidecomputer/libefi-illumos", branch = "master" }
opte-ioctl.workspace = true
>>>>>>> 15fecc61

[dev-dependencies]
expectorate.workspace = true
http.workspace = true
mockall.workspace = true
omicron-test-utils.workspace = true
openapi-lint.workspace = true
openapiv3.workspace = true
serial_test.workspace = true
subprocess.workspace = true
slog-async.workspace = true
slog-term.workspace = true

#
# Disable doc builds by default for our binaries to work around issue
# rust-lang/cargo#8373.  These docs would not be very useful anyway.
#
[[bin]]
name = "sled-agent-sim"
doc = false

[[bin]]
name = "sled-agent"
doc = false<|MERGE_RESOLUTION|>--- conflicted
+++ resolved
@@ -15,54 +15,6 @@
 chrono.workspace = true
 clap.workspace = true
 # Only used by the simulated sled agent.
-<<<<<<< HEAD
-crucible-client-types = { git = "https://github.com/oxidecomputer/crucible", rev = "144d8dafa41715e00b08a5929cc62140ff0eb561" }
-crucible-agent-client = { git = "https://github.com/oxidecomputer/crucible", rev = "144d8dafa41715e00b08a5929cc62140ff0eb561" }
-ddm-admin-client = { path = "../ddm-admin-client" }
-dropshot = { git = "https://github.com/oxidecomputer/dropshot", branch = "main", features = [ "usdt-probes" ] }
-futures = "0.3.25"
-internal-dns-client = { path = "../internal-dns-client" }
-ipnetwork = "0.20"
-libc = "0.2.135"
-macaddr = { version = "1.0.1", features = [ "serde_std" ] }
-nexus-client = { path = "../nexus-client" }
-omicron-common = { path = "../common" }
-oxide-vpc = { git = "https://github.com/oxidecomputer/opte", rev = "e6e197a08c086cfa4cdb2e58bf71c580f89229ac", features = [ "api", "std" ] }
-oximeter = { version = "0.1.0", path = "../oximeter/oximeter" }
-oximeter-producer = { version = "0.1.0", path = "../oximeter/producer" }
-p256 = "0.9.0"
-percent-encoding = "2.2.0"
-progenitor = { git = "https://github.com/oxidecomputer/progenitor" }
-propolis-client = { git = "https://github.com/oxidecomputer/propolis", rev = "9da9cea30adfcce6d8185d7060a20f55df00a72a", features = [ "generated-migration" ] }
-rand = { version = "0.8.5", features = ["getrandom"] }
-reqwest = { version = "0.11.12", default-features = false, features = ["rustls-tls", "stream"] }
-schemars = { version = "0.8.10", features = [ "chrono", "uuid1" ] }
-serde = { version = "1.0", features = [ "derive" ] }
-serde_json = "1.0"
-serde_with = "2.0.1"
-sled-agent-client = { path = "../sled-agent-client" }
-slog = { version = "2.5", features = [ "max_level_trace", "release_max_level_debug" ] }
-slog-dtrace = "0.2"
-smf = "0.2"
-spdm = { git = "https://github.com/oxidecomputer/spdm", rev = "9742f6e" }
-sp-sim = { path = "../sp-sim" }
-sprockets-common = { git = "http://github.com/oxidecomputer/sprockets", rev = "77df31efa5619d0767ffc837ef7468101608aee9" }
-sprockets-host = { git = "http://github.com/oxidecomputer/sprockets", rev = "77df31efa5619d0767ffc837ef7468101608aee9" }
-socket2 = { version = "0.4", features = [ "all" ] }
-tar = "0.4"
-tempfile = "3.3"
-thiserror = "1.0"
-tokio = { version = "1.21", features = [ "full" ] }
-tokio-tungstenite = "0.17.2"
-tokio-util = { version = "0.7", features = ["codec"] }
-toml = "0.5.9"
-uuid = { version = "1.2.1", features = [ "serde", "v4" ] }
-vsss-rs = { version = "2.0.0", default-features = false, features = ["std"] }
-zone = "0.1"
-
-[target.'cfg(target_os = "illumos")'.dependencies]
-opte-ioctl = { git = "https://github.com/oxidecomputer/opte", rev = "e6e197a08c086cfa4cdb2e58bf71c580f89229ac" }
-=======
 crucible-client-types.workspace = true
 crucible-agent-client.workspace = true
 ddm-admin-client.workspace = true
@@ -110,7 +62,6 @@
 illumos-devinfo = { git = "https://github.com/oxidecomputer/illumos-devinfo", branch = "main" }
 libefi-illumos = { git = "https://github.com/oxidecomputer/libefi-illumos", branch = "master" }
 opte-ioctl.workspace = true
->>>>>>> 15fecc61
 
 [dev-dependencies]
 expectorate.workspace = true
