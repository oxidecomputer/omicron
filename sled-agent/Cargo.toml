--- conflicted
+++ resolved
@@ -6,62 +6,6 @@
 license = "MPL-2.0"
 
 [dependencies]
-<<<<<<< HEAD
-anyhow = "1.0.66"
-base64 = "0.13"
-async-trait = "0.1.59"
-bincode = "1.3.3"
-bytes = "1.3"
-cfg-if = "1.0"
-chrono = { version = "0.4", features = [ "serde" ] }
-clap = { version = "4.0", features = ["derive"] }
-# Only used by the simulated sled agent.
-crucible-client-types = { git = "https://github.com/oxidecomputer/crucible", rev = "861a09c350fd0e127b6105c8099e31a0bc3b711a" }
-crucible-agent-client = { git = "https://github.com/oxidecomputer/crucible", rev = "861a09c350fd0e127b6105c8099e31a0bc3b711a" }
-ddm-admin-client = { path = "../ddm-admin-client" }
-dropshot = { git = "https://github.com/oxidecomputer/dropshot", branch = "main", features = [ "usdt-probes" ] }
-futures = "0.3.25"
-internal-dns = { path = "../internal-dns" }
-internal-dns-client = { path = "../internal-dns-client" }
-ipnetwork = "0.20"
-libc = "0.2.138"
-macaddr = { version = "1.0.1", features = [ "serde_std" ] }
-nexus-client = { path = "../nexus-client" }
-omicron-common = { path = "../common" }
-once_cell = "1.16"
-oxide-vpc = { git = "https://github.com/oxidecomputer/opte", rev = "23fdf5856f10f23e2d26865d2d7e2d3bc537bca3", features = [ "api", "std" ] }
-oximeter = { version = "0.1.0", path = "../oximeter/oximeter" }
-oximeter-producer = { version = "0.1.0", path = "../oximeter/producer" }
-p256 = "0.9.0"
-percent-encoding = "2.2.0"
-progenitor = { git = "https://github.com/oxidecomputer/progenitor", branch = "main" }
-propolis-client = { git = "https://github.com/oxidecomputer/propolis", rev = "b596e72b6b93bc412d675358f782ae7d53f8bf7a", features = [ "generated-migration" ] }
-rand = { version = "0.8.5", features = ["getrandom"] }
-reqwest = { version = "0.11.13", default-features = false, features = ["rustls-tls", "stream"] }
-schemars = { version = "0.8.10", features = [ "chrono", "uuid1" ] }
-serde = { version = "1.0", features = [ "derive" ] }
-serde_json = "1.0"
-serde_with = "2.1.0"
-sled-agent-client = { path = "../sled-agent-client" }
-slog = { version = "2.5", features = [ "max_level_trace", "release_max_level_debug" ] }
-slog-dtrace = "0.2"
-smf = "0.2"
-spdm = { git = "https://github.com/oxidecomputer/spdm", rev = "9742f6e" }
-sp-sim = { path = "../sp-sim" }
-sprockets-common = { git = "http://github.com/oxidecomputer/sprockets", rev = "77df31efa5619d0767ffc837ef7468101608aee9" }
-sprockets-host = { git = "http://github.com/oxidecomputer/sprockets", rev = "77df31efa5619d0767ffc837ef7468101608aee9" }
-socket2 = { version = "0.4", features = [ "all" ] }
-tar = "0.4"
-tempfile = "3.3"
-thiserror = "1.0"
-tokio = { version = "1.23", features = [ "full" ] }
-tokio-tungstenite = "0.18.0"
-tokio-util = { version = "0.7", features = ["codec"] }
-toml = "0.5.9"
-uuid = { version = "1.2.2", features = [ "serde", "v4" ] }
-vsss-rs = { version = "2.0.0", default-features = false, features = ["std"] }
-zone = { version = "0.2", default-features = false, features = ["async"] }
-=======
 anyhow.workspace = true
 async-trait.workspace = true
 bincode.workspace = true
@@ -110,7 +54,6 @@
 uuid.workspace = true
 vsss-rs.workspace = true
 zone.workspace = true
->>>>>>> 6234c66a
 
 [target.'cfg(target_os = "illumos")'.dependencies]
 illumos-devinfo = { git = "https://github.com/oxidecomputer/illumos-devinfo", rev = "8fca0709e5137a3758374cb41ab1bfc60b03e6a9" }
