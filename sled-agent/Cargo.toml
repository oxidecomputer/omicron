[package]
name = "omicron-sled-agent"
version = "0.1.0"
edition = "2018"
license = "MPL-2.0"

[dependencies]
<<<<<<< HEAD
anyhow = "1.0.48"
bincode = "1.3.3"
=======
anyhow = "1.0.51"
>>>>>>> 207f0500
async-trait = "0.1.51"
bytes = "1.1"
cfg-if = "1.0"
chrono = { version = "0.4", features = [ "serde" ] }
dropshot = { git = "https://github.com/oxidecomputer/dropshot", branch = "main" }
futures = "0.3.18"
ipnetwork = "0.18"
nexus-client = { path = "../nexus-client" }
omicron-common = { path = "../common" }
p256 = "0.9.0"
percent-encoding = "2.1.0"
progenitor = { git = "https://github.com/oxidecomputer/progenitor" }
<<<<<<< HEAD
propolis-client = { git = "https://github.com/oxidecomputer/propolis", rev = "b56e473" }
rand = { version = "0.8.4", features = ["getrandom"] }
=======
propolis-client = { git = "https://github.com/oxidecomputer/propolis", rev = "00ec8cf18f6a2311b0907f0b16b0ff8a327944d1" }
>>>>>>> 207f0500
reqwest = "0.11.5"
schemars = { version = "0.8", features = [ "chrono", "uuid" ] }
serde = { version = "1.0", features = [ "derive" ] }
serde_json = "1.0"
slog = { version = "2.5", features = [ "max_level_trace", "release_max_level_debug" ] }
smf = "0.2"
spdm = { git = "https://github.com/oxidecomputer/spdm", rev = "9742f6e" }
socket2 = { version = "0.4", features = [ "all" ] }
structopt = "0.3"
tar = "0.4"
tempfile = "3.2"
thiserror = "1.0"
tokio = { version = "1.14", features = [ "full" ] }
tokio-util = { version = "0.6", features = ["codec"] }
toml = "0.5.6"
uuid = { version = "0.8", features = [ "serde", "v4" ] }
vsss-rs = { version = "2.0.0-pre0", features = ["std"] }
zone = "0.1"

[dev-dependencies]
expectorate = "1.0.4"
mockall = "0.10"
omicron-test-utils = { path = "../test-utils" }
openapi-lint = { git = "https://github.com/oxidecomputer/openapi-lint", branch = "main" }
openapiv3 = "0.5.0"
serial_test = "0.5"
subprocess = "0.2.8"
slog-async = "2.6"
slog-term = "2.8"

#
# Disable doc builds by default for our binaries to work around issue
# rust-lang/cargo#8373.  These docs would not be very useful anyway.
#
[[bin]]
name = "sled-agent-sim"
doc = false

[[bin]]
name = "sled-agent"
doc = false<|MERGE_RESOLUTION|>--- conflicted
+++ resolved
@@ -5,13 +5,10 @@
 license = "MPL-2.0"
 
 [dependencies]
-<<<<<<< HEAD
-anyhow = "1.0.48"
+
+anyhow = "1.0.51"
+async-trait = "0.1.51"
 bincode = "1.3.3"
-=======
-anyhow = "1.0.51"
->>>>>>> 207f0500
-async-trait = "0.1.51"
 bytes = "1.1"
 cfg-if = "1.0"
 chrono = { version = "0.4", features = [ "serde" ] }
@@ -23,12 +20,8 @@
 p256 = "0.9.0"
 percent-encoding = "2.1.0"
 progenitor = { git = "https://github.com/oxidecomputer/progenitor" }
-<<<<<<< HEAD
-propolis-client = { git = "https://github.com/oxidecomputer/propolis", rev = "b56e473" }
+propolis-client = { git = "https://github.com/oxidecomputer/propolis", rev = "00ec8cf18f6a2311b0907f0b16b0ff8a327944d1" }
 rand = { version = "0.8.4", features = ["getrandom"] }
-=======
-propolis-client = { git = "https://github.com/oxidecomputer/propolis", rev = "00ec8cf18f6a2311b0907f0b16b0ff8a327944d1" }
->>>>>>> 207f0500
 reqwest = "0.11.5"
 schemars = { version = "0.8", features = [ "chrono", "uuid" ] }
 serde = { version = "1.0", features = [ "derive" ] }
