// This Source Code Form is subject to the terms of the Mozilla Public
// License, v. 2.0. If a copy of the MPL was not distributed with this
// file, You can obtain one at https://mozilla.org/MPL/2.0/.

//! Server API for bootstrap-related functionality.

use super::agent::Agent;
use super::config::Config;
use super::params::version;
use super::params::Request;
use super::params::RequestEnvelope;
use super::views::Response;
use super::views::ResponseEnvelope;
use crate::bootstrap::http_entrypoints::api as http_api;
use crate::bootstrap::maghemite;
use crate::config::Config as SledConfig;
<<<<<<< HEAD
use illumos_utils::process::BoxedExecutor;
=======
use omicron_common::FileKv;
>>>>>>> e53de823
use sled_hardware::underlay;
use slog::Drain;
use slog::Logger;
use std::net::SocketAddr;
use std::sync::Arc;
use tokio::io::AsyncReadExt;
use tokio::io::AsyncWriteExt;
use tokio::io::BufStream;
use tokio::net::TcpListener;
use tokio::net::TcpStream;
use tokio::task::JoinHandle;

/// Wraps a [Agent] object, and provides helper methods for exposing it
/// via an HTTP interface and a tcp server used for rack initialization.
pub struct Server {
    bootstrap_agent: Arc<Agent>,
    rack_init_server_handle: JoinHandle<Result<(), String>>,
    _http_server: dropshot::HttpServer<Arc<Agent>>,
}

impl Server {
    pub async fn start(
        executor: &BoxedExecutor,
        config: Config,
        sled_config: SledConfig,
    ) -> Result<Self, String> {
        let (drain, registration) = slog_dtrace::with_drain(
            config.log.to_logger("SledAgent").map_err(|message| {
                format!("initializing logger: {}", message)
            })?,
        );
        let log = slog::Logger::root(drain.fuse(), slog::o!(FileKv));
        if let slog_dtrace::ProbeRegistration::Failed(e) = registration {
            let msg = format!("Failed to register DTrace probes: {}", e);
            error!(log, "{}", msg);
            return Err(msg);
        } else {
            debug!(log, "registered DTrace probes");
        }

        // Find address objects to pass to maghemite.
<<<<<<< HEAD
        let mg_addr_objs = underlay::find_nics(executor).map_err(|err| {
            format!("Failed to find address objects for maghemite: {err}")
        })?;
=======
        let mg_addr_objs = underlay::find_nics(&sled_config.data_links)
            .map_err(|err| {
                format!("Failed to find address objects for maghemite: {err}")
            })?;
>>>>>>> e53de823
        if mg_addr_objs.is_empty() {
            return Err(
                "underlay::find_nics() returned 0 address objects".to_string()
            );
        }

        info!(log, "Starting mg-ddm service");
        maghemite::enable_mg_ddm_service(log.clone(), mg_addr_objs.clone())
            .await
            .map_err(|err| format!("Failed to start mg-ddm: {err}"))?;

        info!(log, "setting up bootstrap agent server");
        let bootstrap_agent =
            Agent::new(log.clone(), executor, config.clone(), sled_config)
                .await
                .map_err(|e| e.to_string())?;
        info!(log, "bootstrap agent finished initialization successfully");
        let bootstrap_agent = Arc::new(bootstrap_agent);

        let mut dropshot_config = dropshot::ConfigDropshot::default();
        dropshot_config.request_body_max_bytes = 1024 * 1024;
        dropshot_config.bind_address =
            SocketAddr::V6(bootstrap_agent.http_address());
        let dropshot_log =
            log.new(o!("component" => "dropshot (BootstrapAgent)"));
        let http_server = dropshot::HttpServerStarter::new(
            &dropshot_config,
            http_api(),
            bootstrap_agent.clone(),
            &dropshot_log,
        )
        .map_err(|error| format!("initializing server: {}", error))?
        .start();

        let inner_log =
            log.new(o!("component" => "rack init server (BootstrapAgent)"));
        let rack_init_server_handle = Inner::start_rack_init_server(
            Arc::clone(&bootstrap_agent),
            inner_log,
        )
        .await?;

        let server = Server {
            bootstrap_agent,
            rack_init_server_handle,
            _http_server: http_server,
        };
        Ok(server)
    }

    pub fn agent(&self) -> &Arc<Agent> {
        &self.bootstrap_agent
    }

    pub async fn wait_for_finish(self) -> Result<(), String> {
        match self.rack_init_server_handle.await {
            Ok(result) => result,
            Err(err) => {
                if err.is_cancelled() {
                    // We control cancellation of `rack_init_server_handle`,
                    // which only happens if we intentionally abort it in
                    // `close()`; that should not result in an error here.
                    Ok(())
                } else {
                    Err(format!("Join on server tokio task failed: {err}"))
                }
            }
        }
    }

    pub async fn close(self) -> Result<(), String> {
        self.rack_init_server_handle.abort();
        self.wait_for_finish().await
    }
}

struct Inner {
    listener: TcpListener,
    bootstrap_agent: Arc<Agent>,
    log: Logger,
}

impl Inner {
    async fn start_rack_init_server(
        bootstrap_agent: Arc<Agent>,
        log: Logger,
    ) -> Result<JoinHandle<Result<(), String>>, String> {
        let bind_address = bootstrap_agent.rack_init_address();

        let listener =
            TcpListener::bind(bind_address).await.map_err(|err| {
                format!("could not bind to {bind_address}: {err}")
            })?;
        info!(log, "Started listening"; "local_addr" => %bind_address);
        let inner = Inner { listener, bootstrap_agent, log };
        Ok(tokio::spawn(inner.run()))
    }

    async fn run(self) -> Result<(), String> {
        loop {
            let (stream, remote_addr) =
                self.listener.accept().await.map_err(|err| {
                    format!("accept() on already-bound socket failed: {err}")
                })?;

            let log = self.log.new(o!("remote_addr" => remote_addr));
            info!(log, "Accepted connection");

            let bootstrap_agent = self.bootstrap_agent.clone();
            tokio::spawn(async move {
                match handle_start_sled_agent_request(
                    stream,
                    bootstrap_agent,
                    &log,
                )
                .await
                {
                    Ok(()) => info!(log, "Connection closed"),
                    Err(err) => warn!(log, "Connection failed"; "err" => err),
                }
            });
        }
    }
}

async fn handle_start_sled_agent_request(
    stream: TcpStream,
    bootstrap_agent: Arc<Agent>,
    log: &Logger,
) -> Result<(), String> {
    let mut stream = Box::new(tokio::io::BufStream::new(stream));

    let response = match read_request(&mut stream).await? {
        Request::StartSledAgentRequest(request) => {
            // The call to `request_sled_agent` should be idempotent if the request
            // was the same.
            bootstrap_agent
                .request_sled_agent(&request)
                .await
                .map(|response| Response::SledAgentResponse(response))
                .map_err(|err| {
                    warn!(
                        log, "Request to initialize sled agent failed";
                        "request" => ?request,
                        "err" => %err,
                    );
                    format!("Failed to initialize sled agent: {err}")
                })
        }
    };

    write_response(&mut stream, response).await
}

async fn read_request(
    stream: &mut Box<BufStream<TcpStream>>,
) -> Result<Request<'static>, String> {
    // Bound to avoid allocating an unreasonable amount of memory from a bogus
    // length prefix from a client. We authenticate clients via sprockets before
    // allocating based on the length prefix they send, so it should be fine to
    // be a little sloppy here and just pick something far larger than we ever
    // expect to see.
    const MAX_REQUEST_LEN: u32 = 128 << 20;

    // Read request, length prefix first.
    let request_length = stream
        .read_u32()
        .await
        .map_err(|err| format!("Failed to read length prefix: {err}"))?;

    // Sanity check / guard against malformed lengths
    if request_length > MAX_REQUEST_LEN {
        return Err(format!(
            "Rejecting incoming message with enormous length {request_length}"
        ));
    }

    let mut buf = vec![0; request_length as usize];
    stream.read_exact(&mut buf).await.map_err(|err| {
        format!("Failed to read message of length {request_length}: {err}")
    })?;

    // Deserialize request.
    let envelope: RequestEnvelope<'static> = serde_json::from_slice(&buf)
        .map_err(|err| {
            format!("Failed to deserialize request envelope: {err}")
        })?;

    // Currently we only have one version, so there's nothing to do in this
    // match, but we leave it here as a breadcrumb for future changes.
    match envelope.version {
        version::V1 => (),
        other => return Err(format!("Unsupported version: {other}")),
    }

    Ok(envelope.request)
}

async fn write_response(
    stream: &mut Box<BufStream<TcpStream>>,
    response: Result<Response, String>,
) -> Result<(), String> {
    // Build and serialize response.
    let envelope = ResponseEnvelope { version: version::V1, response };
    let buf = serde_json::to_vec(&envelope)
        .map_err(|err| format!("Failed to serialize response: {err}"))?;

    // Write response, length prefix first.
    let response_length = u32::try_from(buf.len())
        .expect("serialized bootstrap-agent response length overflowed u32");

    stream.write_u32(response_length).await.map_err(|err| {
        format!("Failed to write response length prefix: {err}")
    })?;
    stream
        .write_all(&buf)
        .await
        .map_err(|err| format!("Failed to write response body: {err}"))?;
    stream
        .flush()
        .await
        .map_err(|err| format!("Failed to flush response body: {err}"))?;

    Ok(())
}

/// Runs the OpenAPI generator, emitting the spec to stdout.
pub fn run_openapi() -> Result<(), String> {
    http_api()
        .openapi("Oxide Bootstrap Agent API", "0.0.1")
        .description("API for interacting with individual sleds")
        .contact_url("https://oxide.computer")
        .contact_email("api@oxide.computer")
        .write(&mut std::io::stdout())
        .map_err(|e| e.to_string())
}<|MERGE_RESOLUTION|>--- conflicted
+++ resolved
@@ -14,11 +14,8 @@
 use crate::bootstrap::http_entrypoints::api as http_api;
 use crate::bootstrap::maghemite;
 use crate::config::Config as SledConfig;
-<<<<<<< HEAD
 use illumos_utils::process::BoxedExecutor;
-=======
 use omicron_common::FileKv;
->>>>>>> e53de823
 use sled_hardware::underlay;
 use slog::Drain;
 use slog::Logger;
@@ -60,16 +57,13 @@
         }
 
         // Find address objects to pass to maghemite.
-<<<<<<< HEAD
-        let mg_addr_objs = underlay::find_nics(executor).map_err(|err| {
+        let mg_addr_objs = underlay::find_nics(
+            executor,
+            &sled_config.data_links,
+        )
+        .map_err(|err| {
             format!("Failed to find address objects for maghemite: {err}")
         })?;
-=======
-        let mg_addr_objs = underlay::find_nics(&sled_config.data_links)
-            .map_err(|err| {
-                format!("Failed to find address objects for maghemite: {err}")
-            })?;
->>>>>>> e53de823
         if mg_addr_objs.is_empty() {
             return Err(
                 "underlay::find_nics() returned 0 address objects".to_string()
