--- conflicted
+++ resolved
@@ -382,10 +382,7 @@
 
     if request.body.use_trust_quorum && request.body.is_lrtq_learner {
         info!(log, "Initializing sled as learner");
-<<<<<<< HEAD
-        long_running_task_handles.bootstore.init_learner().await?;
-=======
-        match bootstore.init_learner().await {
+        match long_running_task_handles.bootstore.init_learner().await {
             Err(bootstore::NodeRequestError::Fsm(
                 bootstore::ApiError::AlreadyInitialized,
             )) => {
@@ -394,7 +391,6 @@
             Err(e) => return Err(e.into()),
             Ok(()) => (),
         }
->>>>>>> e2fa9961
     }
 
     // Inform the storage service that the key manager is available
