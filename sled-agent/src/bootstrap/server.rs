--- conflicted
+++ resolved
@@ -27,6 +27,7 @@
 use crate::services::ServiceManager;
 use crate::sled_agent::SledAgent;
 use crate::storage_monitor::UnderlayAccess;
+use bootstore::schemes::v0 as bootstore;
 use camino::Utf8PathBuf;
 use cancel_safe_futures::TryStreamExt;
 use ddm_admin_client::Client as DdmAdminClient;
@@ -180,28 +181,11 @@
         } = BootstrapAgentStartup::run(config).await?;
 
         // Do we have a StartSledAgentRequest stored in the ledger?
-<<<<<<< HEAD
         let paths =
             sled_config_paths(&long_running_task_handles.storage_manager)
                 .await?;
-        let maybe_ledger = Ledger::<PersistentSledAgentRequest<'static>>::new(
-=======
-        let maybe_ledger = wait_while_handling_hardware_updates(
-            async {
-                let paths = sled_config_paths(storage_resources).await?;
-                let maybe_ledger =
-                    Ledger::<StartSledAgentRequest>::new(&startup_log, paths)
-                        .await;
-                Ok::<_, StartError>(maybe_ledger)
-            },
-            &mut hardware_monitor,
-            &managers,
-            None, // No underlay network yet
->>>>>>> 5b4ae0b0
-            &startup_log,
-            paths,
-        )
-        .await;
+        let maybe_ledger =
+            Ledger::<StartSledAgentRequest>::new(&startup_log, paths).await;
 
         // We don't yet _act_ on the `StartSledAgentRequest` if we have one, but
         // if we have one we init our `RssAccess` noting that we're already
@@ -251,32 +235,15 @@
 
         // Do we have a persistent sled-agent request that we need to restore?
         let state = if let Some(ledger) = maybe_ledger {
-<<<<<<< HEAD
-            let sled_request = ledger.data();
+            let start_sled_agent_request = ledger.into_inner();
             let sled_agent_server = start_sled_agent(
                 &config,
-                &sled_request.request,
+                start_sled_agent_request,
                 long_running_task_handles.clone(),
                 underlay_available_tx,
                 service_manager.clone(),
                 &ddm_admin_localhost_client,
                 &base_log,
-=======
-            let start_sled_agent_request = ledger.into_inner();
-            let sled_agent_server = wait_while_handling_hardware_updates(
-                start_sled_agent(
-                    &config,
-                    start_sled_agent_request,
-                    &bootstore_handles.node_handle,
-                    &managers,
-                    &ddm_admin_localhost_client,
-                    &base_log,
-                    &startup_log,
-                ),
-                &mut hardware_monitor,
-                &managers,
-                None, // No underlay network yet
->>>>>>> 5b4ae0b0
                 &startup_log,
             )
             .await?;
@@ -386,16 +353,10 @@
 #[allow(clippy::too_many_arguments)]
 async fn start_sled_agent(
     config: &SledConfig,
-<<<<<<< HEAD
-    request: &StartSledAgentRequest,
+    request: StartSledAgentRequest,
     long_running_task_handles: LongRunningTaskHandles,
     underlay_available_tx: oneshot::Sender<UnderlayAccess>,
     service_manager: ServiceManager,
-=======
-    request: StartSledAgentRequest,
-    bootstore: &bootstore::NodeHandle,
-    managers: &BootstrapManagers,
->>>>>>> 5b4ae0b0
     ddmd_client: &DdmAdminClient,
     base_log: &Logger,
     log: &Logger,
@@ -421,7 +382,7 @@
 
     if request.body.use_trust_quorum && request.body.is_lrtq_learner {
         info!(log, "Initializing sled as learner");
-        bootstore.init_learner().await?;
+        long_running_task_handles.bootstore.init_learner().await?;
     }
 
     // Inform the storage service that the key manager is available
@@ -526,54 +487,6 @@
     Ok(paths)
 }
 
-<<<<<<< HEAD
-#[derive(Clone, Serialize, Deserialize, PartialEq, JsonSchema)]
-struct PersistentSledAgentRequest<'a> {
-    request: Cow<'a, StartSledAgentRequest>,
-}
-
-impl<'a> Ledgerable for PersistentSledAgentRequest<'a> {
-    fn is_newer_than(&self, _other: &Self) -> bool {
-        true
-    }
-    fn generation_bump(&mut self) {}
-=======
-// Helper function to wait for `fut` while handling any updates about hardware.
-async fn wait_while_handling_hardware_updates<F: Future<Output = T>, T>(
-    fut: F,
-    hardware_monitor: &mut broadcast::Receiver<HardwareUpdate>,
-    managers: &BootstrapManagers,
-    sled_agent: Option<&SledAgent>,
-    log: &Logger,
-    log_phase: &str,
-) -> T {
-    tokio::pin!(fut);
-    loop {
-        tokio::select! {
-            // Cancel-safe per the docs on `broadcast::Receiver::recv()`.
-            hardware_update = hardware_monitor.recv() => {
-                info!(
-                    log,
-                    "Handling hardware update message";
-                    "phase" => log_phase,
-                    "update" => ?hardware_update,
-                );
-
-                managers.handle_hardware_update(
-                    hardware_update,
-                    sled_agent,
-                    log,
-                ).await;
-            }
-
-            // Cancel-safe: we're using a `&mut Future`; dropping the
-            // reference does not cancel the underlying future.
-            result = &mut fut => return result,
-        }
-    }
->>>>>>> 5b4ae0b0
-}
-
 /// Runs the OpenAPI generator, emitting the spec to stdout.
 pub fn run_openapi() -> Result<(), String> {
     http_api()
@@ -638,31 +551,21 @@
         response_tx: oneshot::Sender<Result<SledAgentResponse, String>>,
         log: &Logger,
     ) {
-<<<<<<< HEAD
         match &mut self.state {
             SledAgentState::Bootstrapping(
                 sled_agent_started_tx,
                 underlay_available_tx,
             ) => {
+                let request_id = request.body.id;
                 // Extract from an option to satisfy the borrow checker
                 let sled_agent_started_tx =
                     sled_agent_started_tx.take().unwrap();
                 let response = match start_sled_agent(
                     &self.config,
-                    &request,
+                    request,
                     self.long_running_task_handles.clone(),
                     underlay_available_tx.take().unwrap(),
                     self.service_manager.clone(),
-=======
-        let request_id = request.body.id;
-        match &self.state {
-            SledAgentState::Bootstrapping => {
-                let response = match start_sled_agent(
-                    &self.config,
-                    request,
-                    &self.bootstore_handles.node_handle,
-                    &self.managers,
->>>>>>> 5b4ae0b0
                     &self.ddm_admin_localhost_client,
                     &self.base_log,
                     &log,
