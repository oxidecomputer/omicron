--- conflicted
+++ resolved
@@ -39,10 +39,6 @@
 use omicron_common::ledger;
 use omicron_common::ledger::Ledger;
 use omicron_ddm_admin_client::types::EnableStatsRequest;
-<<<<<<< HEAD
-=======
-use omicron_ddm_admin_client::Client as DdmAdminClient;
->>>>>>> 52fe4e4c
 use omicron_ddm_admin_client::DdmError;
 use omicron_uuid_kinds::GenericUuid;
 use omicron_uuid_kinds::RackInitUuid;
@@ -397,107 +393,24 @@
     // Inform the storage service that the key manager is available
     long_running_task_handles.storage_manager.key_manager_ready().await;
 
-<<<<<<< HEAD
     // Inform our DDM reconciler of our underlay subnet and the information it
     // needs for maghemite to enable Oximeter stats.
     {
         let ddm_reconciler = service_manager.ddm_reconciler();
 
-=======
-    // Spawn a background task to notify our local ddmd of our underlay address
-    // so it can advertise it to other sleds.
-    //
-    // TODO-cleanup Spawning a task here is a little suspect; consider moving to
-    // a reconciler loop when we do omicron#7377.
-    //
-    // TODO-security This ddmd_client is used to advertise both this
-    // (underlay) address and our bootstrap address. Bootstrap addresses are
-    // unauthenticated (connections made on them are auth'd via sprockets),
-    // but underlay addresses should be exchanged via authenticated channels
-    // between ddmd instances. It's TBD how that will work, but presumably
-    // we'll need to do something different here for underlay vs bootstrap
-    // addrs (either talk to a differently-configured ddmd, or include info
-    // indicating which kind of address we're advertising).
-    tokio::spawn({
-        let prefix = request.body.subnet.net();
-        let ddmd_client = ddmd_client.clone();
-        async move {
-            retry_notify(
-                retry_policy_internal_service_aggressive(),
-                || async {
-                    info!(
-                        ddmd_client.log(),
-                        "Sending underlay prefix to ddmd for advertisement";
-                        "prefix" => ?prefix,
-                    );
-                    ddmd_client.advertise_prefixes(vec![prefix]).await?;
-                    Ok(())
-                },
-                |err, duration| {
-                    info!(
-                        ddmd_client.log(),
-                        "Failed to notify ddmd of our address (will retry)";
-                        "retry_after" => ?duration,
-                        InlineErrorChain::new(&err),
-                    );
-                },
-            )
-            .await
-            .expect("retry policy retries until success");
-        }
-    });
-
-    // Also spawn a task to give ddmd the config it needs to start its oximeter
-    // stats producer.
-    tokio::spawn({
->>>>>>> 52fe4e4c
         let az_prefix =
             Ipv6Subnet::<AZ_PREFIX>::new(request.body.subnet.net().addr());
         let addr = request.body.subnet.net().iter().nth(1).unwrap();
         let dns_servers = Resolver::servers_from_subnet(az_prefix);
-<<<<<<< HEAD
 
         ddm_reconciler.set_underlay_subnet(request.body.subnet);
         ddm_reconciler.enable_stats(EnableStatsRequest {
-=======
-        let request = EnableStatsRequest {
->>>>>>> 52fe4e4c
             addr: addr.into(),
             dns_servers: dns_servers.iter().map(|x| x.to_string()).collect(),
             rack_id: request.body.rack_id,
             sled_id: request.body.id.into_untyped_uuid(),
-<<<<<<< HEAD
         });
     }
-=======
-        };
-        let ddmd_client = ddmd_client.clone();
-
-        async move {
-            retry_notify(
-                retry_policy_internal_service_aggressive(),
-                || async {
-                    info!(
-                        ddmd_client.log(), "Enabling ddm stats";
-                        "request" => ?request,
-                    );
-                    ddmd_client.enable_stats(&request).await?;
-                    Ok(())
-                },
-                |err, duration| {
-                    info!(
-                        ddmd_client.log(),
-                        "Failed enable ddm stats (will retry)";
-                        "retry_after" => ?duration,
-                        InlineErrorChain::new(&err),
-                    );
-                },
-            )
-            .await
-            .unwrap();
-        }
-    });
->>>>>>> 52fe4e4c
 
     // Server does not exist, initialize it.
     let server = SledAgentServer::start(
