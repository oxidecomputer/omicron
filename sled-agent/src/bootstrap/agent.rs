--- conflicted
+++ resolved
@@ -6,11 +6,8 @@
 
 use super::client::types as bootstrap_types;
 use super::client::Client as BootstrapClient;
-<<<<<<< HEAD
+use super::discovery;
 use super::spdm::SpdmError;
-=======
-use super::discovery;
->>>>>>> 25e1a8fa
 use super::views::ShareResponse;
 use omicron_common::api::external::Error as ExternalError;
 use omicron_common::backoff::{
@@ -50,10 +47,9 @@
     #[error("Error making HTTP request")]
     Api(#[from] anyhow::Error),
 
-<<<<<<< HEAD
     #[error("Error running SPDM protocol: {0}")]
     Spdm(#[from] SpdmError),
-=======
+
     #[error("Not enough peers to unlock storage")]
     NotEnoughPeers,
 }
@@ -62,7 +58,6 @@
     fn from(err: BootstrapError) -> Self {
         Self::internal_error(&err.to_string())
     }
->>>>>>> 25e1a8fa
 }
 
 /// The entity responsible for bootstrapping an Oxide rack.
