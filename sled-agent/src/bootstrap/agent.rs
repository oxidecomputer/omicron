// This Source Code Form is subject to the terms of the Mozilla Public
// License, v. 2.0. If a copy of the MPL was not distributed with this
// file, You can obtain one at https://mozilla.org/MPL/2.0/.

//! Bootstrap-related APIs.

use super::config::{
    Config, BOOTSTRAP_AGENT_HTTP_PORT, BOOTSTRAP_AGENT_RACK_INIT_PORT,
};
use super::hardware::HardwareMonitor;
use super::params::RackInitializeRequest;
use super::params::StartSledAgentRequest;
use super::rss_handle::RssHandle;
use super::secret_retriever::LocalSecretRetriever;
use super::views::SledAgentResponse;
use crate::config::Config as SledConfig;
use crate::config::SidecarRevision;
use crate::ledger::{Ledger, Ledgerable};
use crate::server::Server as SledServer;
use crate::services::ServiceManager;
use crate::storage_manager::{StorageManager, StorageResources};
use crate::updates::UpdateManager;
use camino::Utf8PathBuf;
use ddm_admin_client::{Client as DdmAdminClient, DdmError};
use futures::stream::{self, StreamExt, TryStreamExt};
use illumos_utils::addrobj::AddrObject;
use illumos_utils::dladm::{Dladm, Etherstub, EtherstubVnic, GetMacError};
use illumos_utils::zfs::{
    self, Mountpoint, Zfs, ZONE_ZFS_RAMDISK_DATASET,
    ZONE_ZFS_RAMDISK_DATASET_MOUNTPOINT,
};
use illumos_utils::zone::Zones;
use illumos_utils::{execute, PFEXEC};
use key_manager::{KeyManager, StorageKeyRequester};
use omicron_common::address::Ipv6Subnet;
use omicron_common::api::external::Error as ExternalError;
use serde::{Deserialize, Serialize};
use sled_hardware::underlay::BootstrapInterface;
use sled_hardware::{Baseboard, HardwareManager};
use slog::Logger;
use std::borrow::Cow;
use std::net::{IpAddr, Ipv6Addr, SocketAddrV6};
use thiserror::Error;
use tokio::sync::Mutex;
use tokio::task::JoinHandle;

/// The number of QSFP28 ports on sidecar revisions A and B
const SIDECAR_REV_A_B_N_QSFP28_PORTS: u8 = 32;

/// Describes errors which may occur while operating the bootstrap service.
#[derive(Error, Debug)]
pub enum BootstrapError {
    #[error("IO error: {message}: {err}")]
    Io {
        message: String,
        #[source]
        err: std::io::Error,
    },

    #[error("Error cleaning up old state: {0}")]
    Cleanup(anyhow::Error),

    #[error("Failed to enable routing: {0}")]
    EnablingRouting(illumos_utils::ExecutionError),

    #[error("Error contacting ddmd: {0}")]
    DdmError(#[from] DdmError),

    #[error("Error monitoring hardware: {0}")]
    Hardware(#[from] crate::bootstrap::hardware::Error),

    #[error("Failed to access ledger: {0}")]
    Ledger(#[from] crate::ledger::Error),

    #[error("Error managing sled agent: {0}")]
    SledError(String),

    #[error("Error collecting peer addresses: {0}")]
    PeerAddresses(String),

    #[error("Failed to initialize bootstrap address: {err}")]
    BootstrapAddress { err: illumos_utils::zone::EnsureGzAddressError },

    #[error("Failed to get bootstrap address: {err}")]
    GetBootstrapAddress { err: illumos_utils::zone::GetAddressError },

    #[error("RSS is already executing, and should not run concurrently")]
    ConcurrentRSSAccess,

    #[error("Failed to initialize rack: {0}")]
    RackSetup(#[from] crate::rack_setup::service::SetupServiceError),

    #[error(transparent)]
    GetMacError(#[from] GetMacError),

    #[error("Failed to lookup VNICs on boot: {0}")]
    GetVnics(#[from] illumos_utils::dladm::GetVnicError),

    #[error("Failed to delete VNIC on boot: {0}")]
    DeleteVnic(#[from] illumos_utils::dladm::DeleteVnicError),

    #[error("Failed to get all datasets: {0}")]
    ZfsDatasetsList(anyhow::Error),

    #[error("Failed to destroy dataset: {0}")]
    ZfsDestroy(#[from] zfs::DestroyDatasetError),

    #[error("Failed to ensure ZFS filesystem: {0}")]
    ZfsEnsureFilesystem(#[from] illumos_utils::zfs::EnsureFilesystemError),

    #[error("Failed to perform Zone operation: {0}")]
    ZoneOperation(#[from] illumos_utils::zone::AdmError),

    #[error("Error managing guest networking: {0}")]
    Opte(#[from] illumos_utils::opte::Error),

    #[error("Error accessing version information: {0}")]
    Version(#[from] crate::updates::Error),
}

impl From<BootstrapError> for ExternalError {
    fn from(err: BootstrapError) -> Self {
        Self::internal_error(&err.to_string())
    }
}

// Describes the view of the sled agent from the perspective of the bootstrap
// agent.
enum SledAgentState {
    // Either we're in the "before" stage, and we're monitoring for hardware,
    // waiting for the sled agent to be requested...
    Before(Option<HardwareMonitor>),
    // ... or we're in the "after" stage, and the sled agent is running. In this
    // case, the responsibility for monitoring hardware should be transferred to
    // the sled agent.
    After(SledServer),
}

fn underlay_etherstub() -> Result<Etherstub, BootstrapError> {
    Dladm::ensure_etherstub(illumos_utils::dladm::UNDERLAY_ETHERSTUB_NAME)
        .map_err(|e| {
            BootstrapError::SledError(format!(
                "Can't access etherstub device: {}",
                e
            ))
        })
}

fn underlay_etherstub_vnic(
    underlay_etherstub: &Etherstub,
) -> Result<EtherstubVnic, BootstrapError> {
    Dladm::ensure_etherstub_vnic(&underlay_etherstub).map_err(|e| {
        BootstrapError::SledError(format!(
            "Can't access etherstub VNIC device: {}",
            e
        ))
    })
}

fn bootstrap_etherstub() -> Result<Etherstub, BootstrapError> {
    Dladm::ensure_etherstub(illumos_utils::dladm::BOOTSTRAP_ETHERSTUB_NAME)
        .map_err(|e| {
            BootstrapError::SledError(format!(
                "Can't access etherstub device: {}",
                e
            ))
        })
}

/// The entity responsible for bootstrapping an Oxide rack.
pub struct Agent {
    /// Debug log
    log: Logger,
    /// Store the parent log - without "component = BootstrapAgent" - so
    /// other launched components can set their own value.
    parent_log: Logger,

    /// Bootstrap network address.
    ip: Ipv6Addr,

    /// Ensures that RSS (initialization or teardown) is not executed
    /// concurrently.
    rss_access: Mutex<()>,

    sled_state: Mutex<SledAgentState>,
    storage_resources: StorageResources,
    config: Config,
    sled_config: SledConfig,
    ddmd_client: DdmAdminClient,

    global_zone_bootstrap_link_local_address: Ipv6Addr,

<<<<<<< HEAD
    // We maintain the handle just to show ownership, but don't use it
    // as the KeyManager task should run forever
    #[allow(unused)]
    key_manager_handle: JoinHandle<()>,

    // We maintain a copy of the `StorageKeyRequester` so we can pass it through
    // from the `HardwareManager` to the `StorageManager` when the `HardwareManger`
    // gets recreated.
    storage_key_requester: StorageKeyRequester,
=======
    /// Our sled's baseboard identity.
    baseboard: Baseboard,
>>>>>>> e778ac25
}

const SLED_AGENT_REQUEST_FILE: &str = "sled-agent-request.toml";

// Deletes all state which may be left-over from a previous execution of the
// Sled Agent.
//
// This may re-establish contact in the future, and re-construct a picture of
// the expected state of each service. However, at the moment, "starting from a
// known clean slate" is easier to work with.
async fn cleanup_all_old_global_state(
    log: &Logger,
) -> Result<(), BootstrapError> {
    // Identify all existing zones which should be managed by the Sled
    // Agent.
    //
    // TODO(https://github.com/oxidecomputer/omicron/issues/725):
    // Currently, we're removing these zones. In the future, we should
    // re-establish contact (i.e., if the Sled Agent crashed, but we wanted
    // to leave the running Zones intact).
    let zones = Zones::get().await?;
    stream::iter(zones)
        .zip(stream::iter(std::iter::repeat(log.clone())))
        .map(Ok::<_, illumos_utils::zone::AdmError>)
        .try_for_each_concurrent(None, |(zone, log)| async move {
            warn!(log, "Deleting existing zone"; "zone_name" => zone.name());
            Zones::halt_and_remove_logged(&log, zone.name()).await
        })
        .await?;

    // Identify all VNICs which should be managed by the Sled Agent.
    //
    // TODO(https://github.com/oxidecomputer/omicron/issues/725)
    // Currently, we're removing these VNICs. In the future, we should
    // identify if they're being used by the aforementioned existing zones,
    // and track them once more.
    //
    // This should be accessible via:
    // $ dladm show-linkprop -c -p zone -o LINK,VALUE
    //
    // Note that we don't currently delete the VNICs in any particular
    // order. That should be OK, since we're definitely deleting the guest
    // VNICs before the xde devices, which is the main constraint.
    sled_hardware::cleanup::delete_omicron_vnics(&log)
        .await
        .map_err(|err| BootstrapError::Cleanup(err))?;

    // Also delete any extant xde devices. These should also eventually be
    // recovered / tracked, to avoid interruption of any guests that are
    // still running. That's currently irrelevant, since we're deleting the
    // zones anyway.
    //
    // This is also tracked by
    // https://github.com/oxidecomputer/omicron/issues/725.
    illumos_utils::opte::delete_all_xde_devices(&log)?;

    Ok(())
}

async fn sled_config_paths(storage: &StorageResources) -> Vec<Utf8PathBuf> {
    storage
        .all_m2_mountpoints(sled_hardware::disk::CONFIG_DATASET)
        .await
        .into_iter()
        .map(|p| p.join(SLED_AGENT_REQUEST_FILE))
        .collect()
}

impl Agent {
    pub async fn new(
        log: Logger,
        config: Config,
        sled_config: SledConfig,
    ) -> Result<Self, BootstrapError> {
        let ba_log = log.new(o!(
            "component" => "BootstrapAgent",
        ));
        let link = config.link.clone();
        let ip = BootstrapInterface::GlobalZone.ip(&link)?;

        // We expect this directory to exist for Key Management
        // It's purposefully in the ramdisk and files only exist long enough
        // to create and mount encrypted datasets.
        info!(
            log, "Ensuring zfs key directory exists";
            "path" => sled_hardware::disk::KEYPATH_ROOT,
        );
        tokio::fs::create_dir_all(sled_hardware::disk::KEYPATH_ROOT)
            .await
            .map_err(|err| BootstrapError::Io {
                message: format!(
                    "Creating zfs key directory {}",
                    sled_hardware::disk::KEYPATH_ROOT
                ),
                err,
            })?;

        let bootstrap_etherstub = bootstrap_etherstub()?;
        let bootstrap_etherstub_vnic = Dladm::ensure_etherstub_vnic(
            &bootstrap_etherstub,
        )
        .map_err(|e| {
            BootstrapError::SledError(format!(
                "Can't access etherstub VNIC device: {}",
                e
            ))
        })?;

        Zones::ensure_has_global_zone_v6_address(
            bootstrap_etherstub_vnic.clone(),
            ip,
            "bootstrap6",
        )
        .map_err(|err| BootstrapError::BootstrapAddress { err })?;

        let global_zone_bootstrap_link_local_address = Zones::get_address(
            None,
            // AddrObject::link_local() can only fail if the interface name is
            // malformed, but we just got it from `Dladm`, so we know it's
            // valid.
            &AddrObject::link_local(&bootstrap_etherstub_vnic.0).unwrap(),
        )
        .map_err(|err| BootstrapError::GetBootstrapAddress { err })?;

        // Convert the `IpNetwork` down to just the IP address.
        let global_zone_bootstrap_link_local_address =
            match global_zone_bootstrap_link_local_address.ip() {
                IpAddr::V4(_) => {
                    unreachable!("link local bootstrap address must be ipv6")
                }
                IpAddr::V6(addr) => addr,
            };

        // Start trying to notify ddmd of our bootstrap address so it can
        // advertise it to other sleds.
        let ddmd_client = DdmAdminClient::localhost(&log)?;
        ddmd_client.advertise_prefix(Ipv6Subnet::new(ip));

        // Before we start creating zones, we need to ensure that the
        // necessary ZFS and Zone resources are ready.
        //
        // TODO(https://github.com/oxidecomputer/omicron/issues/1934):
        // We should carefully consider which dataset this is using; it's
        // currently part of the ramdisk.
        let zoned = true;
        let do_format = true;
        let encryption_details = None;
        Zfs::ensure_filesystem(
            ZONE_ZFS_RAMDISK_DATASET,
            Mountpoint::Path(Utf8PathBuf::from(
                ZONE_ZFS_RAMDISK_DATASET_MOUNTPOINT,
            )),
            zoned,
            do_format,
            encryption_details,
        )?;

        // Before we start monitoring for hardware, ensure we're running from a
        // predictable state.
        //
        // This means all VNICs, zones, etc.
        cleanup_all_old_global_state(&log).await?;

        // Ipv6 forwarding must be enabled to route traffic between zones,
        // including the switch zone which we may launch below if we find we're
        // actually running on a scrimlet.
        //
        // This should be a no-op if already enabled.
        let mut command = std::process::Command::new(PFEXEC);
        let cmd = command.args(&[
            "/usr/sbin/routeadm",
            // Needed to access all zones, which are on the underlay.
            "-e",
            "ipv6-forwarding",
            "-u",
        ]);
        execute(cmd).map_err(|e| BootstrapError::EnablingRouting(e))?;

        // Spawn the `KeyManager` which is needed by the the StorageManager to
        // retrieve encryption keys.
        let (mut key_manager, storage_key_requester) =
            KeyManager::new(LocalSecretRetriever {});

        let handle = tokio::spawn(async move { key_manager.run().await });

        // Begin monitoring for hardware to handle tasks like initialization of
        // the switch zone.
        info!(log, "Bootstrap Agent monitoring for hardware");

        let hardware_monitor = Self::hardware_monitor(
            &ba_log,
            &config.link,
            &sled_config,
            global_zone_bootstrap_link_local_address,
            storage_key_requester.clone(),
        )
        .await?;

        let storage_resources = hardware_monitor.storage().clone();
        let baseboard = hardware_monitor.baseboard().clone();

        let agent = Agent {
            log: ba_log,
            parent_log: log,
            ip,
            rss_access: Mutex::new(()),
            sled_state: Mutex::new(SledAgentState::Before(Some(
                hardware_monitor,
            ))),
            storage_resources,
            config: config.clone(),
            sled_config,
            ddmd_client,
            global_zone_bootstrap_link_local_address,
<<<<<<< HEAD
            key_manager_handle: handle,
            storage_key_requester,
=======
            baseboard,
>>>>>>> e778ac25
        };

        // Wait for at least the M.2 we booted from to show up.
        //
        // This gives the bootstrap agent a chance to read locally-stored
        // configs if any exist.
        loop {
            match agent.storage_resources.boot_disk().await {
                Some(disk) => {
                    info!(agent.log, "Found boot disk M.2: {disk:?}");
                    break;
                }
                None => {
                    info!(agent.log, "Waiting for boot disk M.2...");
                    tokio::time::sleep(core::time::Duration::from_millis(250))
                        .await;
                }
            }
        }

        let paths = sled_config_paths(&agent.storage_resources).await;
        if let Some(ledger) =
            Ledger::<PersistentSledAgentRequest>::new(&agent.log, paths).await
        {
            info!(agent.log, "Sled already configured, loading sled agent");
            let sled_request = ledger.data();
            agent.request_agent(&sled_request.request).await?;
        }

        Ok(agent)
    }

    pub fn baseboard(&self) -> &Baseboard {
        &self.baseboard
    }

    async fn start_hardware_monitor(
        &self,
    ) -> Result<HardwareMonitor, BootstrapError> {
        Self::hardware_monitor(
            &self.log,
            &self.config.link,
            &self.sled_config,
            self.global_zone_bootstrap_link_local_address,
            self.storage_key_requester.clone(),
        )
        .await
    }

    async fn hardware_monitor(
        log: &Logger,
        link: &illumos_utils::dladm::PhysicalLink,
        sled_config: &SledConfig,
        global_zone_bootstrap_link_local_address: Ipv6Addr,
        storage_key_requester: StorageKeyRequester,
    ) -> Result<HardwareMonitor, BootstrapError> {
        let underlay_etherstub = underlay_etherstub()?;
        let underlay_etherstub_vnic =
            underlay_etherstub_vnic(&underlay_etherstub)?;
        let bootstrap_etherstub = bootstrap_etherstub()?;
        let switch_zone_bootstrap_address =
            BootstrapInterface::SwitchZone.ip(&link)?;

        let hardware_monitor = HardwareMonitor::new(
            &log,
            &sled_config,
            global_zone_bootstrap_link_local_address,
            underlay_etherstub,
            underlay_etherstub_vnic,
            bootstrap_etherstub,
            switch_zone_bootstrap_address,
            storage_key_requester,
        )
        .await?;
        Ok(hardware_monitor)
    }

    /// Initializes the Sled Agent on behalf of the RSS.
    ///
    /// If the Sled Agent has already been initialized:
    /// - This method is idempotent for the same request
    /// - Thie method returns an error for different requests
    pub async fn request_agent(
        &self,
        request: &StartSledAgentRequest,
    ) -> Result<SledAgentResponse, BootstrapError> {
        info!(&self.log, "Loading Sled Agent: {:?}", request);

        let sled_address = request.sled_address();

        let mut state = self.sled_state.lock().await;

        match &mut *state {
            // We have not previously initialized a sled agent.
            SledAgentState::Before(hardware_monitor) => {
                // TODO(AJS): Re-insert trust quorum rack secret reconstruction
                // and key-gen/disk-unlock here

                // Stop the bootstrap agent from monitoring for hardware, and
                // pass control of service management to the sled agent.
                //
                // NOTE: If we fail at any point in the body of this function,
                // we should restart the hardware monitor, so we can react to
                // changes in the switch regardless of the success or failure of
                // this sled agent.
                let (hardware, services, storage) =
                    match hardware_monitor.take() {
                        // This is the normal case; transfer hardware monitoring responsibilities from
                        // the bootstrap agent to the sled agent.
                        Some(hardware_monitor) => hardware_monitor,
                        // This is a less likely case, but if we previously failed to start (or
                        // restart) the hardware monitor, for any reason, recreate it.
                        None => self.start_hardware_monitor().await?,
                    }
                    .stop()
                    .await
                    .expect("Failed to stop hardware monitor");

                // This acts like a "run-on-drop" closure, to restart the
                // hardware monitor in the bootstrap agent if we fail to
                // initialize the Sled Agent.
                //
                // In the "healthy" case, we can "cancel" and this is
                // effectively a no-op.
                struct RestartMonitor<'a> {
                    run: bool,
                    log: Logger,
                    hardware: Option<HardwareManager>,
                    services: Option<ServiceManager>,
                    storage: Option<StorageManager>,
                    monitor: &'a mut Option<HardwareMonitor>,
                }
                impl<'a> RestartMonitor<'a> {
                    fn cancel(mut self) {
                        self.run = false;
                    }
                }
                impl<'a> Drop for RestartMonitor<'a> {
                    fn drop(&mut self) {
                        if self.run {
                            *self.monitor = Some(HardwareMonitor::start(
                                &self.log,
                                self.hardware.take().unwrap(),
                                self.services.take().unwrap(),
                                self.storage.take().unwrap(),
                            ));
                        }
                    }
                }
                let restarter = RestartMonitor {
                    run: true,
                    log: self.log.clone(),
                    hardware: Some(hardware),
                    services: Some(services.clone()),
                    storage: Some(storage.clone()),
                    monitor: hardware_monitor,
                };

                // Server does not exist, initialize it.
                let server = SledServer::start(
                    &self.sled_config,
                    self.parent_log.clone(),
                    request.clone(),
                    services.clone(),
                    storage.clone(),
                )
                .await
                .map_err(|e| {
                    BootstrapError::SledError(format!(
                        "Could not start sled agent server: {e}"
                    ))
                })?;
                info!(&self.log, "Sled Agent loaded; recording configuration");

                // Record this request so the sled agent can be automatically
                // initialized on the next boot.
                let paths = sled_config_paths(&self.storage_resources).await;
                let mut ledger = Ledger::new_with(
                    &self.log,
                    paths,
                    PersistentSledAgentRequest {
                        request: Cow::Borrowed(request),
                    },
                );
                ledger.commit().await?;

                // This is the point-of-no-return, where we're committed to the
                // sled agent starting.
                restarter.cancel();
                *state = SledAgentState::After(server);

                // Start trying to notify ddmd of our sled prefix so it can
                // advertise it to other sleds.
                //
                // TODO-security This ddmd_client is used to advertise both this
                // (underlay) address and our bootstrap address. Bootstrap addresses are
                // unauthenticated (connections made on them are auth'd via sprockets),
                // but underlay addresses should be exchanged via authenticated channels
                // between ddmd instances. It's TBD how that will work, but presumably
                // we'll need to do something different here for underlay vs bootstrap
                // addrs (either talk to a differently-configured ddmd, or include info
                // indicating which kind of address we're advertising).
                self.ddmd_client.advertise_prefix(request.subnet);

                Ok(SledAgentResponse { id: request.id })
            }
            // We have previously initialized a sled agent.
            SledAgentState::After(server) => {
                info!(&self.log, "Sled Agent already loaded");

                if server.id() != request.id {
                    let err_str = format!(
                        "Sled Agent already running with UUID {}, but {} was requested",
                        server.id(),
                        request.id,
                    );
                    return Err(BootstrapError::SledError(err_str));
                } else if &server.address().ip() != sled_address.ip() {
                    let err_str = format!(
                        "Sled Agent already running on address {}, but {} was requested",
                        server.address().ip(),
                        sled_address.ip(),
                    );
                    return Err(BootstrapError::SledError(err_str));
                }

                // TODO(AJS): Re-implement this check described by the comment below?
                //
                // Bail out if this request includes a trust quorum share that
                // doesn't match ours. TODO-correctness Do we need to handle a
                // partially-initialized rack where we may have a share from a
                // previously-started-but-not-completed init process? If rerunning
                // it produces different shares this check will fail.

                return Ok(SledAgentResponse { id: server.id() });
            }
        }
    }

    /// Runs the rack setup service to completion
    pub async fn rack_initialize(
        &self,
        request: RackInitializeRequest,
    ) -> Result<(), BootstrapError> {
        // Avoid concurrent initialization and teardown.
        let _rss_access = self
            .rss_access
            .try_lock()
            .map_err(|_| BootstrapError::ConcurrentRSSAccess)?;

        RssHandle::run_rss(
            &self.parent_log,
            request,
            self.ip,
            self.storage_resources.clone(),
            match &self.sled_config.sidecar_revision {
                SidecarRevision::Physical(_) => SIDECAR_REV_A_B_N_QSFP28_PORTS,
                SidecarRevision::Soft(config) => config.front_port_count,
            },
        )
        .await?;
        Ok(())
    }

    /// Runs the rack setup service to completion
    pub async fn rack_reset(&self) -> Result<(), BootstrapError> {
        // Avoid concurrent initialization and teardown.
        let _rss_access = self
            .rss_access
            .try_lock()
            .map_err(|_| BootstrapError::ConcurrentRSSAccess)?;

        RssHandle::run_rss_reset(&self.parent_log, self.ip).await?;
        Ok(())
    }

    // The following "_locked" functions act on global state,
    // and take a MutexGuard as an argument, which may be unused.
    //
    // The input of the MutexGuard is intended to signify: this
    // method should only be called when the sled agent has been
    // dismantled, and is not concurrently executing!

    // Uninstall all oxide zones (except the switch zone)
    async fn uninstall_zones_locked(
        &self,
        _state: &tokio::sync::MutexGuard<'_, SledAgentState>,
    ) -> Result<(), BootstrapError> {
        const CONCURRENCY_CAP: usize = 32;
        futures::stream::iter(Zones::get().await?)
            .map(Ok::<_, anyhow::Error>)
            .try_for_each_concurrent(CONCURRENCY_CAP, |zone| async move {
                if zone.name() != "oxz_switch" {
                    Zones::halt_and_remove(zone.name()).await?;
                }
                Ok(())
            })
            .await
            .map_err(BootstrapError::Cleanup)?;
        Ok(())
    }

    async fn uninstall_sled_local_config_locked(
        &self,
        _state: &tokio::sync::MutexGuard<'_, SledAgentState>,
    ) -> Result<(), BootstrapError> {
        let config_dirs = self
            .storage_resources
            .all_m2_mountpoints(sled_hardware::disk::CONFIG_DATASET)
            .await
            .into_iter();

        for dir in config_dirs {
            for entry in dir.read_dir_utf8().map_err(|err| {
                BootstrapError::Io { message: format!("Deleting {dir}"), err }
            })? {
                let entry = entry.map_err(|err| BootstrapError::Io {
                    message: format!("Deleting {dir}"),
                    err,
                })?;

                let path = entry.path();
                let file_type =
                    entry.file_type().map_err(|err| BootstrapError::Io {
                        message: format!("Deleting {path}"),
                        err,
                    })?;

                if file_type.is_dir() {
                    tokio::fs::remove_dir_all(path).await
                } else {
                    tokio::fs::remove_file(path).await
                }
                .map_err(|err| BootstrapError::Io {
                    message: format!("Deleting {path}"),
                    err,
                })?;
            }
        }
        Ok(())
    }

    async fn uninstall_networking_locked(
        &self,
        _state: &tokio::sync::MutexGuard<'_, SledAgentState>,
    ) -> Result<(), BootstrapError> {
        // NOTE: This is very similar to the invocations
        // in "sled_hardware::cleanup::cleanup_networking_resources",
        // with a few notable differences:
        //
        // - We can't remove bootstrap-related networking -- this operation
        // is performed via a request on the bootstrap network.
        // - We avoid deleting addresses using the chelsio link. Removing
        // these addresses would delete "cxgbe0/ll", and could render
        // the sled inaccessible via a local interface.

        sled_hardware::cleanup::delete_underlay_addresses(&self.log)
            .map_err(BootstrapError::Cleanup)?;
        sled_hardware::cleanup::delete_omicron_vnics(&self.log)
            .await
            .map_err(BootstrapError::Cleanup)?;
        illumos_utils::opte::delete_all_xde_devices(&self.log)?;
        Ok(())
    }

    async fn uninstall_storage_locked(
        &self,
        _state: &tokio::sync::MutexGuard<'_, SledAgentState>,
    ) -> Result<(), BootstrapError> {
        let datasets = zfs::get_all_omicron_datasets_for_delete()
            .map_err(BootstrapError::ZfsDatasetsList)?;
        for dataset in &datasets {
            info!(self.log, "Removing dataset: {dataset}");
            zfs::Zfs::destroy_dataset(dataset)?;
        }

        Ok(())
    }

    /// Resets this sled, removing:
    ///
    /// - All control plane zones (except the switch zone)
    /// - All sled-local configuration
    /// - All underlay networking
    /// - All storage managed by the control plane
    ///
    /// This API is intended to put the sled into a state where it can
    /// subsequently be initialized via RSS.
    pub async fn sled_reset(&self) -> Result<(), BootstrapError> {
        let mut state = self.sled_state.lock().await;

        if let SledAgentState::After(_) = &mut *state {
            // We'd like to stop the old sled agent before starting a new
            // hardware monitor -- however, if we cannot start a new hardware
            // monitor, the bootstrap agent may be in a degraded state.
            let server = match std::mem::replace(
                &mut *state,
                SledAgentState::Before(None),
            ) {
                SledAgentState::After(server) => server,
                _ => panic!(
                    "Unexpected state (we should have just matched on it)"
                ),
            };
            server.close().await.map_err(BootstrapError::SledError)?;
        };

        // Try to reset the sled, but do not exit early on error.
        let result = async {
            self.uninstall_zones_locked(&state).await?;
            self.uninstall_sled_local_config_locked(&state).await?;
            self.uninstall_networking_locked(&state).await?;
            self.uninstall_storage_locked(&state).await?;
            Ok::<(), BootstrapError>(())
        }
        .await;

        // Try to restart the bootstrap agent hardware monitor before
        // returning any errors from reset.
        match &mut *state {
            SledAgentState::Before(None) => {
                let hardware_monitor = self.start_hardware_monitor()
                    .await
                    .map_err(|err| {
                        warn!(self.log, "Failed to restart bootstrap agent hardware monitor");
                        err
                    })?;
                *state = SledAgentState::Before(Some(hardware_monitor));
            }
            _ => {}
        };

        // Return any errors encountered resetting the sled.
        result
    }

    pub async fn components_get(
        &self,
    ) -> Result<Vec<crate::updates::Component>, BootstrapError> {
        let updates = UpdateManager::new(self.sled_config.updates.clone());
        let components = updates.components_get().await?;
        Ok(components)
    }

    /// The GZ address used by the bootstrap agent for rack initialization by
    /// bootstrap agent running local to RSS on a scrimlet.
    pub fn rack_init_address(&self) -> SocketAddrV6 {
        SocketAddrV6::new(self.ip, BOOTSTRAP_AGENT_RACK_INIT_PORT, 0, 0)
    }

    /// The address used by the bootstrap agent to serve a dropshot interface.
    pub fn http_address(&self) -> SocketAddrV6 {
        SocketAddrV6::new(self.ip, BOOTSTRAP_AGENT_HTTP_PORT, 0, 0)
    }
}

#[derive(Clone, Serialize, Deserialize, PartialEq)]
struct PersistentSledAgentRequest<'a> {
    request: Cow<'a, StartSledAgentRequest>,
}

impl<'a> Ledgerable for PersistentSledAgentRequest<'a> {
    fn is_newer_than(&self, _other: &Self) -> bool {
        true
    }
    fn generation_bump(&mut self) {}
}

#[cfg(test)]
mod tests {
    use super::*;
    use omicron_test_utils::dev::test_setup_log;
    use uuid::Uuid;

    #[tokio::test]
    async fn persistent_sled_agent_request_serialization() {
        let logctx =
            test_setup_log("persistent_sled_agent_request_serialization");
        let log = &logctx.log;

        let request = PersistentSledAgentRequest {
            request: Cow::Owned(StartSledAgentRequest {
                id: Uuid::new_v4(),
                rack_id: Uuid::new_v4(),
                ntp_servers: vec![String::from("test.pool.example.com")],
                dns_servers: vec![String::from("1.1.1.1")],
                subnet: Ipv6Subnet::new(Ipv6Addr::LOCALHOST),
            }),
        };

        let tempdir = camino_tempfile::Utf8TempDir::new().unwrap();
        let paths = vec![tempdir.path().join("test-file")];

        let mut ledger = Ledger::new_with(log, paths.clone(), request.clone());
        ledger.commit().await.expect("Failed to write to ledger");

        let ledger = Ledger::<PersistentSledAgentRequest>::new(log, paths)
            .await
            .expect("Failt to read request");

        assert!(&request == ledger.data(), "serialization round trip failed");
        logctx.cleanup_successful();
    }
}<|MERGE_RESOLUTION|>--- conflicted
+++ resolved
@@ -190,7 +190,6 @@
 
     global_zone_bootstrap_link_local_address: Ipv6Addr,
 
-<<<<<<< HEAD
     // We maintain the handle just to show ownership, but don't use it
     // as the KeyManager task should run forever
     #[allow(unused)]
@@ -200,10 +199,9 @@
     // from the `HardwareManager` to the `StorageManager` when the `HardwareManger`
     // gets recreated.
     storage_key_requester: StorageKeyRequester,
-=======
+
     /// Our sled's baseboard identity.
     baseboard: Baseboard,
->>>>>>> e778ac25
 }
 
 const SLED_AGENT_REQUEST_FILE: &str = "sled-agent-request.toml";
@@ -418,12 +416,9 @@
             sled_config,
             ddmd_client,
             global_zone_bootstrap_link_local_address,
-<<<<<<< HEAD
             key_manager_handle: handle,
             storage_key_requester,
-=======
             baseboard,
->>>>>>> e778ac25
         };
 
         // Wait for at least the M.2 we booted from to show up.
