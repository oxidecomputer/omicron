// This Source Code Form is subject to the terms of the Mozilla Public
// License, v. 2.0. If a copy of the MPL was not distributed with this
// file, You can obtain one at https://mozilla.org/MPL/2.0/.

//! Bootstrap-related APIs.

use super::client::Client as BootstrapAgentClient;
use super::config::{Config, BOOTSTRAP_AGENT_PORT};
use super::ddm_admin_client::{DdmAdminClient, DdmError};
use super::params::SledAgentRequest;
use super::rss_handle::RssHandle;
use super::server::TrustQuorumMembership;
use super::trust_quorum::{
    RackSecret, SerializableShareDistribution, ShareDistribution,
    TrustQuorumError,
};
use super::views::SledAgentResponse;
use crate::config::Config as SledConfig;
use crate::hardware::HardwareManager;
use crate::illumos::dladm::{
    self, Dladm, Etherstub, EtherstubVnic, PhysicalLink,
};
use crate::illumos::zone::Zones;
use crate::server::Server as SledServer;
use crate::services::ServiceManager;
use crate::sp::SpHandle;
use omicron_common::address::Ipv6Subnet;
use omicron_common::api::external::{Error as ExternalError, MacAddr};
use omicron_common::backoff::{retry_notify, retry_policy_short, BackoffError};
use serde::{Deserialize, Serialize};
use slog::Logger;
use std::borrow::Cow;
use std::collections::HashSet;
use std::net::{Ipv6Addr, SocketAddrV6};
use std::path::{Path, PathBuf};
use std::sync::Arc;
use thiserror::Error;
use tokio::sync::oneshot;
use tokio::sync::Mutex;
use tokio::task::JoinHandle;

/// Initial octet of IPv6 for bootstrap addresses.
pub(crate) const BOOTSTRAP_PREFIX: u16 = 0xfdb0;

/// IPv6 prefix mask for bootstrap addresses.
pub(crate) const BOOTSTRAP_MASK: u8 = 64;

/// Describes errors which may occur while operating the bootstrap service.
#[derive(Error, Debug)]
pub enum BootstrapError {
    #[error("IO error: {message}: {err}")]
    Io {
        message: String,
        #[source]
        err: std::io::Error,
    },

    #[error("Error contacting ddmd: {0}")]
    DdmError(#[from] DdmError),

    #[error("Error monitoring hardware: {0}")]
    Hardware(String),

    #[error("Error starting sled agent: {0}")]
    SledError(String),

    #[error("Error from service manager: {0}")]
    ServiceManager(#[from] crate::services::Error),

    #[error("Error deserializing toml from {path}: {err}")]
    Toml { path: PathBuf, err: toml::de::Error },

    #[error(transparent)]
    TrustQuorum(#[from] TrustQuorumError),

    #[error("Error collecting peer addresses: {0}")]
    PeerAddresses(String),

    #[error("Failed to initialize bootstrap address: {err}")]
    BootstrapAddress { err: crate::illumos::zone::EnsureGzAddressError },
}

impl From<BootstrapError> for ExternalError {
    fn from(err: BootstrapError) -> Self {
        Self::internal_error(&err.to_string())
    }
}

// Represents the bootstrap agent's view into hardware.
//
// The bootstrap agent is responsible for launching the switch zone, which it
// can do once it has detected that the corresponding driver has loaded.
struct HardwareMonitorWorker {
    log: Logger,
    exit_rx: oneshot::Receiver<()>,
    hardware: HardwareManager,
    services: ServiceManager,
}

impl HardwareMonitorWorker {
    fn new(
        log: Logger,
        exit_rx: oneshot::Receiver<()>,
        hardware: HardwareManager,
        services: ServiceManager,
    ) -> Self {
        Self { log, exit_rx, hardware, services }
    }

    async fn run(
        mut self,
    ) -> Result<(HardwareManager, ServiceManager), BootstrapError> {
        // Start monitoring the hardware for changes
        let mut hardware_updates = self.hardware.monitor();

        // Scan the system manually for events we have have missed
        // before we started monitoring.
        self.full_hardware_scan().await;

        // Rely on monitoring for tracking all future updates.
        loop {
            use tokio::sync::broadcast::error::RecvError;

            tokio::select! {
                _ = &mut self.exit_rx => return Ok((self.hardware, self.services)),
                update = hardware_updates.recv() => {
                    match update {
                        Ok(update) => match update {
                            crate::hardware::HardwareUpdate::TofinoLoaded => {
                                let switch_ip = None;
                                self.services.activate_switch(switch_ip).await;
                            }
                            crate::hardware::HardwareUpdate::TofinoUnloaded => {
                                self.services.deactivate_switch().await;
                            }
                            _ => continue,
                        },
                        Err(RecvError::Lagged(count)) => {
                            warn!(self.log, "Hardware monitor missed {count} messages");
                            self.full_hardware_scan().await;
                        }
                        Err(RecvError::Closed) => {
                            warn!(self.log, "Hardware monitor receiver closed; exiting");
                            return Err(BootstrapError::Hardware("Hardware monitor closed".to_string()));
                        }
                    }
                }
            }
        }
    }

    // Observe the current hardware state manually.
    //
    // We use this when we're monitoring hardware for the first
    // time, and if we miss notifications.
    async fn full_hardware_scan(&self) {
        info!(self.log, "Performing full hardware scan");
        if self.hardware.is_scrimlet_driver_loaded() {
            let switch_ip = None;
            self.services.activate_switch(switch_ip).await;
        } else {
            self.services.deactivate_switch().await;
        }
    }
}

// The client-side of a connection to a HardwareMonitorWorker which runs in a
// tokio task.
//
// Once created, the bootstrap agent monitors hardware to initialize (or
// terminate) the switch zone when requested.
struct HardwareMonitor {
    exit_tx: oneshot::Sender<()>,
    handle:
        JoinHandle<Result<(HardwareManager, ServiceManager), BootstrapError>>,
}

impl HardwareMonitor {
    // Spawns a new task which monitors for hardware and launches the switch
    // zone if the necessary Tofino drivers are detected.
    async fn new(
        log: &Logger,
        sled_config: &SledConfig,
        etherstub: Etherstub,
        etherstub_vnic: EtherstubVnic,
    ) -> Result<Self, BootstrapError> {
        let hardware =
            HardwareManager::new(log.clone(), sled_config.stub_scrimlet)
                .map_err(|e| BootstrapError::Hardware(e))?;

        let service_manager = ServiceManager::new(
            log.clone(),
            etherstub.clone(),
            etherstub_vnic.clone(),
            sled_config.stub_scrimlet,
        )
        .await?;

        Ok(Self::start(log, hardware, service_manager))
    }

    // Starts a hardware monitoring task
    fn start(
        log: &Logger,
        hardware: HardwareManager,
        services: ServiceManager,
    ) -> Self {
        let (exit_tx, exit_rx) = oneshot::channel();
        let worker = HardwareMonitorWorker::new(
            log.clone(),
            exit_rx,
            hardware,
            services,
        );
        let handle = tokio::spawn(async move { worker.run().await });

        Self { exit_tx, handle }
    }

    // Stops the task from executing
    async fn stop(
        self,
    ) -> Result<(HardwareManager, ServiceManager), BootstrapError> {
        let _ = self.exit_tx.send(());
        self.handle.await.expect("Hardware monitor panicked")
    }
}

enum SledAgentState {
    Before(Option<HardwareMonitor>),
    After(SledServer),
}

/// The entity responsible for bootstrapping an Oxide rack.
pub(crate) struct Agent {
    /// Debug log
    log: Logger,
    /// Store the parent log - without "component = BootstrapAgent" - so
    /// other launched components can set their own value.
    parent_log: Logger,
    address: Ipv6Addr,

    /// Our share of the rack secret, if we have one.
    share: Mutex<Option<ShareDistribution>>,

    rss: Mutex<Option<RssHandle>>,
    sled_state: Mutex<SledAgentState>,
    sled_config: SledConfig,
    sp: Option<SpHandle>,
    ddmd_client: DdmAdminClient,
}

fn get_sled_agent_request_path() -> PathBuf {
    Path::new(omicron_common::OMICRON_CONFIG_PATH)
        .join("sled-agent-request.toml")
}

fn mac_to_socket_addr(mac: MacAddr) -> SocketAddrV6 {
    let mac_bytes = mac.into_array();
    assert_eq!(6, mac_bytes.len());

    let address = Ipv6Addr::new(
        BOOTSTRAP_PREFIX,
        ((mac_bytes[0] as u16) << 8) | mac_bytes[1] as u16,
        ((mac_bytes[2] as u16) << 8) | mac_bytes[3] as u16,
        ((mac_bytes[4] as u16) << 8) | mac_bytes[5] as u16,
        0,
        0,
        0,
        1,
    );

    SocketAddrV6::new(address, BOOTSTRAP_AGENT_PORT, 0, 0)
}

// TODO(https://github.com/oxidecomputer/omicron/issues/945): This address
// could be randomly generated when it no longer needs to be durable.
pub fn bootstrap_address(
    link: PhysicalLink,
) -> Result<SocketAddrV6, dladm::GetMacError> {
    let mac = Dladm::get_mac(link)?;
    Ok(mac_to_socket_addr(mac))
}

impl Agent {
    pub async fn new(
        log: Logger,
        sled_config: SledConfig,
        address: Ipv6Addr,
        sp: Option<SpHandle>,
    ) -> Result<(Self, TrustQuorumMembership), BootstrapError> {
        let ba_log = log.new(o!(
            "component" => "BootstrapAgent",
        ));

        // We expect this directory to exist - ensure that it does, before any
        // subsequent operations which may write configs here.
        info!(
            log, "Ensuring config directory exists";
            "path" => omicron_common::OMICRON_CONFIG_PATH,
        );
        tokio::fs::create_dir_all(omicron_common::OMICRON_CONFIG_PATH)
            .await
            .map_err(|err| BootstrapError::Io {
                message: format!(
                    "Creating config directory {}",
                    omicron_common::OMICRON_CONFIG_PATH
                ),
                err,
            })?;

        let etherstub = Dladm::ensure_etherstub().map_err(|e| {
            BootstrapError::SledError(format!(
                "Can't access etherstub device: {}",
                e
            ))
        })?;

        let etherstub_vnic =
            Dladm::ensure_etherstub_vnic(&etherstub).map_err(|e| {
                BootstrapError::SledError(format!(
                    "Can't access etherstub VNIC device: {}",
                    e
                ))
            })?;

        Zones::ensure_has_global_zone_v6_address(
            etherstub_vnic.clone(),
            address,
            "bootstrap6",
        )
        .map_err(|err| BootstrapError::BootstrapAddress { err })?;

        // Start trying to notify ddmd of our bootstrap address so it can
        // advertise it to other sleds.
        let ddmd_client = DdmAdminClient::new(log.clone())?;
        ddmd_client.advertise_prefix(Ipv6Subnet::new(address));

        // TODO: Do we need to initialize ZFS and Zone resources before we can
        // safely launch the switch zone? See: Zfs::ensure_zoned_filesystem.

        // Begin monitoring for hardware to handle tasks like initialization of
        // the switch zone.
        let hardware_monitor = HardwareMonitor::new(
            &ba_log,
            &sled_config,
            etherstub,
            etherstub_vnic,
        )
        .await?;

        let agent = Agent {
            log: ba_log,
            parent_log: log,
            address,
            share: Mutex::new(None),
            rss: Mutex::new(None),
            sled_state: Mutex::new(SledAgentState::Before(Some(
                hardware_monitor,
            ))),
            sled_config,
            sp,
            ddmd_client,
        };

        let request_path = get_sled_agent_request_path();
        let trust_quorum = if request_path.exists() {
            info!(agent.log, "Sled already configured, loading sled agent");
            let sled_request: PersistentSledAgentRequest = toml::from_str(
                &tokio::fs::read_to_string(&request_path).await.map_err(
                    |err| BootstrapError::Io {
                        message: format!(
                            "Reading subnet path from {request_path:?}"
                        ),
                        err,
                    },
                )?,
            )
            .map_err(|err| BootstrapError::Toml { path: request_path, err })?;

            let trust_quorum_share =
                sled_request.trust_quorum_share.map(ShareDistribution::from);
            agent
                .request_agent(&sled_request.request, &trust_quorum_share)
                .await?;
            TrustQuorumMembership::Known(Arc::new(trust_quorum_share))
        } else {
            TrustQuorumMembership::Uninitialized
        };

        Ok((agent, trust_quorum))
    }

    /// Initializes the Sled Agent on behalf of the RSS.
    ///
    /// If the Sled Agent has already been initialized:
    /// - This method is idempotent for the same request
    /// - Thie method returns an error for different requests
    pub async fn request_agent(
        &self,
        request: &SledAgentRequest,
        trust_quorum_share: &Option<ShareDistribution>,
    ) -> Result<SledAgentResponse, BootstrapError> {
        info!(&self.log, "Loading Sled Agent: {:?}", request);

        let sled_address = request.sled_address();

        let mut state = self.sled_state.lock().await;

<<<<<<< HEAD
        match &mut *state {
            // We have not previously initialized a sled agent.
            SledAgentState::Before(hardware_monitor) => {
                if let Some(share) = trust_quorum_share.clone() {
                    self.establish_sled_quorum(share.clone()).await?;
                    *self.share.lock().await = Some(share);
                }
=======
            if server.id() != request.id {
                let err_str = format!(
                    "Sled Agent already running with UUID {}, but {} was requested",
                    server.id(),
                    request.id,
                );
                return Err(BootstrapError::SledError(err_str));
            } else if &server.address().ip() != sled_address.ip() {
                let err_str = format!(
                    "Sled Agent already running on address {}, but {} was requested",
                    server.address().ip(),
                    sled_address.ip(),
                );
                return Err(BootstrapError::SledError(err_str));
            }
>>>>>>> 27dfb622

                // Stop the bootstrap agent from monitoring for hardware, and
                // pass control of service management to the sled agent.
                //
                // NOTE: If we fail at any point in the body of this function,
                // we should restart the hardware monitor, so we can react to
                // changes in the switch regardless of the success or failure of
                // this sled agent.
                let (hardware, services) = hardware_monitor
                    .take()
                    .expect("Hardware Monitor does not exist")
                    .stop()
                    .await
                    .expect("Failed to stop hardware monitor");

                // This acts like a "run-on-drop" closure, to restart the
                // hardware monitor in the bootstrap agent if we fail to
                // initialize the Sled Agent.
                //
                // In the "healthy" case, we can "cancel" and this is
                // effectively a no-op.
                struct RestartMonitor<'a> {
                    run: bool,
                    log: Logger,
                    hardware: Option<HardwareManager>,
                    services: Option<ServiceManager>,
                    monitor: &'a mut Option<HardwareMonitor>,
                }
                impl<'a> RestartMonitor<'a> {
                    fn cancel(mut self) {
                        self.run = false;
                    }
                }
                impl<'a> Drop for RestartMonitor<'a> {
                    fn drop(&mut self) {
                        if self.run {
                            *self.monitor = Some(HardwareMonitor::start(
                                &self.log,
                                self.hardware.take().unwrap(),
                                self.services.take().unwrap(),
                            ));
                        }
                    }
                }
                let restarter = RestartMonitor {
                    run: true,
                    log: self.log.clone(),
                    hardware: Some(hardware),
                    services: Some(services.clone()),
                    monitor: hardware_monitor,
                };

                // Server does not exist, initialize it.
                let server = SledServer::start(
                    &self.sled_config,
                    self.parent_log.clone(),
                    request.clone(),
                    services.clone(),
                )
                .await
                .map_err(|e| {
                    BootstrapError::SledError(format!(
                        "Could not start sled agent server: {e}"
                    ))
                })?;
                info!(&self.log, "Sled Agent loaded; recording configuration");

                // Record this request so the sled agent can be automatically
                // initialized on the next boot.
                //
                // danger handling: `serialized_request` contains our trust quorum
                // share; we do not log it and only write it to the designated path.
                let serialized_request = PersistentSledAgentRequest {
                    request: Cow::Borrowed(request),
                    trust_quorum_share: trust_quorum_share
                        .clone()
                        .map(Into::into),
                }
                .danger_serialize_as_toml()
                .expect("Cannot serialize request");

                let path = get_sled_agent_request_path();
                tokio::fs::write(&path, &serialized_request).await.map_err(
                    |err| BootstrapError::Io {
                        message: format!(
                            "Recording Sled Agent request to {path:?}"
                        ),
                        err,
                    },
                )?;

                restarter.cancel();
                *state = SledAgentState::After(server);

                // Start trying to notify ddmd of our sled prefix so it can
                // advertise it to other sleds.
                //
                // TODO-security This ddmd_client is used to advertise both this
                // (underlay) address and our bootstrap address. Bootstrap addresses are
                // unauthenticated (connections made on them are auth'd via sprockets),
                // but underlay addresses should be exchanged via authenticated channels
                // between ddmd instances. It's TBD how that will work, but presumably
                // we'll need to do something different here for underlay vs bootstrap
                // addrs (either talk to a differently-configured ddmd, or include info
                // indicating which kind of address we're advertising).
                self.ddmd_client.advertise_prefix(request.subnet);

                Ok(SledAgentResponse { id: self.sled_config.id })
            }
            // We have previously initialized a sled agent.
            SledAgentState::After(server) => {
                info!(&self.log, "Sled Agent already loaded");

                if &server.address().ip() != sled_address.ip() {
                    let err_str = format!(
                        "Sled Agent already running on address {}, but {} was requested",
                        server.address().ip(),
                        sled_address.ip(),
                    );
                    return Err(BootstrapError::SledError(err_str));
                }

                // Bail out if this request includes a trust quorum share that
                // doesn't match ours. TODO-correctness Do we need to handle a
                // partially-initialized rack where we may have a share from a
                // previously-started-but-not-completed init process? If rerunning
                // it produces different shares this check will fail.
                if *trust_quorum_share != *self.share.lock().await {
                    let err_str = concat!(
                        "Sled Agent already running with",
                        " a different trust quorum share"
                    )
                    .to_string();
                    return Err(BootstrapError::SledError(err_str));
                }

                return Ok(SledAgentResponse { id: server.id() });
            }
<<<<<<< HEAD
        }
=======
        })?;

        // Start trying to notify ddmd of our sled prefix so it can
        // advertise it to other sleds.
        //
        // TODO-security This ddmd_client is used to advertise both this
        // (underlay) address and our bootstrap address. Bootstrap addresses are
        // unauthenticated (connections made on them are auth'd via sprockets),
        // but underlay addresses should be exchanged via authenticated channels
        // between ddmd instances. It's TBD how that will work, but presumably
        // we'll need to do something different here for underlay vs bootstrap
        // addrs (either talk to a differently-configured ddmd, or include info
        // indicating which kind of address we're advertising).
        self.ddmd_client.advertise_prefix(request.subnet);

        Ok(SledAgentResponse { id: request.id })
>>>>>>> 27dfb622
    }

    /// Communicates with peers, sharing secrets, until the rack has been
    /// sufficiently unlocked.
    async fn establish_sled_quorum(
        &self,
        share: ShareDistribution,
    ) -> Result<RackSecret, BootstrapError> {
        let ddm_admin_client = DdmAdminClient::new(self.log.clone())?;
        let rack_secret = retry_notify(
            retry_policy_short(),
            || async {
                let other_agents = {
                    // Manually build up a `HashSet` instead of `.collect()`ing
                    // so we can log if we see any duplicates.
                    let mut addrs = HashSet::new();
                    for addr in ddm_admin_client
                        .peer_addrs()
                        .await
                        .map_err(BootstrapError::DdmError)
                        .map_err(|err| BackoffError::transient(err))?
                    {
                        // We should never see duplicates; that would mean
                        // maghemite thinks two different sleds have the same
                        // bootstrap address!
                        if !addrs.insert(addr) {
                            let msg = format!("Duplicate peer addresses received from ddmd: {addr}");
                            error!(&self.log, "{}", msg);
                            return Err(BackoffError::permanent(
                                BootstrapError::PeerAddresses(msg),
                            ));
                        }
                    }
                    addrs
                };
                info!(
                    &self.log,
                    "Bootstrap: Communicating with peers: {:?}", other_agents
                );

                // "-1" to account for ourselves.
                if other_agents.len() < share.threshold - 1 {
                    warn!(
                        &self.log,
                        "Not enough peers to start establishing quorum"
                    );
                    return Err(BackoffError::transient(
                        BootstrapError::TrustQuorum(
                            TrustQuorumError::NotEnoughPeers,
                        ),
                    ));
                }
                info!(
                    &self.log,
                    "Bootstrap: Enough peers to start share transfer"
                );

                // Retrieve verified rack_secret shares from a quorum of agents
                let other_agents: Vec<BootstrapAgentClient> = other_agents
                    .into_iter()
                    .map(|addr| {
                        let addr = SocketAddrV6::new(
                            addr,
                            BOOTSTRAP_AGENT_PORT,
                            0,
                            0,
                        );
                        BootstrapAgentClient::new(
                            addr,
                            &self.sp,
                            &share.member_device_id_certs,
                            self.log.new(o!(
                                "BootstrapAgentClient" => addr.to_string()),
                            ),
                        )
                    })
                    .collect();

                // TODO: Parallelize this and keep track of whose shares we've
                // already retrieved and don't resend. See
                // https://github.com/oxidecomputer/omicron/issues/514
                let mut shares = vec![share.share.clone()];
                for agent in &other_agents {
                    let share = agent.request_share().await
                        .map_err(|e| {
                            info!(&self.log, "Bootstrap: failed to retreive share from peer: {:?}", e);
                            BackoffError::transient(
                                BootstrapError::TrustQuorum(e.into()),
                            )
                        })?;
                    info!(
                        &self.log,
                        "Bootstrap: retreived share from peer: {}",
                        agent.addr()
                    );
                    shares.push(share);
                }
                let rack_secret = RackSecret::combine_shares(
                    share.threshold,
                    share.total_shares(),
                    &shares,
                )
                .map_err(|e| {
                    warn!(
                        &self.log,
                        "Bootstrap: failed to construct rack secret: {:?}", e
                    );
                    // TODO: We probably need to actually write an error
                    // handling routine that gives up in some cases based on
                    // the error returned from `RackSecret::combine_shares`.
                    // See https://github.com/oxidecomputer/omicron/issues/516
                    BackoffError::transient(
                        BootstrapError::TrustQuorum(
                            TrustQuorumError::RackSecretConstructionFailed(e),
                        ),
                    )
                })?;
                info!(self.log, "RackSecret computed from shares.");
                Ok(rack_secret)
            },
            |error, duration| {
                warn!(
                    self.log,
                    "Failed to unlock sleds (will retry after {:?}: {:#}",
                    duration,
                    error,
                )
            },
        )
        .await?;

        Ok(rack_secret)
    }

    /// Initializes the Rack Setup Service, if requested by `config`.
    pub async fn start_rss(
        &self,
        config: &Config,
    ) -> Result<(), BootstrapError> {
        if let Some(rss_config) = &config.rss_config {
            info!(&self.log, "bootstrap service initializing RSS");
            let rss = RssHandle::start_rss(
                &self.parent_log,
                rss_config.clone(),
                self.address,
                self.sp.clone(),
                // TODO-cleanup: Remove this arg once RSS can discover the trust
                // quorum members over the management network.
                config
                    .sp_config
                    .as_ref()
                    .map(|sp_config| sp_config.trust_quorum_members.clone())
                    .unwrap_or_default(),
            );
            self.rss.lock().await.replace(rss);
        }
        Ok(())
    }
}

// We intentionally DO NOT derive `Debug` or `Serialize`; both provide avenues
// by which we may accidentally log the contents of our trust quorum share.
#[derive(Deserialize, PartialEq)]
struct PersistentSledAgentRequest<'a> {
    request: Cow<'a, SledAgentRequest>,
    trust_quorum_share: Option<SerializableShareDistribution>,
}

impl PersistentSledAgentRequest<'_> {
    /// On success, the returned string will contain our raw
    /// `trust_quorum_share`. This method is named `danger_*` to remind the
    /// caller that they must not log this string.
    fn danger_serialize_as_toml(&self) -> Result<String, toml::ser::Error> {
        #[derive(Serialize)]
        #[serde(remote = "PersistentSledAgentRequest")]
        struct PersistentSledAgentRequestDef<'a> {
            request: Cow<'a, SledAgentRequest>,
            trust_quorum_share: Option<SerializableShareDistribution>,
        }

        let mut out = String::with_capacity(128);
        let mut serializer = toml::Serializer::new(&mut out);
        PersistentSledAgentRequestDef::serialize(self, &mut serializer)?;
        Ok(out)
    }
}

#[cfg(test)]
mod tests {
    use super::*;
    use macaddr::MacAddr6;
    use uuid::Uuid;

    #[test]
    fn test_mac_to_socket_addr() {
        let mac = MacAddr("a8:40:25:10:00:01".parse::<MacAddr6>().unwrap());

        assert_eq!(
            mac_to_socket_addr(mac).ip(),
            &"fdb0:a840:2510:1::1".parse::<Ipv6Addr>().unwrap(),
        );
    }

    #[test]
    fn persistent_sled_agent_request_serialization_round_trips() {
        let secret = RackSecret::new();
        let (mut shares, verifier) = secret.split(2, 4).unwrap();

        let request = PersistentSledAgentRequest {
            request: Cow::Owned(SledAgentRequest {
                id: Uuid::new_v4(),
                rack_id: Uuid::new_v4(),
                gateway: crate::bootstrap::params::Gateway {
                    address: None,
                    mac: MacAddr6::nil(),
                },
                subnet: Ipv6Subnet::new(Ipv6Addr::LOCALHOST),
            }),
            trust_quorum_share: Some(
                ShareDistribution {
                    threshold: 2,
                    verifier,
                    share: shares.pop().unwrap(),
                    member_device_id_certs: vec![],
                }
                .into(),
            ),
        };

        let serialized = request.danger_serialize_as_toml().unwrap();
        let deserialized: PersistentSledAgentRequest =
            toml::from_slice(serialized.as_bytes()).unwrap();

        assert!(request == deserialized, "serialization round trip failed");
    }
}<|MERGE_RESOLUTION|>--- conflicted
+++ resolved
@@ -407,7 +407,6 @@
 
         let mut state = self.sled_state.lock().await;
 
-<<<<<<< HEAD
         match &mut *state {
             // We have not previously initialized a sled agent.
             SledAgentState::Before(hardware_monitor) => {
@@ -415,23 +414,6 @@
                     self.establish_sled_quorum(share.clone()).await?;
                     *self.share.lock().await = Some(share);
                 }
-=======
-            if server.id() != request.id {
-                let err_str = format!(
-                    "Sled Agent already running with UUID {}, but {} was requested",
-                    server.id(),
-                    request.id,
-                );
-                return Err(BootstrapError::SledError(err_str));
-            } else if &server.address().ip() != sled_address.ip() {
-                let err_str = format!(
-                    "Sled Agent already running on address {}, but {} was requested",
-                    server.address().ip(),
-                    sled_address.ip(),
-                );
-                return Err(BootstrapError::SledError(err_str));
-            }
->>>>>>> 27dfb622
 
                 // Stop the bootstrap agent from monitoring for hardware, and
                 // pass control of service management to the sled agent.
@@ -539,13 +521,20 @@
                 // indicating which kind of address we're advertising).
                 self.ddmd_client.advertise_prefix(request.subnet);
 
-                Ok(SledAgentResponse { id: self.sled_config.id })
+                Ok(SledAgentResponse { id: request.id })
             }
             // We have previously initialized a sled agent.
             SledAgentState::After(server) => {
                 info!(&self.log, "Sled Agent already loaded");
 
-                if &server.address().ip() != sled_address.ip() {
+                if server.id() != request.id {
+                    let err_str = format!(
+                        "Sled Agent already running with UUID {}, but {} was requested",
+                        server.id(),
+                        request.id,
+                    );
+                    return Err(BootstrapError::SledError(err_str));
+                } else if &server.address().ip() != sled_address.ip() {
                     let err_str = format!(
                         "Sled Agent already running on address {}, but {} was requested",
                         server.address().ip(),
@@ -570,26 +559,7 @@
 
                 return Ok(SledAgentResponse { id: server.id() });
             }
-<<<<<<< HEAD
         }
-=======
-        })?;
-
-        // Start trying to notify ddmd of our sled prefix so it can
-        // advertise it to other sleds.
-        //
-        // TODO-security This ddmd_client is used to advertise both this
-        // (underlay) address and our bootstrap address. Bootstrap addresses are
-        // unauthenticated (connections made on them are auth'd via sprockets),
-        // but underlay addresses should be exchanged via authenticated channels
-        // between ddmd instances. It's TBD how that will work, but presumably
-        // we'll need to do something different here for underlay vs bootstrap
-        // addrs (either talk to a differently-configured ddmd, or include info
-        // indicating which kind of address we're advertising).
-        self.ddmd_client.advertise_prefix(request.subnet);
-
-        Ok(SledAgentResponse { id: request.id })
->>>>>>> 27dfb622
     }
 
     /// Communicates with peers, sharing secrets, until the rack has been
