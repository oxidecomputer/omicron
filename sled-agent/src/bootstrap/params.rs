// This Source Code Form is subject to the terms of the Mozilla Public
// License, v. 2.0. If a copy of the MPL was not distributed with this
// file, You can obtain one at https://mozilla.org/MPL/2.0/.

//! Request body types for the bootstrap agent

<<<<<<< HEAD
use omicron_common::{address::SLED_PREFIX, api::external::Ipv6Net};
=======
use omicron_common::address::{Ipv6Subnet, SLED_PREFIX};
>>>>>>> 70fbc9f8
use schemars::JsonSchema;
use serde::{Deserialize, Serialize};

/// Identity signed by local RoT and Oxide certificate chain.
#[derive(Serialize, Deserialize, JsonSchema)]
pub struct ShareRequest {
    // TODO-completeness: format TBD; currently opaque.
    pub identity: Vec<u8>,
}

<<<<<<< HEAD
#[derive(thiserror::Error, Debug)]
pub enum SubnetError {
    #[error(
        "Subnet {subnet} has unexpected prefix length, wanted {}",
        SLED_PREFIX
    )]
    BadPrefixLength { subnet: ipnetwork::Ipv6Network },
}

/// Represents subnets belonging to Sleds.
///
/// This is a thin wrapper around the [`Ipv6Net`] type - which may be accessed
/// by [`AsRef<Ipv6Net>`] - which adds additional validation that this is a /64
/// subnet with an expected prefix.
// Note: The inner field is intentionally non-pub; this makes it
// more difficult to construct a sled subnet which avoids the
// validation performed by the constructor.
#[derive(Clone, Debug, Serialize, JsonSchema, PartialEq)]
pub struct SledSubnet(Ipv6Net);

impl SledSubnet {
    pub fn new(net: Ipv6Net) -> Result<Self, SubnetError> {
        let prefix = net.0.prefix();
        if prefix != SLED_PREFIX {
            return Err(SubnetError::BadPrefixLength { subnet: net.0 });
        }
        Ok(SledSubnet(net))
    }
}

impl<'de> serde::Deserialize<'de> for SledSubnet {
    fn deserialize<D>(deserializer: D) -> Result<Self, D::Error>
    where
        D: serde::Deserializer<'de>,
    {
        let net = Ipv6Net::deserialize(deserializer)?;
        SledSubnet::new(net).map_err(serde::de::Error::custom)
    }
}

impl AsRef<Ipv6Net> for SledSubnet {
    fn as_ref(&self) -> &Ipv6Net {
        &self.0
    }
}

=======
>>>>>>> 70fbc9f8
/// Configuration information for launching a Sled Agent.
#[derive(Clone, Debug, Serialize, Deserialize, JsonSchema, PartialEq)]
pub struct SledAgentRequest {
    /// Portion of the IP space to be managed by the Sled Agent.
    pub subnet: Ipv6Subnet<SLED_PREFIX>,
}<|MERGE_RESOLUTION|>--- conflicted
+++ resolved
@@ -4,11 +4,10 @@
 
 //! Request body types for the bootstrap agent
 
-<<<<<<< HEAD
-use omicron_common::{address::SLED_PREFIX, api::external::Ipv6Net};
-=======
-use omicron_common::address::{Ipv6Subnet, SLED_PREFIX};
->>>>>>> 70fbc9f8
+use omicron_common::address::{
+    SLED_PREFIX,
+    Ipv6Subnet,
+};
 use schemars::JsonSchema;
 use serde::{Deserialize, Serialize};
 
@@ -19,55 +18,6 @@
     pub identity: Vec<u8>,
 }
 
-<<<<<<< HEAD
-#[derive(thiserror::Error, Debug)]
-pub enum SubnetError {
-    #[error(
-        "Subnet {subnet} has unexpected prefix length, wanted {}",
-        SLED_PREFIX
-    )]
-    BadPrefixLength { subnet: ipnetwork::Ipv6Network },
-}
-
-/// Represents subnets belonging to Sleds.
-///
-/// This is a thin wrapper around the [`Ipv6Net`] type - which may be accessed
-/// by [`AsRef<Ipv6Net>`] - which adds additional validation that this is a /64
-/// subnet with an expected prefix.
-// Note: The inner field is intentionally non-pub; this makes it
-// more difficult to construct a sled subnet which avoids the
-// validation performed by the constructor.
-#[derive(Clone, Debug, Serialize, JsonSchema, PartialEq)]
-pub struct SledSubnet(Ipv6Net);
-
-impl SledSubnet {
-    pub fn new(net: Ipv6Net) -> Result<Self, SubnetError> {
-        let prefix = net.0.prefix();
-        if prefix != SLED_PREFIX {
-            return Err(SubnetError::BadPrefixLength { subnet: net.0 });
-        }
-        Ok(SledSubnet(net))
-    }
-}
-
-impl<'de> serde::Deserialize<'de> for SledSubnet {
-    fn deserialize<D>(deserializer: D) -> Result<Self, D::Error>
-    where
-        D: serde::Deserializer<'de>,
-    {
-        let net = Ipv6Net::deserialize(deserializer)?;
-        SledSubnet::new(net).map_err(serde::de::Error::custom)
-    }
-}
-
-impl AsRef<Ipv6Net> for SledSubnet {
-    fn as_ref(&self) -> &Ipv6Net {
-        &self.0
-    }
-}
-
-=======
->>>>>>> 70fbc9f8
 /// Configuration information for launching a Sled Agent.
 #[derive(Clone, Debug, Serialize, Deserialize, JsonSchema, PartialEq)]
 pub struct SledAgentRequest {
