--- conflicted
+++ resolved
@@ -7,18 +7,8 @@
 use super::trust_quorum::ShareDistribution;
 use omicron_common::address::{Ipv6Subnet, SLED_PREFIX};
 use serde::{Deserialize, Serialize};
-<<<<<<< HEAD
+use std::borrow::Cow;
 use uuid::Uuid;
-
-/// Identity signed by local RoT and Oxide certificate chain.
-#[derive(Serialize, Deserialize, JsonSchema)]
-pub struct ShareRequest {
-    // TODO-completeness: format TBD; currently opaque.
-    pub identity: Vec<u8>,
-}
-=======
-use std::borrow::Cow;
->>>>>>> 63b63791
 
 /// Configuration information for launching a Sled Agent.
 #[derive(Clone, Debug, Serialize, Deserialize, PartialEq)]
@@ -29,16 +19,14 @@
     /// Portion of the IP space to be managed by the Sled Agent.
     pub subnet: Ipv6Subnet<SLED_PREFIX>,
 
-<<<<<<< HEAD
     /// Uuid of the rack to which this sled agent belongs.
     pub rack_id: Uuid,
-=======
+
     /// Share of the rack secret for this Sled Agent.
     // TODO-cleanup This is currently optional because we don't do trust quorum
     // shares for single-node deployments (i.e., most dev/test environments),
     // but eventually this should be required.
     pub trust_quorum_share: Option<ShareDistribution>,
->>>>>>> 63b63791
 }
 
 #[derive(Clone, Debug, Serialize, Deserialize, PartialEq)]
