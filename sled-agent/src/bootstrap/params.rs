// This Source Code Form is subject to the terms of the Mozilla Public
// License, v. 2.0. If a copy of the MPL was not distributed with this
// file, You can obtain one at https://mozilla.org/MPL/2.0/.

//! Request types for the bootstrap agent

use super::trust_quorum::SerializableShareDistribution;
use omicron_common::address::{self, Ipv6Subnet, SLED_PREFIX};
use schemars::JsonSchema;
use serde::{Deserialize, Serialize};
use std::borrow::Cow;
use std::collections::HashSet;
use std::net::{Ipv6Addr, SocketAddrV6};
use uuid::Uuid;

#[derive(Clone, Debug, Deserialize, Serialize, PartialEq, JsonSchema)]
#[serde(rename_all = "snake_case", tag = "type")]
pub enum BootstrapAddressDiscovery {
    /// Ignore all bootstrap addresses except our own.
    OnlyOurs,
    /// Ignore all bootstrap addresses except the following.
    OnlyThese { addrs: HashSet<Ipv6Addr> },
}

/// Configuration for the "rack setup service".
///
/// The Rack Setup Service should be responsible for one-time setup actions,
/// such as CockroachDB placement and initialization.  Without operator
/// intervention, however, these actions need a way to be automated in our
/// deployment.
#[derive(Clone, Debug, Deserialize, Serialize, PartialEq, JsonSchema)]
pub struct RackInitializeRequest {
    pub rack_subnet: Ipv6Addr,

    /// Describes how bootstrap addresses should be collected during RSS.
    pub bootstrap_discovery: BootstrapAddressDiscovery,

    /// The minimum number of sleds required to unlock the rack secret.
    ///
    /// If this value is less than 2, no rack secret will be created on startup;
    /// this is the typical case for single-server test/development.
    pub rack_secret_threshold: usize,

    /// The external NTP server addresses.
    pub ntp_servers: Vec<String>,

    /// The external DNS server addresses.
    pub dns_servers: Vec<String>,

    /// Ranges of the service IP pool which may be used for internal services.
    // TODO(https://github.com/oxidecomputer/omicron/issues/1530): Eventually,
    // we want to configure multiple pools.
    pub internal_services_ip_pool_ranges: Vec<address::IpRange>,
<<<<<<< HEAD

    /// DNS name for the DNS zone delegated to the rack for external DNS
    pub external_dns_zone_name: String,

    /// Configuration of the Recovery Silo (the initial Silo)
    pub recovery_silo: RecoverySiloConfig,
}

pub type RecoverySiloConfig = nexus_client::types::RecoverySiloConfig;

/// Information about the internet gateway used for externally-facing services.
#[serde_as]
#[derive(Clone, Debug, Deserialize, Serialize, PartialEq, JsonSchema)]
pub struct Gateway {
    /// IP address of the Internet gateway, which is particularly
    /// relevant for external-facing services (such as Nexus).
    pub address: Option<Ipv4Addr>,

    /// MAC address of the internet gateway above. This is used to provide
    /// external connectivity into guests, by allowing OPTE to forward traffic
    /// destined for the broader network to the gateway.
    pub mac: MacAddr,
=======

    /// DNS name for the DNS zone delegated to the rack for external DNS
    pub external_dns_zone_name: String,

    /// Configuration of the Recovery Silo (the initial Silo)
    pub recovery_silo: RecoverySiloConfig,
>>>>>>> 3072e204
}

pub type RecoverySiloConfig = nexus_client::types::RecoverySiloConfig;

/// Configuration information for launching a Sled Agent.
#[derive(Clone, Debug, Serialize, Deserialize, PartialEq)]
pub struct SledAgentRequest {
    /// Uuid of the Sled Agent to be created.
    pub id: Uuid,

    /// Uuid of the rack to which this sled agent belongs.
    pub rack_id: Uuid,

    /// The external NTP servers to use
    pub ntp_servers: Vec<String>,
    //
    /// The external DNS servers to use
    pub dns_servers: Vec<String>,

    // Note: The order of these fields is load bearing, because we serialize
    // `SledAgentRequest`s as toml. `subnet` serializes as a TOML table, so it
    // must come after non-table fields.
    /// Portion of the IP space to be managed by the Sled Agent.
    pub subnet: Ipv6Subnet<SLED_PREFIX>,
}

impl SledAgentRequest {
    pub fn sled_address(&self) -> SocketAddrV6 {
        address::get_sled_address(self.subnet)
    }

    pub fn switch_zone_ip(&self) -> Ipv6Addr {
        address::get_switch_zone_address(self.subnet)
    }
}

// We intentionally DO NOT derive `Debug` or `Serialize`; both provide avenues
// by which we may accidentally log the contents of our `share`. To serialize a
// request, use `RequestEnvelope::danger_serialize_as_json()`.
#[derive(Clone, Deserialize, PartialEq)]
// Clippy wants us to put the SledAgentRequest in a Box, but (a) it's not _that_
// big (a couple hundred bytes), and (b) that makes matching annoying.
// `Request`s are relatively rare over the life of a sled agent.
#[allow(clippy::large_enum_variant)]
pub enum Request<'a> {
    /// Send configuration information for launching a Sled Agent.
    SledAgentRequest(
        Cow<'a, SledAgentRequest>,
        Option<SerializableShareDistribution>,
    ),

    /// Request the sled's share of the rack secret.
    ShareRequest,
}

#[derive(Clone, Deserialize, PartialEq)]
pub struct RequestEnvelope<'a> {
    pub version: u32,
    pub request: Request<'a>,
}

impl RequestEnvelope<'_> {
    /// On success, the returned `Vec` will contain our raw
    /// trust quorum share. This method is named `danger_*` to remind the
    /// caller that they must not log it.
    pub(crate) fn danger_serialize_as_json(
        &self,
    ) -> Result<Vec<u8>, serde_json::Error> {
        #[derive(Serialize)]
        #[serde(remote = "Request")]
        #[allow(clippy::large_enum_variant)]
        pub enum RequestDef<'a> {
            /// Send configuration information for launching a Sled Agent.
            SledAgentRequest(
                Cow<'a, SledAgentRequest>,
                Option<SerializableShareDistribution>,
            ),

            /// Request the sled's share of the rack secret.
            ShareRequest,
        }

        #[derive(Serialize)]
        #[serde(remote = "RequestEnvelope")]
        struct RequestEnvelopeDef<'a> {
            version: u32,
            #[serde(borrow, with = "RequestDef")]
            request: Request<'a>,
        }

        let mut writer = Vec::with_capacity(128);
        let mut serializer = serde_json::Serializer::new(&mut writer);
        RequestEnvelopeDef::serialize(self, &mut serializer)?;
        Ok(writer)
    }
}

pub(super) mod version {
    pub(crate) const V1: u32 = 1;
}

#[cfg(test)]
mod tests {
    use std::net::Ipv6Addr;

    use super::*;
    use crate::bootstrap::trust_quorum::RackSecret;
    use crate::bootstrap::trust_quorum::ShareDistribution;
    use std::path::PathBuf;

    #[test]
    fn parse_rack_initialization() {
        let manifest = std::env::var("CARGO_MANIFEST_DIR")
            .expect("Cannot access manifest directory");
        let manifest = PathBuf::from(manifest);

        let path =
            manifest.join("../smf/sled-agent/non-gimlet/config-rss.toml");
        let contents = std::fs::read_to_string(&path).unwrap();
        let _: RackInitializeRequest = toml::from_str(&contents)
            .unwrap_or_else(|e| panic!("failed to parse {:?}: {}", &path, e));

        let path = manifest
            .join("../smf/sled-agent/gimlet-standalone/config-rss.toml");
        let contents = std::fs::read_to_string(&path).unwrap();
        let _: RackInitializeRequest = toml::from_str(&contents)
            .unwrap_or_else(|e| panic!("failed to parse {:?}: {}", &path, e));
<<<<<<< HEAD
    }

    #[test]
    fn parse_gateway() {
        let _: Gateway = toml::from_str(
            r#"
            mac = "18:c0:4d:d:a0:2a"
        "#,
        )
        .unwrap();
=======
>>>>>>> 3072e204
    }

    #[test]
    fn json_serialization_round_trips() {
        let secret = RackSecret::new();
        let (mut shares, verifier) = secret.split(2, 4).unwrap();

        let envelope = RequestEnvelope {
            version: 1,
            request: Request::SledAgentRequest(
                Cow::Owned(SledAgentRequest {
                    id: Uuid::new_v4(),
                    rack_id: Uuid::new_v4(),
                    ntp_servers: vec![String::from("test.pool.example.com")],
                    dns_servers: vec![String::from("1.1.1.1")],
                    subnet: Ipv6Subnet::new(Ipv6Addr::LOCALHOST),
                }),
                Some(
                    ShareDistribution {
                        threshold: 2,
                        verifier,
                        share: shares.pop().unwrap(),
                        member_device_id_certs: vec![],
                    }
                    .into(),
                ),
            ),
        };

        let serialized = envelope.danger_serialize_as_json().unwrap();
        let deserialized: RequestEnvelope =
            serde_json::from_slice(&serialized).unwrap();

        assert!(envelope == deserialized, "serialization round trip failed");
    }
}<|MERGE_RESOLUTION|>--- conflicted
+++ resolved
@@ -51,37 +51,12 @@
     // TODO(https://github.com/oxidecomputer/omicron/issues/1530): Eventually,
     // we want to configure multiple pools.
     pub internal_services_ip_pool_ranges: Vec<address::IpRange>,
-<<<<<<< HEAD
 
     /// DNS name for the DNS zone delegated to the rack for external DNS
     pub external_dns_zone_name: String,
 
     /// Configuration of the Recovery Silo (the initial Silo)
     pub recovery_silo: RecoverySiloConfig,
-}
-
-pub type RecoverySiloConfig = nexus_client::types::RecoverySiloConfig;
-
-/// Information about the internet gateway used for externally-facing services.
-#[serde_as]
-#[derive(Clone, Debug, Deserialize, Serialize, PartialEq, JsonSchema)]
-pub struct Gateway {
-    /// IP address of the Internet gateway, which is particularly
-    /// relevant for external-facing services (such as Nexus).
-    pub address: Option<Ipv4Addr>,
-
-    /// MAC address of the internet gateway above. This is used to provide
-    /// external connectivity into guests, by allowing OPTE to forward traffic
-    /// destined for the broader network to the gateway.
-    pub mac: MacAddr,
-=======
-
-    /// DNS name for the DNS zone delegated to the rack for external DNS
-    pub external_dns_zone_name: String,
-
-    /// Configuration of the Recovery Silo (the initial Silo)
-    pub recovery_silo: RecoverySiloConfig,
->>>>>>> 3072e204
 }
 
 pub type RecoverySiloConfig = nexus_client::types::RecoverySiloConfig;
@@ -209,19 +184,6 @@
         let contents = std::fs::read_to_string(&path).unwrap();
         let _: RackInitializeRequest = toml::from_str(&contents)
             .unwrap_or_else(|e| panic!("failed to parse {:?}: {}", &path, e));
-<<<<<<< HEAD
-    }
-
-    #[test]
-    fn parse_gateway() {
-        let _: Gateway = toml::from_str(
-            r#"
-            mac = "18:c0:4d:d:a0:2a"
-        "#,
-        )
-        .unwrap();
-=======
->>>>>>> 3072e204
     }
 
     #[test]
