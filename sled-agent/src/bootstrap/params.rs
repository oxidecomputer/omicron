// This Source Code Form is subject to the terms of the Mozilla Public
// License, v. 2.0. If a copy of the MPL was not distributed with this
// file, You can obtain one at https://mozilla.org/MPL/2.0/.

//! Request types for the bootstrap agent

use super::trust_quorum::SerializableShareDistribution;
use omicron_common::address::{self, Ipv6Subnet, SLED_PREFIX};
use schemars::JsonSchema;
use serde::{Deserialize, Serialize};
use std::borrow::Cow;
use std::net::{Ipv6Addr, SocketAddrV6};
use uuid::Uuid;

/// Configuration for the "rack setup service".
///
/// The Rack Setup Service should be responsible for one-time setup actions,
/// such as CockroachDB placement and initialization.  Without operator
/// intervention, however, these actions need a way to be automated in our
/// deployment.
#[derive(Clone, Debug, Deserialize, Serialize, PartialEq, JsonSchema)]
pub struct RackInitializeRequest {
    pub rack_subnet: Ipv6Addr,

    /// The minimum number of sleds required to unlock the rack secret.
    ///
    /// If this value is less than 2, no rack secret will be created on startup;
    /// this is the typical case for single-server test/development.
    pub rack_secret_threshold: usize,

    /// The external NTP server addresses.
    pub ntp_servers: Vec<String>,

    /// The external DNS server addresses.
    pub dns_servers: Vec<String>,

    /// Ranges of the service IP pool which may be used for internal services.
    // TODO(https://github.com/oxidecomputer/omicron/issues/1530): Eventually,
    // we want to configure multiple pools.
    pub internal_services_ip_pool_ranges: Vec<address::IpRange>,

    /// DNS name for the DNS zone delegated to the rack for external DNS
    pub external_dns_zone_name: String,

    /// Configuration of the Recovery Silo (the initial Silo)
    pub recovery_silo: RecoverySiloConfig,
}

<<<<<<< HEAD
pub type RecoverySiloConfig = nexus_client::types::RecoverySiloConfig;

/// Information about the internet gateway used for externally-facing services.
#[serde_as]
#[derive(Clone, Debug, Deserialize, Serialize, PartialEq, JsonSchema)]
pub struct Gateway {
    /// IP address of the Internet gateway, which is particularly
    /// relevant for external-facing services (such as Nexus).
    pub address: Option<Ipv4Addr>,

    /// MAC address of the internet gateway above. This is used to provide
    /// external connectivity into guests, by allowing OPTE to forward traffic
    /// destined for the broader network to the gateway.
    pub mac: MacAddr,
}

=======
>>>>>>> a1cc3d32
/// Configuration information for launching a Sled Agent.
#[derive(Clone, Debug, Serialize, Deserialize, PartialEq)]
pub struct SledAgentRequest {
    /// Uuid of the Sled Agent to be created.
    pub id: Uuid,

    /// Uuid of the rack to which this sled agent belongs.
    pub rack_id: Uuid,

    /// The external NTP servers to use
    pub ntp_servers: Vec<String>,
    //
    /// The external DNS servers to use
    pub dns_servers: Vec<String>,

    // Note: The order of these fields is load bearing, because we serialize
    // `SledAgentRequest`s as toml. `subnet` serializes as a TOML table, so it
    // must come after non-table fields.
    /// Portion of the IP space to be managed by the Sled Agent.
    pub subnet: Ipv6Subnet<SLED_PREFIX>,
}

impl SledAgentRequest {
    pub fn sled_address(&self) -> SocketAddrV6 {
        address::get_sled_address(self.subnet)
    }

    pub fn switch_zone_ip(&self) -> Ipv6Addr {
        address::get_switch_zone_address(self.subnet)
    }
}

// We intentionally DO NOT derive `Debug` or `Serialize`; both provide avenues
// by which we may accidentally log the contents of our `share`. To serialize a
// request, use `RequestEnvelope::danger_serialize_as_json()`.
#[derive(Clone, Deserialize, PartialEq)]
// Clippy wants us to put the SledAgentRequest in a Box, but (a) it's not _that_
// big (a couple hundred bytes), and (b) that makes matching annoying.
// `Request`s are relatively rare over the life of a sled agent.
#[allow(clippy::large_enum_variant)]
pub enum Request<'a> {
    /// Send configuration information for launching a Sled Agent.
    SledAgentRequest(
        Cow<'a, SledAgentRequest>,
        Option<SerializableShareDistribution>,
    ),

    /// Request the sled's share of the rack secret.
    ShareRequest,
}

#[derive(Clone, Deserialize, PartialEq)]
pub struct RequestEnvelope<'a> {
    pub version: u32,
    pub request: Request<'a>,
}

impl RequestEnvelope<'_> {
    /// On success, the returned `Vec` will contain our raw
    /// trust quorum share. This method is named `danger_*` to remind the
    /// caller that they must not log it.
    pub(crate) fn danger_serialize_as_json(
        &self,
    ) -> Result<Vec<u8>, serde_json::Error> {
        #[derive(Serialize)]
        #[serde(remote = "Request")]
        #[allow(clippy::large_enum_variant)]
        pub enum RequestDef<'a> {
            /// Send configuration information for launching a Sled Agent.
            SledAgentRequest(
                Cow<'a, SledAgentRequest>,
                Option<SerializableShareDistribution>,
            ),

            /// Request the sled's share of the rack secret.
            ShareRequest,
        }

        #[derive(Serialize)]
        #[serde(remote = "RequestEnvelope")]
        struct RequestEnvelopeDef<'a> {
            version: u32,
            #[serde(borrow, with = "RequestDef")]
            request: Request<'a>,
        }

        let mut writer = Vec::with_capacity(128);
        let mut serializer = serde_json::Serializer::new(&mut writer);
        RequestEnvelopeDef::serialize(self, &mut serializer)?;
        Ok(writer)
    }
}

pub(super) mod version {
    pub(crate) const V1: u32 = 1;
}

#[cfg(test)]
mod tests {
    use std::net::Ipv6Addr;

    use super::*;
    use crate::bootstrap::trust_quorum::RackSecret;
    use crate::bootstrap::trust_quorum::ShareDistribution;
    use std::path::PathBuf;

    #[test]
    fn parse_rack_initialization() {
        let manifest = std::env::var("CARGO_MANIFEST_DIR")
            .expect("Cannot access manifest directory");
        let manifest = PathBuf::from(manifest);

        let path =
            manifest.join("../smf/sled-agent/non-gimlet/config-rss.toml");
        let contents = std::fs::read_to_string(&path).unwrap();
        let _: RackInitializeRequest = toml::from_str(&contents)
            .unwrap_or_else(|e| panic!("failed to parse {:?}: {}", &path, e));

        let path = manifest
            .join("../smf/sled-agent/gimlet-standalone/config-rss.toml");
        let contents = std::fs::read_to_string(&path).unwrap();
        let _: RackInitializeRequest = toml::from_str(&contents)
            .unwrap_or_else(|e| panic!("failed to parse {:?}: {}", &path, e));
    }

    #[test]
    fn json_serialization_round_trips() {
        let secret = RackSecret::new();
        let (mut shares, verifier) = secret.split(2, 4).unwrap();

        let envelope = RequestEnvelope {
            version: 1,
            request: Request::SledAgentRequest(
                Cow::Owned(SledAgentRequest {
                    id: Uuid::new_v4(),
                    rack_id: Uuid::new_v4(),
                    ntp_servers: vec![String::from("test.pool.example.com")],
                    dns_servers: vec![String::from("1.1.1.1")],
                    subnet: Ipv6Subnet::new(Ipv6Addr::LOCALHOST),
                }),
                Some(
                    ShareDistribution {
                        threshold: 2,
                        verifier,
                        share: shares.pop().unwrap(),
                        member_device_id_certs: vec![],
                    }
                    .into(),
                ),
            ),
        };

        let serialized = envelope.danger_serialize_as_json().unwrap();
        let deserialized: RequestEnvelope =
            serde_json::from_slice(&serialized).unwrap();

        assert!(envelope == deserialized, "serialization round trip failed");
    }
}<|MERGE_RESOLUTION|>--- conflicted
+++ resolved
@@ -46,25 +46,8 @@
     pub recovery_silo: RecoverySiloConfig,
 }
 
-<<<<<<< HEAD
 pub type RecoverySiloConfig = nexus_client::types::RecoverySiloConfig;
 
-/// Information about the internet gateway used for externally-facing services.
-#[serde_as]
-#[derive(Clone, Debug, Deserialize, Serialize, PartialEq, JsonSchema)]
-pub struct Gateway {
-    /// IP address of the Internet gateway, which is particularly
-    /// relevant for external-facing services (such as Nexus).
-    pub address: Option<Ipv4Addr>,
-
-    /// MAC address of the internet gateway above. This is used to provide
-    /// external connectivity into guests, by allowing OPTE to forward traffic
-    /// destined for the broader network to the gateway.
-    pub mac: MacAddr,
-}
-
-=======
->>>>>>> a1cc3d32
 /// Configuration information for launching a Sled Agent.
 #[derive(Clone, Debug, Serialize, Deserialize, PartialEq)]
 pub struct SledAgentRequest {
