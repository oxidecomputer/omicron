// This Source Code Form is subject to the terms of the Mozilla Public
// License, v. 2.0. If a copy of the MPL was not distributed with this
// file, You can obtain one at https://mozilla.org/MPL/2.0/.

//! Library interface to the sled agent

use super::config::Config;
use super::http_entrypoints::api as http_api;
use super::sled_agent::SledAgent;
use crate::long_running_tasks::LongRunningTaskHandles;
use crate::nexus::make_nexus_client;
use crate::services::ServiceManager;
use internal_dns_resolver::Resolver;
use omicron_uuid_kinds::SledUuid;
use sled_agent_config_reconciler::ConfigReconcilerSpawnToken;
use sled_agent_types::sled::StartSledAgentRequest;
use slog::Logger;
use std::net::SocketAddr;
use std::sync::Arc;

/// Packages up a [`SledAgent`], running the sled agent API under a Dropshot
/// server wired up to the sled agent
pub struct Server {
    /// Dropshot server for the API.
    http_server: dropshot::HttpServer<SledAgent>,
}

impl Server {
    pub fn address(&self) -> SocketAddr {
        self.http_server.local_addr()
    }

    pub fn id(&self) -> SledUuid {
        self.http_server.app_private().id()
    }

    /// Starts a SledAgent server
    pub async fn start(
        config: &Config,
        log: Logger,
        request: StartSledAgentRequest,
        long_running_tasks_handles: LongRunningTaskHandles,
        config_reconciler_spawn_token: ConfigReconcilerSpawnToken,
        services: ServiceManager,
    ) -> Result<Server, String> {
        info!(log, "setting up sled agent server");

        let sled_address = request.sled_address();
        let resolver = Arc::new(
            Resolver::new_from_ip(
                log.new(o!("component" => "DnsResolver")),
                *sled_address.ip(),
            )
            .map_err(|e| e.to_string())?,
        );

        let nexus_client = make_nexus_client(&log, resolver);

        let sled_agent = SledAgent::new(
            &config,
            log.clone(),
            nexus_client,
            request,
            services,
            long_running_tasks_handles,
            config_reconciler_spawn_token,
        )
        .await
        .map_err(|e| e.to_string())?;

        let dropshot_config = dropshot::ConfigDropshot {
            bind_address: SocketAddr::V6(sled_address),
            ..config.dropshot.clone()
        };
        let dropshot_log = log.new(o!("component" => "dropshot (SledAgent)"));
        let http_server =
            dropshot::ServerBuilder::new(http_api(), sled_agent, dropshot_log)
                .config(dropshot_config)
                .version_policy(dropshot::VersionPolicy::Dynamic(Box::new(
                    dropshot::ClientSpecifiesVersionInHeader::new(
                        omicron_common::api::VERSION_HEADER,
<<<<<<< HEAD
                        sled_agent_api::VERSION_MULTICAST_SUPPORT,
=======
                        sled_agent_api::latest_version(),
>>>>>>> 44330668
                    ),
                )))
                .start()
                .map_err(|error| format!("initializing server: {}", error))?;

        Ok(Server { http_server })
    }

    pub(crate) fn sled_agent(&self) -> &SledAgent {
        self.http_server.app_private()
    }

    /// Wait for the given server to shut down
    ///
    /// Note that this doesn't initiate a graceful shutdown, so if you call this
    /// immediately after calling `start()`, the program will block indefinitely
    /// or until something else initiates a graceful shutdown.
    pub async fn wait_for_finish(&self) -> Result<(), String> {
        self.http_server.wait_for_shutdown().await
    }

    pub async fn close(self) -> Result<(), String> {
        self.http_server.close().await
    }
}<|MERGE_RESOLUTION|>--- conflicted
+++ resolved
@@ -73,22 +73,18 @@
             ..config.dropshot.clone()
         };
         let dropshot_log = log.new(o!("component" => "dropshot (SledAgent)"));
+
         let http_server =
             dropshot::ServerBuilder::new(http_api(), sled_agent, dropshot_log)
                 .config(dropshot_config)
                 .version_policy(dropshot::VersionPolicy::Dynamic(Box::new(
                     dropshot::ClientSpecifiesVersionInHeader::new(
                         omicron_common::api::VERSION_HEADER,
-<<<<<<< HEAD
                         sled_agent_api::VERSION_MULTICAST_SUPPORT,
-=======
-                        sled_agent_api::latest_version(),
->>>>>>> 44330668
                     ),
                 )))
                 .start()
                 .map_err(|error| format!("initializing server: {}", error))?;
-
         Ok(Server { http_server })
     }
 
