// This Source Code Form is subject to the terms of the Mozilla Public
// License, v. 2.0. If a copy of the MPL was not distributed with this
// file, You can obtain one at https://mozilla.org/MPL/2.0/.

//! Management of and access to Support Bundles

use async_trait::async_trait;
use bytes::Bytes;
use camino::Utf8Path;
use dropshot::Body;
use dropshot::HttpError;
use futures::Stream;
use futures::StreamExt;
use omicron_common::api::external::Error as ExternalError;
use omicron_common::disk::CompressionAlgorithm;
use omicron_common::disk::DatasetConfig;
use omicron_common::disk::DatasetsConfig;
use omicron_common::disk::SharedDatasetConfig;
use omicron_common::update::ArtifactHash;
use omicron_uuid_kinds::DatasetUuid;
use omicron_uuid_kinds::SupportBundleUuid;
use omicron_uuid_kinds::ZpoolUuid;
use rand::distributions::Alphanumeric;
use rand::{thread_rng, Rng};
use range_requests::PotentialRange;
use range_requests::SingleRange;
use sha2::{Digest, Sha256};
use sled_agent_api::*;
use sled_storage::manager::NestedDatasetConfig;
use sled_storage::manager::NestedDatasetListOptions;
use sled_storage::manager::NestedDatasetLocation;
use sled_storage::manager::StorageHandle;
use slog::Logger;
use slog_error_chain::InlineErrorChain;
use std::borrow::Cow;
use std::io::Write;
use tokio::io::AsyncReadExt;
use tokio::io::AsyncSeekExt;
use tokio::io::AsyncWriteExt;
use tokio_util::io::ReaderStream;
use zip::result::ZipError;

// The final name of the bundle, as it is stored within the dedicated
// datasets.
//
// The full path is of the form:
//
// /pool/ext/$(POOL_UUID)/crypt/$(DATASET_TYPE)/$(BUNDLE_UUID)/bundle.zip
//                              |               | This is a per-bundle nested dataset
//                              | This is a Debug dataset
const BUNDLE_FILE_NAME: &str = "bundle.zip";

#[derive(thiserror::Error, Debug)]
pub enum Error {
    #[error(transparent)]
    HttpError(#[from] HttpError),

    #[error("Hash mismatch accessing bundle")]
    HashMismatch,

    #[error("Not a file")]
    NotAFile,

    #[error("Dataset not found")]
    DatasetNotFound,

    #[error("Dataset exists, but has an invalid configuration: (wanted {wanted}, saw {actual})")]
    DatasetExistsBadConfig { wanted: DatasetUuid, actual: DatasetUuid },

    #[error("Dataset exists, but appears on the wrong zpool (wanted {wanted}, saw {actual})")]
    DatasetExistsOnWrongZpool { wanted: ZpoolUuid, actual: ZpoolUuid },

    #[error(transparent)]
    Storage(#[from] sled_storage::error::Error),

    #[error(transparent)]
    Io(#[from] std::io::Error),

    #[error(transparent)]
    Range(#[from] range_requests::Error),

    #[error(transparent)]
    Zip(#[from] ZipError),
}

fn err_str(err: &dyn std::error::Error) -> String {
    InlineErrorChain::new(err).to_string()
}

impl From<Error> for HttpError {
    fn from(err: Error) -> Self {
        match err {
            Error::HttpError(err) => err,
            Error::HashMismatch => {
                HttpError::for_bad_request(None, "Hash mismatch".to_string())
            }
            Error::DatasetNotFound => {
                HttpError::for_not_found(None, "Dataset not found".to_string())
            }
            Error::NotAFile => {
                HttpError::for_bad_request(None, "Not a file".to_string())
            }
            Error::Storage(err) => HttpError::from(ExternalError::from(err)),
            Error::Zip(err) => match err {
                ZipError::FileNotFound => HttpError::for_not_found(
                    None,
                    "Entry not found".to_string(),
                ),
                err => HttpError::for_internal_error(err_str(&err)),
            },
            err => HttpError::for_internal_error(err_str(&err)),
        }
    }
}

<<<<<<< HEAD
/// Abstracts the storage APIs for accessing datasets.
///
/// Allows support bundle storage to work on both simulated and non-simulated
/// sled agents.
#[async_trait]
pub trait LocalStorage: Sync {
    // These methods are all prefixed as "dyn_" to avoid duplicating the name
    // with the real implementations.
    //
    // Dispatch is a little silly; if I use the same name as the real
    // implementation, then a "missing function" dispatches to the trait instead
    // and results in infinite recursion.

    /// Returns all configured datasets
    async fn dyn_datasets_config_list(&self) -> Result<DatasetsConfig, Error>;

    /// Returns all nested datasets within an existing dataset
    async fn dyn_nested_dataset_list(
        &self,
        name: NestedDatasetLocation,
        options: NestedDatasetListOptions,
    ) -> Result<Vec<NestedDatasetConfig>, Error>;

    /// Ensures a nested dataset exists
    async fn dyn_nested_dataset_ensure(
        &self,
        config: NestedDatasetConfig,
    ) -> Result<(), Error>;

    /// Destroys a nested dataset
    async fn dyn_nested_dataset_destroy(
        &self,
        name: NestedDatasetLocation,
    ) -> Result<(), Error>;

    /// Returns the root filesystem path where datasets are mounted.
    ///
    /// This is typically "/" in prod, but can be a temporary directory
    /// for tests to isolate storage that typically appears globally.
    fn zpool_mountpoint_root(&self) -> Cow<Utf8Path>;
}

/// This implementation is effectively a pass-through to the real methods
#[async_trait]
impl LocalStorage for StorageHandle {
    async fn dyn_datasets_config_list(&self) -> Result<DatasetsConfig, Error> {
        self.datasets_config_list().await.map_err(|err| err.into())
    }

    async fn dyn_nested_dataset_list(
        &self,
        name: NestedDatasetLocation,
        options: NestedDatasetListOptions,
    ) -> Result<Vec<NestedDatasetConfig>, Error> {
        self.nested_dataset_list(name, options).await.map_err(|err| err.into())
    }

    async fn dyn_nested_dataset_ensure(
        &self,
        config: NestedDatasetConfig,
    ) -> Result<(), Error> {
        self.nested_dataset_ensure(config).await.map_err(|err| err.into())
    }

    async fn dyn_nested_dataset_destroy(
        &self,
        name: NestedDatasetLocation,
    ) -> Result<(), Error> {
        self.nested_dataset_destroy(name).await.map_err(|err| err.into())
    }

    fn zpool_mountpoint_root(&self) -> Cow<Utf8Path> {
        Cow::Borrowed(illumos_utils::zpool::ZPOOL_MOUNTPOINT_ROOT.into())
    }
}

/// This implementation allows storage bundles to be stored on simulated storage
#[async_trait]
impl LocalStorage for crate::sim::Storage {
    async fn dyn_datasets_config_list(&self) -> Result<DatasetsConfig, Error> {
        self.lock().datasets_config_list().map_err(|err| err.into())
    }

    async fn dyn_nested_dataset_list(
        &self,
        name: NestedDatasetLocation,
        options: NestedDatasetListOptions,
    ) -> Result<Vec<NestedDatasetConfig>, Error> {
        self.lock().nested_dataset_list(name, options).map_err(|err| err.into())
    }

    async fn dyn_nested_dataset_ensure(
        &self,
        config: NestedDatasetConfig,
    ) -> Result<(), Error> {
        self.lock().nested_dataset_ensure(config).map_err(|err| err.into())
    }

    async fn dyn_nested_dataset_destroy(
        &self,
        name: NestedDatasetLocation,
    ) -> Result<(), Error> {
        self.lock().nested_dataset_destroy(name).map_err(|err| err.into())
    }

    fn zpool_mountpoint_root(&self) -> Cow<Utf8Path> {
        Cow::Owned(self.lock().root().to_path_buf())
    }
=======
/// Describes the type of access to the support bundle
#[derive(Clone, Debug)]
pub(crate) enum SupportBundleQueryType {
    /// Access the whole support bundle
    Whole,
    /// Access the names of all files within the support bundle
    Index,
    /// Access a specific file within the support bundle
    Path { file_path: String },
>>>>>>> 0ad466df
}

// Implements "seeking" and "putting a capacity on a file" manually.
//
// TODO: When https://github.com/zip-rs/zip2/issues/231 is resolved,
// this method should be replaced by calling "seek" directly,
// via the "by_name_seek" method from the zip crate.
fn skip_and_limit(
    mut reader: impl std::io::Read,
    skip: usize,
    limit: usize,
) -> std::io::Result<impl std::io::Read> {
    const BUF_SIZE: usize = 4096;
    let mut buf = vec![0; BUF_SIZE];
    let mut skip_left = skip;

    while skip_left > 0 {
        let to_read = std::cmp::min(skip_left, BUF_SIZE);
        reader.read_exact(&mut buf[0..to_read])?;
        skip_left -= to_read;
    }

    Ok(reader.take(limit as u64))
}

fn stream_zip_entry_helper(
    tx: &tokio::sync::mpsc::Sender<Result<Vec<u8>, HttpError>>,
    mut archive: zip::ZipArchive<std::fs::File>,
    entry_path: String,
    range: Option<SingleRange>,
) -> Result<(), Error> {
    // TODO: When https://github.com/zip-rs/zip2/issues/231 is resolved,
    // this should call "by_name_seek" instead.
    let mut reader = archive.by_name(&entry_path)?;

    let reader: &mut dyn std::io::Read = match range {
        Some(range) => &mut skip_and_limit(
            reader,
            range.start() as usize,
            range.content_length().get() as usize,
        )?,
        None => &mut reader,
    };

    loop {
        let mut buf = vec![0; 4096];
        let n = reader.read(&mut buf)?;
        if n == 0 {
            return Ok(());
        }
        buf.truncate(n);
        if let Err(_) = tx.blocking_send(Ok(buf)) {
            // If we cannot send anything, just bail out - we also won't be able
            // to send an appropriate error in this case, since we'd also be
            // sending it on this borked channel
            return Ok(());
        }
    }
}

struct ZipEntryStream {
    stream: tokio_stream::wrappers::ReceiverStream<Result<Vec<u8>, HttpError>>,
    range: Option<SingleRange>,
    size: u64,
}

// Possible responses from the success case of `stream_zip_entry`
enum ZipStreamOutput {
    // Returns the zip entry, as a byte stream
    Stream(ZipEntryStream),
    // Returns an HTTP response indicating the accepted ranges
    RangeResponse(http::Response<Body>),
}

// Returns a stream of bytes representing an entry within a zipfile.
//
// Q: Why does this spawn a task?
// A: Two reasons - first, the "zip" crate is synchronous, and secondly,
// it has strong opinions about the "archive" living as long as the "entry
// reader". Without a task, streaming an entry from the archive would require
// a self-referential struct, as described in:
// https://morestina.net/blog/1868/self-referential-types-for-fun-and-profit
fn stream_zip_entry(
    file: std::fs::File,
    entry_path: String,
    pr: Option<PotentialRange>,
) -> Result<ZipStreamOutput, Error> {
    let mut archive = zip::ZipArchive::new(file)?;
    let size = {
        // This is a little redundant -- we look up the same file entry within the
        // helper function we spawn below -- but the ZipFile is !Send and !Sync, so
        // we can't re-use it in the background task.
        let zipfile = archive.by_name(&entry_path)?;
        if !zipfile.is_file() {
            return Err(Error::NotAFile);
        }

        zipfile.size()
    };

    let range = if let Some(range) = pr {
        let range = match range.parse(size) {
            Ok(range) => range,
            Err(err) => return Ok(ZipStreamOutput::RangeResponse(err)),
        };
        Some(range)
    } else {
        None
    };

    let (tx, rx) = tokio::sync::mpsc::channel(16);
    let r = range.clone();
    tokio::task::spawn_blocking(move || {
        if let Err(err) = stream_zip_entry_helper(&tx, archive, entry_path, r) {
            let _ = tx.blocking_send(Err(err.into()));
        }
    });

    Ok(ZipStreamOutput::Stream(ZipEntryStream {
        stream: tokio_stream::wrappers::ReceiverStream::new(rx),
        range,
        size,
    }))
}

/// APIs to manage support bundle storage.
pub struct SupportBundleManager<'a> {
    log: &'a Logger,
    storage: &'a dyn LocalStorage,
}

impl<'a> SupportBundleManager<'a> {
    /// Creates a new SupportBundleManager, which provides access
    /// to support bundle CRUD APIs.
    pub fn new(
        log: &'a Logger,
        storage: &'a dyn LocalStorage,
    ) -> SupportBundleManager<'a> {
        Self { log, storage }
    }

    // Returns a dataset that the sled has been explicitly configured to use.
    async fn get_configured_dataset(
        &self,
        zpool_id: ZpoolUuid,
        dataset_id: DatasetUuid,
    ) -> Result<DatasetConfig, Error> {
        let datasets_config = self.storage.dyn_datasets_config_list().await?;
        let dataset = datasets_config
            .datasets
            .get(&dataset_id)
            .ok_or_else(|| Error::DatasetNotFound)?;

        if dataset.id != dataset_id {
            return Err(Error::DatasetExistsBadConfig {
                wanted: dataset_id,
                actual: dataset.id,
            });
        }
        let actual = dataset.name.pool().id();
        if actual != zpool_id {
            return Err(Error::DatasetExistsOnWrongZpool {
                wanted: zpool_id,
                actual,
            });
        }
        Ok(dataset.clone())
    }

    /// Lists all support bundles on a particular dataset.
    pub async fn list(
        &self,
        zpool_id: ZpoolUuid,
        dataset_id: DatasetUuid,
    ) -> Result<Vec<SupportBundleMetadata>, Error> {
        let root =
            self.get_configured_dataset(zpool_id, dataset_id).await?.name;
        let dataset_location =
            NestedDatasetLocation { path: String::from(""), root };
        let datasets = self
            .storage
            .dyn_nested_dataset_list(
                dataset_location,
                NestedDatasetListOptions::ChildrenOnly,
            )
            .await?;

        let mut bundles = Vec::with_capacity(datasets.len());
        for dataset in datasets {
            // We should be able to parse each dataset name as a support bundle UUID
            let Ok(support_bundle_id) =
                dataset.name.path.parse::<SupportBundleUuid>()
            else {
                warn!(self.log, "Dataset path not a UUID"; "path" => dataset.name.path);
                continue;
            };

            // The dataset for a support bundle exists.
            let support_bundle_path = dataset
                .name
                .mountpoint(&self.storage.zpool_mountpoint_root())
                .join(BUNDLE_FILE_NAME);

            // Identify whether or not the final "bundle" file exists.
            //
            // This is a signal that the support bundle has been fully written.
            let state = if tokio::fs::try_exists(&support_bundle_path).await? {
                SupportBundleState::Complete
            } else {
                SupportBundleState::Incomplete
            };

            let bundle = SupportBundleMetadata { support_bundle_id, state };
            bundles.push(bundle);
        }

        Ok(bundles)
    }

    /// Validates that the sha2 checksum of the file at `path` matches the
    /// expected value.
    async fn sha2_checksum_matches(
        path: &Utf8Path,
        expected: &ArtifactHash,
    ) -> Result<bool, Error> {
        let mut buf = vec![0u8; 65536];
        let mut file = tokio::fs::File::open(path).await?;
        let mut ctx = sha2::Sha256::new();
        loop {
            let n = file.read(&mut buf).await?;
            if n == 0 {
                break;
            }
            ctx.write_all(&buf[0..n])?;
        }

        let digest = ctx.finalize();
        return Ok(digest.as_slice() == expected.as_ref());
    }

    // A helper function which streams the contents of a bundle to a file.
    //
    // If at any point this function fails, the temporary file still exists,
    // and should be removed.
    async fn write_and_finalize_bundle(
        mut tmp_file: tokio::fs::File,
        from: &Utf8Path,
        to: &Utf8Path,
        expected_hash: ArtifactHash,
        stream: impl Stream<Item = Result<Bytes, HttpError>>,
    ) -> Result<(), Error> {
        futures::pin_mut!(stream);

        // Write the body to the file
        let mut hasher = Sha256::new();
        while let Some(chunk) = stream.next().await {
            let chunk = chunk?;
            hasher.update(&chunk);
            tmp_file.write_all(&chunk).await?;
        }
        let digest = hasher.finalize();
        if digest.as_slice() != expected_hash.as_ref() {
            return Err(Error::HashMismatch);
        }

        // Rename the file to indicate it's ready
        tokio::fs::rename(from, to).await?;
        Ok(())
    }

    /// Creates a new support bundle on a dataset.
    pub async fn create(
        &self,
        zpool_id: ZpoolUuid,
        dataset_id: DatasetUuid,
        support_bundle_id: SupportBundleUuid,
        expected_hash: ArtifactHash,
        stream: impl Stream<Item = Result<Bytes, HttpError>>,
    ) -> Result<SupportBundleMetadata, Error> {
        let log = self.log.new(o!(
            "operation" => "support_bundle_create",
            "zpool_id" => zpool_id.to_string(),
            "dataset_id" => dataset_id.to_string(),
            "bundle_id" => support_bundle_id.to_string(),
        ));
        let root =
            self.get_configured_dataset(zpool_id, dataset_id).await?.name;
        let dataset =
            NestedDatasetLocation { path: support_bundle_id.to_string(), root };
        // The mounted root of the support bundle dataset
        let support_bundle_dir =
            dataset.mountpoint(&self.storage.zpool_mountpoint_root());
        let support_bundle_path = support_bundle_dir.join(BUNDLE_FILE_NAME);
        let support_bundle_path_tmp = support_bundle_dir.join(format!(
            "bundle-{}.tmp",
            thread_rng()
                .sample_iter(Alphanumeric)
                .take(6)
                .map(char::from)
                .collect::<String>()
        ));

        // Ensure that the dataset exists.
        info!(log, "Ensuring dataset exists for bundle");
        self.storage
            .dyn_nested_dataset_ensure(NestedDatasetConfig {
                name: dataset,
                inner: SharedDatasetConfig {
                    compression: CompressionAlgorithm::On,
                    quota: None,
                    reservation: None,
                },
            })
            .await?;
        info!(log, "Dataset does exist for bundle");

        // Exit early if the support bundle already exists
        if tokio::fs::try_exists(&support_bundle_path).await? {
            if !Self::sha2_checksum_matches(
                &support_bundle_path,
                &expected_hash,
            )
            .await?
            {
                warn!(log, "Support bundle exists, but the hash doesn't match");
                return Err(Error::HashMismatch);
            }

            info!(log, "Support bundle already exists");
            let metadata = SupportBundleMetadata {
                support_bundle_id,
                state: SupportBundleState::Complete,
            };
            return Ok(metadata);
        }

        // Stream the file into the dataset, first as a temporary file,
        // and then renaming to the final location.
        info!(
            log,
            "Streaming bundle to storage";
            "path" => ?support_bundle_path_tmp,
        );
        let tmp_file =
            tokio::fs::File::create(&support_bundle_path_tmp).await?;

        if let Err(err) = Self::write_and_finalize_bundle(
            tmp_file,
            &support_bundle_path_tmp,
            &support_bundle_path,
            expected_hash,
            stream,
        )
        .await
        {
            warn!(log, "Failed to write bundle to storage"; "error" => ?err);
            if let Err(unlink_err) =
                tokio::fs::remove_file(support_bundle_path_tmp).await
            {
                warn!(log, "Failed to unlink bundle after previous error"; "error" => ?unlink_err);
            }
            return Err(err);
        }

        info!(log, "Bundle written successfully");
        let metadata = SupportBundleMetadata {
            support_bundle_id,
            state: SupportBundleState::Complete,
        };
        Ok(metadata)
    }

    /// Destroys a support bundle that exists on a dataset.
    pub async fn delete(
        &self,
        zpool_id: ZpoolUuid,
        dataset_id: DatasetUuid,
        support_bundle_id: SupportBundleUuid,
    ) -> Result<(), Error> {
        let log = self.log.new(o!(
            "operation" => "support_bundle_delete",
            "zpool_id" => zpool_id.to_string(),
            "dataset_id" => dataset_id.to_string(),
            "bundle_id" => support_bundle_id.to_string(),
        ));
        info!(log, "Destroying support bundle");
        let root =
            self.get_configured_dataset(zpool_id, dataset_id).await?.name;
        self.storage
            .dyn_nested_dataset_destroy(NestedDatasetLocation {
                path: support_bundle_id.to_string(),
                root,
            })
            .await?;

        Ok(())
    }

    async fn support_bundle_get_file(
        &self,
        zpool_id: ZpoolUuid,
        dataset_id: DatasetUuid,
        support_bundle_id: SupportBundleUuid,
    ) -> Result<tokio::fs::File, Error> {
        let root =
            self.get_configured_dataset(zpool_id, dataset_id).await?.name;
        let dataset =
            NestedDatasetLocation { path: support_bundle_id.to_string(), root };
        // The mounted root of the support bundle dataset
        let support_bundle_dir =
            dataset.mountpoint(&self.storage.zpool_mountpoint_root());
        let path = support_bundle_dir.join(BUNDLE_FILE_NAME);

        let f = tokio::fs::File::open(&path).await?;
        Ok(f)
    }

    /// Streams a support bundle (or portion of a support bundle) from a
    /// dataset.
    pub async fn get(
        &self,
        zpool_id: ZpoolUuid,
        dataset_id: DatasetUuid,
        support_bundle_id: SupportBundleUuid,
        range: Option<PotentialRange>,
        query: SupportBundleQueryType,
    ) -> Result<http::Response<Body>, Error> {
        self.get_inner(
            zpool_id,
            dataset_id,
            support_bundle_id,
            range,
            query,
            false,
        )
        .await
    }

    /// Returns metadata about a support bundle.
    pub async fn head(
        &self,
        zpool_id: ZpoolUuid,
        dataset_id: DatasetUuid,
        support_bundle_id: SupportBundleUuid,
        range: Option<PotentialRange>,
        query: SupportBundleQueryType,
    ) -> Result<http::Response<Body>, Error> {
        self.get_inner(
            zpool_id,
            dataset_id,
            support_bundle_id,
            range,
            query,
            true,
        )
        .await
    }

    async fn get_inner(
        &self,
        zpool_id: ZpoolUuid,
        dataset_id: DatasetUuid,
        support_bundle_id: SupportBundleUuid,
        range: Option<PotentialRange>,
        query: SupportBundleQueryType,
        head_only: bool,
    ) -> Result<http::Response<Body>, Error> {
        // Regardless of the type of query, we first need to access the entire
        // bundle as a file.
        let mut file = self
            .support_bundle_get_file(zpool_id, dataset_id, support_bundle_id)
            .await?;

        match query {
            SupportBundleQueryType::Whole => {
                let len = file.metadata().await?.len();
                const CONTENT_TYPE: http::HeaderValue =
                    http::HeaderValue::from_static("application/zip");
                let content_type = Some(CONTENT_TYPE);

                if head_only {
                    return Ok(range_requests::make_head_response(
                        None,
                        len,
                        content_type,
                    )?);
                }

                if let Some(range) = range {
                    // If this has a range request, we need to validate the range
                    // and put bounds on the part of the file we're reading.
                    let range = match range.parse(len) {
                        Ok(range) => range,
                        Err(err_response) => return Ok(err_response),
                    };

                    info!(
                        &self.log,
                        "SupportBundle GET whole file (ranged)";
                        "bundle_id" => %support_bundle_id,
                        "start" => range.start(),
                        "limit" => range.content_length().get(),
                    );

                    file.seek(std::io::SeekFrom::Start(range.start())).await?;
                    let limit = range.content_length().get();
                    return Ok(range_requests::make_get_response(
                        Some(range),
                        len,
                        content_type,
                        ReaderStream::new(file.take(limit)),
                    )?);
                } else {
                    return Ok(range_requests::make_get_response(
                        None,
                        len,
                        content_type,
                        ReaderStream::new(file),
                    )?);
                };
            }
            SupportBundleQueryType::Index => {
                let file_std = file.into_std().await;
                let archive = zip::ZipArchive::new(file_std)?;
                let names: Vec<&str> = archive.file_names().collect();
                let all_names = names.join("\n");
                let all_names_bytes = all_names.as_bytes();
                let len = all_names_bytes.len() as u64;
                const CONTENT_TYPE: http::HeaderValue =
                    http::HeaderValue::from_static("text/plain");
                let content_type = Some(CONTENT_TYPE);

                if head_only {
                    return Ok(range_requests::make_head_response(
                        None,
                        len,
                        content_type,
                    )?);
                }

                let (range, bytes) = if let Some(range) = range {
                    let range = match range.parse(len) {
                        Ok(range) => range,
                        Err(err_response) => return Ok(err_response),
                    };

                    let section = &all_names_bytes[range.start() as usize
                        ..=range.end_inclusive() as usize];
                    (Some(range), section.to_owned())
                } else {
                    (None, all_names_bytes.to_owned())
                };

                let stream = futures::stream::once(async {
                    Ok::<_, std::convert::Infallible>(bytes)
                });
                return Ok(range_requests::make_get_response(
                    range,
                    len,
                    content_type,
                    stream,
                )?);
            }
            SupportBundleQueryType::Path { file_path } => {
                let file_std = file.into_std().await;

                let entry_stream =
                    match stream_zip_entry(file_std, file_path, range)? {
                        // We have a valid stream
                        ZipStreamOutput::Stream(entry_stream) => entry_stream,
                        // The entry exists, but the requested range is invalid --
                        // send it back as an http body.
                        ZipStreamOutput::RangeResponse(response) => {
                            return Ok(response)
                        }
                    };

                if head_only {
                    return Ok(range_requests::make_head_response(
                        None,
                        entry_stream.size,
                        None::<http::HeaderValue>,
                    )?);
                }

                return Ok(range_requests::make_get_response(
                    entry_stream.range,
                    entry_stream.size,
                    None::<http::HeaderValue>,
                    entry_stream.stream,
                )?);
            }
        };
    }
}

#[cfg(all(test, target_os = "illumos"))]
mod tests {
    use super::*;

    use futures::stream;
    use http::status::StatusCode;
    use hyper::header::{
        ACCEPT_RANGES, CONTENT_LENGTH, CONTENT_RANGE, CONTENT_TYPE,
    };
    use omicron_common::disk::DatasetConfig;
    use omicron_common::disk::DatasetKind;
    use omicron_common::disk::DatasetName;
    use omicron_common::disk::DatasetsConfig;
    use omicron_common::zpool_name::ZpoolName;
    use omicron_test_utils::dev::test_setup_log;
    use sled_storage::manager_test_harness::StorageManagerTestHarness;
    use std::collections::BTreeMap;
    use zip::write::SimpleFileOptions;
    use zip::ZipWriter;

    struct SingleU2StorageHarness {
        storage_test_harness: StorageManagerTestHarness,
        zpool_id: ZpoolUuid,
    }

    impl SingleU2StorageHarness {
        async fn new(log: &Logger) -> Self {
            let mut harness = StorageManagerTestHarness::new(log).await;
            harness.handle().key_manager_ready().await;
            let _raw_internal_disks =
                harness.add_vdevs(&["m2_left.vdev", "m2_right.vdev"]).await;

            let raw_disks = harness.add_vdevs(&["u2_0.vdev"]).await;

            let config = harness.make_config(1, &raw_disks);
            let result = harness
                .handle()
                .omicron_physical_disks_ensure(config.clone())
                .await
                .expect("Failed to ensure disks");
            assert!(!result.has_error(), "{result:?}");

            let zpool_id = config.disks[0].pool_id;
            Self { storage_test_harness: harness, zpool_id }
        }

        async fn configure_dataset(
            &self,
            dataset_id: DatasetUuid,
            kind: DatasetKind,
        ) {
            let result = self
                .storage_test_harness
                .handle()
                .datasets_ensure(DatasetsConfig {
                    datasets: BTreeMap::from([(
                        dataset_id,
                        DatasetConfig {
                            id: dataset_id,
                            name: DatasetName::new(
                                ZpoolName::new_external(self.zpool_id),
                                kind,
                            ),
                            inner: Default::default(),
                        },
                    )]),
                    ..Default::default()
                })
                .await
                .expect("Failed to ensure datasets");
            assert!(!result.has_error(), "{result:?}");
        }

        async fn cleanup(mut self) {
            self.storage_test_harness.cleanup().await
        }
    }

    enum Data {
        File(&'static [u8]),
        Directory,
    }
    type NamedFile = (&'static str, Data);

    const GREET_PATH: &'static str = "greeting.txt";
    const GREET_DATA: &'static [u8] = b"Hello around the world!";
    const ARBITRARY_DIRECTORY: &'static str = "look-a-directory/";

    fn example_files() -> [NamedFile; 6] {
        [
            (ARBITRARY_DIRECTORY, Data::Directory),
            (GREET_PATH, Data::File(GREET_DATA)),
            ("english/", Data::Directory),
            ("english/hello.txt", Data::File(b"Hello world!")),
            ("spanish/", Data::Directory),
            ("spanish/hello.txt", Data::File(b"Hola mundo!")),
        ]
    }

    fn example_zipfile() -> Vec<u8> {
        let mut buf = vec![0u8; 65536];
        let len = {
            let mut zip = ZipWriter::new(std::io::Cursor::new(&mut buf[..]));
            let options = SimpleFileOptions::default()
                .compression_method(zip::CompressionMethod::Stored);

            for (name, data) in example_files() {
                match data {
                    Data::File(data) => {
                        zip.start_file(name, options).unwrap();
                        zip.write_all(data).unwrap();
                    }
                    Data::Directory => {
                        zip.add_directory(name, options).unwrap();
                    }
                }
            }
            zip.finish().unwrap().position()
        };
        buf.truncate(len as usize);
        buf
    }

    async fn read_body(response: &mut http::Response<Body>) -> Vec<u8> {
        use http_body_util::BodyExt;
        let mut data = vec![];
        while let Some(frame) = response.body_mut().frame().await {
            data.append(&mut frame.unwrap().into_data().unwrap().to_vec());
        }
        data
    }

    #[tokio::test]
    async fn basic_crud() {
        let logctx = test_setup_log("basic_crud");
        let log = &logctx.log;

        // Set up storage
        let harness = SingleU2StorageHarness::new(log).await;

        // For this test, we'll add a dataset that can contain our bundles.
        let dataset_id = DatasetUuid::new_v4();
        harness.configure_dataset(dataset_id, DatasetKind::Debug).await;

        // Access the Support Bundle API
        let mgr = SupportBundleManager::new(
            log,
            harness.storage_test_harness.handle(),
        );

        // Create a fake support bundle -- really, just a zipfile.
        let support_bundle_id = SupportBundleUuid::new_v4();
        let zipfile_data = example_zipfile();
        let hash = ArtifactHash(
            Sha256::digest(zipfile_data.as_slice())
                .as_slice()
                .try_into()
                .unwrap(),
        );

        // Create a new bundle
        let bundle = mgr
            .create(
                harness.zpool_id,
                dataset_id,
                support_bundle_id,
                hash,
                stream::once(async {
                    Ok(Bytes::copy_from_slice(zipfile_data.as_slice()))
                }),
            )
            .await
            .expect("Should have created support bundle");
        assert_eq!(bundle.support_bundle_id, support_bundle_id);
        assert_eq!(bundle.state, SupportBundleState::Complete);

        // List the bundle we just created
        let bundles = mgr
            .list(harness.zpool_id, dataset_id)
            .await
            .expect("Should have been able to read bundles");
        assert_eq!(bundles.len(), 1);
        assert_eq!(bundles[0].support_bundle_id, support_bundle_id);

        // HEAD the bundle we created - we can see it's a zipfile with the
        // expected length, even without reading anything.
        let mut response = mgr
            .head(
                harness.zpool_id,
                dataset_id,
                support_bundle_id,
                None,
                SupportBundleQueryType::Whole,
            )
            .await
            .expect("Should have been able to HEAD bundle");
        assert_eq!(read_body(&mut response).await, Vec::<u8>::new());
        assert_eq!(response.headers().len(), 3);
        assert_eq!(
            response.headers()[CONTENT_LENGTH],
            zipfile_data.len().to_string()
        );
        assert_eq!(response.headers()[CONTENT_TYPE], "application/zip");
        assert_eq!(response.headers()[ACCEPT_RANGES], "bytes");

        // GET the bundle we created, and observe the contents of the bundle
        let mut response = mgr
            .get(
                harness.zpool_id,
                dataset_id,
                support_bundle_id,
                None,
                SupportBundleQueryType::Whole,
            )
            .await
            .expect("Should have been able to GET bundle");
        assert_eq!(read_body(&mut response).await, zipfile_data);
        assert_eq!(response.headers().len(), 3);
        assert_eq!(
            response.headers()[CONTENT_LENGTH],
            zipfile_data.len().to_string()
        );
        assert_eq!(response.headers()[CONTENT_TYPE], "application/zip");
        assert_eq!(response.headers()[ACCEPT_RANGES], "bytes");

        // HEAD the index of the bundle - it should report the size of all
        // files.
        let mut response = mgr
            .head(
                harness.zpool_id,
                dataset_id,
                support_bundle_id,
                None,
                SupportBundleQueryType::Index,
            )
            .await
            .expect("Should have been able to HEAD bundle index");
        assert_eq!(read_body(&mut response).await, Vec::<u8>::new());
        let expected_index = example_files()
            .into_iter()
            .map(|(name, _)| name)
            .collect::<Vec<&str>>()
            .join("\n");
        let expected_len = expected_index.len().to_string();
        assert_eq!(response.headers().len(), 3);
        assert_eq!(response.headers()[CONTENT_LENGTH], expected_len);
        assert_eq!(response.headers()[CONTENT_TYPE], "text/plain");
        assert_eq!(response.headers()[ACCEPT_RANGES], "bytes");

        // GET the index of the bundle.
        let mut response = mgr
            .get(
                harness.zpool_id,
                dataset_id,
                support_bundle_id,
                None,
                SupportBundleQueryType::Index,
            )
            .await
            .expect("Should have been able to GET bundle index");
        assert_eq!(read_body(&mut response).await, expected_index.as_bytes());
        assert_eq!(response.headers().len(), 3);
        assert_eq!(response.headers()[CONTENT_LENGTH], expected_len);
        assert_eq!(response.headers()[CONTENT_TYPE], "text/plain");
        assert_eq!(response.headers()[ACCEPT_RANGES], "bytes");

        // HEAD a single file from within the bundle.
        let mut response = mgr
            .head(
                harness.zpool_id,
                dataset_id,
                support_bundle_id,
                None,
                SupportBundleQueryType::Path {
                    file_path: GREET_PATH.to_string(),
                },
            )
            .await
            .expect("Should have been able to HEAD single file");
        assert_eq!(read_body(&mut response).await, Vec::<u8>::new());
        assert_eq!(response.headers().len(), 3);
        assert_eq!(
            response.headers()[CONTENT_LENGTH],
            GREET_DATA.len().to_string()
        );
        assert_eq!(
            response.headers()[CONTENT_TYPE],
            "application/octet-stream"
        );
        assert_eq!(response.headers()[ACCEPT_RANGES], "bytes");

        // GET a single file within the bundle
        let mut response = mgr
            .get(
                harness.zpool_id,
                dataset_id,
                support_bundle_id,
                None,
                SupportBundleQueryType::Path {
                    file_path: GREET_PATH.to_string(),
                },
            )
            .await
            .expect("Should have been able to GET single file");
        assert_eq!(read_body(&mut response).await, GREET_DATA);
        assert_eq!(response.headers().len(), 3);
        assert_eq!(
            response.headers()[CONTENT_LENGTH],
            GREET_DATA.len().to_string()
        );
        assert_eq!(
            response.headers()[CONTENT_TYPE],
            "application/octet-stream"
        );
        assert_eq!(response.headers()[ACCEPT_RANGES], "bytes");

        // Cannot GET nor HEAD a directory
        let err = mgr
            .get(
                harness.zpool_id,
                dataset_id,
                support_bundle_id,
                None,
                SupportBundleQueryType::Path {
                    file_path: ARBITRARY_DIRECTORY.to_string(),
                },
            )
            .await
            .expect_err("Should not be able to GET directory");
        assert!(matches!(err, Error::NotAFile), "Unexpected error: {err:?}");

        let err = mgr
            .head(
                harness.zpool_id,
                dataset_id,
                support_bundle_id,
                None,
                SupportBundleQueryType::Path {
                    file_path: ARBITRARY_DIRECTORY.to_string(),
                },
            )
            .await
            .expect_err("Should not be able to HEAD directory");
        assert!(matches!(err, Error::NotAFile), "Unexpected error: {err:?}");

        // DELETE the bundle on the dataset
        mgr.delete(harness.zpool_id, dataset_id, support_bundle_id)
            .await
            .expect("Should have been able to DELETE bundle");

        harness.cleanup().await;
        logctx.cleanup_successful();
    }

    #[tokio::test]
    async fn creation_without_dataset() {
        let logctx = test_setup_log("creation_without_dataset");
        let log = &logctx.log;

        // Set up storage (zpool, but not dataset!)
        let harness = SingleU2StorageHarness::new(log).await;

        // Access the Support Bundle API
        let mgr = SupportBundleManager::new(
            log,
            harness.storage_test_harness.handle(),
        );

        // Get a support bundle that we're ready to store.
        let support_bundle_id = SupportBundleUuid::new_v4();
        let zipfile_data = example_zipfile();
        let hash = ArtifactHash(
            Sha256::digest(zipfile_data.as_slice())
                .as_slice()
                .try_into()
                .unwrap(),
        );

        // Storing a bundle without a dataset should throw an error.
        let dataset_id = DatasetUuid::new_v4();
        let err = mgr
            .create(
                harness.zpool_id,
                dataset_id,
                support_bundle_id,
                hash,
                stream::once(async {
                    Ok(Bytes::copy_from_slice(zipfile_data.as_slice()))
                }),
            )
            .await
            .expect_err("Bundle creation should fail without dataset");
        assert!(matches!(err, Error::Storage(_)), "Unexpected error: {err:?}");
        assert_eq!(HttpError::from(err).status_code, StatusCode::NOT_FOUND);

        // Configure the dataset now, so it'll exist for future requests.
        harness.configure_dataset(dataset_id, DatasetKind::Debug).await;

        mgr.create(
            harness.zpool_id,
            dataset_id,
            support_bundle_id,
            hash,
            stream::once(async {
                Ok(Bytes::copy_from_slice(zipfile_data.as_slice()))
            }),
        )
        .await
        .expect("Should have created support bundle");

        harness.cleanup().await;
        logctx.cleanup_successful();
    }

    #[tokio::test]
    async fn creation_bad_hash() {
        let logctx = test_setup_log("creation_bad_hash");
        let log = &logctx.log;

        // Set up storage (zpool, but not dataset!)
        let harness = SingleU2StorageHarness::new(log).await;

        // Access the Support Bundle API
        let mgr = SupportBundleManager::new(
            log,
            harness.storage_test_harness.handle(),
        );

        // Get a support bundle that we're ready to store.
        let support_bundle_id = SupportBundleUuid::new_v4();
        let zipfile_data = example_zipfile();
        let hash = ArtifactHash(
            Sha256::digest(zipfile_data.as_slice())
                .as_slice()
                .try_into()
                .unwrap(),
        );

        // Configure the dataset now, so it'll exist for future requests.
        let dataset_id = DatasetUuid::new_v4();
        harness.configure_dataset(dataset_id, DatasetKind::Debug).await;

        let bad_hash = ArtifactHash(
            Sha256::digest(b"Hey, this ain't right")
                .as_slice()
                .try_into()
                .unwrap(),
        );

        // Creating the bundle with a bad hash should fail.
        let err = mgr
            .create(
                harness.zpool_id,
                dataset_id,
                support_bundle_id,
                bad_hash,
                stream::once(async {
                    Ok(Bytes::copy_from_slice(zipfile_data.as_slice()))
                }),
            )
            .await
            .expect_err("Bundle creation should fail with bad hash");
        assert!(
            matches!(err, Error::HashMismatch),
            "Unexpected error: {err:?}"
        );
        assert_eq!(HttpError::from(err).status_code, StatusCode::BAD_REQUEST);

        // As long as the dataset exists, we'll make storage for it, which means
        // the bundle will be visible, but incomplete.
        let bundles = mgr.list(harness.zpool_id, dataset_id).await.unwrap();
        assert_eq!(bundles.len(), 1);
        assert_eq!(bundles[0].support_bundle_id, support_bundle_id);
        assert_eq!(bundles[0].state, SupportBundleState::Incomplete);

        // Creating the bundle with bad data should fail
        let err = mgr
            .create(
                harness.zpool_id,
                dataset_id,
                support_bundle_id,
                hash,
                stream::once(async {
                    Ok(Bytes::from_static(b"Not a zipfile"))
                }),
            )
            .await
            .expect_err("Bundle creation should fail with bad hash");
        assert!(
            matches!(err, Error::HashMismatch),
            "Unexpected error: {err:?}"
        );
        assert_eq!(HttpError::from(err).status_code, StatusCode::BAD_REQUEST);

        let bundles = mgr.list(harness.zpool_id, dataset_id).await.unwrap();
        assert_eq!(bundles.len(), 1);
        assert_eq!(bundles[0].support_bundle_id, support_bundle_id);
        assert_eq!(bundles[0].state, SupportBundleState::Incomplete);

        // Good hash + Good data -> creation should succeed
        mgr.create(
            harness.zpool_id,
            dataset_id,
            support_bundle_id,
            hash,
            stream::once(async {
                Ok(Bytes::copy_from_slice(zipfile_data.as_slice()))
            }),
        )
        .await
        .expect("Should have created support bundle");

        // The bundle should now appear "Complete"
        let bundles = mgr.list(harness.zpool_id, dataset_id).await.unwrap();
        assert_eq!(bundles.len(), 1);
        assert_eq!(bundles[0].support_bundle_id, support_bundle_id);
        assert_eq!(bundles[0].state, SupportBundleState::Complete);

        // We can delete the bundle, and it should no longer appear.
        mgr.delete(harness.zpool_id, dataset_id, support_bundle_id)
            .await
            .expect("Should have been able to DELETE bundle");
        let bundles = mgr.list(harness.zpool_id, dataset_id).await.unwrap();
        assert_eq!(bundles.len(), 0);

        harness.cleanup().await;
        logctx.cleanup_successful();
    }

    #[tokio::test]
    async fn creation_bad_hash_still_deleteable() {
        let logctx = test_setup_log("creation_bad_hash_still_deleteable");
        let log = &logctx.log;

        // Set up storage (zpool, but not dataset!)
        let harness = SingleU2StorageHarness::new(log).await;

        // Access the Support Bundle API
        let mgr = SupportBundleManager::new(
            log,
            harness.storage_test_harness.handle(),
        );

        // Get a support bundle that we're ready to store
        let support_bundle_id = SupportBundleUuid::new_v4();
        let zipfile_data = example_zipfile();

        // Configure the dataset now, so it'll exist for future requests.
        let dataset_id = DatasetUuid::new_v4();
        harness.configure_dataset(dataset_id, DatasetKind::Debug).await;

        let bad_hash = ArtifactHash(
            Sha256::digest(b"Hey, this ain't right")
                .as_slice()
                .try_into()
                .unwrap(),
        );

        // Creating the bundle with a bad hash should fail.
        let err = mgr
            .create(
                harness.zpool_id,
                dataset_id,
                support_bundle_id,
                bad_hash,
                stream::once(async {
                    Ok(Bytes::copy_from_slice(zipfile_data.as_slice()))
                }),
            )
            .await
            .expect_err("Bundle creation should fail with bad hash");
        assert!(
            matches!(err, Error::HashMismatch),
            "Unexpected error: {err:?}"
        );
        assert_eq!(HttpError::from(err).status_code, StatusCode::BAD_REQUEST);

        // The bundle still appears to exist, as storage gets allocated after
        // the "create" call.
        let bundles = mgr.list(harness.zpool_id, dataset_id).await.unwrap();
        assert_eq!(bundles.len(), 1);
        assert_eq!(bundles[0].support_bundle_id, support_bundle_id);
        assert_eq!(bundles[0].state, SupportBundleState::Incomplete);

        // We can delete the bundle, and it should no longer appear.
        mgr.delete(harness.zpool_id, dataset_id, support_bundle_id)
            .await
            .expect("Should have been able to DELETE bundle");
        let bundles = mgr.list(harness.zpool_id, dataset_id).await.unwrap();
        assert_eq!(bundles.len(), 0);

        harness.cleanup().await;
        logctx.cleanup_successful();
    }

    #[tokio::test]
    async fn creation_idempotency() {
        let logctx = test_setup_log("creation_idempotency");
        let log = &logctx.log;

        // Set up storage (zpool, but not dataset!)
        let harness = SingleU2StorageHarness::new(log).await;

        // Access the Support Bundle API
        let mgr = SupportBundleManager::new(
            log,
            harness.storage_test_harness.handle(),
        );

        // Get a support bundle that we're ready to store.
        let support_bundle_id = SupportBundleUuid::new_v4();
        let zipfile_data = example_zipfile();
        let hash = ArtifactHash(
            Sha256::digest(zipfile_data.as_slice())
                .as_slice()
                .try_into()
                .unwrap(),
        );

        // Configure the dataset now, so it'll exist for future requests.
        let dataset_id = DatasetUuid::new_v4();
        harness.configure_dataset(dataset_id, DatasetKind::Debug).await;

        // Create the bundle
        mgr.create(
            harness.zpool_id,
            dataset_id,
            support_bundle_id,
            hash,
            stream::once(async {
                Ok(Bytes::copy_from_slice(zipfile_data.as_slice()))
            }),
        )
        .await
        .expect("Should have created support bundle");

        // Creating the dataset again should work.
        mgr.create(
            harness.zpool_id,
            dataset_id,
            support_bundle_id,
            hash,
            stream::once(async {
                Ok(Bytes::copy_from_slice(zipfile_data.as_slice()))
            }),
        )
        .await
        .expect("Support bundle should already exist");

        // This is an edge-case, but just to make sure the behavior
        // is codified: If we are creating a bundle that already exists,
        // we'll skip reading the body.
        mgr.create(
            harness.zpool_id,
            dataset_id,
            support_bundle_id,
            hash,
            stream::once(async {
                // NOTE: This is different from the call above.
                Ok(Bytes::from_static(b"Ignored"))
            }),
        )
        .await
        .expect("Support bundle should already exist");

        harness.cleanup().await;
        logctx.cleanup_successful();
    }

    #[tokio::test]
    async fn ranges() {
        let logctx = test_setup_log("ranges");
        let log = &logctx.log;

        // Set up storage
        let harness = SingleU2StorageHarness::new(log).await;

        // For this test, we'll add a dataset that can contain our bundles.
        let dataset_id = DatasetUuid::new_v4();
        harness.configure_dataset(dataset_id, DatasetKind::Debug).await;

        // Access the Support Bundle API
        let mgr = SupportBundleManager::new(
            log,
            harness.storage_test_harness.handle(),
        );

        // Create a fake support bundle -- really, just a zipfile.
        let support_bundle_id = SupportBundleUuid::new_v4();
        let zipfile_data = example_zipfile();
        let hash = ArtifactHash(
            Sha256::digest(zipfile_data.as_slice())
                .as_slice()
                .try_into()
                .unwrap(),
        );

        // Create a new bundle
        let bundle = mgr
            .create(
                harness.zpool_id,
                dataset_id,
                support_bundle_id,
                hash,
                stream::once(async {
                    Ok(Bytes::copy_from_slice(zipfile_data.as_slice()))
                }),
            )
            .await
            .expect("Should have created support bundle");
        assert_eq!(bundle.support_bundle_id, support_bundle_id);
        assert_eq!(bundle.state, SupportBundleState::Complete);

        // GET the bundle we created, and observe the contents of the bundle
        let ranges = [
            (0, 5),
            (5, 100),
            (0, 100),
            (1000, 1000),
            (1000, 1001),
            (1000, zipfile_data.len() - 1),
        ];

        for (first, last) in ranges.into_iter() {
            eprintln!("Trying whole-file range: {first}-{last}");
            let range =
                PotentialRange::new(format!("bytes={first}-{last}").as_bytes());
            let expected_data = &zipfile_data[first..=last];

            let mut response = mgr
                .get(
                    harness.zpool_id,
                    dataset_id,
                    support_bundle_id,
                    Some(range),
                    SupportBundleQueryType::Whole,
                )
                .await
                .expect("Should have been able to GET bundle");
            assert_eq!(read_body(&mut response).await, expected_data);
            assert_eq!(response.headers().len(), 4);
            assert_eq!(
                response.headers()[CONTENT_RANGE],
                format!("bytes {first}-{last}/{}", zipfile_data.len())
            );
            assert_eq!(
                response.headers()[CONTENT_LENGTH],
                ((last + 1) - first).to_string()
            );
            assert_eq!(response.headers()[CONTENT_TYPE], "application/zip");
            assert_eq!(response.headers()[ACCEPT_RANGES], "bytes");
        }

        // GET the index of the bundle.
        let expected_index_str = example_files()
            .into_iter()
            .map(|(name, _)| name)
            .collect::<Vec<&str>>()
            .join("\n");
        let expected_index = expected_index_str.as_bytes();
        let ranges = [(0, 5), (5, 10), (10, expected_index.len() - 1)];

        for (first, last) in ranges.into_iter() {
            eprintln!("Trying index range: {first}-{last}");
            let range =
                PotentialRange::new(format!("bytes={first}-{last}").as_bytes());
            let expected_data = &expected_index[first..=last];
            let mut response = mgr
                .get(
                    harness.zpool_id,
                    dataset_id,
                    support_bundle_id,
                    Some(range),
                    SupportBundleQueryType::Index,
                )
                .await
                .expect("Should have been able to GET bundle index");
            assert_eq!(read_body(&mut response).await, expected_data);
            assert_eq!(response.headers().len(), 4);
            assert_eq!(
                response.headers()[CONTENT_RANGE],
                format!("bytes {first}-{last}/{}", expected_index.len())
            );
            assert_eq!(
                response.headers()[CONTENT_LENGTH],
                ((last + 1) - first).to_string(),
            );
            assert_eq!(response.headers()[CONTENT_TYPE], "text/plain");
            assert_eq!(response.headers()[ACCEPT_RANGES], "bytes");
        }

        // GET a single file within the bundle
        let ranges = [(0, 5), (5, 10), (5, GREET_DATA.len() - 1)];
        for (first, last) in ranges.into_iter() {
            eprintln!("Trying single file range: {first}-{last}");
            let range =
                PotentialRange::new(format!("bytes={first}-{last}").as_bytes());
            let expected_data = &GREET_DATA[first..=last];
            let mut response = mgr
                .get(
                    harness.zpool_id,
                    dataset_id,
                    support_bundle_id,
                    Some(range),
                    SupportBundleQueryType::Path {
                        file_path: GREET_PATH.to_string(),
                    },
                )
                .await
                .expect("Should have been able to GET single file");
            assert_eq!(read_body(&mut response).await, expected_data);
            assert_eq!(response.headers().len(), 4);
            assert_eq!(
                response.headers()[CONTENT_RANGE],
                format!("bytes {first}-{last}/{}", GREET_DATA.len())
            );
            assert_eq!(
                response.headers()[CONTENT_LENGTH],
                ((last + 1) - first).to_string(),
            );
            assert_eq!(
                response.headers()[CONTENT_TYPE],
                "application/octet-stream"
            );
            assert_eq!(response.headers()[ACCEPT_RANGES], "bytes");
        }

        // Cannot GET nor HEAD a directory, even with range requests
        let range = PotentialRange::new(b"bytes=0-1");
        let err = mgr
            .get(
                harness.zpool_id,
                dataset_id,
                support_bundle_id,
                Some(range),
                SupportBundleQueryType::Path {
                    file_path: ARBITRARY_DIRECTORY.to_string(),
                },
            )
            .await
            .expect_err("Should not be able to GET directory");
        assert!(matches!(err, Error::NotAFile), "Unexpected error: {err:?}");

        let range = PotentialRange::new(b"bytes=0-1");
        let err = mgr
            .head(
                harness.zpool_id,
                dataset_id,
                support_bundle_id,
                Some(range),
                SupportBundleQueryType::Path {
                    file_path: ARBITRARY_DIRECTORY.to_string(),
                },
            )
            .await
            .expect_err("Should not be able to HEAD directory");
        assert!(matches!(err, Error::NotAFile), "Unexpected error: {err:?}");

        // DELETE the bundle on the dataset
        mgr.delete(harness.zpool_id, dataset_id, support_bundle_id)
            .await
            .expect("Should have been able to DELETE bundle");

        harness.cleanup().await;
        logctx.cleanup_successful();
    }
}<|MERGE_RESOLUTION|>--- conflicted
+++ resolved
@@ -113,7 +113,6 @@
     }
 }
 
-<<<<<<< HEAD
 /// Abstracts the storage APIs for accessing datasets.
 ///
 /// Allows support bundle storage to work on both simulated and non-simulated
@@ -222,7 +221,8 @@
     fn zpool_mountpoint_root(&self) -> Cow<Utf8Path> {
         Cow::Owned(self.lock().root().to_path_buf())
     }
-=======
+}
+
 /// Describes the type of access to the support bundle
 #[derive(Clone, Debug)]
 pub(crate) enum SupportBundleQueryType {
@@ -232,7 +232,6 @@
     Index,
     /// Access a specific file within the support bundle
     Path { file_path: String },
->>>>>>> 0ad466df
 }
 
 // Implements "seeking" and "putting a capacity on a file" manually.
