// This Source Code Form is subject to the terms of the Mozilla Public
// License, v. 2.0. If a copy of the MPL was not distributed with this
// file, You can obtain one at https://mozilla.org/MPL/2.0/.

//! A fake implementation of (some) of the internal Nexus interface
//!
//! This must be an exact subset of the Nexus internal interface
//! to operate correctly.

use dropshot::{
<<<<<<< HEAD
    ApiDescription, FreeformBody, HttpError, HttpResponseOk,
    HttpResponseUpdatedNoContent, Path, RequestContext, TypedBody, endpoint,
=======
    endpoint, ApiDescription, HttpError, HttpResponseOk,
    HttpResponseUpdatedNoContent, Path, RequestContext, TypedBody,
>>>>>>> 021109b0
};
use internal_dns_types::config::DnsConfigBuilder;
use internal_dns_types::names::ServiceName;
use nexus_client::types::SledAgentInfo;
use omicron_common::api::external::Error;
use omicron_common::api::internal::nexus::SledVmmState;
use omicron_uuid_kinds::{OmicronZoneUuid, PropolisUuid, SledUuid};
use schemars::JsonSchema;
use serde::Deserialize;
use sled_agent_api::VmmPathParam;

/// Implements a fake Nexus.
///
/// - All methods should match Nexus' interface, if they exist.
/// - Not all methods should be called by all tests. By default,
/// each method, representing an endpoint, should return an error.
pub trait FakeNexusServer: Send + Sync {
    fn sled_agent_get(
        &self,
        _sled_id: SledUuid,
    ) -> Result<SledAgentInfo, Error> {
        Err(Error::internal_error("Not implemented"))
    }

    fn sled_agent_put(
        &self,
        _sled_id: SledUuid,
        _info: SledAgentInfo,
    ) -> Result<(), Error> {
        Err(Error::internal_error("Not implemented"))
    }

    fn cpapi_instances_put(
        &self,
        _propolis_id: PropolisUuid,
        _new_runtime_state: SledVmmState,
    ) -> Result<(), Error> {
        Err(Error::internal_error("Not implemented"))
    }
}

/// Describes the server context type.
///
/// If you're writing a test, this is a type you should create when calling
/// [`start_test_server`].
pub type ServerContext = Box<dyn FakeNexusServer>;

/// Path parameters for Sled Agent requests (internal API)
#[derive(Deserialize, JsonSchema)]
struct SledAgentPathParam {
    sled_id: SledUuid,
}

/// Return information about the given sled agent
#[endpoint {
     method = GET,
     path = "/sled-agents/{sled_id}",
 }]
async fn sled_agent_get(
    request_context: RequestContext<ServerContext>,
    path_params: Path<SledAgentPathParam>,
) -> Result<HttpResponseOk<SledAgentInfo>, HttpError> {
    let context = request_context.context();

    Ok(HttpResponseOk(
        context.sled_agent_get(path_params.into_inner().sled_id)?,
    ))
}

#[endpoint {
     method = POST,
     path = "/sled-agents/{sled_id}",
 }]
async fn sled_agent_put(
    request_context: RequestContext<ServerContext>,
    path_params: Path<SledAgentPathParam>,
    sled_info: TypedBody<SledAgentInfo>,
) -> Result<HttpResponseUpdatedNoContent, HttpError> {
    let context = request_context.context();
    context.sled_agent_put(
        path_params.into_inner().sled_id,
        sled_info.into_inner(),
    )?;
    Ok(HttpResponseUpdatedNoContent())
}

#[endpoint {
    method = PUT,
    path = "/vmms/{propolis_id}",
}]
async fn cpapi_instances_put(
    request_context: RequestContext<ServerContext>,
    path_params: Path<VmmPathParam>,
    new_runtime_state: TypedBody<SledVmmState>,
) -> Result<HttpResponseUpdatedNoContent, HttpError> {
    let context = request_context.context();
    context.cpapi_instances_put(
        path_params.into_inner().propolis_id,
        new_runtime_state.into_inner(),
    )?;
    Ok(HttpResponseUpdatedNoContent())
}

fn api() -> ApiDescription<ServerContext> {
    let mut api = ApiDescription::new();
    api.register(sled_agent_get).unwrap();
    api.register(sled_agent_put).unwrap();
    api.register(cpapi_instances_put).unwrap();
    api
}

/// Creates a fake Nexus test server.
///
/// Uses a [`ServerContext`] type to represent the faked Nexus server.
pub fn start_test_server(
    log: slog::Logger,
    label: ServerContext,
) -> dropshot::HttpServer<ServerContext> {
    let config_dropshot = dropshot::ConfigDropshot {
        bind_address: "[::1]:0".parse().unwrap(),
        ..Default::default()
    };
    dropshot::ServerBuilder::new(api(), label, log)
        .config(config_dropshot)
        .start()
        .unwrap()
}

/// Creates a transient DNS server pointing to a fake Nexus dropshot server.
#[allow(unused)]
pub async fn start_dns_server(
    log: &slog::Logger,
    nexus: &dropshot::HttpServer<ServerContext>,
) -> dns_server::TransientServer {
    let dns = dns_server::TransientServer::new(log).await.unwrap();
    let mut dns_config_builder = DnsConfigBuilder::new();

    let nexus_addr = match nexus.local_addr() {
        std::net::SocketAddr::V6(addr) => addr,
        _ => panic!("Expected IPv6 address"),
    };

    let nexus_zone = dns_config_builder
        .host_zone(OmicronZoneUuid::new_v4(), *nexus_addr.ip())
        .expect("failed to set up DNS");
    dns_config_builder
        .service_backend_zone(
            ServiceName::Nexus,
            &nexus_zone,
            nexus_addr.port(),
        )
        .expect("failed to set up DNS");
    let dns_config =
        dns_config_builder.build_full_config_for_initial_generation();
    dns.initialize_with_config(log, &dns_config).await.unwrap();
    dns
}<|MERGE_RESOLUTION|>--- conflicted
+++ resolved
@@ -8,13 +8,8 @@
 //! to operate correctly.
 
 use dropshot::{
-<<<<<<< HEAD
-    ApiDescription, FreeformBody, HttpError, HttpResponseOk,
-    HttpResponseUpdatedNoContent, Path, RequestContext, TypedBody, endpoint,
-=======
-    endpoint, ApiDescription, HttpError, HttpResponseOk,
-    HttpResponseUpdatedNoContent, Path, RequestContext, TypedBody,
->>>>>>> 021109b0
+    ApiDescription, HttpError, HttpResponseOk, HttpResponseUpdatedNoContent,
+    Path, RequestContext, TypedBody, endpoint,
 };
 use internal_dns_types::config::DnsConfigBuilder;
 use internal_dns_types::names::ServiceName;
