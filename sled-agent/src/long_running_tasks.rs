// This Source Code Form is subject to the terms of the Mozilla Public
// License, v. 2.0. If a copy of the MPL was not distributed with this
// file, You can obtain one at https://mozilla.org/MPL/2.0/.

//! This module is responsible for spawning, starting, and managing long running
//! tasks and task driven subsystems. These tasks run for the remainder of the
//! sled-agent process from the moment they begin. Primarily they include the
//! "managers", like `KeyManager`, `ServiceManager`, etc., and are used by both
//! the bootstrap agent and the sled-agent.
//!
//! We don't bother keeping track of the spawned tasks handles because we know
//! these tasks are supposed to run forever, and they can shutdown if their
//! handles are dropped.

use crate::bootstrap::bootstore_setup::{
    new_bootstore_config, poll_ddmd_for_bootstore_and_tq_peer_update,
};
use crate::bootstrap::secret_retriever::LrtqOrHardcodedSecretRetriever;
use crate::bootstrap::trust_quorum_setup::new_trust_quorum_config;
use crate::config::Config;
use crate::hardware_monitor::{HardwareMonitor, HardwareMonitorHandle};
use crate::services::ServiceManager;
use crate::sled_agent::SledAgent;
use crate::zone_bundle::ZoneBundler;
use bootstore::schemes::v0 as bootstore;
use key_manager::{KeyManager, StorageKeyRequester};
use sled_agent_config_reconciler::{
    ConfigReconcilerHandle, ConfigReconcilerSpawnToken, RawDisksSender,
    TimeSyncConfig,
};
use sled_agent_health_monitor::handle::HealthMonitorHandle;
use sled_agent_health_monitor::handle::poll_smf_services_in_maintenance;
use sled_agent_types::zone_bundle::CleanupContext;
use sled_agent_zone_images::ZoneImageSourceResolver;
use sled_hardware::{HardwareManager, SledMode, UnparsedDisk};
use sled_storage::config::MountConfig;
use sled_storage::disk::RawSyntheticDisk;
use slog::{Logger, info};
use sprockets_tls::keys::SprocketsConfig;
use std::net::Ipv6Addr;
use std::sync::Arc;
use tokio::sync::oneshot;
use trust_quorum;

/// A mechanism for interacting with all long running tasks that can be shared
/// between the bootstrap-agent and sled-agent code.
#[derive(Clone)]
pub struct LongRunningTaskHandles {
    /// A handle to the set of tasks managed by the sled-agent-config-reconciler
    /// system.
    pub config_reconciler: Arc<ConfigReconcilerHandle>,

    /// A mechanism for interacting with the hardware device tree
    pub hardware_manager: HardwareManager,

    /// A handle for controlling the hardware monitor's behavior
    pub hardware_monitor: HardwareMonitorHandle,

    /// A handle for interacting with the bootstore
    pub bootstore: bootstore::NodeHandle,

    /// A reference to the object used to manage zone bundles
    pub zone_bundler: ZoneBundler,

    /// Resolver for zone image sources.
    ///
    /// This isn't really implemented in the backend as a task per se, but it
    /// looks like one from the outside, and is convenient to put here. (If it
    /// had any async involved within it, it would be a task.)
    pub zone_image_resolver: ZoneImageSourceResolver,

<<<<<<< HEAD
    // TODO-K: Should I only have one or various handles for each health check?
    pub health_monitor: HealthMonitorHandle,
=======
    /// A handle for interacting with the trust quorum
    pub trust_quorum: trust_quorum::NodeTaskHandle,
>>>>>>> bd5f6362
}

/// Spawn all long running tasks
pub async fn spawn_all_longrunning_tasks(
    log: &Logger,
    sled_mode: SledMode,
    global_zone_bootstrap_ip: Ipv6Addr,
    config: &Config,
) -> (
    LongRunningTaskHandles,
    ConfigReconcilerSpawnToken,
    oneshot::Sender<SledAgent>,
    oneshot::Sender<ServiceManager>,
) {
    let storage_key_requester = spawn_key_manager(log);

    let time_sync_config = if let Some(true) = config.skip_timesync {
        TimeSyncConfig::Skip
    } else {
        TimeSyncConfig::Normal
    };
    let (mut config_reconciler, config_reconciler_spawn_token) =
        ConfigReconcilerHandle::new(
            MountConfig::default(),
            storage_key_requester,
            time_sync_config,
            log,
        );

    let nongimlet_observed_disks =
        config.nongimlet_observed_disks.clone().unwrap_or(vec![]);

    let hardware_manager =
        spawn_hardware_manager(log, sled_mode, nongimlet_observed_disks).await;

    // Start monitoring for hardware changes, adding some synthetic disks if
    // necessary.
    let raw_disks_tx = config_reconciler.raw_disks_tx();
    upsert_synthetic_disks_if_needed(&log, &raw_disks_tx, &config).await;
    let (hardware_monitor, sled_agent_started_tx, service_manager_ready_tx) =
        spawn_hardware_monitor(log, &hardware_manager, raw_disks_tx);

    // Wait for the boot disk so that we can work with any ledgers,
    // such as those needed by the bootstore and sled-agent
    info!(log, "Waiting for boot disk");
    let internal_disks = config_reconciler.wait_for_boot_disk().await;
    info!(log, "Found boot disk {:?}", internal_disks.boot_disk_id());

    let trust_quorum = spawn_trust_quorum_task(
        log,
        &config_reconciler,
        &hardware_manager,
        global_zone_bootstrap_ip,
        config.sprockets.clone(),
    )
    .await;

    let bootstore = spawn_bootstore_tasks(
        log,
        &config_reconciler,
        &hardware_manager,
        global_zone_bootstrap_ip,
        trust_quorum.clone(),
    )
    .await;

    let zone_bundler = spawn_zone_bundler_tasks(log, &config_reconciler).await;
    let zone_image_resolver = ZoneImageSourceResolver::new(log, internal_disks);
    let health_monitor = spawn_health_monitor_tasks(log).await;

    (
        LongRunningTaskHandles {
            config_reconciler: Arc::new(config_reconciler),
            hardware_manager,
            hardware_monitor,
            bootstore,
            zone_bundler,
            zone_image_resolver,
<<<<<<< HEAD
            health_monitor,
=======
            trust_quorum,
>>>>>>> bd5f6362
        },
        config_reconciler_spawn_token,
        sled_agent_started_tx,
        service_manager_ready_tx,
    )
}

fn spawn_key_manager(log: &Logger) -> StorageKeyRequester {
    info!(log, "Starting KeyManager");
    let secret_retriever = LrtqOrHardcodedSecretRetriever::new();
    let (mut key_manager, storage_key_requester) =
        KeyManager::new(log, secret_retriever);
    tokio::spawn(async move { key_manager.run().await });
    storage_key_requester
}

// TODO-K: Do the long running task here. Poll about every minute?

async fn spawn_hardware_manager(
    log: &Logger,
    sled_mode: SledMode,
    nongimlet_observed_disks: Vec<UnparsedDisk>,
) -> HardwareManager {
    // The `HardwareManager` does not use the the "task/handle" pattern
    // and spawns its worker task inside `HardwareManager::new`. Instead of returning
    // a handle to send messages to that task, the "Inner/Mutex" pattern is used
    // which shares data between the task, the manager itself, and the users of the manager
    // since the manager can be freely cloned and passed around.
    //
    // There are pros and cons to both methods, but the reason to mention it here is that
    // the handle in this case is the `HardwareManager` itself.
    info!(log, "Starting HardwareManager"; "sled_mode" => ?sled_mode, "nongimlet_observed_disks" => ?nongimlet_observed_disks);
    let log = log.clone();
    tokio::task::spawn_blocking(move || {
        HardwareManager::new(&log, sled_mode, nongimlet_observed_disks).unwrap()
    })
    .await
    .unwrap()
}

fn spawn_hardware_monitor(
    log: &Logger,
    hardware_manager: &HardwareManager,
    raw_disks_tx: RawDisksSender,
) -> (
    HardwareMonitorHandle,
    oneshot::Sender<SledAgent>,
    oneshot::Sender<ServiceManager>,
) {
    info!(log, "Starting HardwareMonitor");
    let (monitor, sled_agent_started_tx, service_manager_ready_tx) =
        HardwareMonitor::spawn(log, hardware_manager, raw_disks_tx);
    (monitor, sled_agent_started_tx, service_manager_ready_tx)
}

async fn spawn_trust_quorum_task(
    log: &Logger,
    config_reconciler: &ConfigReconcilerHandle,
    hardware_manager: &HardwareManager,
    global_zone_bootstrap_ip: Ipv6Addr,
    sprockets_config: SprocketsConfig,
) -> trust_quorum::NodeTaskHandle {
    info!(
        log,
        "Using sprockets config for trust-quorum: {sprockets_config:#?}"
    );
    let cluster_dataset_paths = config_reconciler
        .internal_disks_rx()
        .current()
        .all_cluster_datasets()
        .collect::<Vec<_>>();
    let baseboard_id =
        hardware_manager.baseboard().try_into().expect("known baseboard type");
    let config = new_trust_quorum_config(
        &cluster_dataset_paths,
        baseboard_id,
        global_zone_bootstrap_ip,
        sprockets_config,
    )
    .expect("valid trust quorum config");

    info!(log, "Starting trust quorum node task");

    let (mut node, handle) = trust_quorum::NodeTask::new(config, log).await;
    tokio::spawn(async move { node.run().await });
    handle
}

async fn spawn_bootstore_tasks(
    log: &Logger,
    config_reconciler: &ConfigReconcilerHandle,
    hardware_manager: &HardwareManager,
    global_zone_bootstrap_ip: Ipv6Addr,
    tq_handle: trust_quorum::NodeTaskHandle,
) -> bootstore::NodeHandle {
    let config = new_bootstore_config(
        &config_reconciler
            .internal_disks_rx()
            .current()
            .all_cluster_datasets()
            .collect::<Vec<_>>(),
        hardware_manager.baseboard(),
        global_zone_bootstrap_ip,
    )
    .unwrap();

    // Create and spawn the bootstore
    info!(log, "Starting Bootstore");
    let (mut node, node_handle) = bootstore::Node::new(config, log).await;
    tokio::spawn(async move { node.run().await });

    // Spawn a task for polling DDMD and updating bootstore with peer addresses
    info!(log, "Starting Bootstore DDMD poller");
    let log = log.new(o!("component" => "bootstore_ddmd_poller"));
    let node_handle2 = node_handle.clone();
    tokio::spawn(async move {
        poll_ddmd_for_bootstore_and_tq_peer_update(log, node_handle2, tq_handle)
            .await
    });

    node_handle
}

// TODO-K: remove pub
pub async fn spawn_health_monitor_tasks(log: &Logger) -> HealthMonitorHandle {
    // TODO-K: This is a bit vague, should this log say something else?
    info!(log, "Starting health monitor");
    let health_handle = HealthMonitorHandle::new(log);

    info!(log, "Starting SMF service health poller");
    let health_handle2 = health_handle.clone();
    let log = log.new(o!("component" => "smf_services_in_maintenance_poller"));
    tokio::spawn(async move {
        poll_smf_services_in_maintenance(
            log,
            health_handle2.smf_services_in_maintenance_tx,
        )
        .await
    });

    health_handle
}

// `ZoneBundler::new` spawns a periodic cleanup task that runs indefinitely
async fn spawn_zone_bundler_tasks(
    log: &Logger,
    config_reconciler: &ConfigReconcilerHandle,
) -> ZoneBundler {
    info!(log, "Starting ZoneBundler related tasks");
    let log = log.new(o!("component" => "ZoneBundler"));
    ZoneBundler::new(
        log,
        config_reconciler.internal_disks_rx().clone(),
        config_reconciler.available_datasets_rx(),
        CleanupContext::default(),
    )
    .await
}

async fn upsert_synthetic_disks_if_needed(
    log: &Logger,
    raw_disks_tx: &RawDisksSender,
    config: &Config,
) {
    if let Some(vdevs) = &config.vdevs {
        for (i, vdev) in vdevs.iter().enumerate() {
            info!(
                log,
                "Upserting synthetic device to Storage Manager";
                "vdev" => vdev.to_string(),
            );
            let disk = RawSyntheticDisk::load(vdev, i.try_into().unwrap())
                .expect("Failed to parse synthetic disk")
                .into();
            raw_disks_tx.add_or_update_raw_disk(disk, log);
        }
    }
}<|MERGE_RESOLUTION|>--- conflicted
+++ resolved
@@ -69,13 +69,11 @@
     /// had any async involved within it, it would be a task.)
     pub zone_image_resolver: ZoneImageSourceResolver,
 
-<<<<<<< HEAD
     // TODO-K: Should I only have one or various handles for each health check?
     pub health_monitor: HealthMonitorHandle,
-=======
+
     /// A handle for interacting with the trust quorum
     pub trust_quorum: trust_quorum::NodeTaskHandle,
->>>>>>> bd5f6362
 }
 
 /// Spawn all long running tasks
@@ -154,11 +152,8 @@
             bootstore,
             zone_bundler,
             zone_image_resolver,
-<<<<<<< HEAD
             health_monitor,
-=======
             trust_quorum,
->>>>>>> bd5f6362
         },
         config_reconciler_spawn_token,
         sled_agent_started_tx,
