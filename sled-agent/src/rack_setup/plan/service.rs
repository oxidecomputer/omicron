--- conflicted
+++ resolved
@@ -585,15 +585,10 @@
                 )
                 .unwrap();
             let dns_port = omicron_common::address::DNS_PORT;
-<<<<<<< HEAD
-            let dns_address = SocketAddr::new(external_ip, dns_port);
-            let dataset_kind = DatasetKind::ExternalDns;
-=======
             let dns_address = from_sockaddr_to_external_floating_addr(
                 SocketAddr::new(external_ip, dns_port),
             );
-            let dataset_kind = DatasetType::ExternalDns;
->>>>>>> 4a60d784
+            let dataset_kind = DatasetKind::ExternalDns;
             let dataset_name = sled.alloc_dataset_from_u2s(dataset_kind)?;
             let filesystem_pool = Some(dataset_name.pool().clone());
 
