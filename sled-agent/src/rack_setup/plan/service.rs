// This Source Code Form is subject to the terms of the Mozilla Public
// License, v. 2.0. If a copy of the MPL was not distributed with this
// file, You can obtain one at https://mozilla.org/MPL/2.0/.

//! Plan generation for "where should services be initialized".

use anyhow::anyhow;
use anyhow::bail;
use chrono::Utc;
use iddqd::IdOrdMap;
use iddqd::errors::DuplicateItem;
use iddqd::id_upcast;
use illumos_utils::zpool::ZpoolName;
use internal_dns_types::config::{
    DnsConfigBuilder, DnsConfigParams, Host, Zone,
};
use internal_dns_types::names::ServiceName;
use nexus_types::deployment::{
    Blueprint, BlueprintDatasetConfig, BlueprintDatasetDisposition,
    BlueprintHostPhase2DesiredSlots, BlueprintPhysicalDiskConfig,
    BlueprintPhysicalDiskDisposition, BlueprintSledConfig, BlueprintSource,
    BlueprintZoneConfig, BlueprintZoneDisposition, BlueprintZoneImageSource,
    BlueprintZoneType, CockroachDbPreserveDowngrade,
    OmicronZoneExternalFloatingAddr, OmicronZoneExternalFloatingIp,
    OmicronZoneExternalSnatIp, OximeterReadMode, PendingMgsUpdates,
    blueprint_zone_type,
};
use nexus_types::external_api::views::SledState;
use omicron_common::address::{
    DENDRITE_PORT, DNS_HTTP_PORT, DNS_PORT, Ipv6Subnet, MGD_PORT, MGS_PORT,
    NEXUS_INTERNAL_PORT, NEXUS_LOCKSTEP_PORT, NTP_PORT, NUM_SOURCE_NAT_PORTS,
    REPO_DEPOT_PORT, RSS_RESERVED_ADDRESSES, ReservedRackSubnet, SLED_PREFIX,
    get_sled_address, get_switch_zone_address,
};
use omicron_common::api::external::{Generation, MacAddr, Vni};
use omicron_common::api::internal::shared::{
    NetworkInterface, NetworkInterfaceKind, PrivateIpConfig,
    PrivateIpConfigError, SourceNatConfigError, SourceNatConfigGeneric,
};
use omicron_common::backoff::{
    BackoffError, retry_notify_ext, retry_policy_internal_service_aggressive,
};
use omicron_common::disk::{
    CompressionAlgorithm, DatasetConfig, DatasetKind, DatasetName, DiskVariant,
    SharedDatasetConfig,
};
use omicron_common::policy::{
    BOUNDARY_NTP_REDUNDANCY, COCKROACHDB_REDUNDANCY,
    CRUCIBLE_PANTRY_REDUNDANCY, INTERNAL_DNS_REDUNDANCY, NEXUS_REDUNDANCY,
    OXIMETER_REDUNDANCY, RESERVED_INTERNAL_DNS_REDUNDANCY,
    SINGLE_NODE_CLICKHOUSE_REDUNDANCY,
};
use omicron_uuid_kinds::{
    BlueprintUuid, DatasetUuid, ExternalIpUuid, GenericUuid, OmicronZoneUuid,
    PhysicalDiskUuid, SledUuid, ZpoolUuid,
};
use rand::seq::IndexedRandom;
use schemars::JsonSchema;
use serde::{Deserialize, Serialize};
use sled_agent_client::{
    Client as SledAgentClient, Error as SledAgentError, types as SledAgentTypes,
};
use sled_agent_types::inventory::{Inventory, OmicronZoneDataset, SledRole};
use sled_agent_types::rack_init::RackInitializeRequest as Config;
use sled_agent_types::sled::StartSledAgentRequest;
use slog::Logger;
use slog_error_chain::InlineErrorChain;
use std::collections::{BTreeMap, BTreeSet, HashMap, HashSet};
use std::net::{IpAddr, Ipv4Addr, Ipv6Addr, SocketAddr, SocketAddrV6};
use std::num::Wrapping;
use thiserror::Error;
use uuid::Uuid;

const MINIMUM_U2_COUNT: usize = 3;

/// Describes errors which may occur while generating a plan for services.
#[derive(Error, Debug)]
pub enum PlanError {
    #[error("I/O error while {message}: {err}")]
    Io {
        message: String,
        #[source]
        err: std::io::Error,
    },

    #[error("Error making HTTP request to Sled Agent: {0}")]
    SledApi(#[from] SledAgentError<SledAgentTypes::Error>),

    #[error("Error initializing sled via sled-agent: {0}")]
    SledInitialization(String),

    #[error("Failed to allocate service IP for service: {0}")]
    ServiceIp(&'static str),

    #[error("Failed to construct an HTTP client: {0}")]
    HttpClient(reqwest::Error),

    #[error("Ran out of sleds / U2 storage pools")]
    NotEnoughSleds,

    #[error("Unexpected dataset kind: {0}")]
    UnexpectedDataset(String),

    #[error("invalid private IP configuration")]
    InvalidPrivateIpConfig(#[from] PrivateIpConfigError),
}

#[derive(Clone, Debug, Default, Serialize, Deserialize, JsonSchema)]
pub struct SledConfig {
    /// Control plane disks configured for this sled
    pub disks: IdOrdMap<BlueprintPhysicalDiskConfig>,

    /// Datasets configured for this sled
    pub datasets: BTreeMap<DatasetUuid, DatasetConfig>,

    /// zones configured for this sled
    pub zones: IdOrdMap<BlueprintZoneConfig>,
}

impl SledConfig {
    /// Adds a zone to the Sled's configuration, as well as any number of
    /// durable datasets.
    pub fn add_zone_and_datasets(
        &mut self,
        zone: BlueprintZoneConfig,
    ) -> Result<(), DuplicateItem<BlueprintZoneConfig>> {
        let fs_dataset_name = DatasetName::new(
            zone.filesystem_pool,
            DatasetKind::TransientZone {
                name: illumos_utils::zone::zone_name(
                    zone.zone_type.kind().zone_prefix(),
                    Some(zone.id),
                ),
            },
        );

        // Always add a transient filesystem dataset.
        let fs_dataset = DatasetConfig {
            id: DatasetUuid::new_v4(),
            name: fs_dataset_name,
            inner: SharedDatasetConfig {
                compression: CompressionAlgorithm::Off,
                quota: None,
                reservation: None,
            },
        };
        self.datasets.insert(fs_dataset.id, fs_dataset);

        // If a durable dataset exists, add it.
        if let Some(dataset) = zone.zone_type.durable_dataset() {
            let id = DatasetUuid::new_v4();
            self.datasets.insert(
                id,
                DatasetConfig {
                    id,
                    name: dataset.into(),
                    inner: SharedDatasetConfig {
                        compression: CompressionAlgorithm::Off,
                        quota: None,
                        reservation: None,
                    },
                },
            );
        }

        // Add the zone.
        self.zones.insert_unique(zone).map_err(|e| e.into_owned())
    }
}

#[derive(Clone, Debug)]
pub(crate) struct PlannedSledDescription {
    pub(crate) underlay_address: SocketAddrV6,
    pub(crate) sled_id: SledUuid,
    pub(crate) subnet: Ipv6Subnet<SLED_PREFIX>,
    pub(crate) config: SledConfig,
}

impl iddqd::IdOrdItem for PlannedSledDescription {
    type Key<'a> = SocketAddrV6;

    fn key(&self) -> Self::Key<'_> {
        self.underlay_address
    }

    id_upcast!();
}

#[derive(Clone, Debug)]
pub struct Plan {
    pub all_sleds: IdOrdMap<PlannedSledDescription>,
    pub dns_config: DnsConfigParams,
}

pub fn from_sockaddr_to_external_floating_addr(
    addr: SocketAddr,
) -> OmicronZoneExternalFloatingAddr {
    // This is pretty weird: IP IDs don't exist yet, so it's fine for us
    // to make them up (Nexus will record them as a part of the
    // handoff). We could pass `None` here for some zone types, but it's
    // a little simpler to just always pass a new ID, which will only be
    // used if the zone type has an external IP.
    //
    // This should all go away once RSS starts using blueprints more
    // directly (instead of this conversion after the fact):
    // https://github.com/oxidecomputer/omicron/issues/5272
    OmicronZoneExternalFloatingAddr { id: ExternalIpUuid::new_v4(), addr }
}

pub fn from_ipaddr_to_external_floating_ip(
    ip: IpAddr,
) -> OmicronZoneExternalFloatingIp {
    // This is pretty weird: IP IDs don't exist yet, so it's fine for us
    // to make them up (Nexus will record them as a part of the
    // handoff). We could pass `None` here for some zone types, but it's
    // a little simpler to just always pass a new ID, which will only be
    // used if the zone type has an external IP.
    //
    // This should all go away once RSS starts using blueprints more
    // directly (instead of this conversion after the fact):
    // https://github.com/oxidecomputer/omicron/issues/5272
    OmicronZoneExternalFloatingIp { id: ExternalIpUuid::new_v4(), ip }
}

pub fn from_source_nat_config_to_external_snat_ip(
    snat_cfg: SourceNatConfigGeneric,
) -> OmicronZoneExternalSnatIp {
    // This is pretty weird: IP IDs don't exist yet, so it's fine for us
    // to make them up (Nexus will record them as a part of the
    // handoff). We could pass `None` here for some zone types, but it's
    // a little simpler to just always pass a new ID, which will only be
    // used if the zone type has an external IP.
    //
    // This should all go away once RSS starts using blueprints more
    // directly (instead of this conversion after the fact):
    // https://github.com/oxidecomputer/omicron/issues/5272
    OmicronZoneExternalSnatIp { id: ExternalIpUuid::new_v4(), snat_cfg }
}

impl Plan {
    async fn get_inventory(
        log: &Logger,
        address: SocketAddrV6,
    ) -> Result<Inventory, PlanError> {
        let dur = std::time::Duration::from_secs(60);
        let client = reqwest::ClientBuilder::new()
            .connect_timeout(dur)
            .timeout(dur)
            .build()
            .map_err(PlanError::HttpClient)?;
        let client = SledAgentClient::new_with_client(
            &format!("http://{}", address),
            client,
            log.new(o!("SledAgentClient" => address.to_string())),
        );

        let get_inventory = || async {
            let inventory = client
                .inventory()
                .await
                .map(|response| response.into_inner())
                .map_err(|err| {
                    BackoffError::transient(PlanError::SledApi(err))
                })?;

            if inventory
                .disks
                .iter()
                .filter(|disk| matches!(disk.variant, DiskVariant::U2))
                .count()
                < MINIMUM_U2_COUNT
            {
                return Err(BackoffError::transient(
                    PlanError::SledInitialization("Awaiting disks".to_string()),
                ));
            }

            Ok(inventory)
        };

        let log_failure = |error: PlanError, call_count, total_duration| {
            if call_count == 0 {
                info!(log, "failed to get inventory from {address}"; "error" => ?error);
            } else if total_duration > std::time::Duration::from_secs(20) {
                warn!(log, "failed to get inventory from {address}"; "error" => ?error, "total duration" => ?total_duration);
            }
        };
        let inventory = retry_notify_ext(
            retry_policy_internal_service_aggressive(),
            get_inventory,
            log_failure,
        )
        .await?;

        Ok(inventory)
    }

    pub fn create_transient(
        config: &Config,
        mut sled_info: Vec<SledInfo>,
    ) -> Result<Self, PlanError> {
        let mut dns_builder = DnsConfigBuilder::new();
        let mut svc_port_builder = ServicePortBuilder::new(config);

        // All sleds get a DNS entry for Repo Depot.
        for sled in sled_info.iter() {
            let dns_sled = dns_builder
                .host_sled(sled.sled_id, *sled.sled_address.ip())
                .unwrap();
            dns_builder
                .service_backend_sled(
                    ServiceName::RepoDepot,
                    &dns_sled,
                    REPO_DEPOT_PORT,
                )
                .unwrap();
        }

        // Scrimlets get DNS records for running Dendrite.
        let scrimlets: Vec<_> =
            sled_info.iter().filter(|s| s.is_scrimlet).collect();
        if scrimlets.is_empty() {
            return Err(PlanError::SledInitialization(
                "No scrimlets observed".to_string(),
            ));
        }
        for sled in scrimlets.iter() {
            let address = get_switch_zone_address(sled.subnet);
            dns_builder
                .host_zone_switch(
                    sled.sled_id,
                    address,
                    DENDRITE_PORT,
                    MGS_PORT,
                    MGD_PORT,
                )
                .unwrap();
        }

        // Set up storage early, as it'll be necessary for placement of
        // many subsequent services.
        //
        // Our policy at RSS time is currently "adopt all the U.2 disks we can
        // see".
        for sled_info in sled_info.iter_mut() {
            sled_info.request.disks = sled_info
                .inventory
                .disks
                .iter()
                .filter(|disk| matches!(disk.variant, DiskVariant::U2))
                .map(|disk| BlueprintPhysicalDiskConfig {
                    disposition: BlueprintPhysicalDiskDisposition::InService,
                    identity: disk.identity.clone(),
                    id: PhysicalDiskUuid::new_v4(),
                    pool_id: ZpoolUuid::new_v4(),
                })
                .collect();
            sled_info.u2_zpools = sled_info
                .request
                .disks
                .iter()
                .map(|disk| ZpoolName::new_external(disk.pool_id))
                .collect();

            // Add all non-discretionary datasets, self-provisioned on the U.2,
            // to the blueprint.
            for zpool in &sled_info.u2_zpools {
                for intrinsic_dataset in
                    sled_storage::dataset::U2_EXPECTED_DATASETS
                {
                    let name = intrinsic_dataset.get_name();
                    let kind = match name {
                        sled_storage::dataset::ZONE_DATASET => {
                            DatasetKind::TransientZoneRoot
                        }
                        sled_storage::dataset::U2_DEBUG_DATASET => {
                            DatasetKind::Debug
                        }
                        _ => {
                            return Err(PlanError::UnexpectedDataset(
                                name.to_string(),
                            ));
                        }
                    };

                    let config = DatasetConfig {
                        id: DatasetUuid::new_v4(),
                        name: DatasetName::new(*zpool, kind),
                        inner: SharedDatasetConfig {
                            compression: intrinsic_dataset.get_compression(),
                            quota: intrinsic_dataset.get_quota(),
                            reservation: None,
                        },
                    };
                    sled_info.request.datasets.insert(config.id, config);
                }

                // LocalStorage isn't in the U2_EXPECTED_DATASETS list, add it
                // here. We expect Nexus to take over after RSS and not need to
                // make any changes to the resulting current target blueprint.
                // The `rss_blueprint_is_blippy_clean` test will fail if this
                // isn't true, and removing this will cause that to fail.
                let config = DatasetConfig {
                    id: DatasetUuid::new_v4(),
                    name: DatasetName::new(*zpool, DatasetKind::LocalStorage),
                    inner: SharedDatasetConfig {
                        compression: CompressionAlgorithm::Off,
                        quota: None,
                        reservation: None,
                    },
                };
                sled_info.request.datasets.insert(config.id, config);
            }
        }

        // We'll stripe most services across all available Sleds, round-robin
        // style.  In development and CI, this might only be one Sled.  We'll
        // only report `NotEnoughSleds` below if there are zero Sleds or if we
        // ran out of zpools on the available Sleds.
        let mut sled_allocator = (0..sled_info.len()).cycle();

        // Provision internal DNS zones, striping across Sleds.
        let reserved_rack_subnet = ReservedRackSubnet::new(config.az_subnet());
        static_assertions::const_assert!(
            INTERNAL_DNS_REDUNDANCY <= RESERVED_INTERNAL_DNS_REDUNDANCY
        );
        let dns_subnets = reserved_rack_subnet.get_dns_subnets();
        for i in 0..dns_subnets.len() {
            let dns_subnet = &dns_subnets[i];
            let ip = dns_subnet.dns_address();
            let sled = {
                let which_sled =
                    sled_allocator.next().ok_or(PlanError::NotEnoughSleds)?;
                &mut sled_info[which_sled]
            };
            let http_address = SocketAddrV6::new(ip, DNS_HTTP_PORT, 0, 0);
            let dns_address = SocketAddrV6::new(ip, DNS_PORT, 0, 0);

            let id = OmicronZoneUuid::new_v4();
            dns_builder
                .host_zone_internal_dns(
                    id,
                    ServiceName::InternalDns,
                    http_address,
                    dns_address,
                )
                .unwrap();
            let dataset_name =
                sled.alloc_dataset_from_u2s(DatasetKind::InternalDns)?;
            let filesystem_pool = *dataset_name.pool();

            sled.request
                .add_zone_and_datasets(BlueprintZoneConfig {
                    disposition: BlueprintZoneDisposition::InService,
                    id,
                    filesystem_pool,
                    zone_type: BlueprintZoneType::InternalDns(
                        blueprint_zone_type::InternalDns {
                            dataset: OmicronZoneDataset {
                                pool_name: *dataset_name.pool(),
                            },
                            http_address,
                            dns_address,
                            gz_address: dns_subnet.gz_address(),
                            gz_address_index: i
                                .try_into()
                                .expect("Giant indices?"),
                        },
                    ),
                    image_source: BlueprintZoneImageSource::InstallDataset,
                })
                .expect("freshly generated zone IDs are unique");
        }

        // Provision CockroachDB zones, continuing to stripe across Sleds.
        for _ in 0..COCKROACHDB_REDUNDANCY {
            let sled = {
                let which_sled =
                    sled_allocator.next().ok_or(PlanError::NotEnoughSleds)?;
                &mut sled_info[which_sled]
            };
            let id = OmicronZoneUuid::new_v4();
            let ip = sled.addr_alloc.next().expect("Not enough addrs");
            let port = omicron_common::address::COCKROACH_PORT;
            let address = SocketAddrV6::new(ip, port, 0, 0);
            dns_builder
                .host_zone_with_one_backend(id, ServiceName::Cockroach, address)
                .unwrap();
            let dataset_name =
                sled.alloc_dataset_from_u2s(DatasetKind::Cockroach)?;
            let filesystem_pool = *dataset_name.pool();
            sled.request
                .add_zone_and_datasets(BlueprintZoneConfig {
                    disposition: BlueprintZoneDisposition::InService,
                    id,
                    zone_type: BlueprintZoneType::CockroachDb(
                        blueprint_zone_type::CockroachDb {
                            address,
                            dataset: OmicronZoneDataset {
                                pool_name: *dataset_name.pool(),
                            },
                        },
                    ),
                    filesystem_pool,
                    image_source: BlueprintZoneImageSource::InstallDataset,
                })
                .expect("freshly generated zone IDs are unique");
        }

        // Provision external DNS zones, continuing to stripe across sleds.
        // The number of DNS services depends on the number of external DNS
        // server IP addresses given to us at RSS-time.
        // TODO(https://github.com/oxidecomputer/omicron/issues/732): Remove
        loop {
            let id = OmicronZoneUuid::new_v4();
            let Some((nic, external_ip)) = svc_port_builder.next_dns(id) else {
                break;
            };

            let sled = {
                let which_sled =
                    sled_allocator.next().ok_or(PlanError::NotEnoughSleds)?;
                &mut sled_info[which_sled]
            };
            let internal_ip = sled.addr_alloc.next().expect("Not enough addrs");
            let http_port = omicron_common::address::DNS_HTTP_PORT;
            let http_address = SocketAddrV6::new(internal_ip, http_port, 0, 0);
            // With respect to internal DNS configuration, there's only one
            // address for external DNS that matters: the management (HTTP)
            // interface.
            dns_builder
                .host_zone_with_one_backend(
                    id,
                    ServiceName::ExternalDns,
                    http_address,
                )
                .unwrap();
            let dns_port = omicron_common::address::DNS_PORT;
            let dns_address = from_sockaddr_to_external_floating_addr(
                SocketAddr::new(external_ip, dns_port),
            );
            let dataset_kind = DatasetKind::ExternalDns;
            let dataset_name = sled.alloc_dataset_from_u2s(dataset_kind)?;
            let filesystem_pool = *dataset_name.pool();

            sled.request
                .add_zone_and_datasets(BlueprintZoneConfig {
                    disposition: BlueprintZoneDisposition::InService,
                    id,
                    zone_type: BlueprintZoneType::ExternalDns(
                        blueprint_zone_type::ExternalDns {
                            dataset: OmicronZoneDataset {
                                pool_name: *dataset_name.pool(),
                            },
                            http_address,
                            dns_address,
                            nic,
                        },
                    ),
                    filesystem_pool,
                    image_source: BlueprintZoneImageSource::InstallDataset,
                })
                .expect("freshly generated zone IDs are unique");
        }

        // Provision Nexus zones, continuing to stripe across sleds.
        for _ in 0..NEXUS_REDUNDANCY {
            let sled = {
                let which_sled =
                    sled_allocator.next().ok_or(PlanError::NotEnoughSleds)?;
                &mut sled_info[which_sled]
            };
            let id = OmicronZoneUuid::new_v4();
            let ip = sled.addr_alloc.next().expect("Not enough addrs");
            let internal_address =
                SocketAddrV6::new(ip, NEXUS_INTERNAL_PORT, 0, 0);
            dns_builder
                .host_zone_nexus(id, internal_address, NEXUS_LOCKSTEP_PORT)
                .unwrap();
            let (nic, external_ip) = svc_port_builder.next_nexus(id)?;
            let filesystem_pool = sled.alloc_zpool_from_u2s()?;
            sled.request
                .add_zone_and_datasets(BlueprintZoneConfig {
                    disposition: BlueprintZoneDisposition::InService,
                    id,
                    zone_type: BlueprintZoneType::Nexus(
                        blueprint_zone_type::Nexus {
                            internal_address,
                            lockstep_port: NEXUS_LOCKSTEP_PORT,
                            external_ip: from_ipaddr_to_external_floating_ip(
                                external_ip,
                            ),
                            nic,
                            // Tell Nexus to use TLS if and only if the caller
                            // provided TLS certificates.  This effectively
                            // determines the status of TLS for the lifetime of
                            // the rack.  In production-like deployments, we'd
                            // always expect TLS to be enabled.  It's only in
                            // development that it might not be.
                            external_tls: !config
                                .external_certificates
                                .is_empty(),
                            external_dns_servers: config.dns_servers.clone(),
                            nexus_generation: Generation::new(),
                        },
                    ),
                    filesystem_pool,
                    image_source: BlueprintZoneImageSource::InstallDataset,
                })
                .expect("freshly generated zone IDs are unique");
        }

        // Provision Oximeter zones, continuing to stripe across sleds.
        // TODO(https://github.com/oxidecomputer/omicron/issues/732): Remove
        for _ in 0..OXIMETER_REDUNDANCY {
            let sled = {
                let which_sled =
                    sled_allocator.next().ok_or(PlanError::NotEnoughSleds)?;
                &mut sled_info[which_sled]
            };
            let id = OmicronZoneUuid::new_v4();
            let ip = sled.addr_alloc.next().expect("Not enough addrs");
            let address = SocketAddrV6::new(
                ip,
                omicron_common::address::OXIMETER_PORT,
                0,
                0,
            );
            dns_builder
                .host_zone_with_one_backend(id, ServiceName::Oximeter, address)
                .unwrap();
            let filesystem_pool = sled.alloc_zpool_from_u2s()?;
            sled.request
                .add_zone_and_datasets(BlueprintZoneConfig {
                    disposition: BlueprintZoneDisposition::InService,
                    id,
                    zone_type: BlueprintZoneType::Oximeter(
                        blueprint_zone_type::Oximeter { address },
                    ),
                    filesystem_pool,
                    image_source: BlueprintZoneImageSource::InstallDataset,
                })
                .expect("freshly generated zone IDs are unique");
        }

        // Provision Clickhouse zones, continuing to stripe across sleds.
        // TODO(https://github.com/oxidecomputer/omicron/issues/732): Remove
        for _ in 0..SINGLE_NODE_CLICKHOUSE_REDUNDANCY {
            let sled = {
                let which_sled =
                    sled_allocator.next().ok_or(PlanError::NotEnoughSleds)?;
                &mut sled_info[which_sled]
            };
            let id = OmicronZoneUuid::new_v4();
            let ip = sled.addr_alloc.next().expect("Not enough addrs");
            let http_port = omicron_common::address::CLICKHOUSE_HTTP_PORT;
            let http_address = SocketAddrV6::new(ip, http_port, 0, 0);
            let oximeter_read_mode_enabled = true;
            dns_builder
                .host_zone_clickhouse_single_node(
                    id,
                    ServiceName::Clickhouse,
                    http_address,
                    oximeter_read_mode_enabled,
                )
                .unwrap();
            let dataset_name =
                sled.alloc_dataset_from_u2s(DatasetKind::Clickhouse)?;
            let filesystem_pool = *dataset_name.pool();
            sled.request
                .add_zone_and_datasets(BlueprintZoneConfig {
                    disposition: BlueprintZoneDisposition::InService,
                    id,
                    zone_type: BlueprintZoneType::Clickhouse(
                        blueprint_zone_type::Clickhouse {
                            address: http_address,
                            dataset: OmicronZoneDataset {
                                pool_name: *dataset_name.pool(),
                            },
                        },
                    ),
                    filesystem_pool,
                    image_source: BlueprintZoneImageSource::InstallDataset,
                })
                .expect("freshly generated zone IDs are unique");
        }

        // Provision Crucible Pantry zones, continuing to stripe across sleds.
        // TODO(https://github.com/oxidecomputer/omicron/issues/732): Remove
        for _ in 0..CRUCIBLE_PANTRY_REDUNDANCY {
            let sled = {
                let which_sled =
                    sled_allocator.next().ok_or(PlanError::NotEnoughSleds)?;
                &mut sled_info[which_sled]
            };
            let ip = sled.addr_alloc.next().expect("Not enough addrs");
            let port = omicron_common::address::CRUCIBLE_PANTRY_PORT;
            let address = SocketAddrV6::new(ip, port, 0, 0);
            let id = OmicronZoneUuid::new_v4();
            let filesystem_pool = sled.alloc_zpool_from_u2s()?;
            dns_builder
                .host_zone_with_one_backend(
                    id,
                    ServiceName::CruciblePantry,
                    address,
                )
                .unwrap();
            sled.request
                .add_zone_and_datasets(BlueprintZoneConfig {
                    disposition: BlueprintZoneDisposition::InService,
                    id,
                    zone_type: BlueprintZoneType::CruciblePantry(
                        blueprint_zone_type::CruciblePantry { address },
                    ),
                    filesystem_pool,
                    image_source: BlueprintZoneImageSource::InstallDataset,
                })
                .expect("freshly generated zone IDs are unique");
        }

        // Provision a Crucible zone on every zpool on every Sled.
        // TODO(https://github.com/oxidecomputer/omicron/issues/732): Remove
        for sled in sled_info.iter_mut() {
            for pool in &sled.u2_zpools {
                let ip = sled.addr_alloc.next().expect("Not enough addrs");
                let port = omicron_common::address::CRUCIBLE_PORT;
                let address = SocketAddrV6::new(ip, port, 0, 0);
                let id = OmicronZoneUuid::new_v4();
                dns_builder
                    .host_zone_with_one_backend(
                        id,
                        ServiceName::Crucible(id),
                        address,
                    )
                    .unwrap();

                sled.request
                    .add_zone_and_datasets(BlueprintZoneConfig {
                        disposition: BlueprintZoneDisposition::InService,
                        id,
                        zone_type: BlueprintZoneType::Crucible(
                            blueprint_zone_type::Crucible {
                                address,
                                dataset: OmicronZoneDataset {
                                    pool_name: *pool,
                                },
                            },
                        ),
                        filesystem_pool: *pool,
                        image_source: BlueprintZoneImageSource::InstallDataset,
                    })
                    .expect("freshly generated zone IDs are unique");
            }
        }

        // All sleds get an NTP server, but the first few are nominated as
        // boundary servers, responsible for communicating with the external
        // network.
        let mut boundary_ntp_servers = vec![];
        for (idx, sled) in sled_info.iter_mut().enumerate() {
            let id = OmicronZoneUuid::new_v4();
            let ip = sled.addr_alloc.next().expect("Not enough addrs");
            let ntp_address = SocketAddrV6::new(ip, NTP_PORT, 0, 0);
            let filesystem_pool = sled.alloc_zpool_from_u2s()?;

            let (zone_type, svcname) = if idx < BOUNDARY_NTP_REDUNDANCY {
                boundary_ntp_servers
                    .push(Host::for_zone(Zone::Other(id)).fqdn());
                let (nic, snat_cfg) = svc_port_builder.next_snat(id)?;
                (
                    BlueprintZoneType::BoundaryNtp(
                        blueprint_zone_type::BoundaryNtp {
                            address: ntp_address,
                            ntp_servers: config.ntp_servers.clone(),
                            dns_servers: config.dns_servers.clone(),
                            domain: None,
                            nic,
                            external_ip:
                                from_source_nat_config_to_external_snat_ip(
                                    snat_cfg,
                                ),
                        },
                    ),
                    ServiceName::BoundaryNtp,
                )
            } else {
                (
                    BlueprintZoneType::InternalNtp(
                        blueprint_zone_type::InternalNtp {
                            address: ntp_address,
                        },
                    ),
                    ServiceName::InternalNtp,
                )
            };

            dns_builder
                .host_zone_with_one_backend(id, svcname, ntp_address)
                .unwrap();

            sled.request
                .add_zone_and_datasets(BlueprintZoneConfig {
                    disposition: BlueprintZoneDisposition::InService,
                    id,
                    zone_type,
                    filesystem_pool,
                    image_source: BlueprintZoneImageSource::InstallDataset,
                })
                .expect("freshly generated zone IDs are unique");
        }

        let all_sleds = sled_info
            .into_iter()
            .map(|sled_info| PlannedSledDescription {
                underlay_address: sled_info.sled_address,
                sled_id: sled_info.sled_id,
                subnet: sled_info.subnet,
                config: sled_info.request,
            })
            .collect();

        let dns_config = dns_builder.build_full_config_for_initial_generation();
        Ok(Self { all_sleds, dns_config })
    }

    pub async fn create(
        log: &Logger,
        config: &Config,
        sleds: &BTreeMap<SocketAddrV6, StartSledAgentRequest>,
    ) -> Result<Self, PlanError> {
        // Load the information we need about each Sled to be able to allocate
        // components on it.
        let sled_info = {
            let result: Result<Vec<SledInfo>, PlanError> =
                futures::future::try_join_all(sleds.values().map(
                    |sled_request| async {
                        let subnet = sled_request.body.subnet;
                        let sled_address = get_sled_address(subnet);
                        let inventory =
                            Self::get_inventory(log, sled_address).await?;
                        let is_scrimlet = match inventory.sled_role {
                            SledRole::Gimlet => false,
                            SledRole::Scrimlet => true,
                        };
                        Ok(SledInfo::new(
                            sled_request.body.id,
                            subnet,
                            sled_address,
                            inventory,
                            is_scrimlet,
                        ))
                    },
                ))
                .await;
            result?
        };

        let plan = Self::create_transient(config, sled_info)?;
        Ok(plan)
    }

    pub(crate) fn to_blueprint(
        &self,
        sled_agent_config_generation: Generation,
    ) -> anyhow::Result<Blueprint> {
        let mut blueprint_sleds = BTreeMap::new();
        for sled_description in &self.all_sleds {
            let sled_config = &sled_description.config;
            let mut datasets = IdOrdMap::new();
            for d in sled_config.datasets.values() {
                // Only the "Crucible" dataset needs to know the address
                let address = if *d.name.kind() == DatasetKind::Crucible {
                    let address = sled_config.zones.iter().find_map(|z| {
                        if let BlueprintZoneType::Crucible(
                            blueprint_zone_type::Crucible { address, dataset },
                        ) = &z.zone_type
                        {
                            if &dataset.pool_name == d.name.pool() {
                                return Some(*address);
                            }
                        };
                        None
                    });
                    if address.is_some() {
                        address
                    } else {
                        bail!(
                            "could not find Crucible zone for zpool {}",
                            d.name.pool()
                        )
                    }
                } else {
                    None
                };

                datasets
                    .insert_unique(BlueprintDatasetConfig {
                        disposition: BlueprintDatasetDisposition::InService,
                        id: d.id,
                        pool: *d.name.pool(),
                        kind: d.name.kind().clone(),
                        address,
                        compression: d.inner.compression,
                        quota: d.inner.quota,
                        reservation: d.inner.reservation,
                    })
                    .map_err(|e| {
                        anyhow!(InlineErrorChain::new(&e).to_string())
                    })?;
            }

            blueprint_sleds.insert(
                sled_description.sled_id,
                BlueprintSledConfig {
                    state: SledState::Active,
                    subnet: sled_description.subnet,
                    sled_agent_generation: sled_agent_config_generation,
                    disks: sled_config.disks.clone(),
                    datasets,
                    zones: sled_config.zones.clone(),
                    host_phase_2:
                        BlueprintHostPhase2DesiredSlots::current_contents(),
                    remove_mupdate_override: None,
                },
            );
        }

        let id = BlueprintUuid::new_v4();
        Ok(Blueprint {
            id,
            sleds: blueprint_sleds,
            pending_mgs_updates: PendingMgsUpdates::new(),
            parent_blueprint_id: None,
            internal_dns_version: self.dns_config.generation,
            // We don't configure external DNS during RSS, so set it to an
            // initial generation of 1. Nexus will bump this up when it updates
            // external DNS (including creating the recovery silo).
            external_dns_version: Generation::new(),
            target_release_minimum_generation: Generation::new(),
            nexus_generation: Generation::new(),
            // Nexus will fill in the CockroachDB values during initialization.
            cockroachdb_fingerprint: String::new(),
            cockroachdb_setting_preserve_downgrade:
                CockroachDbPreserveDowngrade::DoNotModify,
            // We do not create clickhouse clusters in RSS. We create them via
            // reconfigurator only.
            clickhouse_cluster_config: None,
            // The oximeter read policy always defaults to single node. The
            // initial generation of this policy in the DB is 1
            oximeter_read_mode: OximeterReadMode::SingleNode,
            oximeter_read_version: Generation::new(),
            time_created: Utc::now(),
            creator: "RSS".to_string(),
            comment: "initial blueprint from rack setup".to_string(),
            source: BlueprintSource::Rss,
        })
    }
}

struct AddressBumpAllocator {
    last_addr: Ipv6Addr,
}

impl AddressBumpAllocator {
    fn new(subnet: Ipv6Subnet<SLED_PREFIX>) -> Self {
        Self { last_addr: get_switch_zone_address(subnet) }
    }

    fn next(&mut self) -> Option<Ipv6Addr> {
        let mut segments: [u16; 8] = self.last_addr.segments();
        segments[7] = segments[7].checked_add(1)?;
        if segments[7] > RSS_RESERVED_ADDRESSES {
            return None;
        }
        self.last_addr = Ipv6Addr::from(segments);
        Some(self.last_addr)
    }
}

/// Wraps up the information used to allocate components to a Sled
pub struct SledInfo {
    /// unique id for the sled agent
    pub sled_id: SledUuid,
    /// the sled's unique IPv6 subnet
    subnet: Ipv6Subnet<SLED_PREFIX>,
    /// the address of the Sled Agent on the sled's subnet
    pub sled_address: SocketAddrV6,
    /// the inventory returned by the Sled
    inventory: Inventory,
    /// The Zpools available for usage by services
    u2_zpools: Vec<ZpoolName>,
    /// spreads components across a Sled's zpools
    u2_zpool_allocators:
        HashMap<DatasetKind, Box<dyn Iterator<Item = usize> + Send + Sync>>,
    /// whether this Sled is a scrimlet
    is_scrimlet: bool,
    /// allocator for addresses in this Sled's subnet
    addr_alloc: AddressBumpAllocator,
    /// under-construction list of Omicron zones being deployed to a Sled
    request: SledConfig,
}

impl SledInfo {
    pub fn new(
        sled_id: SledUuid,
        subnet: Ipv6Subnet<SLED_PREFIX>,
        sled_address: SocketAddrV6,
        inventory: Inventory,
        is_scrimlet: bool,
    ) -> SledInfo {
        SledInfo {
            sled_id,
            subnet,
            sled_address,
            inventory,
            u2_zpools: vec![],
            u2_zpool_allocators: HashMap::new(),
            is_scrimlet,
            addr_alloc: AddressBumpAllocator::new(subnet),
            request: Default::default(),
        }
    }

    fn alloc_zpool_from_u2s(&self) -> Result<ZpoolName, PlanError> {
        self.u2_zpools
            .choose(&mut rand::rng())
            .map(|z| *z)
            .ok_or_else(|| PlanError::NotEnoughSleds)
    }

    /// Allocates a dataset of the specified type from one of the U.2 pools on
    /// this Sled
    fn alloc_dataset_from_u2s(
        &mut self,
        kind: DatasetKind,
    ) -> Result<DatasetName, PlanError> {
        // We have two goals here:
        //
        // - For datasets of different types, they should be able to use the
        //   same pool.
        //
        // - For datasets of the same type, they must be on separate pools.  We
        //   want to fail explicitly if we can't do that (which might happen if
        //   we've tried to allocate more datasets than we have pools).  Sled
        //   Agent does not support having multiple datasets of some types
        //   (e.g., cockroachdb) on the same pool.
        //
        // To achieve this, we maintain one iterator per dataset kind that
        // enumerates the valid zpool indexes.
        let allocator = self
            .u2_zpool_allocators
            .entry(kind.clone())
            .or_insert_with(|| Box::new(0..self.u2_zpools.len()));
        match allocator.next() {
            None => Err(PlanError::NotEnoughSleds),
            Some(which_zpool) => {
                Ok(DatasetName::new(self.u2_zpools[which_zpool], kind))
            }
        }
    }
}

struct ServicePortBuilder {
    internal_services_ip_pool: Box<dyn Iterator<Item = IpAddr> + Send>,
    external_dns_ips: std::vec::IntoIter<IpAddr>,

    next_snat_ip: Option<IpAddr>,
    next_snat_port: Wrapping<u16>,

    dns_v4_ips: Box<dyn Iterator<Item = Ipv4Addr> + Send>,
    dns_v6_ips: Box<dyn Iterator<Item = Ipv6Addr> + Send>,

    nexus_v4_ips: Box<dyn Iterator<Item = Ipv4Addr> + Send>,
    nexus_v6_ips: Box<dyn Iterator<Item = Ipv6Addr> + Send>,

    ntp_v4_ips: Box<dyn Iterator<Item = Ipv4Addr> + Send>,
    ntp_v6_ips: Box<dyn Iterator<Item = Ipv6Addr> + Send>,

    used_macs: HashSet<MacAddr>,
}

impl ServicePortBuilder {
    fn new(config: &Config) -> Self {
        use nexus_config::NUM_INITIAL_RESERVED_IP_ADDRESSES;
        use omicron_common::address::{
            DNS_OPTE_IPV4_SUBNET, DNS_OPTE_IPV6_SUBNET, NEXUS_OPTE_IPV4_SUBNET,
            NEXUS_OPTE_IPV6_SUBNET, NTP_OPTE_IPV4_SUBNET, NTP_OPTE_IPV6_SUBNET,
        };

        let external_dns_ips_set = config
            .external_dns_ips
            .iter()
            .copied()
            .collect::<BTreeSet<IpAddr>>();
        let internal_services_ip_pool = Box::new(
            config
                .internal_services_ip_pool_ranges
                .clone()
                .into_iter()
                .flat_map(|range| range.iter())
                // External DNS IPs are required to be present in
                // `internal_services_ip_pool_ranges`, but we want to skip them
                // when choosing IPs for non-DNS services, so filter them out
                // here.
                .filter(move |ip| !external_dns_ips_set.contains(ip)),
        );
        let external_dns_ips = config.external_dns_ips.clone().into_iter();

        let dns_v4_ips = Box::new(
            DNS_OPTE_IPV4_SUBNET
                .addr_iter()
                .skip(NUM_INITIAL_RESERVED_IP_ADDRESSES),
        );
        let dns_v6_ips = Box::new(
            DNS_OPTE_IPV6_SUBNET.iter().skip(NUM_INITIAL_RESERVED_IP_ADDRESSES),
        );
        let nexus_v4_ips = Box::new(
            NEXUS_OPTE_IPV4_SUBNET
                .addr_iter()
                .skip(NUM_INITIAL_RESERVED_IP_ADDRESSES),
        );
        let nexus_v6_ips = Box::new(
            NEXUS_OPTE_IPV6_SUBNET
                .iter()
                .skip(NUM_INITIAL_RESERVED_IP_ADDRESSES),
        );
        let ntp_v4_ips = Box::new(
            NTP_OPTE_IPV4_SUBNET
                .addr_iter()
                .skip(NUM_INITIAL_RESERVED_IP_ADDRESSES),
        );
        let ntp_v6_ips = Box::new(
            NTP_OPTE_IPV6_SUBNET.iter().skip(NUM_INITIAL_RESERVED_IP_ADDRESSES),
        );
        Self {
            internal_services_ip_pool,
            external_dns_ips,
            next_snat_ip: None,
            next_snat_port: Wrapping(0),
            dns_v4_ips,
            dns_v6_ips,
            nexus_v4_ips,
            nexus_v6_ips,
            ntp_v4_ips,
            ntp_v6_ips,
            used_macs: HashSet::new(),
        }
    }

    fn next_internal_service_ip(&mut self) -> Option<IpAddr> {
        self.internal_services_ip_pool.next()
    }

    fn random_mac(&mut self) -> MacAddr {
        let mut mac = MacAddr::random_system();
        while !self.used_macs.insert(mac) {
            mac = MacAddr::random_system();
        }
        mac
    }

    fn next_dns(
        &mut self,
        svc_id: OmicronZoneUuid,
    ) -> Option<(NetworkInterface, IpAddr)> {
        use omicron_common::address::{
            DNS_OPTE_IPV4_SUBNET, DNS_OPTE_IPV6_SUBNET,
        };
        let external_ip = self.external_dns_ips.next()?;

        let ip_config = match external_ip {
            IpAddr::V4(_) => PrivateIpConfig::new_ipv4(
                self.dns_v4_ips.next().unwrap(),
                *DNS_OPTE_IPV4_SUBNET,
            )
            .ok()?,
            IpAddr::V6(_) => PrivateIpConfig::new_ipv6(
                self.dns_v6_ips.next().unwrap(),
                *DNS_OPTE_IPV6_SUBNET,
            )
            .ok()?,
        };

        let nic = NetworkInterface {
            id: Uuid::new_v4(),
            kind: NetworkInterfaceKind::Service {
                // TODO-cleanup use TypedUuid everywhere
                id: svc_id.into_untyped_uuid(),
            },
            name: format!("external-dns-{svc_id}").parse().unwrap(),
            ip_config,
            mac: self.random_mac(),
            vni: Vni::SERVICES_VNI,
            primary: true,
            slot: 0,
        };

        Some((nic, external_ip))
    }

    fn next_nexus(
        &mut self,
        svc_id: OmicronZoneUuid,
    ) -> Result<(NetworkInterface, IpAddr), PlanError> {
        use omicron_common::address::{
            NEXUS_OPTE_IPV4_SUBNET, NEXUS_OPTE_IPV6_SUBNET,
        };
        let external_ip = self
            .next_internal_service_ip()
            .ok_or_else(|| PlanError::ServiceIp("Nexus"))?;

        let ip_config = match external_ip {
            IpAddr::V4(_) => PrivateIpConfig::new_ipv4(
                self.nexus_v4_ips.next().unwrap(),
                *NEXUS_OPTE_IPV4_SUBNET,
            )?,
            IpAddr::V6(_) => PrivateIpConfig::new_ipv6(
                self.nexus_v6_ips.next().unwrap(),
                *NEXUS_OPTE_IPV6_SUBNET,
            )?,
        };

        let nic = NetworkInterface {
            id: Uuid::new_v4(),
            kind: NetworkInterfaceKind::Service {
                // TODO-cleanup use TypedUuid everywhere
                id: svc_id.into_untyped_uuid(),
            },
            name: format!("nexus-{svc_id}").parse().unwrap(),
            ip_config,
            mac: self.random_mac(),
            vni: Vni::SERVICES_VNI,
            primary: true,
            slot: 0,
        };

        Ok((nic, external_ip))
    }

    fn next_snat(
        &mut self,
        svc_id: OmicronZoneUuid,
    ) -> Result<(NetworkInterface, SourceNatConfigGeneric), PlanError> {
        use omicron_common::address::{
            NTP_OPTE_IPV4_SUBNET, NTP_OPTE_IPV6_SUBNET,
        };
        let snat_ip = self
            .next_snat_ip
            .or_else(|| self.next_internal_service_ip())
            .ok_or_else(|| PlanError::ServiceIp("Boundary NTP"))?;
        let first_port = self.next_snat_port.0;
        let last_port = first_port + (NUM_SOURCE_NAT_PORTS - 1);

        self.next_snat_port += NUM_SOURCE_NAT_PORTS;
        if self.next_snat_port.0 == 0 {
            self.next_snat_ip = None;
        } else {
            self.next_snat_ip = Some(snat_ip);
        }

        let snat_cfg =
            match SourceNatConfigGeneric::new(snat_ip, first_port, last_port) {
                Ok(cfg) => cfg,
                // We know our port pair is aligned, making this unreachable.
                Err(err @ SourceNatConfigError::UnalignedPortPair { .. }) => {
                    unreachable!("{err}");
                }
            };

        let ip_config = match snat_ip {
            IpAddr::V4(_) => PrivateIpConfig::new_ipv4(
                self.ntp_v4_ips.next().unwrap(),
                *NTP_OPTE_IPV4_SUBNET,
            )?,
            IpAddr::V6(_) => PrivateIpConfig::new_ipv6(
                self.ntp_v6_ips.next().unwrap(),
                *NTP_OPTE_IPV6_SUBNET,
            )?,
        };

        let nic = NetworkInterface {
            id: Uuid::new_v4(),
            kind: NetworkInterfaceKind::Service {
                // TODO-cleanup use TypedUuid everywhere
                id: svc_id.into_untyped_uuid(),
            },
            name: format!("ntp-{svc_id}").parse().unwrap(),
            ip_config,
            mac: self.random_mac(),
            vni: Vni::SERVICES_VNI,
            primary: true,
            slot: 0,
        };

        Ok((nic, snat_cfg))
    }
}

#[cfg(test)]
mod tests {
    use super::*;
<<<<<<< HEAD
    use nexus_sled_agent_shared::inventory::ConfigReconcilerInventoryStatus;
    use nexus_sled_agent_shared::inventory::HealthMonitorInventory;
    use nexus_sled_agent_shared::inventory::SledCpuFamily;
    use nexus_sled_agent_shared::inventory::ZoneImageResolverInventory;
=======
>>>>>>> 520b70c7
    use omicron_common::address::IpRange;
    use omicron_common::api::external::ByteCount;
    use omicron_common::api::internal::shared::AllowedSourceIps;
    use omicron_common::api::internal::shared::RackNetworkConfig;
    use oxnet::Ipv6Net;
    use sled_agent_types::inventory::ConfigReconcilerInventoryStatus;
    use sled_agent_types::inventory::SledCpuFamily;
    use sled_agent_types::inventory::ZoneImageResolverInventory;
    use sled_agent_types::rack_init::BootstrapAddressDiscovery;
    use sled_agent_types::rack_init::RecoverySiloConfig;
    use sled_hardware_types::Baseboard;

    const EXPECTED_RESERVED_ADDRESSES: u16 = 2;
    const EXPECTED_USABLE_ADDRESSES: u16 =
        RSS_RESERVED_ADDRESSES - EXPECTED_RESERVED_ADDRESSES;

    #[test]
    fn bump_allocator_basics() {
        let address = Ipv6Addr::new(0xfd00, 0, 0, 0, 0, 0, 0, 0);
        let subnet = Ipv6Subnet::<SLED_PREFIX>::new(address);

        let mut allocator = AddressBumpAllocator::new(subnet);
        assert_eq!(
            allocator.next().unwrap(),
            Ipv6Addr::new(
                0xfd00,
                0,
                0,
                0,
                0,
                0,
                0,
                EXPECTED_RESERVED_ADDRESSES + 1
            ),
        );
        assert_eq!(
            allocator.next().unwrap(),
            Ipv6Addr::new(
                0xfd00,
                0,
                0,
                0,
                0,
                0,
                0,
                EXPECTED_RESERVED_ADDRESSES + 2
            ),
        );
    }

    #[test]
    fn bump_allocator_exhaustion() {
        let address = Ipv6Addr::new(0xfd00, 0, 0, 0, 0, 0, 0, 0);
        let subnet = Ipv6Subnet::<SLED_PREFIX>::new(address);

        let mut allocator = AddressBumpAllocator::new(subnet);
        for i in 0..EXPECTED_USABLE_ADDRESSES {
            assert!(
                allocator.next().is_some(),
                "Could not allocate {i}-th address"
            );
        }
        assert!(allocator.next().is_none(), "Expected allocation to fail");
    }

    fn test_config(ip_pools: &[(&str, &str)], dns_ips: &[&str]) -> Config {
        Config {
            trust_quorum_peers: None,
            bootstrap_discovery: BootstrapAddressDiscovery::OnlyOurs,
            ntp_servers: Vec::new(),
            dns_servers: Vec::new(),
            internal_services_ip_pool_ranges: ip_pools
                .iter()
                .map(|(a, b)| {
                    let a: IpAddr = a.parse().unwrap();
                    let b: IpAddr = b.parse().unwrap();
                    IpRange::try_from((a, b)).unwrap()
                })
                .collect(),
            external_dns_ips: dns_ips
                .iter()
                .map(|ip| ip.parse().unwrap())
                .collect(),
            external_dns_zone_name: "".to_string(),
            external_certificates: Vec::new(),
            recovery_silo: RecoverySiloConfig {
                silo_name: "recovery".parse().unwrap(),
                user_name: "recovery".parse().unwrap(),
                // Generated via `cargo run --example argon2`.
                user_password_hash: "$argon2id$v=19$m=98304,t=23,\
                    p=1$Naz/hHpgS8GXQqT8Zm0Nog$ucAKOsMiq70xtAEaLCY\
                    unjEgDyjSnuXaKTfmMKpKQIA"
                    .parse()
                    .unwrap(),
            },
            rack_network_config: RackNetworkConfig {
                rack_subnet: Ipv6Net::host_net(Ipv6Addr::LOCALHOST),
                infra_ip_first: Ipv4Addr::LOCALHOST,
                infra_ip_last: Ipv4Addr::LOCALHOST,
                ports: Vec::new(),
                bgp: Vec::new(),
                bfd: Vec::new(),
            },
            allowed_source_ips: AllowedSourceIps::Any,
        }
    }

    #[test]
    fn service_port_builder_skips_dns_ips() {
        // Conjure up a config; only the internal services pools and
        // external DNS IPs matter when constructing a ServicePortBuilder.
        let ip_pools = [
            ("192.168.1.10", "192.168.1.14"),
            ("fd00::20", "fd00::23"),
            ("fd01::100", "fd01::103"),
        ];
        let dns_ips = [
            "192.168.1.10",
            "192.168.1.13",
            "fd00::22",
            "fd01::100",
            "fd01::103",
        ];
        let config = test_config(&ip_pools, &dns_ips);

        let mut svp = ServicePortBuilder::new(&config);

        // We should only get back the 5 DNS IPs we specified.
        let mut svp_dns_ips = Vec::new();
        while let Some((_interface, ip)) =
            svp.next_dns(OmicronZoneUuid::new_v4())
        {
            svp_dns_ips.push(ip.to_string());
        }
        assert_eq!(svp_dns_ips, dns_ips);

        // next_internal_service_ip() should return all the IPs in our
        // `ip_pools` ranges _except_ the 5 DNS IPs.
        let expected_internal_service_ips = [
            // "192.168.1.10", DNS IP
            "192.168.1.11",
            "192.168.1.12",
            // "192.168.1.13", DNS IP
            "192.168.1.14",
            "fd00::20",
            "fd00::21",
            // "fd00::22", DNS IP
            "fd00::23",
            // "fd01::100", DNS IP
            "fd01::101",
            "fd01::102",
            // "fd01::103", DNS IP
        ];
        let mut internal_service_ips = Vec::new();
        while let Some(ip) = svp.next_internal_service_ip() {
            internal_service_ips.push(ip.to_string());
        }
        assert_eq!(internal_service_ips, expected_internal_service_ips);
    }

    #[test]
    fn test_dataset_and_zone_count() {
        // We still need these values to provision external services
        let ip_pools = [
            ("192.168.1.10", "192.168.1.14"),
            ("fd00::20", "fd00::23"),
            ("fd01::100", "fd01::103"),
        ];
        let dns_ips = [
            "192.168.1.10",
            "192.168.1.13",
            "fd00::22",
            "fd01::100",
            "fd01::103",
        ];

        let config = test_config(&ip_pools, &dns_ips);

        // Confirm that this fails with no sleds
        let sleds = vec![];
        Plan::create_transient(&config, sleds)
            .expect_err("Should have failed to create plan");

        // Try again, with a sled that has ten U.2 disks
        let sled_id = SledUuid::new_v4();
        let address = Ipv6Addr::new(0xfd00, 0, 0, 0, 0, 0, 0, 0);
        let subnet = Ipv6Subnet::<SLED_PREFIX>::new(address);
        let sled_address = get_sled_address(subnet);
        let is_scrimlet = true;

        const DISK_COUNT: usize = 10;
        let disks: Vec<_> = (0..DISK_COUNT)
            .map(|i| sled_agent_types::inventory::InventoryDisk {
                identity: omicron_common::disk::DiskIdentity {
                    vendor: "vendor".to_string(),
                    model: "model".to_string(),
                    serial: format!("test-{i}"),
                },
                variant: DiskVariant::U2,
                slot: i as i64,
                active_firmware_slot: 0,
                next_active_firmware_slot: None,
                number_of_firmware_slots: 8,
                slot1_is_read_only: false,
                slot_firmware_versions: vec![],
            })
            .collect();

        let sleds = vec![SledInfo::new(
            sled_id,
            subnet,
            sled_address,
            Inventory {
                sled_id,
                sled_agent_address: sled_address,
                sled_role: SledRole::Scrimlet,
                baseboard: Baseboard::Unknown,
                usable_hardware_threads: 32,
                usable_physical_ram: ByteCount::try_from(1_u64 << 40).unwrap(),
                cpu_family: SledCpuFamily::AmdMilan,
                reservoir_size: ByteCount::try_from(1_u64 << 40).unwrap(),
                disks,
                zpools: vec![],
                datasets: vec![],
                ledgered_sled_config: None,
                reconciler_status: ConfigReconcilerInventoryStatus::NotYetRun,
                last_reconciliation: None,
                zone_image_resolver: ZoneImageResolverInventory::new_fake(),
                health_monitor: HealthMonitorInventory::new(),
            },
            is_scrimlet,
        )];

        let plan = Plan::create_transient(&config, sleds)
            .expect("Should have created plan");

        assert_eq!(plan.all_sleds.len(), 1);

        let sled_config = &plan.all_sleds.iter().next().unwrap().config;
        assert_eq!(sled_config.disks.len(), DISK_COUNT);

        let zone_count = sled_config.zones.len();

        let expected_zone_count = INTERNAL_DNS_REDUNDANCY
            + COCKROACHDB_REDUNDANCY
            + dns_ips.len()
            + NEXUS_REDUNDANCY
            + OXIMETER_REDUNDANCY
            + SINGLE_NODE_CLICKHOUSE_REDUNDANCY
            + CRUCIBLE_PANTRY_REDUNDANCY
            + DISK_COUNT // (Crucible)
            + 1; // (NTP)
        assert_eq!(
            zone_count, expected_zone_count,
            "Saw: {:#?}, expected {expected_zone_count}",
            sled_config.zones
        );

        let expected_dataset_count = expected_zone_count // Transient zones
            + INTERNAL_DNS_REDUNDANCY
            + COCKROACHDB_REDUNDANCY
            + SINGLE_NODE_CLICKHOUSE_REDUNDANCY
            + dns_ips.len()
            + DISK_COUNT * 4; // (Debug, Root, Local Storage, Crucible)
        assert_eq!(
            sled_config.datasets.len(),
            expected_dataset_count,
            "Saw: {:#?}, expected {expected_dataset_count}",
            sled_config.datasets
        );
    }
}<|MERGE_RESOLUTION|>--- conflicted
+++ resolved
@@ -1299,13 +1299,6 @@
 #[cfg(test)]
 mod tests {
     use super::*;
-<<<<<<< HEAD
-    use nexus_sled_agent_shared::inventory::ConfigReconcilerInventoryStatus;
-    use nexus_sled_agent_shared::inventory::HealthMonitorInventory;
-    use nexus_sled_agent_shared::inventory::SledCpuFamily;
-    use nexus_sled_agent_shared::inventory::ZoneImageResolverInventory;
-=======
->>>>>>> 520b70c7
     use omicron_common::address::IpRange;
     use omicron_common::api::external::ByteCount;
     use omicron_common::api::internal::shared::AllowedSourceIps;
