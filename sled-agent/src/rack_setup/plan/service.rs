--- conflicted
+++ resolved
@@ -4,11 +4,7 @@
 
 //! Plan generation for "where should services be initialized".
 
-<<<<<<< HEAD
-use crate::bootstrap::params::SledAgentRequest;
-=======
 use crate::bootstrap::params::StartSledAgentRequest;
->>>>>>> a6807813
 use crate::ledger::{Ledger, Ledgerable};
 use crate::params::{
     DatasetEnsureBody, ServiceType, ServiceZoneRequest, ServiceZoneService,
@@ -232,11 +228,7 @@
         log: &Logger,
         config: &Config,
         storage: &StorageResources,
-<<<<<<< HEAD
-        sleds: &HashMap<SocketAddrV6, SledAgentRequest>,
-=======
         sleds: &HashMap<SocketAddrV6, StartSledAgentRequest>,
->>>>>>> a6807813
     ) -> Result<Self, PlanError> {
         let reserved_rack_subnet = ReservedRackSubnet::new(config.az_subnet());
         let dns_subnets = reserved_rack_subnet.get_dns_subnets();
