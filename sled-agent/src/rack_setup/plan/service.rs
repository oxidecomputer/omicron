--- conflicted
+++ resolved
@@ -298,7 +298,6 @@
                     zone_type: ZoneType::ExternalDns,
                     addresses: vec![internal_ip],
                     gz_addresses: vec![],
-<<<<<<< HEAD
                     services: vec![ServiceZoneService {
                         id,
                         details: ServiceType::ExternalDns {
@@ -309,18 +308,8 @@
                                 0,
                             ),
                             dns_address: SocketAddr::new(external_ip, dns_port),
+                            nic,
                         },
-=======
-                    services: vec![ServiceType::ExternalDns {
-                        http_address: SocketAddrV6::new(
-                            internal_ip,
-                            http_port,
-                            0,
-                            0,
-                        ),
-                        dns_address: SocketAddr::new(external_ip, dns_port),
-                        nic,
->>>>>>> e034cd67
                     }],
                 })
             }
@@ -345,19 +334,13 @@
                     zone_type: ZoneType::Nexus,
                     addresses: vec![address],
                     gz_addresses: vec![],
-<<<<<<< HEAD
                     services: vec![ServiceZoneService {
                         id,
                         details: ServiceType::Nexus {
                             internal_ip: address,
                             external_ip,
+                            nic,
                         },
-=======
-                    services: vec![ServiceType::Nexus {
-                        internal_ip: address,
-                        external_ip,
-                        nic,
->>>>>>> e034cd67
                     }],
                 })
             }
@@ -528,45 +511,27 @@
                     let (nic, snat_cfg) = svc_port_builder
                         .next_snat(id, &mut services_ip_pool)?;
                     (
-<<<<<<< HEAD
-                        // XXXNTP - these boundary servers need a path to the
-                        // external network via OPTE.
                         vec![ServiceZoneService {
                             id,
-                            details: ServiceType::Ntp {
+                            details: ServiceType::BoundaryNtp {
                                 ntp_servers: config.ntp_servers.clone(),
-                                boundary: true,
                                 dns_servers: config.dns_servers.clone(),
                                 domain: None,
+                                nic,
+                                snat_cfg,
                             },
-=======
-                        vec![ServiceType::BoundaryNtp {
-                            ntp_servers: config.ntp_servers.clone(),
-                            dns_servers: config.dns_servers.clone(),
-                            domain: None,
-                            nic,
-                            snat_cfg,
->>>>>>> e034cd67
                         }],
                         ServiceName::BoundaryNtp,
                     )
                 } else {
                     (
-<<<<<<< HEAD
                         vec![ServiceZoneService {
                             id,
-                            details: ServiceType::Ntp {
+                            details: ServiceType::InternalNtp {
                                 ntp_servers: boundary_ntp_servers.clone(),
-                                boundary: false,
                                 dns_servers: rack_dns_servers.clone(),
                                 domain: None,
                             },
-=======
-                        vec![ServiceType::InternalNtp {
-                            ntp_servers: boundary_ntp_servers.clone(),
-                            dns_servers: rack_dns_servers.clone(),
-                            domain: None,
->>>>>>> e034cd67
                         }],
                         ServiceName::InternalNtp,
                     )
