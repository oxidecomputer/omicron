// This Source Code Form is subject to the terms of the Mozilla Public
// License, v. 2.0. If a copy of the MPL was not distributed with this
// file, You can obtain one at https://mozilla.org/MPL/2.0/.

//! Plan generation for "where should services be initialized".

use crate::bootstrap::params::StartSledAgentRequest;
use crate::params::{
<<<<<<< HEAD
    DatasetKind, OmicronZoneConfig, OmicronZoneDataset, OmicronZoneType,
=======
    DatasetRequest, ServiceType, ServiceZoneRequest, ServiceZoneService,
    ZoneType,
>>>>>>> 2fc0dfd8
};
use crate::rack_setup::config::SetupServiceConfig as Config;
use camino::Utf8PathBuf;
use dns_service_client::types::DnsConfigParams;
use illumos_utils::zpool::ZpoolName;
use internal_dns::{ServiceName, DNS_ZONE};
use omicron_common::address::{
    get_sled_address, get_switch_zone_address, Ipv6Subnet, ReservedRackSubnet,
    DENDRITE_PORT, DNS_HTTP_PORT, DNS_PORT, DNS_REDUNDANCY, MAX_DNS_REDUNDANCY,
    MGD_PORT, MGS_PORT, NTP_PORT, NUM_SOURCE_NAT_PORTS, RSS_RESERVED_ADDRESSES,
    SLED_PREFIX,
};
use omicron_common::api::external::{MacAddr, Vni};
use omicron_common::api::internal::shared::SwitchLocation;
use omicron_common::api::internal::shared::{
    NetworkInterface, NetworkInterfaceKind, SourceNatConfig,
};
use omicron_common::backoff::{
    retry_notify_ext, retry_policy_internal_service_aggressive, BackoffError,
};
use omicron_common::ledger::{self, Ledger, Ledgerable};
use schemars::JsonSchema;
use serde::{Deserialize, Serialize};
use sled_agent_client::{
    types as SledAgentTypes, Client as SledAgentClient, Error as SledAgentError,
};
use sled_storage::dataset::{DatasetKind, DatasetName, CONFIG_DATASET};
use sled_storage::manager::StorageHandle;
use slog::Logger;
use std::collections::{BTreeSet, HashMap, HashSet};
use std::net::{IpAddr, Ipv4Addr, Ipv6Addr, SocketAddr, SocketAddrV6};
use std::num::Wrapping;
use thiserror::Error;
use uuid::Uuid;

// The number of boundary NTP servers to create from RSS.
const BOUNDARY_NTP_COUNT: usize = 2;

// The number of Nexus instances to create from RSS.
const NEXUS_COUNT: usize = 3;

// The number of CRDB instances to create from RSS.
const CRDB_COUNT: usize = 5;

// TODO(https://github.com/oxidecomputer/omicron/issues/732): Remove
// when Nexus provisions Oximeter.
const OXIMETER_COUNT: usize = 1;
// TODO(https://github.com/oxidecomputer/omicron/issues/732): Remove
// when Nexus provisions Clickhouse.
// TODO(https://github.com/oxidecomputer/omicron/issues/4000): Set to 2 once we enable replicated ClickHouse
const CLICKHOUSE_COUNT: usize = 1;
// TODO(https://github.com/oxidecomputer/omicron/issues/732): Remove
// when Nexus provisions Clickhouse keeper.
// TODO(https://github.com/oxidecomputer/omicron/issues/4000): Set to 3 once we enable replicated ClickHouse
const CLICKHOUSE_KEEPER_COUNT: usize = 0;
// TODO(https://github.com/oxidecomputer/omicron/issues/732): Remove.
// when Nexus provisions Crucible.
const MINIMUM_U2_ZPOOL_COUNT: usize = 3;
// TODO(https://github.com/oxidecomputer/omicron/issues/732): Remove.
// when Nexus provisions the Pantry.
const PANTRY_COUNT: usize = 3;

/// Describes errors which may occur while generating a plan for services.
#[derive(Error, Debug)]
pub enum PlanError {
    #[error("I/O error while {message}: {err}")]
    Io {
        message: String,
        #[source]
        err: std::io::Error,
    },

    #[error("Failed to access ledger: {0}")]
    Ledger(#[from] ledger::Error),

    #[error("Error making HTTP request to Sled Agent: {0}")]
    SledApi(#[from] SledAgentError<SledAgentTypes::Error>),

    #[error("Error initializing sled via sled-agent: {0}")]
    SledInitialization(String),

    #[error("Failed to allocate service IP for service: {0}")]
    ServiceIp(&'static str),

    #[error("Failed to construct an HTTP client: {0}")]
    HttpClient(reqwest::Error),

    #[error("Ran out of sleds / U2 storage pools")]
    NotEnoughSleds,
}

#[derive(Clone, Debug, Serialize, Deserialize, JsonSchema)]
pub struct SledConfig {
    /// zones configured for this sled
    pub zones: Vec<OmicronZoneConfig>,
}

impl Default for SledConfig {
    fn default() -> Self {
        SledConfig { zones: Vec::new() }
    }
}

#[derive(Clone, Debug, Serialize, Deserialize, JsonSchema)]
pub struct Plan {
    pub services: HashMap<SocketAddrV6, SledConfig>,
    pub dns_config: DnsConfigParams,
}

impl Ledgerable for Plan {
    fn is_newer_than(&self, _other: &Self) -> bool {
        true
    }
    fn generation_bump(&mut self) {}
}
const RSS_SERVICE_PLAN_FILENAME: &str = "rss-service-plan.json";

impl Plan {
    pub async fn load(
        log: &Logger,
        storage_manager: &StorageHandle,
    ) -> Result<Option<Plan>, PlanError> {
        let paths: Vec<Utf8PathBuf> = storage_manager
            .get_latest_resources()
            .await
            .all_m2_mountpoints(CONFIG_DATASET)
            .into_iter()
            .map(|p| p.join(RSS_SERVICE_PLAN_FILENAME))
            .collect();

        // If we already created a plan for this RSS to allocate
        // services to sleds, re-use that existing plan.
        let ledger = Ledger::<Self>::new(log, paths.clone()).await;

        if let Some(ledger) = ledger {
            info!(log, "RSS plan already created, loading from file");
            Ok(Some(ledger.data().clone()))
        } else {
            Ok(None)
        }
    }

    async fn is_sled_scrimlet(
        log: &Logger,
        address: SocketAddrV6,
    ) -> Result<bool, PlanError> {
        let dur = std::time::Duration::from_secs(60);
        let client = reqwest::ClientBuilder::new()
            .connect_timeout(dur)
            .timeout(dur)
            .build()
            .map_err(PlanError::HttpClient)?;
        let client = SledAgentClient::new_with_client(
            &format!("http://{}", address),
            client,
            log.new(o!("SledAgentClient" => address.to_string())),
        );

        let role = client.sled_role_get().await?.into_inner();
        match role {
            SledAgentTypes::SledRole::Gimlet => Ok(false),
            SledAgentTypes::SledRole::Scrimlet => Ok(true),
        }
    }

    // Gets zpool UUIDs from U.2 devices on the sled.
    async fn get_u2_zpools_from_sled(
        log: &Logger,
        address: SocketAddrV6,
    ) -> Result<Vec<ZpoolName>, PlanError> {
        let dur = std::time::Duration::from_secs(60);
        let client = reqwest::ClientBuilder::new()
            .connect_timeout(dur)
            .timeout(dur)
            .build()
            .map_err(PlanError::HttpClient)?;
        let client = SledAgentClient::new_with_client(
            &format!("http://{}", address),
            client,
            log.new(o!("SledAgentClient" => address.to_string())),
        );

        let get_u2_zpools = || async {
            let zpools: Vec<ZpoolName> = client
                .zpools_get()
                .await
                .map(|response| {
                    response
                        .into_inner()
                        .into_iter()
                        .filter_map(|zpool| match zpool.disk_type {
                            SledAgentTypes::DiskType::U2 => {
                                Some(ZpoolName::new_external(zpool.id))
                            }
                            SledAgentTypes::DiskType::M2 => None,
                        })
                        .collect()
                })
                .map_err(|err| {
                    BackoffError::transient(PlanError::SledApi(err))
                })?;

            if zpools.len() < MINIMUM_U2_ZPOOL_COUNT {
                return Err(BackoffError::transient(
                    PlanError::SledInitialization(
                        "Awaiting zpools".to_string(),
                    ),
                ));
            }

            Ok(zpools)
        };

        let log_failure = |error, call_count, total_duration| {
            if call_count == 0 {
                info!(log, "failed to get zpools from {address}"; "error" => ?error);
            } else if total_duration > std::time::Duration::from_secs(20) {
                warn!(log, "failed to get zpools from {address}"; "error" => ?error, "total duration" => ?total_duration);
            }
        };
        let u2_zpools = retry_notify_ext(
            retry_policy_internal_service_aggressive(),
            get_u2_zpools,
            log_failure,
        )
        .await?;

        Ok(u2_zpools)
    }

    pub fn create_transient(
        config: &Config,
<<<<<<< HEAD
        mut sled_info: Vec<SledInfo>,
=======
        storage_manager: &StorageHandle,
        sleds: &HashMap<SocketAddrV6, StartSledAgentRequest>,
>>>>>>> 2fc0dfd8
    ) -> Result<Self, PlanError> {
        let mut dns_builder = internal_dns::DnsConfigBuilder::new();
        let mut svc_port_builder = ServicePortBuilder::new(config);

        // Scrimlets get DNS records for running Dendrite.
        let scrimlets: Vec<_> =
            sled_info.iter().filter(|s| s.is_scrimlet).collect();
        if scrimlets.is_empty() {
            return Err(PlanError::SledInitialization(
                "No scrimlets observed".to_string(),
            ));
        }
        for (i, sled) in scrimlets.iter().enumerate() {
            let address = get_switch_zone_address(sled.subnet);
            let zone =
                dns_builder.host_dendrite(sled.sled_id, address).unwrap();
            dns_builder
                .service_backend_zone(
                    ServiceName::Dendrite,
                    &zone,
                    DENDRITE_PORT,
                )
                .unwrap();
            dns_builder
                .service_backend_zone(
                    ServiceName::ManagementGatewayService,
                    &zone,
                    MGS_PORT,
                )
                .unwrap();
            dns_builder
                .service_backend_zone(ServiceName::Mgd, &zone, MGD_PORT)
                .unwrap();

            // TODO only works for single rack
            let sled_address = get_sled_address(sled.subnet);
            let switch_location = if i == 0 {
                SwitchLocation::Switch0
            } else {
                SwitchLocation::Switch1
            };
            dns_builder.host_scrimlet(switch_location, sled_address).unwrap();
        }

        // We'll stripe most services across all available Sleds, round-robin
        // style.  In development and CI, this might only be one Sled.  We'll
        // only report `NotEnoughSleds` below if there are zero Sleds or if we
        // ran out of zpools on the available Sleds.
        let mut sled_allocator = (0..sled_info.len()).cycle();

        // Provision internal DNS zones, striping across Sleds.
        let reserved_rack_subnet = ReservedRackSubnet::new(config.az_subnet());
        static_assertions::const_assert!(DNS_REDUNDANCY <= MAX_DNS_REDUNDANCY,);
        let dns_subnets =
            &reserved_rack_subnet.get_dns_subnets()[0..DNS_REDUNDANCY];
        let rack_dns_servers = dns_subnets
            .into_iter()
            .map(|dns_subnet| dns_subnet.dns_address().ip().into())
            .collect::<Vec<IpAddr>>();
        for i in 0..dns_subnets.len() {
            let dns_subnet = &dns_subnets[i];
            let ip = dns_subnet.dns_address().ip();
            let sled = {
                let which_sled =
                    sled_allocator.next().ok_or(PlanError::NotEnoughSleds)?;
                &mut sled_info[which_sled]
            };
            let http_address = SocketAddrV6::new(ip, DNS_HTTP_PORT, 0, 0);
            let dns_address = SocketAddrV6::new(ip, DNS_PORT, 0, 0);

            let id = Uuid::new_v4();
            let zone = dns_builder.host_zone(id, ip).unwrap();
            dns_builder
                .service_backend_zone(
                    ServiceName::InternalDns,
                    &zone,
                    DNS_HTTP_PORT,
                )
                .unwrap();
            let dataset_name =
                sled.alloc_from_u2_zpool(DatasetKind::InternalDns)?;

            sled.request.zones.push(OmicronZoneConfig {
                id,
                underlay_address: ip,
                zone_type: OmicronZoneType::InternalDns {
                    dataset: OmicronZoneDataset {
                        pool_name: dataset_name.pool().clone(),
                    },
                    http_address: http_address,
                    dns_address: dns_address,
                    gz_address: dns_subnet.gz_address().ip(),
                    gz_address_index: i.try_into().expect("Giant indices?"),
                },
            });
        }

        // Provision CockroachDB zones, continuing to stripe across Sleds.
        for _ in 0..CRDB_COUNT {
            let sled = {
                let which_sled =
                    sled_allocator.next().ok_or(PlanError::NotEnoughSleds)?;
                &mut sled_info[which_sled]
            };
            let id = Uuid::new_v4();
            let ip = sled.addr_alloc.next().expect("Not enough addrs");
            let port = omicron_common::address::COCKROACH_PORT;
            let address = SocketAddrV6::new(ip, port, 0, 0);
            let zone = dns_builder.host_zone(id, ip).unwrap();
            dns_builder
                .service_backend_zone(ServiceName::Cockroach, &zone, port)
                .unwrap();
            let dataset_name =
                sled.alloc_from_u2_zpool(DatasetKind::CockroachDb)?;
            sled.request.zones.push(OmicronZoneConfig {
                id,
                underlay_address: ip,
                zone_type: OmicronZoneType::CockroachDb {
                    dataset: OmicronZoneDataset {
                        pool_name: dataset_name.pool().clone(),
                    },
                    address,
                },
            });
        }

        // Provision external DNS zones, continuing to stripe across sleds.
        // The number of DNS services depends on the number of external DNS
        // server IP addresses given to us at RSS-time.
        // TODO(https://github.com/oxidecomputer/omicron/issues/732): Remove
        loop {
            let id = Uuid::new_v4();
            let Some((nic, external_ip)) = svc_port_builder.next_dns(id) else {
                break;
            };

            let sled = {
                let which_sled =
                    sled_allocator.next().ok_or(PlanError::NotEnoughSleds)?;
                &mut sled_info[which_sled]
            };
            let internal_ip = sled.addr_alloc.next().expect("Not enough addrs");
            let http_port = omicron_common::address::DNS_HTTP_PORT;
            let http_address = SocketAddrV6::new(internal_ip, http_port, 0, 0);
            let zone = dns_builder.host_zone(id, internal_ip).unwrap();
            dns_builder
                .service_backend_zone(
                    ServiceName::ExternalDns,
                    &zone,
                    http_port,
                )
                .unwrap();
            let dns_port = omicron_common::address::DNS_PORT;
            let dns_address = SocketAddr::new(external_ip, dns_port);
            let dataset_kind = DatasetKind::ExternalDns;
            let dataset_name = sled.alloc_from_u2_zpool(dataset_kind)?;

            sled.request.zones.push(OmicronZoneConfig {
                id,
                underlay_address: *http_address.ip(),
                zone_type: OmicronZoneType::ExternalDns {
                    dataset: OmicronZoneDataset {
                        pool_name: dataset_name.pool().clone(),
                    },
                    http_address,
                    dns_address,
                    nic,
                },
            });
        }

        // Provision Nexus zones, continuing to stripe across sleds.
        for _ in 0..NEXUS_COUNT {
            let sled = {
                let which_sled =
                    sled_allocator.next().ok_or(PlanError::NotEnoughSleds)?;
                &mut sled_info[which_sled]
            };
            let id = Uuid::new_v4();
            let address = sled.addr_alloc.next().expect("Not enough addrs");
            let zone = dns_builder.host_zone(id, address).unwrap();
            dns_builder
                .service_backend_zone(
                    ServiceName::Nexus,
                    &zone,
                    omicron_common::address::NEXUS_INTERNAL_PORT,
                )
                .unwrap();
            let (nic, external_ip) = svc_port_builder.next_nexus(id)?;
            sled.request.zones.push(OmicronZoneConfig {
                id,
                underlay_address: address,
                zone_type: OmicronZoneType::Nexus {
                    internal_address: SocketAddrV6::new(
                        address,
                        omicron_common::address::NEXUS_INTERNAL_PORT,
                        0,
                        0,
                    ),
                    external_ip,
                    nic,
                    // Tell Nexus to use TLS if and only if the caller
                    // provided TLS certificates.  This effectively
                    // determines the status of TLS for the lifetime of
                    // the rack.  In production-like deployments, we'd
                    // always expect TLS to be enabled.  It's only in
                    // development that it might not be.
                    external_tls: !config.external_certificates.is_empty(),
                    external_dns_servers: config.dns_servers.clone(),
                },
            });
        }

        // Provision Oximeter zones, continuing to stripe across sleds.
        // TODO(https://github.com/oxidecomputer/omicron/issues/732): Remove
        for _ in 0..OXIMETER_COUNT {
            let sled = {
                let which_sled =
                    sled_allocator.next().ok_or(PlanError::NotEnoughSleds)?;
                &mut sled_info[which_sled]
            };
            let id = Uuid::new_v4();
            let address = sled.addr_alloc.next().expect("Not enough addrs");
            let zone = dns_builder.host_zone(id, address).unwrap();
            dns_builder
                .service_backend_zone(
                    ServiceName::Oximeter,
                    &zone,
                    omicron_common::address::OXIMETER_PORT,
                )
                .unwrap();
            sled.request.zones.push(OmicronZoneConfig {
                id,
                underlay_address: address,
                zone_type: OmicronZoneType::Oximeter {
                    address: SocketAddrV6::new(
                        address,
                        omicron_common::address::OXIMETER_PORT,
                        0,
                        0,
                    ),
                },
            })
        }

        // Provision Clickhouse zones, continuing to stripe across sleds.
        // TODO(https://github.com/oxidecomputer/omicron/issues/732): Remove
        for _ in 0..CLICKHOUSE_COUNT {
            let sled = {
                let which_sled =
                    sled_allocator.next().ok_or(PlanError::NotEnoughSleds)?;
                &mut sled_info[which_sled]
            };
            let id = Uuid::new_v4();
            let ip = sled.addr_alloc.next().expect("Not enough addrs");
            let port = omicron_common::address::CLICKHOUSE_PORT;
            let address = SocketAddrV6::new(ip, port, 0, 0);
            let zone = dns_builder.host_zone(id, ip).unwrap();
            dns_builder
                .service_backend_zone(ServiceName::Clickhouse, &zone, port)
                .unwrap();
            let dataset_name =
                sled.alloc_from_u2_zpool(DatasetKind::Clickhouse)?;
            sled.request.zones.push(OmicronZoneConfig {
                id,
                underlay_address: ip,
                zone_type: OmicronZoneType::Clickhouse {
                    address,
                    dataset: OmicronZoneDataset {
                        pool_name: dataset_name.pool().clone(),
                    },
                },
            });
        }

        // Provision Clickhouse Keeper zones, continuing to stripe across sleds.
        // TODO(https://github.com/oxidecomputer/omicron/issues/732): Remove
        // Temporary linter rule until replicated Clickhouse is enabled
        #[allow(clippy::reversed_empty_ranges)]
        for _ in 0..CLICKHOUSE_KEEPER_COUNT {
            let sled = {
                let which_sled =
                    sled_allocator.next().ok_or(PlanError::NotEnoughSleds)?;
                &mut sled_info[which_sled]
            };
            let id = Uuid::new_v4();
            let ip = sled.addr_alloc.next().expect("Not enough addrs");
            let port = omicron_common::address::CLICKHOUSE_KEEPER_PORT;
            let address = SocketAddrV6::new(ip, port, 0, 0);
            let zone = dns_builder.host_zone(id, ip).unwrap();
            dns_builder
                .service_backend_zone(
                    ServiceName::ClickhouseKeeper,
                    &zone,
                    port,
                )
                .unwrap();
            let dataset_name =
                sled.alloc_from_u2_zpool(DatasetKind::ClickhouseKeeper)?;
            sled.request.zones.push(OmicronZoneConfig {
                id,
                underlay_address: ip,
                zone_type: OmicronZoneType::ClickhouseKeeper {
                    address,
                    dataset: OmicronZoneDataset {
                        pool_name: dataset_name.pool().clone(),
                    },
                },
            });
        }

        // Provision Crucible Pantry zones, continuing to stripe across sleds.
        // TODO(https://github.com/oxidecomputer/omicron/issues/732): Remove
        for _ in 0..PANTRY_COUNT {
            let sled = {
                let which_sled =
                    sled_allocator.next().ok_or(PlanError::NotEnoughSleds)?;
                &mut sled_info[which_sled]
            };
            let address = sled.addr_alloc.next().expect("Not enough addrs");
            let port = omicron_common::address::CRUCIBLE_PANTRY_PORT;
            let id = Uuid::new_v4();
            let zone = dns_builder.host_zone(id, address).unwrap();
            dns_builder
                .service_backend_zone(ServiceName::CruciblePantry, &zone, port)
                .unwrap();
            sled.request.zones.push(OmicronZoneConfig {
                id,
                underlay_address: address,
                zone_type: OmicronZoneType::CruciblePantry {
                    address: SocketAddrV6::new(address, port, 0, 0),
                },
            });
        }

        // Provision a Crucible zone on every zpool on every Sled.
        // TODO(https://github.com/oxidecomputer/omicron/issues/732): Remove
        for sled in sled_info.iter_mut() {
            for pool in &sled.u2_zpools {
                let ip = sled.addr_alloc.next().expect("Not enough addrs");
                let port = omicron_common::address::CRUCIBLE_PORT;
                let address = SocketAddrV6::new(ip, port, 0, 0);
                let id = Uuid::new_v4();
                let zone = dns_builder.host_zone(id, ip).unwrap();
                dns_builder
                    .service_backend_zone(
                        ServiceName::Crucible(id),
                        &zone,
                        port,
                    )
                    .unwrap();

                sled.request.zones.push(OmicronZoneConfig {
                    id,
                    underlay_address: ip,
                    zone_type: OmicronZoneType::Crucible {
                        address,
                        dataset: OmicronZoneDataset { pool_name: pool.clone() },
                    },
                });
            }
        }

        // All sleds get an NTP server, but the first few are nominated as
        // boundary servers, responsible for communicating with the external
        // network.
        let mut boundary_ntp_servers = vec![];
        for (idx, sled) in sled_info.iter_mut().enumerate() {
            let id = Uuid::new_v4();
            let address = sled.addr_alloc.next().expect("Not enough addrs");
            let zone = dns_builder.host_zone(id, address).unwrap();
            let ntp_address = SocketAddrV6::new(address, NTP_PORT, 0, 0);

            let (zone_type, svcname) = if idx < BOUNDARY_NTP_COUNT {
                boundary_ntp_servers.push(format!("{}.host.{}", id, DNS_ZONE));
                let (nic, snat_cfg) = svc_port_builder.next_snat(id)?;
                (
                    OmicronZoneType::BoundaryNtp {
                        address: ntp_address,
                        ntp_servers: config.ntp_servers.clone(),
                        dns_servers: config.dns_servers.clone(),
                        domain: None,
                        nic,
                        snat_cfg,
                    },
                    ServiceName::BoundaryNtp,
                )
            } else {
                (
                    OmicronZoneType::InternalNtp {
                        address: ntp_address,
                        ntp_servers: boundary_ntp_servers.clone(),
                        dns_servers: rack_dns_servers.clone(),
                        domain: None,
                    },
                    ServiceName::InternalNtp,
                )
            };

            dns_builder.service_backend_zone(svcname, &zone, NTP_PORT).unwrap();

            sled.request.zones.push(OmicronZoneConfig {
                id,
                underlay_address: address,
                zone_type,
            });
        }

        let services: HashMap<_, _> = sled_info
            .into_iter()
            .map(|sled_info| (sled_info.sled_address, sled_info.request))
            .collect();

        let dns_config = dns_builder.build();
        Ok(Self { services, dns_config })
    }

    pub async fn create(
        log: &Logger,
        config: &Config,
        storage: &StorageResources,
        sleds: &HashMap<SocketAddrV6, StartSledAgentRequest>,
    ) -> Result<Self, PlanError> {
        // Load the information we need about each Sled to be able to allocate
        // components on it.
        let sled_info = {
            let result: Result<Vec<SledInfo>, PlanError> =
                futures::future::try_join_all(sleds.values().map(
                    |sled_request| async {
                        let subnet = sled_request.body.subnet;
                        let sled_address = get_sled_address(subnet);
                        let u2_zpools =
                            Self::get_u2_zpools_from_sled(log, sled_address)
                                .await?;
                        let is_scrimlet =
                            Self::is_sled_scrimlet(log, sled_address).await?;
                        Ok(SledInfo::new(
                            sled_request.body.id,
                            subnet,
                            sled_address,
                            u2_zpools,
                            is_scrimlet,
                        ))
                    },
                ))
                .await;
            result?
        };

        let plan = Self::create_transient(config, sled_info)?;

        // Once we've constructed a plan, write it down to durable storage.
        let paths: Vec<Utf8PathBuf> = storage_manager
            .get_latest_resources()
            .await
            .all_m2_mountpoints(CONFIG_DATASET)
            .into_iter()
            .map(|p| p.join(RSS_SERVICE_PLAN_FILENAME))
            .collect();
        let mut ledger = Ledger::<Self>::new_with(log, paths, plan.clone());
        ledger.commit().await?;
        info!(log, "Service plan written to storage");
        Ok(plan)
    }
}

struct AddressBumpAllocator {
    last_addr: Ipv6Addr,
}

impl AddressBumpAllocator {
    fn new(subnet: Ipv6Subnet<SLED_PREFIX>) -> Self {
        Self { last_addr: get_switch_zone_address(subnet) }
    }

    fn next(&mut self) -> Option<Ipv6Addr> {
        let mut segments: [u16; 8] = self.last_addr.segments();
        segments[7] = segments[7].checked_add(1)?;
        if segments[7] > RSS_RESERVED_ADDRESSES {
            return None;
        }
        self.last_addr = Ipv6Addr::from(segments);
        Some(self.last_addr)
    }
}

/// Wraps up the information used to allocate components to a Sled
pub struct SledInfo {
    /// unique id for the sled agent
    pub sled_id: Uuid,
    /// the sled's unique IPv6 subnet
    subnet: Ipv6Subnet<SLED_PREFIX>,
    /// the address of the Sled Agent on the sled's subnet
    pub sled_address: SocketAddrV6,
    /// the list of zpools on the Sled
    u2_zpools: Vec<ZpoolName>,
    /// spreads components across a Sled's zpools
    u2_zpool_allocators:
        HashMap<DatasetKind, Box<dyn Iterator<Item = usize> + Send + Sync>>,
    /// whether this Sled is a scrimlet
    is_scrimlet: bool,
    /// allocator for addresses in this Sled's subnet
    addr_alloc: AddressBumpAllocator,
    /// under-construction list of Omicron zones being deployed to a Sled
    request: SledConfig,
}

impl SledInfo {
    pub fn new(
        sled_id: Uuid,
        subnet: Ipv6Subnet<SLED_PREFIX>,
        sled_address: SocketAddrV6,
        u2_zpools: Vec<ZpoolName>,
        is_scrimlet: bool,
    ) -> SledInfo {
        SledInfo {
            sled_id,
            subnet,
            sled_address,
            u2_zpools,
            u2_zpool_allocators: HashMap::new(),
            is_scrimlet,
            addr_alloc: AddressBumpAllocator::new(subnet),
            request: Default::default(),
        }
    }

    /// Allocates a dataset of the specified type from one of the U.2 pools on
    /// this Sled
    fn alloc_from_u2_zpool(
        &mut self,
        kind: DatasetKind,
    ) -> Result<DatasetName, PlanError> {
        // We have two goals here:
        //
        // - For datasets of different types, they should be able to use the
        //   same pool.
        //
        // - For datasets of the same type, they must be on separate pools.  We
        //   want to fail explicitly if we can't do that (which might happen if
        //   we've tried to allocate more datasets than we have pools).  Sled
        //   Agent does not support having multiple datasets of some types
        //   (e.g., cockroachdb) on the same pool.
        //
        // To achieve this, we maintain one iterator per dataset kind that
        // enumerates the valid zpool indexes.
        let allocator = self
            .u2_zpool_allocators
            .entry(kind.clone())
            .or_insert_with(|| Box::new(0..self.u2_zpools.len()));
        match allocator.next() {
            None => Err(PlanError::NotEnoughSleds),
            Some(which_zpool) => {
                Ok(DatasetName::new(self.u2_zpools[which_zpool].clone(), kind))
            }
        }
    }
}

struct ServicePortBuilder {
    internal_services_ip_pool: Box<dyn Iterator<Item = IpAddr> + Send>,
    external_dns_ips: std::vec::IntoIter<IpAddr>,

    next_snat_ip: Option<IpAddr>,
    next_snat_port: Wrapping<u16>,

    dns_v4_ips: Box<dyn Iterator<Item = Ipv4Addr> + Send>,
    dns_v6_ips: Box<dyn Iterator<Item = Ipv6Addr> + Send>,

    nexus_v4_ips: Box<dyn Iterator<Item = Ipv4Addr> + Send>,
    nexus_v6_ips: Box<dyn Iterator<Item = Ipv6Addr> + Send>,

    ntp_v4_ips: Box<dyn Iterator<Item = Ipv4Addr> + Send>,
    ntp_v6_ips: Box<dyn Iterator<Item = Ipv6Addr> + Send>,

    used_macs: HashSet<MacAddr>,
}

impl ServicePortBuilder {
    fn new(config: &Config) -> Self {
        use omicron_common::address::{
            DNS_OPTE_IPV4_SUBNET, DNS_OPTE_IPV6_SUBNET, NEXUS_OPTE_IPV4_SUBNET,
            NEXUS_OPTE_IPV6_SUBNET, NTP_OPTE_IPV4_SUBNET, NTP_OPTE_IPV6_SUBNET,
        };
        use omicron_common::nexus_config::NUM_INITIAL_RESERVED_IP_ADDRESSES;

        let external_dns_ips_set = config
            .external_dns_ips
            .iter()
            .copied()
            .collect::<BTreeSet<IpAddr>>();
        let internal_services_ip_pool = Box::new(
            config
                .internal_services_ip_pool_ranges
                .clone()
                .into_iter()
                .flat_map(|range| range.iter())
                // External DNS IPs are required to be present in
                // `internal_services_ip_pool_ranges`, but we want to skip them
                // when choosing IPs for non-DNS services, so filter them out
                // here.
                .filter(move |ip| !external_dns_ips_set.contains(ip)),
        );
        let external_dns_ips = config.external_dns_ips.clone().into_iter();

        let dns_v4_ips = Box::new(
            DNS_OPTE_IPV4_SUBNET
                .0
                .iter()
                .skip(NUM_INITIAL_RESERVED_IP_ADDRESSES),
        );
        let dns_v6_ips = Box::new(
            DNS_OPTE_IPV6_SUBNET
                .0
                .iter()
                .skip(NUM_INITIAL_RESERVED_IP_ADDRESSES),
        );
        let nexus_v4_ips = Box::new(
            NEXUS_OPTE_IPV4_SUBNET
                .0
                .iter()
                .skip(NUM_INITIAL_RESERVED_IP_ADDRESSES),
        );
        let nexus_v6_ips = Box::new(
            NEXUS_OPTE_IPV6_SUBNET
                .0
                .iter()
                .skip(NUM_INITIAL_RESERVED_IP_ADDRESSES),
        );
        let ntp_v4_ips = Box::new(
            NTP_OPTE_IPV4_SUBNET
                .0
                .iter()
                .skip(NUM_INITIAL_RESERVED_IP_ADDRESSES),
        );
        let ntp_v6_ips = Box::new(
            NTP_OPTE_IPV6_SUBNET
                .0
                .iter()
                .skip(NUM_INITIAL_RESERVED_IP_ADDRESSES),
        );
        Self {
            internal_services_ip_pool,
            external_dns_ips,
            next_snat_ip: None,
            next_snat_port: Wrapping(0),
            dns_v4_ips,
            dns_v6_ips,
            nexus_v4_ips,
            nexus_v6_ips,
            ntp_v4_ips,
            ntp_v6_ips,
            used_macs: HashSet::new(),
        }
    }

    fn next_internal_service_ip(&mut self) -> Option<IpAddr> {
        self.internal_services_ip_pool.next()
    }

    fn random_mac(&mut self) -> MacAddr {
        let mut mac = MacAddr::random_system();
        while !self.used_macs.insert(mac) {
            mac = MacAddr::random_system();
        }
        mac
    }

    fn next_dns(&mut self, svc_id: Uuid) -> Option<(NetworkInterface, IpAddr)> {
        use omicron_common::address::{
            DNS_OPTE_IPV4_SUBNET, DNS_OPTE_IPV6_SUBNET,
        };
        let external_ip = self.external_dns_ips.next()?;

        let (ip, subnet) = match external_ip {
            IpAddr::V4(_) => (
                self.dns_v4_ips.next().unwrap().into(),
                (*DNS_OPTE_IPV4_SUBNET).into(),
            ),
            IpAddr::V6(_) => (
                self.dns_v6_ips.next().unwrap().into(),
                (*DNS_OPTE_IPV6_SUBNET).into(),
            ),
        };

        let nic = NetworkInterface {
            id: Uuid::new_v4(),
            kind: NetworkInterfaceKind::Service { id: svc_id },
            name: format!("external-dns-{svc_id}").parse().unwrap(),
            ip,
            mac: self.random_mac(),
            subnet,
            vni: Vni::SERVICES_VNI,
            primary: true,
            slot: 0,
        };

        Some((nic, external_ip))
    }

    fn next_nexus(
        &mut self,
        svc_id: Uuid,
    ) -> Result<(NetworkInterface, IpAddr), PlanError> {
        use omicron_common::address::{
            NEXUS_OPTE_IPV4_SUBNET, NEXUS_OPTE_IPV6_SUBNET,
        };
        let external_ip = self
            .next_internal_service_ip()
            .ok_or_else(|| PlanError::ServiceIp("Nexus"))?;

        let (ip, subnet) = match external_ip {
            IpAddr::V4(_) => (
                self.nexus_v4_ips.next().unwrap().into(),
                (*NEXUS_OPTE_IPV4_SUBNET).into(),
            ),
            IpAddr::V6(_) => (
                self.nexus_v6_ips.next().unwrap().into(),
                (*NEXUS_OPTE_IPV6_SUBNET).into(),
            ),
        };

        let nic = NetworkInterface {
            id: Uuid::new_v4(),
            kind: NetworkInterfaceKind::Service { id: svc_id },
            name: format!("nexus-{svc_id}").parse().unwrap(),
            ip,
            mac: self.random_mac(),
            subnet,
            vni: Vni::SERVICES_VNI,
            primary: true,
            slot: 0,
        };

        Ok((nic, external_ip))
    }

    fn next_snat(
        &mut self,
        svc_id: Uuid,
    ) -> Result<(NetworkInterface, SourceNatConfig), PlanError> {
        use omicron_common::address::{
            NTP_OPTE_IPV4_SUBNET, NTP_OPTE_IPV6_SUBNET,
        };
        let snat_ip = self
            .next_snat_ip
            .or_else(|| self.next_internal_service_ip())
            .ok_or_else(|| PlanError::ServiceIp("Boundary NTP"))?;
        let first_port = self.next_snat_port.0;
        let last_port = first_port + (NUM_SOURCE_NAT_PORTS - 1);

        self.next_snat_port += NUM_SOURCE_NAT_PORTS;
        if self.next_snat_port.0 == 0 {
            self.next_snat_ip = None;
        }

        let snat_cfg = SourceNatConfig { ip: snat_ip, first_port, last_port };

        let (ip, subnet) = match snat_ip {
            IpAddr::V4(_) => (
                self.ntp_v4_ips.next().unwrap().into(),
                (*NTP_OPTE_IPV4_SUBNET).into(),
            ),
            IpAddr::V6(_) => (
                self.ntp_v6_ips.next().unwrap().into(),
                (*NTP_OPTE_IPV6_SUBNET).into(),
            ),
        };

        let nic = NetworkInterface {
            id: Uuid::new_v4(),
            kind: NetworkInterfaceKind::Service { id: svc_id },
            name: format!("ntp-{svc_id}").parse().unwrap(),
            ip,
            mac: self.random_mac(),
            subnet,
            vni: Vni::SERVICES_VNI,
            primary: true,
            slot: 0,
        };

        Ok((nic, snat_cfg))
    }
}

#[cfg(test)]
mod tests {
    use super::*;
    use crate::bootstrap::params::BootstrapAddressDiscovery;
    use crate::bootstrap::params::RecoverySiloConfig;
    use omicron_common::address::IpRange;

    const EXPECTED_RESERVED_ADDRESSES: u16 = 2;
    const EXPECTED_USABLE_ADDRESSES: u16 =
        RSS_RESERVED_ADDRESSES - EXPECTED_RESERVED_ADDRESSES;

    #[test]
    fn bump_allocator_basics() {
        let address = Ipv6Addr::new(0xfd00, 0, 0, 0, 0, 0, 0, 0);
        let subnet = Ipv6Subnet::<SLED_PREFIX>::new(address);

        let mut allocator = AddressBumpAllocator::new(subnet);
        assert_eq!(
            allocator.next().unwrap(),
            Ipv6Addr::new(
                0xfd00,
                0,
                0,
                0,
                0,
                0,
                0,
                EXPECTED_RESERVED_ADDRESSES + 1
            ),
        );
        assert_eq!(
            allocator.next().unwrap(),
            Ipv6Addr::new(
                0xfd00,
                0,
                0,
                0,
                0,
                0,
                0,
                EXPECTED_RESERVED_ADDRESSES + 2
            ),
        );
    }

    #[test]
    fn bump_allocator_exhaustion() {
        let address = Ipv6Addr::new(0xfd00, 0, 0, 0, 0, 0, 0, 0);
        let subnet = Ipv6Subnet::<SLED_PREFIX>::new(address);

        let mut allocator = AddressBumpAllocator::new(subnet);
        for i in 0..EXPECTED_USABLE_ADDRESSES {
            assert!(
                allocator.next().is_some(),
                "Could not allocate {i}-th address"
            );
        }
        assert!(allocator.next().is_none(), "Expected allocation to fail");
    }

    #[test]
    fn service_port_builder_skips_dns_ips() {
        // Conjure up a config; only the internal services pools and
        // external DNS IPs matter when constructing a ServicePortBuilder.
        let ip_pools = [
            ("192.168.1.10", "192.168.1.14"),
            ("fd00::20", "fd00::23"),
            ("fd01::100", "fd01::103"),
        ];
        let dns_ips = [
            "192.168.1.10",
            "192.168.1.13",
            "fd00::22",
            "fd01::100",
            "fd01::103",
        ];
        let config = Config {
            rack_subnet: Ipv6Addr::LOCALHOST,
            trust_quorum_peers: None,
            bootstrap_discovery: BootstrapAddressDiscovery::OnlyOurs,
            ntp_servers: Vec::new(),
            dns_servers: Vec::new(),
            internal_services_ip_pool_ranges: ip_pools
                .iter()
                .map(|(a, b)| {
                    let a: IpAddr = a.parse().unwrap();
                    let b: IpAddr = b.parse().unwrap();
                    IpRange::try_from((a, b)).unwrap()
                })
                .collect(),
            external_dns_ips: dns_ips
                .iter()
                .map(|ip| ip.parse().unwrap())
                .collect(),
            external_dns_zone_name: "".to_string(),
            external_certificates: Vec::new(),
            recovery_silo: RecoverySiloConfig {
                silo_name: "recovery".parse().unwrap(),
                user_name: "recovery".parse().unwrap(),
                user_password_hash: "$argon2id$v=19$m=98304,t=13,p=1$RUlWc0ZxaHo0WFdrN0N6ZQ$S8p52j85GPvMhR/ek3GL0el/oProgTwWpHJZ8lsQQoY".parse().unwrap(),
            },
            rack_network_config: None,
        };

        let mut svp = ServicePortBuilder::new(&config);

        // We should only get back the 5 DNS IPs we specified.
        let mut svp_dns_ips = Vec::new();
        while let Some((_interface, ip)) = svp.next_dns(Uuid::new_v4()) {
            svp_dns_ips.push(ip.to_string());
        }
        assert_eq!(svp_dns_ips, dns_ips);

        // next_internal_service_ip() should return all the IPs in our
        // `ip_pools` ranges _except_ the 5 DNS IPs.
        let expected_internal_service_ips = [
            // "192.168.1.10", DNS IP
            "192.168.1.11",
            "192.168.1.12",
            // "192.168.1.13", DNS IP
            "192.168.1.14",
            "fd00::20",
            "fd00::21",
            // "fd00::22", DNS IP
            "fd00::23",
            // "fd01::100", DNS IP
            "fd01::101",
            "fd01::102",
            // "fd01::103", DNS IP
        ];
        let mut internal_service_ips = Vec::new();
        while let Some(ip) = svp.next_internal_service_ip() {
            internal_service_ips.push(ip.to_string());
        }
        assert_eq!(internal_service_ips, expected_internal_service_ips);
    }

    // XXX-dap I think we should remove this test?  Do we really consider the
    // RSS service plan stable?
    #[test]
    fn test_rss_service_plan_schema() {
        let schema = schemars::schema_for!(Plan);
        expectorate::assert_contents(
            "../schema/rss-service-plan.json",
            &serde_json::to_string_pretty(&schema).unwrap(),
        );
    }
}<|MERGE_RESOLUTION|>--- conflicted
+++ resolved
@@ -5,14 +5,7 @@
 //! Plan generation for "where should services be initialized".
 
 use crate::bootstrap::params::StartSledAgentRequest;
-use crate::params::{
-<<<<<<< HEAD
-    DatasetKind, OmicronZoneConfig, OmicronZoneDataset, OmicronZoneType,
-=======
-    DatasetRequest, ServiceType, ServiceZoneRequest, ServiceZoneService,
-    ZoneType,
->>>>>>> 2fc0dfd8
-};
+use crate::params::{OmicronZoneConfig, OmicronZoneDataset, OmicronZoneType};
 use crate::rack_setup::config::SetupServiceConfig as Config;
 use camino::Utf8PathBuf;
 use dns_service_client::types::DnsConfigParams;
@@ -103,16 +96,10 @@
     NotEnoughSleds,
 }
 
-#[derive(Clone, Debug, Serialize, Deserialize, JsonSchema)]
+#[derive(Clone, Debug, Default, Serialize, Deserialize, JsonSchema)]
 pub struct SledConfig {
     /// zones configured for this sled
     pub zones: Vec<OmicronZoneConfig>,
-}
-
-impl Default for SledConfig {
-    fn default() -> Self {
-        SledConfig { zones: Vec::new() }
-    }
 }
 
 #[derive(Clone, Debug, Serialize, Deserialize, JsonSchema)]
@@ -244,12 +231,7 @@
 
     pub fn create_transient(
         config: &Config,
-<<<<<<< HEAD
         mut sled_info: Vec<SledInfo>,
-=======
-        storage_manager: &StorageHandle,
-        sleds: &HashMap<SocketAddrV6, StartSledAgentRequest>,
->>>>>>> 2fc0dfd8
     ) -> Result<Self, PlanError> {
         let mut dns_builder = internal_dns::DnsConfigBuilder::new();
         let mut svc_port_builder = ServicePortBuilder::new(config);
@@ -670,7 +652,7 @@
     pub async fn create(
         log: &Logger,
         config: &Config,
-        storage: &StorageResources,
+        storage_manager: &StorageHandle,
         sleds: &HashMap<SocketAddrV6, StartSledAgentRequest>,
     ) -> Result<Self, PlanError> {
         // Load the information we need about each Sled to be able to allocate
