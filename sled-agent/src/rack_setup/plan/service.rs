--- conflicted
+++ resolved
@@ -260,13 +260,8 @@
                     .unwrap();
                 let address = SocketAddrV6::new(address, port, 0, 0);
                 request.datasets.push(DatasetEnsureBody {
-<<<<<<< HEAD
-                    id,
-                    zpool_id: zpools[0],
-=======
-                    id: Uuid::new_v4(),
+                    id,
                     zpool_id: u2_zpools[0],
->>>>>>> d51a085f
                     dataset_kind: crate::params::DatasetKind::CockroachDb {
                         all_addresses: vec![address],
                     },
@@ -289,13 +284,8 @@
                     .unwrap();
                 let address = SocketAddrV6::new(address, port, 0, 0);
                 request.datasets.push(DatasetEnsureBody {
-<<<<<<< HEAD
-                    id,
-                    zpool_id: zpools[0],
-=======
-                    id: Uuid::new_v4(),
+                    id,
                     zpool_id: u2_zpools[0],
->>>>>>> d51a085f
                     dataset_kind: crate::params::DatasetKind::Clickhouse,
                     address,
                 });
