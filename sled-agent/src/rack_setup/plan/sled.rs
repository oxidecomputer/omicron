// This Source Code Form is subject to the terms of the Mozilla Public
// License, v. 2.0. If a copy of the MPL was not distributed with this
// file, You can obtain one at https://mozilla.org/MPL/2.0/.

//! Plan generation for "how should sleds be initialized".

use crate::bootstrap::{
    config::BOOTSTRAP_AGENT_RACK_INIT_PORT, params::StartSledAgentRequest,
};
use crate::ledger::{Ledger, Ledgerable};
use crate::rack_setup::config::SetupServiceConfig as Config;
use crate::storage_manager::StorageResources;
use camino::Utf8PathBuf;
use serde::{Deserialize, Serialize};
use slog::Logger;
use std::collections::{HashMap, HashSet};
use std::net::{Ipv6Addr, SocketAddrV6};
use thiserror::Error;
use uuid::Uuid;

<<<<<<< HEAD
pub fn generate_rack_secret<'a>(
    rack_secret_threshold: usize,
    member_device_id_certs: &'a [Ed25519Certificate],
    log: &Logger,
) -> Result<
    Option<impl ExactSizeIterator<Item = ShareDistribution> + 'a>,
    PlanError,
> {
    // We do not generate a rack secret if we only have a single sled or if our
    // config specifies that the threshold for unlock is only a single sled.
    let total_shares = member_device_id_certs.len();
    if total_shares <= 1 {
        info!(log, "Skipping rack secret creation (only one sled present)");
        return Ok(None);
    }

    if rack_secret_threshold <= 1 {
        warn!(
            log,
            concat!(
                "Skipping rack secret creation due to config",
                " (despite discovery of {} bootstrap agents)"
            ),
            total_shares,
        );
        return Ok(None);
    }

    let secret = RackSecret::new();
    let (shares, verifier) = secret
        .split(rack_secret_threshold, total_shares)
        .map_err(PlanError::SplitRackSecret)?;

    Ok(Some(shares.into_iter().map(move |share| ShareDistribution {
        threshold: rack_secret_threshold,
        verifier: verifier.clone(),
        share,
        member_device_id_certs: member_device_id_certs.to_vec(),
    })))
}

=======
>>>>>>> a6807813
/// Describes errors which may occur while generating a plan for sleds.
#[derive(Error, Debug)]
pub enum PlanError {
    #[error("I/O error while {message}: {err}")]
    Io {
        message: String,
        #[source]
        err: std::io::Error,
    },

    #[error("Failed to access ledger: {0}")]
    Ledger(#[from] crate::ledger::Error),
<<<<<<< HEAD
=======
}
>>>>>>> a6807813

impl Ledgerable for Plan {
    fn is_newer_than(&self, _other: &Self) -> bool {
        true
    }
    fn generation_bump(&mut self) {}
}
const RSS_SLED_PLAN_FILENAME: &str = "rss-sled-plan.toml";

<<<<<<< HEAD
impl Ledgerable for Plan {
    fn is_newer_than(&self, _other: &Self) -> bool {
        true
    }
    fn generation_bump(&mut self) {}
}
const RSS_SLED_PLAN_FILENAME: &str = "rss-sled-plan.toml";

=======
>>>>>>> a6807813
#[derive(Clone, Debug, Serialize, Deserialize)]
pub struct Plan {
    pub rack_id: Uuid,
    pub sleds: HashMap<SocketAddrV6, StartSledAgentRequest>,

    // Store the provided RSS configuration as part of the sled plan; if it
    // changes after reboot, we need to know.
    pub config: Config,
}

impl Plan {
    pub async fn load(
        log: &Logger,
        storage: &StorageResources,
    ) -> Result<Option<Self>, PlanError> {
        let paths: Vec<Utf8PathBuf> = storage
            .all_m2_mountpoints(sled_hardware::disk::CONFIG_DATASET)
            .await
            .into_iter()
            .map(|p| p.join(RSS_SLED_PLAN_FILENAME))
            .collect();

        // If we already created a plan for this RSS to allocate
        // subnets/requests to sleds, re-use that existing plan.
        let ledger = Ledger::<Self>::new(log, paths.clone()).await;
        if let Some(ledger) = ledger {
            info!(log, "RSS plan already created, loading from file");
            Ok(Some(ledger.data().clone()))
        } else {
            Ok(None)
        }
    }

    pub async fn create(
        log: &Logger,
        config: &Config,
        storage: &StorageResources,
        bootstrap_addrs: HashSet<Ipv6Addr>,
    ) -> Result<Self, PlanError> {
        let rack_id = Uuid::new_v4();

        let bootstrap_addrs = bootstrap_addrs.into_iter().enumerate();
        let allocations = bootstrap_addrs.map(|(idx, bootstrap_addr)| {
            info!(log, "Creating plan for the sled at {:?}", bootstrap_addr);
            let bootstrap_addr = SocketAddrV6::new(
                bootstrap_addr,
                BOOTSTRAP_AGENT_RACK_INIT_PORT,
                0,
                0,
            );
            let sled_subnet_index =
                u8::try_from(idx + 1).expect("Too many peers!");
            let subnet = config.sled_subnet(sled_subnet_index);

            (
                bootstrap_addr,
                StartSledAgentRequest {
                    id: Uuid::new_v4(),
                    subnet,
                    ntp_servers: config.ntp_servers.clone(),
                    dns_servers: config.dns_servers.clone(),
                    rack_id,
                },
            )
        });

        info!(log, "Serializing plan");

        let mut sleds = std::collections::HashMap::new();
        for (addr, allocation) in allocations {
            sleds.insert(addr, allocation);
        }

        let plan = Self { rack_id, sleds, config: config.clone() };

        // Once we've constructed a plan, write it down to durable storage.
        let paths: Vec<Utf8PathBuf> = storage
            .all_m2_mountpoints(sled_hardware::disk::CONFIG_DATASET)
            .await
            .into_iter()
            .map(|p| p.join(RSS_SLED_PLAN_FILENAME))
            .collect();

        let mut ledger = Ledger::<Self>::new_with(log, paths, plan.clone());
        ledger.commit().await?;
        info!(log, "Sled plan written to storage");
        Ok(plan)
    }
}<|MERGE_RESOLUTION|>--- conflicted
+++ resolved
@@ -18,50 +18,6 @@
 use thiserror::Error;
 use uuid::Uuid;
 
-<<<<<<< HEAD
-pub fn generate_rack_secret<'a>(
-    rack_secret_threshold: usize,
-    member_device_id_certs: &'a [Ed25519Certificate],
-    log: &Logger,
-) -> Result<
-    Option<impl ExactSizeIterator<Item = ShareDistribution> + 'a>,
-    PlanError,
-> {
-    // We do not generate a rack secret if we only have a single sled or if our
-    // config specifies that the threshold for unlock is only a single sled.
-    let total_shares = member_device_id_certs.len();
-    if total_shares <= 1 {
-        info!(log, "Skipping rack secret creation (only one sled present)");
-        return Ok(None);
-    }
-
-    if rack_secret_threshold <= 1 {
-        warn!(
-            log,
-            concat!(
-                "Skipping rack secret creation due to config",
-                " (despite discovery of {} bootstrap agents)"
-            ),
-            total_shares,
-        );
-        return Ok(None);
-    }
-
-    let secret = RackSecret::new();
-    let (shares, verifier) = secret
-        .split(rack_secret_threshold, total_shares)
-        .map_err(PlanError::SplitRackSecret)?;
-
-    Ok(Some(shares.into_iter().map(move |share| ShareDistribution {
-        threshold: rack_secret_threshold,
-        verifier: verifier.clone(),
-        share,
-        member_device_id_certs: member_device_id_certs.to_vec(),
-    })))
-}
-
-=======
->>>>>>> a6807813
 /// Describes errors which may occur while generating a plan for sleds.
 #[derive(Error, Debug)]
 pub enum PlanError {
@@ -74,10 +30,7 @@
 
     #[error("Failed to access ledger: {0}")]
     Ledger(#[from] crate::ledger::Error),
-<<<<<<< HEAD
-=======
 }
->>>>>>> a6807813
 
 impl Ledgerable for Plan {
     fn is_newer_than(&self, _other: &Self) -> bool {
@@ -87,17 +40,6 @@
 }
 const RSS_SLED_PLAN_FILENAME: &str = "rss-sled-plan.toml";
 
-<<<<<<< HEAD
-impl Ledgerable for Plan {
-    fn is_newer_than(&self, _other: &Self) -> bool {
-        true
-    }
-    fn generation_bump(&mut self) {}
-}
-const RSS_SLED_PLAN_FILENAME: &str = "rss-sled-plan.toml";
-
-=======
->>>>>>> a6807813
 #[derive(Clone, Debug, Serialize, Deserialize)]
 pub struct Plan {
     pub rack_id: Uuid,
