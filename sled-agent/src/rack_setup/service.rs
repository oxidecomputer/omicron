--- conflicted
+++ resolved
@@ -1716,14 +1716,6 @@
     use super::*;
     use crate::rack_setup::plan::service::{Plan as ServicePlan, SledInfo};
     use nexus_reconfigurator_blippy::{Blippy, BlippyReportSortKey};
-<<<<<<< HEAD
-    use nexus_sled_agent_shared::inventory::{
-        Baseboard, ConfigReconcilerInventoryStatus, HealthMonitorInventory,
-        Inventory, InventoryDisk, OmicronZoneType, SledCpuFamily, SledRole,
-        ZoneImageResolverInventory,
-    };
-=======
->>>>>>> 520b70c7
     use omicron_common::{
         address::{Ipv6Subnet, SLED_PREFIX, get_sled_address},
         api::external::{ByteCount, Generation},
