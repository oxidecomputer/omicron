--- conflicted
+++ resolved
@@ -14,7 +14,7 @@
     Plan as ServicePlan, PlanError as ServicePlanError,
 };
 use crate::rack_setup::plan::sled::{
-    Plan as SledPlan, PlanError as SledPlanError,
+    generate_rack_secret, Plan as SledPlan, PlanError as SledPlanError,
 };
 use internal_dns_client::multiclient::{
     DnsError, Resolver as DnsResolver, Updater as DnsUpdater,
@@ -270,7 +270,6 @@
         retry_notify(internal_service_policy(), services_put, log_failure)
             .await?;
 
-<<<<<<< HEAD
         // Insert DNS records, if the DNS servers have been initialized
         if let Some(dns_servers) = self.dns_servers.get() {
             let mut records = HashMap::new();
@@ -279,137 +278,6 @@
                     .entry(service.srv())
                     .or_insert_with(Vec::new)
                     .push((service.aaaa(), service.address()));
-=======
-    async fn load_plan(
-        &self,
-    ) -> Result<Option<HashMap<SocketAddrV6, SledAllocation>>, SetupServiceError>
-    {
-        // If we already created a plan for this RSS to allocate
-        // subnets/requests to sleds, re-use that existing plan.
-        let rss_plan_path = rss_plan_path();
-        if rss_plan_path.exists() {
-            info!(self.log, "RSS plan already created, loading from file");
-
-            let plan: std::collections::HashMap<SocketAddrV6, SledAllocation> =
-                toml::from_str(
-                    &tokio::fs::read_to_string(&rss_plan_path).await.map_err(
-                        |err| SetupServiceError::Io {
-                            message: format!(
-                                "Loading RSS plan {rss_plan_path:?}"
-                            ),
-                            err,
-                        },
-                    )?,
-                )
-                .map_err(|err| SetupServiceError::Toml {
-                    path: rss_plan_path,
-                    err,
-                })?;
-            Ok(Some(plan))
-        } else {
-            Ok(None)
-        }
-    }
-
-    async fn create_plan(
-        &self,
-        config: &Config,
-        bootstrap_addrs: Vec<Ipv6Addr>,
-    ) -> Result<HashMap<SocketAddrV6, SledAllocation>, SetupServiceError> {
-        let bootstrap_addrs = bootstrap_addrs.into_iter().enumerate();
-        let reserved_rack_subnet = ReservedRackSubnet::new(config.az_subnet());
-        let dns_subnets = reserved_rack_subnet.get_dns_subnets();
-
-        info!(self.log, "dns_subnets: {:#?}", dns_subnets);
-
-        let requests_and_sleds =
-            bootstrap_addrs.map(|(idx, bootstrap_addr)| {
-                // If a sled was explicitly requested from the RSS configuration,
-                // use that. Otherwise, just give it a "default" (empty) set of
-                // services.
-                let mut request = {
-                    if idx < config.requests.len() {
-                        config.requests[idx].clone()
-                    } else {
-                        HardcodedSledRequest::default()
-                    }
-                };
-
-                // The first enumerated sleds get assigned the additional
-                // responsibility of being internal DNS servers.
-                if idx < dns_subnets.len() {
-                    let dns_subnet = &dns_subnets[idx];
-                    let dns_addr = dns_subnet.dns_address().ip();
-                    request.dns_services.push(ServiceRequest {
-                        id: Uuid::new_v4(),
-                        name: "internal-dns".to_string(),
-                        addresses: vec![dns_addr],
-                        gz_addresses: vec![dns_subnet.gz_address().ip()],
-                        service_type: ServiceType::InternalDns {
-                            server_address: SocketAddrV6::new(
-                                dns_addr,
-                                DNS_SERVER_PORT,
-                                0,
-                                0,
-                            ),
-                            dns_address: SocketAddrV6::new(
-                                dns_addr, DNS_PORT, 0, 0,
-                            ),
-                        },
-                    });
-                }
-
-                (request, (idx, bootstrap_addr))
-            });
-
-        let rack_id = Uuid::new_v4();
-        let allocations = requests_and_sleds.map(|(request, sled)| {
-            let (idx, bootstrap_addr) = sled;
-            info!(
-                self.log,
-                "Creating plan for the sled at {:?}", bootstrap_addr
-            );
-            let bootstrap_addr =
-                SocketAddrV6::new(bootstrap_addr, BOOTSTRAP_AGENT_PORT, 0, 0);
-            let sled_subnet_index =
-                u8::try_from(idx + 1).expect("Too many peers!");
-            let subnet = config.sled_subnet(sled_subnet_index);
-
-            (
-                bootstrap_addr,
-                SledAllocation {
-                    initialization_request: SledAgentRequest {
-                        id: Uuid::new_v4(),
-                        subnet,
-                        rack_id,
-                    },
-                    services_request: request,
-                },
-            )
-        });
-
-        info!(self.log, "Serializing plan");
-
-        let mut plan = std::collections::HashMap::new();
-        for (addr, allocation) in allocations {
-            plan.insert(addr, allocation);
-        }
-
-        // Once we've constructed a plan, write it down to durable storage.
-        let serialized_plan =
-            toml::Value::try_from(&plan).unwrap_or_else(|e| {
-                panic!("Cannot serialize configuration: {:#?}: {}", plan, e)
-            });
-        let plan_str = toml::to_string(&serialized_plan)
-            .expect("Cannot turn config to string");
-
-        info!(self.log, "Plan serialized as: {}", plan_str);
-        let path = rss_plan_path();
-        tokio::fs::write(&path, plan_str).await.map_err(|err| {
-            SetupServiceError::Io {
-                message: format!("Storing RSS plan to {path:?}"),
-                err,
->>>>>>> dbfc9934
             }
             let records_put = || async {
                 dns_servers
@@ -683,12 +551,7 @@
             plan
         } else {
             info!(self.log, "Creating new allocation plan");
-<<<<<<< HEAD
-            SledPlan::create(&self.log, &config, addrs, member_device_id_certs)
-                .await?
-=======
-            self.create_plan(config, addrs).await?
->>>>>>> dbfc9934
+            SledPlan::create(&self.log, &config, addrs).await?
         };
 
         // Generate our rack secret, unless we're in the single-sled case.
@@ -708,7 +571,7 @@
             // addrs, which would remove the need for this assertion.
             assert_eq!(
                 rack_secret_shares.len(),
-                plan.len(),
+                plan.sleds.len(),
                 concat!(
                     "Number of trust quorum members does not match ",
                     "number of sleds in the plan"
@@ -719,22 +582,16 @@
         // Forward the sled initialization requests to our sled-agent.
         local_bootstrap_agent
             .initialize_sleds(
-<<<<<<< HEAD
                 plan.sleds
                     .iter()
-                    .map(|(bootstrap_addr, initialization_request)| {
-                        (*bootstrap_addr, initialization_request.clone())
-=======
-                plan.iter()
-                    .map(move |(bootstrap_addr, allocation)| {
+                    .map(move |(bootstrap_addr, initialization_request)| {
                         (
                             *bootstrap_addr,
-                            allocation.initialization_request.clone(),
+                            initialization_request.clone(),
                             maybe_rack_secret_shares
                                 .as_mut()
                                 .map(|shares| shares.next().unwrap()),
                         )
->>>>>>> dbfc9934
                     })
                     .collect(),
             )
