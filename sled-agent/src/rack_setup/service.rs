// This Source Code Form is subject to the terms of the Mozilla Public
// License, v. 2.0. If a copy of the MPL was not distributed with this
// file, You can obtain one at https://mozilla.org/MPL/2.0/.

//! Rack Setup Service (RSS) implementation
//!
//! RSS triggers the initialization of:
//! - Sled Agents (giving them underlay addresses)
//! - Trust Quorum (coordinating between Sled Agents)
//! - Services (such as internal DNS, CRDB, Nexus)
//! - DNS records for those services
//! - Handoff to Nexus, for control of Control Plane management
//!
//! # Phases, state files, and restart behavior
//!
//! Rack setup occurs in distinct phases that are denoted by the presence of
//! state files that get generated as RSS executes:
//!
//! - /pool/int/UUID/config/rss-sled-plan.json (Sled Plan)
//! - /pool/int/UUID/config/rss-service-plan-v3.json (Service Plan)
//! - /pool/int/UUID/config/rss-plan-completed.marker (Plan Execution Complete)
//!
//! These phases are described below.  As each phase completes, a corresponding
//! state file is written.  This mechanism is designed so that if RSS restarts
//! (e.g., after a crash) then it will resume execution using the same plans.
//!
//! The service plan file has "-v2" in the filename because its structure
//! changed in omicron#4466.  It is possible that on startup, RSS finds an
//! older-form service plan.  In that case, it fails altogether.  We do not
//! expect this condition to happen in practice.  See the implementation for
//! details.
//!
//! ## Sled Plan
//!
//! RSS should start as a service executing on a Sidecar-attached Gimlet
//! (Scrimlet). It must communicate with other sleds on the bootstrap network to
//! discover neighbors. RSS uses the bootstrap network to identify peers, assign
//! them subnets and UUIDs, and initialize a trust quorum. Once RSS decides
//! these values it commits them to a local file as the "Sled Plan", before
//! sending requests.
//!
//! As a result, restarting RSS should result in retransmission of the same
//! values, as long as the same configuration file is used.
//!
//! ## Service Plan
//!
//! After the trust quorum is established and Sled Agents are executing across
//! the rack, RSS can make the call on "what services should run where",
//! ensuring the minimal set of services necessary to execute Nexus are
//! operational. Critically, these include:
//! - Internal DNS: Necessary so internal services can discover each other
//! - CockroachDB: Necessary for Nexus to operate
//! - Nexus itself
//!
//! Once the distribution of these services is decided (which sled should run
//! what service? On what zpools should CockroachDB be provisioned?) it is
//! committed to the Service Plan, and executed.
//!
//! ## Execution Complete
//!
//! Once the both the Sled and Service plans have finished execution, handoff of
//! control to Nexus can occur. <https://rfd.shared.oxide.computer/rfd/0278>
//! covers this in more detail, but in short, RSS creates a "marker" file after
//! completing execution, and unconditionally calls the "handoff to Nexus" API
//! thereafter.

use super::config::SetupServiceConfig as Config;
use super::plan::service::SledConfig;
use crate::bootstrap::config::BOOTSTRAP_AGENT_HTTP_PORT;
use crate::bootstrap::early_networking::{
    EarlyNetworkConfig, EarlyNetworkConfigBody, EarlyNetworkSetup,
    EarlyNetworkSetupError,
};
use crate::bootstrap::params::BootstrapAddressDiscovery;
use crate::bootstrap::params::StartSledAgentRequest;
use crate::bootstrap::rss_handle::BootstrapAgentHandle;
use crate::nexus::{d2n_params, ConvertInto};
use crate::params::{OmicronZoneType, OmicronZonesConfig, TimeSync};
use crate::rack_setup::plan::service::{
    Plan as ServicePlan, PlanError as ServicePlanError,
};
use crate::rack_setup::plan::sled::{
    Plan as SledPlan, PlanError as SledPlanError,
};
use anyhow::{bail, Context};
use bootstore::schemes::v0 as bootstore;
use camino::Utf8PathBuf;
use chrono::Utc;
use internal_dns::resolver::{DnsError, Resolver as DnsResolver};
use internal_dns::ServiceName;
use nexus_client::{
    types as NexusTypes, Client as NexusClient, Error as NexusError,
};
use nexus_types::deployment::{
    Blueprint, BlueprintZoneConfig, BlueprintZoneDisposition,
    BlueprintZonesConfig,
};
use omicron_common::address::get_sled_address;
use omicron_common::api::external::Generation;
use omicron_common::api::internal::shared::ExternalPortDiscovery;
use omicron_common::backoff::{
    retry_notify, retry_policy_internal_service_aggressive, BackoffError,
};
use omicron_common::ledger::{self, Ledger, Ledgerable};
use omicron_ddm_admin_client::{Client as DdmAdminClient, DdmError};
use serde::{Deserialize, Serialize};
use sled_agent_client::{
    types as SledAgentTypes, Client as SledAgentClient, Error as SledAgentError,
};
use sled_hardware_types::underlay::BootstrapInterface;
use sled_storage::dataset::CONFIG_DATASET;
use sled_storage::manager::StorageHandle;
use slog::Logger;
use std::collections::{btree_map, BTreeMap, BTreeSet};
use std::collections::{HashMap, HashSet};
use std::iter;
use std::net::{Ipv6Addr, SocketAddrV6};
use std::time::Duration;
use thiserror::Error;
use uuid::Uuid;

/// Describes errors which may occur while operating the setup service.
#[derive(Error, Debug)]
pub enum SetupServiceError {
    #[error("I/O error while {message}: {err}")]
    Io {
        message: String,
        #[source]
        err: std::io::Error,
    },

    #[error("Failed to access ledger: {0}")]
    Ledger(#[from] ledger::Error),

    #[error("Cannot create plan for sled services: {0}")]
    ServicePlan(#[from] ServicePlanError),

    #[error("Cannot create plan for sled setup: {0}")]
    SledPlan(#[from] SledPlanError),

    #[error("Bad configuration for setting up rack: {0}")]
    BadConfig(String),

    #[error("Error initializing sled via sled-agent: {0}")]
    SledInitialization(String),

    #[error("Error resetting sled: {0}")]
    SledReset(String),

    #[error("Error making HTTP request to Sled Agent: {0}")]
    SledApi(#[from] SledAgentError<SledAgentTypes::Error>),

    #[error("Error making HTTP request to Nexus: {0}")]
    NexusApi(#[from] NexusError<NexusTypes::Error>),

    #[error("Error contacting ddmd: {0}")]
    DdmError(#[from] DdmError),

    #[error("Failed to monitor for peers: {0}")]
    PeerMonitor(#[from] tokio::sync::broadcast::error::RecvError),

    #[error("Failed to construct an HTTP client: {0}")]
    HttpClient(reqwest::Error),

    #[error("Failed to access DNS servers: {0}")]
    Dns(#[from] DnsError),

    #[error("Error during request to Dendrite: {0}")]
    Dendrite(String),

    #[error("Error during DNS lookup: {0}")]
    DnsResolver(#[from] internal_dns::resolver::ResolveError),

    #[error("Bootstore error: {0}")]
    Bootstore(#[from] bootstore::NodeRequestError),

    #[error("Failed to convert setup plan to blueprint: {0:#}")]
    ConvertPlanToBlueprint(anyhow::Error),

    // We used transparent, because `EarlyNetworkSetupError` contains a subset
    // of error variants already in this type
    #[error(transparent)]
    EarlyNetworkSetup(#[from] EarlyNetworkSetupError),
}

// The workload / information allocated to a single sled.
#[derive(Clone, Debug, Deserialize, Serialize, PartialEq)]
struct SledAllocation {
    initialization_request: StartSledAgentRequest,
}

/// The interface to the Rack Setup Service.
pub struct RackSetupService {
    handle: tokio::task::JoinHandle<Result<(), SetupServiceError>>,
}

impl RackSetupService {
    /// Creates a new rack setup service, which runs in a background task.
    ///
    /// Arguments:
    /// - `log`: The logger.
    /// - `config`: The config file, which is used to setup the rack.
    /// - `storage_manager`: A handle for interacting with the storage manager
    ///   task
    /// - `local_bootstrap_agent`: Communication channel by which we can send
    ///   commands to our local bootstrap-agent (e.g., to start sled-agents)
    /// - `bootstore` - A handle to call bootstore APIs
    pub(crate) fn new(
        log: Logger,
        config: Config,
        storage_manager: StorageHandle,
        local_bootstrap_agent: BootstrapAgentHandle,
        bootstore: bootstore::NodeHandle,
    ) -> Self {
        let handle = tokio::task::spawn(async move {
            let svc = ServiceInner::new(log.clone());
            if let Err(e) = svc
                .run(
                    &config,
                    &storage_manager,
                    local_bootstrap_agent,
                    bootstore,
                )
                .await
            {
                warn!(log, "RSS injection failed: {}", e);
                Err(e)
            } else {
                Ok(())
            }
        });

        RackSetupService { handle }
    }

    pub(crate) fn new_reset_rack(
        log: Logger,
        local_bootstrap_agent: BootstrapAgentHandle,
    ) -> Self {
        let handle = tokio::task::spawn(async move {
            let svc = ServiceInner::new(log.clone());
            if let Err(e) = svc.reset(local_bootstrap_agent).await {
                warn!(log, "RSS rack reset failed: {}", e);
                Err(e)
            } else {
                Ok(())
            }
        });

        RackSetupService { handle }
    }

    /// Awaits the completion of the RSS service.
    pub async fn join(self) -> Result<(), SetupServiceError> {
        self.handle.await.expect("Rack Setup Service Task panicked")
    }
}

#[derive(Clone, Serialize, Deserialize, Default)]
struct RssCompleteMarker {}

impl Ledgerable for RssCompleteMarker {
    fn is_newer_than(&self, _other: &Self) -> bool {
        true
    }
    fn generation_bump(&mut self) {}
}
const RSS_COMPLETED_FILENAME: &str = "rss-plan-completed.marker";

/// The implementation of the Rack Setup Service.
struct ServiceInner {
    log: Logger,
}

impl ServiceInner {
    fn new(log: Logger) -> Self {
        ServiceInner { log }
    }

    // Ensures that all storage for a particular generation is configured.
    //
    // This will either return:
    // - Ok if the requests are all successful (where "successful" also
    // includes any of the sleds having a storage configuration more recent than
    // what we've requested), or
    // - An error from attempting to configure storage on the underlying sleds
    async fn ensure_storage_config_at_least(
        &self,
        plan: &ServicePlan,
    ) -> Result<(), SetupServiceError> {
        cancel_safe_futures::future::join_all_then_try(
            plan.services.iter().map(|(sled_address, config)| async move {
                self.initialize_storage_on_sled(
                    *sled_address,
                    SledAgentTypes::OmicronPhysicalDisksConfig {
                        generation: config.disks.generation,
                        disks: config
                            .disks
                            .disks
                            .iter()
                            .map(|disk| {
                                SledAgentTypes::OmicronPhysicalDiskConfig {
                                    identity: disk.identity.clone(),
                                    id: disk.id,
                                    pool_id: disk.pool_id,
                                }
                            })
                            .collect(),
                    },
                )
                .await
            }),
        )
        .await?;
        Ok(())
    }

    /// Requests that the specified sled configure storage as described
    /// by `storage_config`.
    ///
    /// This function succeeds if either the configuration is supplied, or if
    /// the configuration on the target sled is newer than what we're supplying.
    // This function shares a lot of implementation details with
    // [Self::initialize_zones_on_sled]. Although it has a different meaning,
    // the usage (and expectations around generation numbers) are similar.
    async fn initialize_storage_on_sled(
        &self,
        sled_address: SocketAddrV6,
        storage_config: SledAgentTypes::OmicronPhysicalDisksConfig,
    ) -> Result<(), SetupServiceError> {
        let dur = std::time::Duration::from_secs(60);
        let client = reqwest::ClientBuilder::new()
            .connect_timeout(dur)
            .build()
            .map_err(SetupServiceError::HttpClient)?;
        let log = self.log.new(o!("sled_address" => sled_address.to_string()));
        let client = SledAgentClient::new_with_client(
            &format!("http://{}", sled_address),
            client,
            log.clone(),
        );

        let storage_put = || async {
            info!(
                log,
                "attempting to set up sled's storage: {:?}", storage_config,
            );
            let result = client
                .omicron_physical_disks_put(&storage_config.clone())
                .await;
            let Err(error) = result else {
                return Ok::<
                    (),
                    BackoffError<SledAgentError<SledAgentTypes::Error>>,
                >(());
            };

            if let sled_agent_client::Error::ErrorResponse(response) = &error {
                if response.status() == http::StatusCode::CONFLICT {
                    warn!(
                        log,
                        "ignoring attempt to initialize storage because \
                        the server seems to be newer";
                        "attempted_generation" => i64::from(&storage_config.generation),
                        "req_id" => &response.request_id,
                        "server_message" => &response.message,
                    );

                    // If we attempt to initialize storage at generation X, and
                    // the server refuses because it's at some generation newer
                    // than X, then we treat that as success.  See the doc
                    // comment on this function.
                    return Ok(());
                }
            }

            // TODO Many other codes here should not be retried.  See
            // omicron#4578.
            return Err(BackoffError::transient(error));
        };
        let log_failure = |error, delay| {
            warn!(
                log,
                "failed to initialize Omicron storage";
                "error" => #%error,
                "retry_after" => ?delay,
            );
        };
        retry_notify(
            retry_policy_internal_service_aggressive(),
            storage_put,
            log_failure,
        )
        .await?;

        Ok(())
    }

    /// Requests that the specified sled configure zones as described by
    /// `zones_config`
    ///
    /// This function succeeds even if the sled fails to apply the configuration
    /// if the reason is that the sled is already running a newer configuration.
    /// This might sound oddly specific but it's what our sole caller wants.
    /// In particular, the caller is going to call this function a few times
    /// with successive generation numbers.  If we crash and go through the
    /// process again, we might run into this case, and it's simplest to just
    /// ignore it and proceed.
    async fn initialize_zones_on_sled(
        &self,
        sled_address: SocketAddrV6,
        zones_config: &OmicronZonesConfig,
    ) -> Result<(), SetupServiceError> {
        let dur = std::time::Duration::from_secs(60);
        let client = reqwest::ClientBuilder::new()
            .connect_timeout(dur)
            .build()
            .map_err(SetupServiceError::HttpClient)?;
        let log = self.log.new(o!("sled_address" => sled_address.to_string()));
        let client = SledAgentClient::new_with_client(
            &format!("http://{}", sled_address),
            client,
            log.clone(),
        );

        let services_put = || async {
            info!(
                log,
                "attempting to set up sled's Omicron zones: {:?}", zones_config
            );
            let result =
                client.omicron_zones_put(&zones_config.clone().into()).await;
            let Err(error) = result else {
                return Ok::<
                    (),
                    BackoffError<SledAgentError<SledAgentTypes::Error>>,
                >(());
            };

            if let sled_agent_client::Error::ErrorResponse(response) = &error {
                if response.status() == http::StatusCode::CONFLICT {
                    warn!(
                        log,
                        "ignoring attempt to initialize zones because \
                        the server seems to be newer";
                        "attempted_generation" =>
                            i64::from(&zones_config.generation),
                        "req_id" => &response.request_id,
                        "server_message" => &response.message,
                    );

                    // If we attempt to initialize zones at generation X, and
                    // the server refuses because it's at some generation newer
                    // than X, then we treat that as success.  See the doc
                    // comment on this function.
                    return Ok(());
                }
            }

            // TODO Many other codes here should not be retried.  See
            // omicron#4578.
            return Err(BackoffError::transient(error));
        };
        let log_failure = |error, delay| {
            warn!(
                log,
                "failed to initialize Omicron zones";
                "error" => #%error,
                "retry_after" => ?delay,
            );
        };
        retry_notify(
            retry_policy_internal_service_aggressive(),
            services_put,
            log_failure,
        )
        .await?;

        Ok(())
    }

    // Ensure that all services for a particular version are running.
    //
    // This is useful in a rack-setup context, where initial boot ordering
    // can matter for first-time-setup.
    //
    // Note that after first-time setup, the initialization order of
    // services should not matter.
    //
    // Further, it's possible that the target sled is already running a newer
    // version.  That's not an error here.
    async fn ensure_zone_config_at_least(
        &self,
        configs: &HashMap<SocketAddrV6, OmicronZonesConfig>,
    ) -> Result<(), SetupServiceError> {
        cancel_safe_futures::future::join_all_then_try(configs.iter().map(
            |(sled_address, zones_config)| async move {
                self.initialize_zones_on_sled(*sled_address, zones_config).await
            },
        ))
        .await?;
        Ok(())
    }

    // Configure the internal DNS servers with the initial DNS data
    async fn initialize_internal_dns_records(
        &self,
        service_plan: &ServicePlan,
    ) -> Result<(), SetupServiceError> {
        let log = &self.log;

        // Determine the list of DNS servers that are supposed to exist based on
        // the service plan that has just been deployed.
        let dns_server_ips =
            // iterate sleds
            service_plan.services.iter().filter_map(
                |(_, sled_config)| {
                    // iterate zones for this sled
                    let dns_addrs: Vec<SocketAddrV6> = sled_config
                        .zones
                        .iter()
                        .filter_map(|zone_config| {
                            match &zone_config.zone_type {
                                OmicronZoneType::InternalDns { http_address, .. }
                                => {
                                    Some(*http_address)
                                },
                                _ => None,
                            }
                        })
                        .collect();
                    if dns_addrs.len() > 0 {
                        Some(dns_addrs)
                    } else {
                        None
                    }
                }
            )
            .flatten()
            .collect::<Vec<SocketAddrV6>>();

        let dns_config = &service_plan.dns_config;
        for ip_addr in dns_server_ips {
            let log = log.new(o!("dns_config_addr" => ip_addr.to_string()));
            info!(log, "Configuring DNS server");
            let dns_config_client = dns_service_client::Client::new(
                &format!("http://{}", ip_addr),
                log.clone(),
            );

            let do_update = || async {
                let result = dns_config_client.dns_config_put(dns_config).await;
                match result {
                    Ok(_) => Ok(()),
                    Err(e) => {
                        if dns_service_client::is_retryable(&e) {
                            Err(BackoffError::transient(e))
                        } else {
                            Err(BackoffError::permanent(e))
                        }
                    }
                }
            };
            let log_failure = move |error, duration| {
                warn!(
                    log,
                    "failed to write DNS configuration (will retry in {:?})",
                    duration;
                    "error_message" => #%error
                );
            };

            retry_notify(
                retry_policy_internal_service_aggressive(),
                do_update,
                log_failure,
            )
            .await?;
        }

        info!(log, "Configured all DNS servers");
        Ok(())
    }

    async fn sled_timesync(
        &self,
        sled_address: &SocketAddrV6,
    ) -> Result<TimeSync, SetupServiceError> {
        let dur = std::time::Duration::from_secs(60);

        let client = reqwest::ClientBuilder::new()
            .connect_timeout(dur)
            .timeout(dur)
            .build()
            .map_err(SetupServiceError::HttpClient)?;
        let client = SledAgentClient::new_with_client(
            &format!("http://{}", sled_address),
            client,
            self.log.new(o!("SledAgentClient" => sled_address.to_string())),
        );

        info!(
            self.log,
            "Checking time synchronization for {}...", sled_address
        );

        let ts = client.timesync_get().await?.into_inner();
        Ok(TimeSync {
            sync: ts.sync,
            ref_id: ts.ref_id,
            ip_addr: ts.ip_addr,
            stratum: ts.stratum,
            ref_time: ts.ref_time,
            correction: ts.correction,
        })
    }

    async fn wait_for_timesync(
        &self,
        sled_addresses: &Vec<SocketAddrV6>,
    ) -> Result<(), SetupServiceError> {
        info!(self.log, "Waiting for rack time synchronization");

        let timesync_wait = || async {
            let mut synced_peers = 0;
            let mut sync = true;

            for sled_address in sled_addresses {
                if let Ok(ts) = self.sled_timesync(sled_address).await {
                    info!(self.log, "Timesync for {} {:?}", sled_address, ts);
                    if !ts.sync {
                        sync = false;
                    } else {
                        synced_peers += 1;
                    }
                } else {
                    sync = false;
                }
            }

            if sync {
                Ok(())
            } else {
                Err(BackoffError::transient(format!(
                    "Time is synchronized on {}/{} sleds",
                    synced_peers,
                    sled_addresses.len()
                )))
            }
        };
        let log_failure = |error, _| {
            warn!(self.log, "Time is not yet synchronized"; "error" => ?error);
        };

        retry_notify(
            retry_policy_internal_service_aggressive(),
            timesync_wait,
            log_failure,
        )
        // `retry_policy_internal_service_aggressive()` retries indefinitely on
        // transient errors (the only kind we produce), allowing us to
        // `.unwrap()` without panicking
        .await
        .unwrap();

        Ok(())
    }

    async fn handoff_to_nexus(
        &self,
        config: &Config,
        sled_plan: &SledPlan,
        service_plan: &ServicePlan,
        port_discovery_mode: ExternalPortDiscovery,
        nexus_address: SocketAddrV6,
    ) -> Result<(), SetupServiceError> {
        info!(self.log, "Handing off control to Nexus");

        // Build a Blueprint describing our service plan. This should never
        // fail, unless we've set up an invalid plan.
        let blueprint =
            build_initial_blueprint_from_plan(sled_plan, service_plan)
                .map_err(SetupServiceError::ConvertPlanToBlueprint)?;

        info!(self.log, "Nexus address: {}", nexus_address.to_string());

        const CLIENT_TIMEOUT: Duration = Duration::from_secs(60);
        let client = reqwest::Client::builder()
            .connect_timeout(CLIENT_TIMEOUT)
            .timeout(CLIENT_TIMEOUT)
            .build()
            .map_err(SetupServiceError::HttpClient)?;

        let nexus_client = NexusClient::new_with_client(
            &format!("http://{}", nexus_address),
            client,
            self.log.new(o!("component" => "NexusClient")),
        );

        // Convert all the information we have about datasets into a format
        // which can be processed by Nexus.
        let mut datasets: Vec<NexusTypes::DatasetCreateRequest> = vec![];
        for sled_config in service_plan.services.values() {
            for zone in &sled_config.zones {
                if let Some((dataset_name, dataset_address)) =
                    zone.dataset_name_and_address()
                {
                    datasets.push(NexusTypes::DatasetCreateRequest {
                        zpool_id: dataset_name.pool().id(),
                        dataset_id: zone.id,
                        request: NexusTypes::DatasetPutRequest {
                            address: dataset_address.to_string(),
                            kind: dataset_name.dataset().clone().convert(),
                        },
                    })
                }
            }
        }
        let internal_services_ip_pool_ranges = config
            .internal_services_ip_pool_ranges
            .clone()
            .into_iter()
            .map(Into::into)
            .collect();

        let rack_network_config = {
            let config = &config.rack_network_config;
            NexusTypes::RackNetworkConfigV1 {
                rack_subnet: config.rack_subnet,
                infra_ip_first: config.infra_ip_first,
                infra_ip_last: config.infra_ip_last,
                ports: config
                    .ports
                    .iter()
                    .map(|config| NexusTypes::PortConfigV1 {
                        port: config.port.clone(),
                        routes: config
                            .routes
                            .iter()
                            .map(|r| NexusTypes::RouteConfig {
                                destination: r.destination,
                                nexthop: r.nexthop,
                            })
                            .collect(),
                        addresses: config.addresses.clone(),
                        switch: config.switch.into(),
                        uplink_port_speed: config.uplink_port_speed.into(),
                        uplink_port_fec: config.uplink_port_fec.into(),
                        autoneg: config.autoneg,
                        bgp_peers: config
                            .bgp_peers
                            .iter()
                            .map(|b| NexusTypes::BgpPeerConfig {
                                addr: b.addr,
                                asn: b.asn,
                                port: b.port.clone(),
                                hold_time: b.hold_time,
                                connect_retry: b.connect_retry,
                                delay_open: b.delay_open,
                                idle_hold_time: b.idle_hold_time,
                                keepalive: b.keepalive,
                            })
                            .collect(),
                    })
                    .collect(),
                bgp: config
                    .bgp
                    .iter()
                    .map(|config| NexusTypes::BgpConfig {
                        asn: config.asn,
                        originate: config.originate.clone(),
                    })
                    .collect(),
                bfd: config
                    .bfd
                    .iter()
                    .map(|spec| NexusTypes::BfdPeerConfig {
                        detection_threshold: spec.detection_threshold,
                        local: spec.local,
                        mode: match spec.mode {
                            omicron_common::api::external::BfdMode::SingleHop => {
                                nexus_client::types::BfdMode::SingleHop
                            }
                            omicron_common::api::external::BfdMode::MultiHop => {
                                nexus_client::types::BfdMode::MultiHop
                            }
                        },
                        remote: spec.remote,
                        required_rx: spec.required_rx,
                        switch: spec.switch.into(),
                    })
                    .collect(),
            }
        };

        info!(self.log, "rack_network_config: {:#?}", rack_network_config);

        let physical_disks: Vec<_> = service_plan
            .services
            .iter()
            .flat_map(|(addr, config)| {
                let sled_id = id_map.get(addr).expect("Missing sled");
                config.disks.disks.iter().map(|config| {
                    NexusTypes::PhysicalDiskPutRequest {
                        id: config.id,
                        vendor: config.identity.vendor.clone(),
                        serial: config.identity.serial.clone(),
                        model: config.identity.model.clone(),
                        variant: NexusTypes::PhysicalDiskKind::U2,
                        sled_id: *sled_id,
                    }
                })
            })
            .collect();

        let zpools = service_plan
            .services
            .iter()
            .flat_map(|(addr, config)| {
                let sled_id = id_map.get(addr).expect("Missing sled");
                config.disks.disks.iter().map(|config| {
                    NexusTypes::ZpoolPutRequest {
                        id: config.pool_id,
                        physical_disk_id: config.id,
                        sled_id: *sled_id,
                    }
                })
            })
            .collect();

        let request = NexusTypes::RackInitializationRequest {
            blueprint,
<<<<<<< HEAD
=======
            services,
            physical_disks,
            zpools,
>>>>>>> e7625101
            datasets,
            internal_services_ip_pool_ranges,
            certs: config.external_certificates.clone(),
            internal_dns_zone_config: d2n_params(&service_plan.dns_config),
            external_dns_zone_name: config.external_dns_zone_name.clone(),
            recovery_silo: config.recovery_silo.clone(),
            rack_network_config,
            external_port_count: port_discovery_mode.into(),
        };

        let notify_nexus = || async {
            nexus_client
                .rack_initialization_complete(&sled_plan.rack_id, &request)
                .await
                .map_err(BackoffError::transient)
        };
        let log_failure = |err, _| {
            info!(self.log, "Failed to handoff to nexus: {err}");
        };

        retry_notify(
            retry_policy_internal_service_aggressive(),
            notify_nexus,
            log_failure,
        )
        .await?;

        info!(self.log, "Handoff to Nexus is complete");
        Ok(())
    }

    async fn reset(
        &self,
        local_bootstrap_agent: BootstrapAgentHandle,
    ) -> Result<(), SetupServiceError> {
        // Gather all peer addresses that we can currently see on the bootstrap
        // network.
        let ddm_admin_client = DdmAdminClient::localhost(&self.log)?;
        let peer_addrs = ddm_admin_client
            .derive_bootstrap_addrs_from_prefixes(&[
                BootstrapInterface::GlobalZone,
            ])
            .await?;
        let our_bootstrap_address = local_bootstrap_agent.our_address();
        let all_addrs = peer_addrs
            .chain(iter::once(our_bootstrap_address))
            .map(|addr| {
                SocketAddrV6::new(addr, BOOTSTRAP_AGENT_HTTP_PORT, 0, 0)
            })
            .collect::<Vec<_>>();

        local_bootstrap_agent
            .reset_sleds(all_addrs)
            .await
            .map_err(SetupServiceError::SledReset)?;

        Ok(())
    }

    async fn initialize_cockroach(
        &self,
        service_plan: &ServicePlan,
    ) -> Result<(), SetupServiceError> {
        // Now that datasets and zones have started for CockroachDB,
        // perform one-time initialization of the cluster.
        let sled_address = service_plan
            .services
            .iter()
            .find_map(|(sled_address, sled_config)| {
                if sled_config.zones.iter().any(|zone_config| {
                    matches!(
                        &zone_config.zone_type,
                        OmicronZoneType::CockroachDb { .. }
                    )
                }) {
                    Some(sled_address)
                } else {
                    None
                }
            })
            .expect("Should not create service plans without CockroachDb");
        let dur = std::time::Duration::from_secs(60);
        let client = reqwest::ClientBuilder::new()
            .connect_timeout(dur)
            .build()
            .map_err(SetupServiceError::HttpClient)?;
        let client = SledAgentClient::new_with_client(
            &format!("http://{}", sled_address),
            client,
            self.log.new(o!("SledAgentClient" => sled_address.to_string())),
        );
        let initialize_db = || async {
            client.cockroachdb_init().await.map_err(BackoffError::transient)?;
            Ok::<(), BackoffError<SledAgentError<SledAgentTypes::Error>>>(())
        };
        let log_failure = |error, delay| {
            warn!(
                self.log,
                "Failed to initialize CockroachDB";
                "error" => #%error,
                "retry_after" => ?delay
            );
        };
        retry_notify(
            retry_policy_internal_service_aggressive(),
            initialize_db,
            log_failure,
        )
        .await
        .unwrap();
        Ok(())
    }

    // This method has a few distinct phases, identified by files in durable
    // storage:
    //
    // 1. SLED ALLOCATION PLAN CREATION. When the RSS starts up for the first
    //    time, it creates an allocation plan to provision subnets to an initial
    //    set of sleds.
    //
    // 2. SLED ALLOCATION PLAN EXECUTION. The RSS then carries out this plan,
    //    making requests to the sleds enumerated within the "allocation plan".
    //
    // 3. SERVICE ALLOCATION PLAN CREATION. Now that Sled Agents are executing
    //    on their respective subnets, they can be queried to create an
    //    allocation plan for services.
    //
    // 4. SERVICE ALLOCATION PLAN EXECUTION. RSS requests that the services
    //    outlined in the aforementioned step are created.
    //
    // 5. MARKING SETUP COMPLETE. Once the RSS has successfully initialized the
    //    rack, a marker file is created at "rss_completed_marker_path()". This
    //    indicates that the plan executed successfully, and the only work
    //    remaining is to handoff to Nexus.
    async fn run(
        &self,
        config: &Config,
        storage_manager: &StorageHandle,
        local_bootstrap_agent: BootstrapAgentHandle,
        bootstore: bootstore::NodeHandle,
    ) -> Result<(), SetupServiceError> {
        info!(self.log, "Injecting RSS configuration: {:#?}", config);

        let resolver = DnsResolver::new_from_subnet(
            self.log.new(o!("component" => "DnsResolver")),
            config.az_subnet(),
        )?;

        let marker_paths: Vec<Utf8PathBuf> = storage_manager
            .get_latest_disks()
            .await
            .all_m2_mountpoints(CONFIG_DATASET)
            .into_iter()
            .map(|p| p.join(RSS_COMPLETED_FILENAME))
            .collect();

        let ledger =
            Ledger::<RssCompleteMarker>::new(&self.log, marker_paths.clone())
                .await;

        // Check if a previous RSS plan has completed successfully.
        //
        // If it has, the system should be up-and-running.
        if ledger.is_some() {
            // TODO(https://github.com/oxidecomputer/omicron/issues/724): If the
            // running configuration doesn't match Config, we could try to
            // update things.
            info!(
                self.log,
                "RSS configuration looks like it has already been applied",
            );

            let sled_plan = SledPlan::load(&self.log, storage_manager)
                .await?
                .expect("Sled plan should exist if completed marker exists");
            if &sled_plan.config != config {
                return Err(SetupServiceError::BadConfig(
                    "Configuration changed".to_string(),
                ));
            }
            let service_plan = ServicePlan::load(&self.log, storage_manager)
                .await?
                .expect("Service plan should exist if completed marker exists");

            let switch_mgmt_addrs = EarlyNetworkSetup::new(&self.log)
                .lookup_switch_zone_underlay_addrs(&resolver)
                .await;

            let nexus_address =
                resolver.lookup_socket_v6(ServiceName::Nexus).await?;

            self.handoff_to_nexus(
                &config,
                &sled_plan,
                &service_plan,
                ExternalPortDiscovery::Auto(switch_mgmt_addrs),
                nexus_address,
            )
            .await?;
            return Ok(());
        } else {
            info!(self.log, "RSS configuration has not been fully applied yet");
        }

        // Wait for either:
        // - All the peers to re-load an old plan (if one exists)
        // - Enough peers to create a new plan (if one does not exist)
        let bootstrap_addrs = match &config.bootstrap_discovery {
            BootstrapAddressDiscovery::OnlyOurs => {
                BTreeSet::from([local_bootstrap_agent.our_address()])
            }
            BootstrapAddressDiscovery::OnlyThese { addrs } => addrs.clone(),
        };
        let maybe_sled_plan =
            SledPlan::load(&self.log, storage_manager).await?;
        if let Some(plan) = &maybe_sled_plan {
            let stored_peers: BTreeSet<Ipv6Addr> =
                plan.sleds.keys().map(|a| *a.ip()).collect();
            if stored_peers != bootstrap_addrs {
                let e = concat!(
                    "Set of sleds requested does not match those in",
                    " existing sled plan"
                );
                return Err(SetupServiceError::BadConfig(e.to_string()));
            }
        }
        if bootstrap_addrs.is_empty() {
            return Err(SetupServiceError::BadConfig(
                "Must request at least one peer".to_string(),
            ));
        }

        // If we created a plan, reuse it. Otherwise, create a new plan.
        //
        // NOTE: This is a "point-of-no-return" -- before sending any requests
        // to neighboring sleds, the plan must be recorded to durable storage.
        // This way, if the RSS power-cycles, it can idempotently provide the
        // same subnets to the same sleds.
        let plan = if let Some(plan) = maybe_sled_plan {
            info!(self.log, "Re-using existing allocation plan");
            plan
        } else {
            info!(self.log, "Creating new allocation plan");
            SledPlan::create(
                &self.log,
                config,
                &storage_manager,
                bootstrap_addrs,
                config.trust_quorum_peers.is_some(),
            )
            .await?
        };
        let config = &plan.config;

        // Initialize the trust quorum if there are peers configured.
        if let Some(peers) = &config.trust_quorum_peers {
            let initial_membership: BTreeSet<_> =
                peers.iter().cloned().collect();
            bootstore
                .init_rack(plan.rack_id.into(), initial_membership)
                .await?;
        }

        // Save the relevant network config in the bootstore. We want this to
        // happen before we `initialize_sleds` so each scrimlet (including us)
        // can use its normal boot path of "read network config for our switch
        // from the bootstore".
        let early_network_config = EarlyNetworkConfig {
            generation: 1,
            schema_version: 1,
            body: EarlyNetworkConfigBody {
                ntp_servers: config.ntp_servers.clone(),
                rack_network_config: Some(config.rack_network_config.clone()),
            },
        };
        info!(self.log, "Writing Rack Network Configuration to bootstore");
        bootstore.update_network_config(early_network_config.into()).await?;

        // Forward the sled initialization requests to our sled-agent.
        local_bootstrap_agent
            .initialize_sleds(
                plan.sleds
                    .iter()
                    .map(move |(bootstrap_addr, initialization_request)| {
                        (*bootstrap_addr, initialization_request.clone())
                    })
                    .collect(),
            )
            .await
            .map_err(SetupServiceError::SledInitialization)?;

        // Now that sled agents have been initialized, we can create
        // a service allocation plan.
        let sled_addresses: Vec<_> = plan
            .sleds
            .values()
            .map(|initialization_request| {
                get_sled_address(initialization_request.body.subnet)
            })
            .collect();
        let service_plan = if let Some(plan) =
            ServicePlan::load(&self.log, storage_manager).await?
        {
            plan
        } else {
            ServicePlan::create(
                &self.log,
                &config,
                &storage_manager,
                &plan.sleds,
            )
            .await?
        };

        // Before we can ask for any services, we need to ensure that storage is
        // operational.
        self.ensure_storage_config_at_least(&service_plan).await?;

        // Set up internal DNS services first and write the initial
        // DNS configuration to the internal DNS servers.
        let v1generator = OmicronZonesConfigGenerator::initial_version(
            &service_plan,
            DeployStepVersion::V1_NOTHING,
        );
        let v2generator = v1generator.new_version_with(
            DeployStepVersion::V2_DNS_ONLY,
            &|zone_type: &OmicronZoneType| {
                matches!(zone_type, OmicronZoneType::InternalDns { .. })
            },
        );
        self.ensure_zone_config_at_least(v2generator.sled_configs()).await?;
        self.initialize_internal_dns_records(&service_plan).await?;

        // Ask MGS in each switch zone which switch it is.
        let switch_mgmt_addrs = EarlyNetworkSetup::new(&self.log)
            .lookup_switch_zone_underlay_addrs(&resolver)
            .await;

        // Next start up the NTP services.
        let v3generator = v2generator.new_version_with(
            DeployStepVersion::V3_DNS_AND_NTP,
            &|zone_type: &OmicronZoneType| {
                matches!(
                    zone_type,
                    OmicronZoneType::BoundaryNtp { .. }
                        | OmicronZoneType::InternalNtp { .. }
                )
            },
        );
        self.ensure_zone_config_at_least(v3generator.sled_configs()).await?;

        // Wait until time is synchronized on all sleds before proceeding.
        self.wait_for_timesync(&sled_addresses).await?;

        info!(self.log, "Finished setting up Internal DNS and NTP");

        // Wait until Cockroach has been initialized before running Nexus.
        let v4generator = v3generator.new_version_with(
            DeployStepVersion::V4_COCKROACHDB,
            &|zone_type: &OmicronZoneType| {
                matches!(zone_type, OmicronZoneType::CockroachDb { .. })
            },
        );
        self.ensure_zone_config_at_least(v4generator.sled_configs()).await?;

        // Now that datasets and zones have started for CockroachDB,
        // perform one-time initialization of the cluster.
        self.initialize_cockroach(&service_plan).await?;

        // Issue the rest of the zone initialization requests.
        let v5generator = v4generator
            .new_version_with(DeployStepVersion::V5_EVERYTHING, &|_| true);
        self.ensure_zone_config_at_least(v5generator.sled_configs()).await?;

        info!(self.log, "Finished setting up services");

        // Finally, mark that we've completed executing the plans.
        let mut ledger = Ledger::<RssCompleteMarker>::new_with(
            &self.log,
            marker_paths.clone(),
            RssCompleteMarker::default(),
        );
        ledger.commit().await?;

        let nexus_address =
            resolver.lookup_socket_v6(ServiceName::Nexus).await?;

        // At this point, even if we reboot, we must not try to manage sleds,
        // services, or DNS records.
        self.handoff_to_nexus(
            &config,
            &plan,
            &service_plan,
            ExternalPortDiscovery::Auto(switch_mgmt_addrs),
            nexus_address,
        )
        .await?;

        Ok(())
    }
}

/// The service plan describes all the zones that we will eventually
/// deploy on each sled.  But we cannot currently just deploy them all
/// concurrently.  We'll do it in a few stages, each corresponding to a
/// version of each sled's configuration.
///
/// - version 1: no services running
///              (We don't have to do anything for this.  But we do
///              reserve this version number for "no services running" so
///              that sled agents can begin with an initial, valid
///              OmicronZonesConfig before they've got anything running.)
/// - version 2: internal DNS only
/// - version 3: internal DNS + NTP servers
/// - version 4: internal DNS + NTP servers + CockroachDB
/// - version 5: everything
///
/// At each stage, we're specifying a complete configuration of what
/// should be running on the sled -- including this version number.
/// And Sled Agents will reject requests for versions older than the
/// one they're currently running.  Thus, the version number is a piece
/// of global, distributed state.
///
/// For now, we hardcode the requests we make to use specific version
/// numbers.
struct DeployStepVersion;

impl DeployStepVersion {
    const V1_NOTHING: Generation = OmicronZonesConfig::INITIAL_GENERATION;
    const V2_DNS_ONLY: Generation = Self::V1_NOTHING.next();
    const V3_DNS_AND_NTP: Generation = Self::V2_DNS_ONLY.next();
    const V4_COCKROACHDB: Generation = Self::V3_DNS_AND_NTP.next();
    const V5_EVERYTHING: Generation = Self::V4_COCKROACHDB.next();
}

fn build_initial_blueprint_from_plan(
    sled_plan: &SledPlan,
    service_plan: &ServicePlan,
) -> anyhow::Result<Blueprint> {
    let internal_dns_version =
        Generation::try_from(service_plan.dns_config.generation)
            .context("invalid internal dns version")?;

    let mut sled_configs = BTreeMap::new();
    for sled_request in sled_plan.sleds.values() {
        let sled_addr = get_sled_address(sled_request.body.subnet);
        let sled_id = sled_request.body.id;
        let entry = match sled_configs.entry(sled_id) {
            btree_map::Entry::Vacant(entry) => entry,
            btree_map::Entry::Occupied(_) => {
                bail!(
                    "duplicate sled address found while deriving blueprint: \
                     {sled_addr}"
                );
            }
        };
        let sled_config =
            service_plan.services.get(&sled_addr).with_context(|| {
                format!(
                    "missing services in plan for sled {sled_id} ({sled_addr})"
                )
            })?;
        entry.insert(sled_config.clone());
    }

    Ok(build_initial_blueprint_from_sled_configs(
        sled_configs,
        internal_dns_version,
    ))
}

pub(crate) fn build_initial_blueprint_from_sled_configs(
    sled_configs: BTreeMap<Uuid, SledConfig>,
    internal_dns_version: Generation,
) -> Blueprint {
    let mut blueprint_zones = BTreeMap::new();
    for (sled_id, sled_config) in sled_configs {
        let zones_config = BlueprintZonesConfig {
            // This is a bit of a hack. We only construct a blueprint after
            // completing RSS, so we need to know the final generation value
            // sent to all sleds. Arguably, we should record this in the
            // serialized RSS plan; however, we have already deployed
            // systems that did not. We know that every such system used
            // `V5_EVERYTHING` as the final generation count, so we can just
            // use that value here. If we ever change this, in particular in
            // a way where newly-deployed systems will have a different
            // value, we will need to revisit storing this in the serialized
            // RSS plan.
            generation: DeployStepVersion::V5_EVERYTHING,
            zones: sled_config
                .zones
                .into_iter()
                .map(|z| BlueprintZoneConfig {
                    config: z.into(),
                    // All initial zones are in-service.
                    disposition: BlueprintZoneDisposition::InService,
                })
                .collect(),
        };

        blueprint_zones.insert(sled_id, zones_config);
    }

    Blueprint {
        id: Uuid::new_v4(),
        blueprint_zones,
        parent_blueprint_id: None,
        internal_dns_version,
        // We don't configure external DNS during RSS, so set it to an initial
        // generation of 1. Nexus will bump this up when it updates external DNS
        // (including creating the recovery silo).
        external_dns_version: Generation::new(),
        time_created: Utc::now(),
        creator: "RSS".to_string(),
        comment: "initial blueprint from rack setup".to_string(),
    }
}

/// Facilitates creating a sequence of OmicronZonesConfig objects for each sled
/// in a service plan to enable phased rollout of services
///
/// The service plan itself defines which zones should appear on every sled.
/// However, we want to deploy these zones in phases: first internal DNS, then
/// NTP, then CockroachDB, etc.  This interface generates sled configs for each
/// phase and enforces that:
///
/// - each version includes all zones deployed in the previous iteration
/// - each sled's version number increases with each iteration
///
struct OmicronZonesConfigGenerator<'a> {
    service_plan: &'a ServicePlan,
    last_configs: HashMap<SocketAddrV6, OmicronZonesConfig>,
}

impl<'a> OmicronZonesConfigGenerator<'a> {
    /// Make a set of sled configurations for an initial version where each sled
    /// has nothing deployed on it
    fn initial_version(
        service_plan: &'a ServicePlan,
        initial_version: Generation,
    ) -> Self {
        let last_configs = service_plan
            .services
            .keys()
            .map(|sled_address| {
                (
                    *sled_address,
                    OmicronZonesConfig {
                        generation: initial_version,
                        zones: vec![],
                    },
                )
            })
            .collect();
        Self { service_plan, last_configs }
    }

    /// Returns the set of sled configurations produced for this version
    fn sled_configs(&self) -> &HashMap<SocketAddrV6, OmicronZonesConfig> {
        &self.last_configs
    }

    /// Produces a new set of configs for each sled based on the current set of
    /// configurations, adding zones from the service plan matching
    /// `zone_filter`.
    ///
    /// # Panics
    ///
    /// If `version` is not larger than the current version
    fn new_version_with(
        self,
        version: Generation,
        zone_filter: &(dyn Fn(&OmicronZoneType) -> bool + Send + Sync),
    ) -> OmicronZonesConfigGenerator<'a> {
        let last_configs = self
            .service_plan
            .services
            .iter()
            .map(|(sled_address, sled_config)| {
                let mut zones = match self.last_configs.get(sled_address) {
                    Some(config) => {
                        assert!(version > config.generation);
                        config.zones.clone()
                    }
                    None => Vec::new(),
                };

                let zones_already =
                    zones.iter().map(|z| z.id).collect::<HashSet<_>>();
                zones.extend(
                    sled_config
                        .zones
                        .iter()
                        .filter(|z| {
                            !zones_already.contains(&z.id)
                                && zone_filter(&z.zone_type)
                        })
                        .cloned(),
                );

                let config = OmicronZonesConfig { generation: version, zones };
                (*sled_address, config)
            })
            .collect();
        Self { service_plan: self.service_plan, last_configs }
    }
}

#[cfg(test)]
mod test {
    use super::OmicronZonesConfigGenerator;
    use crate::{
        params::OmicronZoneType,
        rack_setup::plan::service::{Plan as ServicePlan, SledInfo},
    };
    use omicron_common::{
        address::{get_sled_address, Ipv6Subnet, SLED_PREFIX},
        api::external::{ByteCount, Generation},
        disk::DiskIdentity,
    };
    use sled_agent_client::types as SledAgentTypes;
    use uuid::Uuid;

    fn make_sled_info(
        sled_id: Uuid,
        subnet: Ipv6Subnet<SLED_PREFIX>,
        u2_count: usize,
    ) -> SledInfo {
        let sled_agent_address = get_sled_address(subnet);
        SledInfo::new(
            sled_id,
            subnet,
            sled_agent_address,
            SledAgentTypes::Inventory {
                sled_id,
                sled_agent_address: sled_agent_address.to_string(),
                sled_role: SledAgentTypes::SledRole::Scrimlet,
                baseboard: SledAgentTypes::Baseboard::Unknown,
                usable_hardware_threads: 32,
                usable_physical_ram: ByteCount::from_gibibytes_u32(16),
                reservoir_size: ByteCount::from_gibibytes_u32(0),
                disks: (0..u2_count)
                    .map(|i| SledAgentTypes::InventoryDisk {
                        identity: DiskIdentity {
                            vendor: "test-manufacturer".to_string(),
                            serial: format!("test-{sled_id}-#{i}"),
                            model: "v1".to_string(),
                        },
                        variant: SledAgentTypes::DiskVariant::U2,
                        slot: i.try_into().unwrap(),
                    })
                    .collect(),
                zpools: vec![],
            },
            true,
        )
    }

    fn make_test_service_plan() -> ServicePlan {
        let rss_config = crate::bootstrap::params::test_config();
        let fake_sleds = vec![
            make_sled_info(
                Uuid::new_v4(),
                Ipv6Subnet::<SLED_PREFIX>::new(
                    "fd00:1122:3344:101::1".parse().unwrap(),
                ),
                5,
            ),
            make_sled_info(
                Uuid::new_v4(),
                Ipv6Subnet::<SLED_PREFIX>::new(
                    "fd00:1122:3344:102::1".parse().unwrap(),
                ),
                5,
            ),
        ];
        let service_plan =
            ServicePlan::create_transient(&rss_config, fake_sleds)
                .expect("failed to create service plan");

        service_plan
    }

    #[test]
    fn test_omicron_zone_configs() {
        let service_plan = make_test_service_plan();

        // Verify the initial state.
        let g1 = Generation::new();
        let v1 =
            OmicronZonesConfigGenerator::initial_version(&service_plan, g1);
        assert_eq!(
            service_plan.services.keys().len(),
            v1.sled_configs().keys().len()
        );
        for (_, configs) in v1.sled_configs() {
            assert_eq!(configs.generation, g1);
            assert!(configs.zones.is_empty());
        }

        // Verify that we can add a bunch of zones of a given type.
        let g2 = g1.next();
        let v2 = v1.new_version_with(g2, &|zone_type| {
            matches!(zone_type, OmicronZoneType::InternalDns { .. })
        });
        let mut v2_nfound = 0;
        for (_, config) in v2.sled_configs() {
            assert_eq!(config.generation, g2);
            v2_nfound += config.zones.len();
            for z in &config.zones {
                // The only zones we should find are the Internal DNS ones.
                assert!(matches!(
                    &z.zone_type,
                    OmicronZoneType::InternalDns { .. }
                ));
            }
        }
        // There should have been at least one InternalDns zone.
        assert!(v2_nfound > 0);

        // Try again to add zones of the same type.  This should be a no-op.
        let g3 = g2.next();
        let v3 = v2.new_version_with(g3, &|zone_type| {
            matches!(zone_type, OmicronZoneType::InternalDns { .. })
        });
        let mut v3_nfound = 0;
        for (_, config) in v3.sled_configs() {
            assert_eq!(config.generation, g3);
            v3_nfound += config.zones.len();
            for z in &config.zones {
                // The only zones we should find are the Internal DNS ones.
                assert!(matches!(
                    &z.zone_type,
                    OmicronZoneType::InternalDns { .. }
                ));
            }
        }
        assert_eq!(v2_nfound, v3_nfound);

        // Now try adding zones of a different type.  We should still have all
        // the Internal DNS ones, plus a few more.
        let g4 = g3.next();
        let v4 = v3.new_version_with(g4, &|zone_type| {
            matches!(zone_type, OmicronZoneType::Nexus { .. })
        });
        let mut v4_nfound_dns = 0;
        let mut v4_nfound = 0;
        for (_, config) in v4.sled_configs() {
            assert_eq!(config.generation, g4);
            v4_nfound += config.zones.len();
            for z in &config.zones {
                match &z.zone_type {
                    OmicronZoneType::InternalDns { .. } => v4_nfound_dns += 1,
                    OmicronZoneType::Nexus { .. } => (),
                    _ => panic!("unexpectedly found a wrong zone type"),
                }
            }
        }
        assert_eq!(v4_nfound_dns, v3_nfound);
        assert!(v4_nfound > v3_nfound);

        // Now try adding zones that match no filter.  Again, this should be a
        // no-op but we should still have all the same zones we had before.
        let g5 = g4.next();
        let v5 = v4.new_version_with(g5, &|_| false);
        let mut v5_nfound = 0;
        for (_, config) in v5.sled_configs() {
            assert_eq!(config.generation, g5);
            v5_nfound += config.zones.len();
            for z in &config.zones {
                assert!(matches!(
                    &z.zone_type,
                    OmicronZoneType::InternalDns { .. }
                        | OmicronZoneType::Nexus { .. }
                ));
            }
        }
        assert_eq!(v4_nfound, v5_nfound);

        // Finally, try adding the rest of the zones.
        let g6 = g5.next();
        let v6 = v5.new_version_with(g6, &|_| true);
        let mut v6_nfound = 0;
        for (sled_address, config) in v6.sled_configs() {
            assert_eq!(config.generation, g6);
            v6_nfound += config.zones.len();
            assert_eq!(
                config.zones.len(),
                service_plan.services.get(sled_address).unwrap().zones.len()
            );
        }
        assert!(v6_nfound > v5_nfound);
    }
}<|MERGE_RESOLUTION|>--- conflicted
+++ resolved
@@ -830,12 +830,8 @@
 
         let request = NexusTypes::RackInitializationRequest {
             blueprint,
-<<<<<<< HEAD
-=======
-            services,
             physical_disks,
             zpools,
->>>>>>> e7625101
             datasets,
             internal_services_ip_pool_ranges,
             certs: config.external_certificates.clone(),
