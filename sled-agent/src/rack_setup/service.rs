// This Source Code Form is subject to the terms of the Mozilla Public
// License, v. 2.0. If a copy of the MPL was not distributed with this
// file, You can obtain one at https://mozilla.org/MPL/2.0/.

//! Rack Setup Service implementation

<<<<<<< HEAD
use super::config::SetupServiceConfig as Config;
use crate::bootstrap::{
    ddm_admin_client::{DdmAdminClient, DdmError},
    rss_handle::BootstrapAgentHandle,
=======
use super::config::{HardcodedSledRequest, SetupServiceConfig as Config};
use crate::bootstrap::config::BOOTSTRAP_AGENT_PORT;
use crate::bootstrap::ddm_admin_client::{DdmAdminClient, DdmError};
use crate::bootstrap::params::SledAgentRequest;
use crate::bootstrap::rss_handle::BootstrapAgentHandle;
use crate::bootstrap::trust_quorum::{RackSecret, ShareDistribution};
use crate::params::{ServiceType, ServiceZoneRequest};
use internal_dns_client::multiclient::{DnsError, Updater as DnsUpdater};
use omicron_common::address::{
    get_sled_address, ReservedRackSubnet, DNS_PORT, DNS_SERVER_PORT,
>>>>>>> bafa179a
};
use crate::params::{DatasetEnsureBody, ServiceRequest, ServiceType};
use crate::rack_setup::plan::service::{
    Plan as ServicePlan, PlanError as ServicePlanError,
};
use crate::rack_setup::plan::sled::{
    generate_rack_secret, Plan as SledPlan, PlanError as SledPlanError,
};
use internal_dns_client::multiclient::{
    DnsError, Resolver as DnsResolver, Updater as DnsUpdater,
};
use internal_dns_client::names::{ServiceName, SRV};
use nexus_client::{
    types as NexusTypes, Client as NexusClient, Error as NexusError,
};
use omicron_common::address::{get_sled_address, NEXUS_INTERNAL_PORT};
use omicron_common::backoff::{
    internal_service_policy, internal_service_policy_with_max, retry_notify,
    BackoffError,
};
use sled_agent_client::{
    types as SledAgentTypes, Client as SledAgentClient, Error as SledAgentError,
};
use slog::Logger;
use sprockets_host::Ed25519Certificate;
use std::collections::{HashMap, HashSet};
use std::iter;
use std::net::{Ipv6Addr, SocketAddr, SocketAddrV6};
use std::path::{Path, PathBuf};
use thiserror::Error;
use tokio::sync::OnceCell;

// The minimum number of sleds to initialize the rack.
const MINIMUM_SLED_COUNT: usize = 1;

/// Describes errors which may occur while operating the setup service.
#[derive(Error, Debug)]
pub enum SetupServiceError {
    #[error("I/O error while {message}: {err}")]
    Io {
        message: String,
        #[source]
        err: std::io::Error,
    },

    #[error("Cannot create plan for sled services: {0}")]
    ServicePlan(#[from] ServicePlanError),

    #[error("Cannot create plan for sled setup: {0}")]
    SledPlan(#[from] SledPlanError),

    #[error("Bad configuration for setting up rack: {0}")]
    BadConfig(String),

    #[error("Error initializing sled via sled-agent: {0}")]
    SledInitialization(String),

    #[error("Error making HTTP request to Sled Agent: {0}")]
    SledApi(#[from] SledAgentError<SledAgentTypes::Error>),

    #[error("Error making HTTP request to Nexus: {0}")]
    NexusApi(#[from] NexusError<NexusTypes::Error>),

    #[error("Error contacting ddmd: {0}")]
    DdmError(#[from] DdmError),

    #[error("Failed to monitor for peers: {0}")]
    PeerMonitor(#[from] tokio::sync::broadcast::error::RecvError),

    #[error("Failed to construct an HTTP client: {0}")]
    HttpClient(reqwest::Error),

    #[error("Failed to access DNS server: {0}")]
    Dns(#[from] DnsError),
}

/// The interface to the Rack Setup Service.
pub struct RackSetupService {
    handle: tokio::task::JoinHandle<Result<(), SetupServiceError>>,
}

impl RackSetupService {
    /// Creates a new rack setup service, which runs in a background task.
    ///
    /// Arguments:
    /// - `log`: The logger.
    /// - `config`: The config file, which is used to setup the rack.
    /// - `peer_monitor`: The mechanism by which the setup service discovers
    ///   bootstrap agents on nearby sleds.
    /// - `local_bootstrap_agent`: Communication channel by which we can send
    ///   commands to our local bootstrap-agent (e.g., to initialize sled
    ///   agents).
    pub(crate) fn new(
        log: Logger,
        config: Config,
        local_bootstrap_agent: BootstrapAgentHandle,
        // TODO-cleanup: We should be collecting the device ID certs of all
        // trust quorum members over the management network. Currently we don't
        // have a management network, so we hard-code the list of members and
        // accept it as a parameter instead.
        member_device_id_certs: Vec<Ed25519Certificate>,
    ) -> Self {
        let handle = tokio::task::spawn(async move {
            let svc = ServiceInner::new(log.clone());
            if let Err(e) = svc
                .inject_rack_setup_requests(
                    &config,
                    local_bootstrap_agent,
                    &member_device_id_certs,
                )
                .await
            {
                warn!(log, "RSS injection failed: {}", e);
                Err(e)
            } else {
                Ok(())
            }
        });

        RackSetupService { handle }
    }

    /// Awaits the completion of the RSS service.
    pub async fn join(self) -> Result<(), SetupServiceError> {
        self.handle.await.expect("Rack Setup Service Task panicked")
    }
}

fn rss_completed_plan_path() -> PathBuf {
    Path::new(omicron_common::OMICRON_CONFIG_PATH)
        .join("rss-plan-completed.marker")
}

// Describes the options when awaiting for peers.
enum PeerExpectation {
    // Await a set of peers that matches this group of IPv6 addresses exactly.
    //
    // TODO: We currently don't deal with the case where:
    //
    // - RSS boots, sees some sleds, comes up with a plan.
    // - RSS reboots, sees a *different* set of sleds, and needs
    // to adjust the plan.
    //
    // This case is fairly tricky because some sleds may have
    // already received requests to initialize - modifying the
    // allocated subnets would be non-trivial.
    LoadOldPlan(HashSet<Ipv6Addr>),
    // Await any peers, as long as there are at least enough to make a new plan.
    CreateNewPlan(usize),
}

/// The implementation of the Rack Setup Service.
struct ServiceInner {
    log: Logger,
    dns_servers: OnceCell<DnsUpdater>,
}

impl ServiceInner {
    fn new(log: Logger) -> Self {
        ServiceInner { log, dns_servers: OnceCell::new() }
    }

    async fn initialize_datasets(
        &self,
        sled_address: SocketAddrV6,
        datasets: &Vec<DatasetEnsureBody>,
    ) -> Result<(), SetupServiceError> {
        let dur = std::time::Duration::from_secs(60);
        let client = reqwest::ClientBuilder::new()
            .connect_timeout(dur)
            .timeout(dur)
            .build()
            .map_err(SetupServiceError::HttpClient)?;
        let client = SledAgentClient::new_with_client(
            &format!("http://{}", sled_address),
            client,
            self.log.new(o!("SledAgentClient" => sled_address.to_string())),
        );

        info!(self.log, "sending dataset requests...");
        for dataset in datasets {
            let filesystem_put = || async {
                info!(self.log, "creating new filesystem: {:?}", dataset);
                client
                    .filesystem_put(&dataset.clone().into())
                    .await
                    .map_err(BackoffError::transient)?;
                Ok::<(), BackoffError<SledAgentError<SledAgentTypes::Error>>>(())
            };
            let log_failure = |error, _| {
                warn!(self.log, "failed to create filesystem"; "error" => ?error);
            };
            retry_notify(
                internal_service_policy(),
                filesystem_put,
                log_failure,
            )
            .await?;
        }

        let mut records = HashMap::new();
        for dataset in datasets {
            records
                .entry(dataset.srv())
                .or_insert_with(Vec::new)
                .push((dataset.aaaa(), dataset.address()));
        }
        let records_put = || async {
            self.dns_servers
                .get()
                .expect("DNS servers must be initialized first")
                .insert_dns_records(&records)
                .await
                .map_err(BackoffError::transient)?;
            Ok::<(), BackoffError<DnsError>>(())
        };
        let log_failure = |error, _| {
            warn!(self.log, "failed to set DNS records"; "error" => ?error);
        };
        retry_notify(internal_service_policy(), records_put, log_failure)
            .await?;

        Ok(())
    }

    async fn initialize_services(
        &self,
<<<<<<< HEAD
        sled_address: SocketAddrV6,
        services: &Vec<ServiceRequest>,
=======
        sled_address: SocketAddr,
        services: &Vec<ServiceZoneRequest>,
>>>>>>> bafa179a
    ) -> Result<(), SetupServiceError> {
        let dur = std::time::Duration::from_secs(60);
        let client = reqwest::ClientBuilder::new()
            .connect_timeout(dur)
            .timeout(dur)
            .build()
            .map_err(SetupServiceError::HttpClient)?;
        let client = SledAgentClient::new_with_client(
            &format!("http://{}", sled_address),
            client,
            self.log.new(o!("SledAgentClient" => sled_address.to_string())),
        );

        info!(self.log, "sending service requests...");
        let services_put = || async {
            info!(self.log, "initializing sled services: {:?}", services);
            client
                .services_put(&SledAgentTypes::ServiceEnsureBody {
                    services: services
                        .iter()
                        .map(|s| s.clone().into())
                        .collect(),
                })
                .await
                .map_err(BackoffError::transient)?;
            Ok::<(), BackoffError<SledAgentError<SledAgentTypes::Error>>>(())
        };
        let log_failure = |error, _| {
            warn!(self.log, "failed to initialize services"; "error" => ?error);
        };
        retry_notify(internal_service_policy(), services_put, log_failure)
            .await?;
<<<<<<< HEAD
=======
        Ok(())
    }

    async fn load_plan(
        &self,
    ) -> Result<Option<HashMap<SocketAddrV6, SledAllocation>>, SetupServiceError>
    {
        // If we already created a plan for this RSS to allocate
        // subnets/requests to sleds, re-use that existing plan.
        let rss_plan_path = rss_plan_path();
        if rss_plan_path.exists() {
            info!(self.log, "RSS plan already created, loading from file");

            let plan: std::collections::HashMap<SocketAddrV6, SledAllocation> =
                toml::from_str(
                    &tokio::fs::read_to_string(&rss_plan_path).await.map_err(
                        |err| SetupServiceError::Io {
                            message: format!(
                                "Loading RSS plan {rss_plan_path:?}"
                            ),
                            err,
                        },
                    )?,
                )
                .map_err(|err| SetupServiceError::Toml {
                    path: rss_plan_path,
                    err,
                })?;
            Ok(Some(plan))
        } else {
            Ok(None)
        }
    }

    async fn create_plan(
        &self,
        config: &Config,
        bootstrap_addrs: Vec<Ipv6Addr>,
    ) -> Result<HashMap<SocketAddrV6, SledAllocation>, SetupServiceError> {
        let bootstrap_addrs = bootstrap_addrs.into_iter().enumerate();
        let reserved_rack_subnet = ReservedRackSubnet::new(config.az_subnet());
        let dns_subnets = reserved_rack_subnet.get_dns_subnets();

        info!(self.log, "dns_subnets: {:#?}", dns_subnets);

        let requests_and_sleds =
            bootstrap_addrs.map(|(idx, bootstrap_addr)| {
                // If a sled was explicitly requested from the RSS configuration,
                // use that. Otherwise, just give it a "default" (empty) set of
                // services.
                let mut request = {
                    if idx < config.requests.len() {
                        config.requests[idx].clone()
                    } else {
                        HardcodedSledRequest::default()
                    }
                };

                // The first enumerated sleds get assigned the additional
                // responsibility of being internal DNS servers.
                if idx < dns_subnets.len() {
                    let dns_subnet = &dns_subnets[idx];
                    let dns_addr = dns_subnet.dns_address().ip();
                    request.dns_services.push(ServiceZoneRequest {
                        id: Uuid::new_v4(),
                        zone_name: "internal-dns".to_string(),
                        addresses: vec![dns_addr],
                        gz_addresses: vec![dns_subnet.gz_address().ip()],
                        services: vec![ServiceType::InternalDns {
                            server_address: SocketAddrV6::new(
                                dns_addr,
                                DNS_SERVER_PORT,
                                0,
                                0,
                            ),
                            dns_address: SocketAddrV6::new(
                                dns_addr, DNS_PORT, 0, 0,
                            ),
                        }],
                    });
                }

                (request, (idx, bootstrap_addr))
            });

        let rack_id = Uuid::new_v4();
        let allocations = requests_and_sleds.map(|(request, sled)| {
            let (idx, bootstrap_addr) = sled;
            info!(
                self.log,
                "Creating plan for the sled at {:?}", bootstrap_addr
            );
            let bootstrap_addr =
                SocketAddrV6::new(bootstrap_addr, BOOTSTRAP_AGENT_PORT, 0, 0);
            let sled_subnet_index =
                u8::try_from(idx + 1).expect("Too many peers!");
            let subnet = config.sled_subnet(sled_subnet_index);

            (
                bootstrap_addr,
                SledAllocation {
                    initialization_request: SledAgentRequest {
                        id: Uuid::new_v4(),
                        subnet,
                        rack_id,
                        gateway: config.gateway.clone(),
                    },
                    services_request: request,
                },
            )
        });

        info!(self.log, "Serializing plan");

        let mut plan = std::collections::HashMap::new();
        for (addr, allocation) in allocations {
            plan.insert(addr, allocation);
        }
>>>>>>> bafa179a

        // Insert DNS records, if the DNS servers have been initialized
        if let Some(dns_servers) = self.dns_servers.get() {
            let mut records = HashMap::new();
            for service in services {
                records
                    .entry(service.srv())
                    .or_insert_with(Vec::new)
                    .push((service.aaaa(), service.address()));
            }
            let records_put = || async {
                dns_servers
                    .insert_dns_records(&records)
                    .await
                    .map_err(BackoffError::transient)?;
                Ok::<(), BackoffError<DnsError>>(())
            };
            let log_failure = |error, _| {
                warn!(self.log, "failed to set DNS records"; "error" => ?error);
            };
            retry_notify(internal_service_policy(), records_put, log_failure)
                .await?;
        }

        Ok(())
    }

    // Waits for sufficient neighbors to exist so the initial set of requests
    // can be send out.
    async fn wait_for_peers(
        &self,
        expectation: PeerExpectation,
        our_bootstrap_address: Ipv6Addr,
    ) -> Result<Vec<Ipv6Addr>, DdmError> {
        let ddm_admin_client = DdmAdminClient::new(self.log.clone())?;
        let addrs = retry_notify(
            // TODO-correctness `internal_service_policy()` has potentially-long
            // exponential backoff, which is probably not what we want. See
            // https://github.com/oxidecomputer/omicron/issues/1270
            internal_service_policy(),
            || async {
                let peer_addrs =
                    ddm_admin_client.peer_addrs().await.map_err(|err| {
                        BackoffError::transient(format!(
                            "Failed getting peers from mg-ddm: {err}"
                        ))
                    })?;

                let all_addrs = peer_addrs
                    .chain(iter::once(our_bootstrap_address))
                    .collect::<HashSet<_>>();

                match expectation {
                    PeerExpectation::LoadOldPlan(ref expected) => {
                        if all_addrs.is_superset(expected) {
                            Ok(all_addrs.into_iter().collect())
                        } else {
                            Err(BackoffError::transient(
                                concat!(
                                    "Waiting for a LoadOldPlan set ",
                                    "of peers not found yet."
                                )
                                .to_string(),
                            ))
                        }
                    }
                    PeerExpectation::CreateNewPlan(wanted_peer_count) => {
                        if all_addrs.len() >= wanted_peer_count {
                            Ok(all_addrs.into_iter().collect())
                        } else {
                            Err(BackoffError::transient(format!(
                                "Waiting for {} peers (currently have {})",
                                wanted_peer_count,
                                all_addrs.len()
                            )))
                        }
                    }
                }
            },
            |message, duration| {
                info!(
                    self.log,
                    "{} (will retry after {:?})", message, duration
                );
            },
        )
        // `internal_service_policy()` retries indefinitely on transient errors
        // (the only kind we produce), allowing us to `.unwrap()` without
        // panicking
        .await
        .unwrap();

        Ok(addrs)
    }

    async fn handoff_to_nexus(
        &self,
        config: &Config,
        sled_plan: &SledPlan,
        service_plan: &ServicePlan,
    ) -> Result<(), SetupServiceError> {
        info!(self.log, "Handing off control to Nexus");

        let resolver = DnsResolver::new(&config.az_subnet())
            .expect("Failed to create DNS resolver");
        let ip = resolver
            .lookup_ip(SRV::Service(ServiceName::Nexus))
            .await
            .expect("Failed to lookup IP");
        let nexus_address = SocketAddr::new(ip, NEXUS_INTERNAL_PORT);

        info!(self.log, "Nexus address: {}", nexus_address.to_string());

        let nexus_client = NexusClient::new(
            &format!("http://{}", nexus_address),
            self.log.new(o!("component" => "NexusClient")),
        );

        // Ensure we can quickly look up "Sled Agent Address" -> "UUID of sled".
        //
        // We need the ID when passing info to Nexus.
        let mut id_map = HashMap::new();
        for (_, sled_request) in sled_plan.sleds.iter() {
            id_map
                .insert(get_sled_address(sled_request.subnet), sled_request.id);
        }

        // Convert all the information we have about services and datasets into
        // a format which can be processed by Nexus.
        let mut services: Vec<NexusTypes::ServicePutRequest> = vec![];
        let mut datasets: Vec<NexusTypes::DatasetCreateRequest> = vec![];
        for (addr, service_request) in service_plan.services.iter() {
            let sled_id = *id_map
                .get(addr)
                .expect("Sled address in service plan, but not sled plan");

            for svc in service_request
                .services
                .iter()
                .chain(service_request.dns_services.iter())
            {
                let kind = match svc.service_type {
                    ServiceType::Nexus { external_ip, internal_ip: _ } => {
                        NexusTypes::ServiceKind::Nexus {
                            external_address: external_ip,
                        }
                    }
                    ServiceType::InternalDns { .. } => {
                        NexusTypes::ServiceKind::InternalDNS
                    }
                    ServiceType::Oximeter => NexusTypes::ServiceKind::Oximeter,
                    ServiceType::Dendrite { .. } => {
                        NexusTypes::ServiceKind::Dendrite
                    }
                };

                services.push(NexusTypes::ServicePutRequest {
                    service_id: svc.id,
                    sled_id,
                    // TODO: Should this be a vec, or a single value?
                    address: svc.addresses[0],
                    kind,
                })
            }

            for dataset in service_request.datasets.iter() {
                datasets.push(NexusTypes::DatasetCreateRequest {
                    zpool_id: dataset.zpool_id,
                    dataset_id: dataset.id,
                    request: NexusTypes::DatasetPutRequest {
                        address: dataset.address.to_string(),
                        kind: dataset.dataset_kind.clone().into(),
                    },
                })
            }
        }

        let request =
            NexusTypes::RackInitializationRequest { services, datasets };

        let notify_nexus = || async {
            nexus_client
                .rack_initialization_complete(&sled_plan.rack_id, &request)
                .await
                .map_err(BackoffError::transient)
        };
        let log_failure = |err, _| {
            info!(self.log, "Failed to handoff to nexus: {err}");
        };

        retry_notify(
            internal_service_policy_with_max(std::time::Duration::from_secs(1)),
            notify_nexus,
            log_failure,
        )
        .await?;

        info!(self.log, "Handoff to Nexus is complete");
        Ok(())
    }

    // In lieu of having an operator send requests to all sleds via an
    // initialization service, the sled-agent configuration may allow for the
    // automated injection of setup requests from a sled.
    //
    // This method has a few distinct phases, identified by files in durable
    // storage:
    //
    // 1. SLED ALLOCATION PLAN CREATION. When the RSS starts up for the first
    //    time, it creates an allocation plan to provision subnets to an initial
    //    set of sleds.
    //
    // 2. SLED ALLOCATION PLAN EXECUTION. The RSS then carries out this plan, making
    //    requests to the sleds enumerated within the "allocation plan".
    //
    // 3. SERVICE ALLOCATION PLAN CREATION. Now that Sled Agents are executing
    //    on their respsective subnets, they can be queried to create an
    //    allocation plan for services.
    //
    // 4. SERVICE ALLOCATION PLAN EXECUTION. RSS requests that the services
    //    outlined in the aforementioned step are created.
    //
    // 5. MARKING SETUP COMPLETE. Once the RSS has successfully initialized the
    //    rack, a marker file is created at "rss_completed_plan_path()". This
    //    indicates that the plan executed successfully, and no work remains.
    async fn inject_rack_setup_requests(
        &self,
        config: &Config,
        local_bootstrap_agent: BootstrapAgentHandle,
        member_device_id_certs: &[Ed25519Certificate],
    ) -> Result<(), SetupServiceError> {
        info!(self.log, "Injecting RSS configuration: {:#?}", config);

        // Check if a previous RSS plan has completed successfully.
        //
        // If it has, the system should be up-and-running.
        let rss_completed_plan_path = rss_completed_plan_path();
        if rss_completed_plan_path.exists() {
            // TODO(https://github.com/oxidecomputer/omicron/issues/724): If the
            // running configuration doesn't match Config, we could try to
            // update things.
            info!(
                self.log,
                "RSS configuration looks like it has already been applied",
            );

            let sled_plan = SledPlan::load(&self.log)
                .await?
                .expect("Sled plan should exist if completed marker exists");
            let service_plan = ServicePlan::load(&self.log)
                .await?
                .expect("Service plan should exist if completed marker exists");
            self.handoff_to_nexus(&config, &sled_plan, &service_plan).await?;

            return Ok(());
        } else {
            info!(self.log, "RSS configuration has not been fully applied yet",);
        }

        // Wait for either:
        // - All the peers to re-load an old plan (if one exists)
        // - Enough peers to create a new plan (if one does not exist)
        let maybe_sled_plan = SledPlan::load(&self.log).await?;
        let expectation = if let Some(plan) = &maybe_sled_plan {
            PeerExpectation::LoadOldPlan(
                plan.sleds.keys().map(|a| *a.ip()).collect(),
            )
        } else {
            PeerExpectation::CreateNewPlan(MINIMUM_SLED_COUNT)
        };
        let addrs = self
            .wait_for_peers(expectation, local_bootstrap_agent.our_address())
            .await?;
        info!(self.log, "Enough peers exist to enact RSS plan");

        // If we created a plan, reuse it. Otherwise, create a new plan.
        //
        // NOTE: This is a "point-of-no-return" -- before sending any requests
        // to neighboring sleds, the plan must be recorded to durable storage.
        // This way, if the RSS power-cycles, it can idempotently provide the
        // same subnets to the same sleds.
        let plan = if let Some(plan) = maybe_sled_plan {
            info!(self.log, "Re-using existing allocation plan");
            plan
        } else {
            info!(self.log, "Creating new allocation plan");
            SledPlan::create(&self.log, &config, addrs).await?
        };

        // Generate our rack secret, unless we're in the single-sled case.
        let mut maybe_rack_secret_shares = generate_rack_secret(
            config.rack_secret_threshold,
            member_device_id_certs,
            &self.log,
        )?;

        // Confirm that the returned iterator (if we got one) is the length we
        // expect.
        if let Some(rack_secret_shares) = maybe_rack_secret_shares.as_ref() {
            // TODO-cleanup Asserting here seems fine as long as
            // `member_device_id_certs` is hard-coded from a config file, but
            // once we start collecting them over the management network we
            // should probably attach them at the type level to the bootstrap
            // addrs, which would remove the need for this assertion.
            assert_eq!(
                rack_secret_shares.len(),
                plan.sleds.len(),
                concat!(
                    "Number of trust quorum members does not match ",
                    "number of sleds in the plan"
                )
            );
        }

        // Forward the sled initialization requests to our sled-agent.
        local_bootstrap_agent
            .initialize_sleds(
                plan.sleds
                    .iter()
                    .map(move |(bootstrap_addr, initialization_request)| {
                        (
                            *bootstrap_addr,
                            initialization_request.clone(),
                            maybe_rack_secret_shares
                                .as_mut()
                                .map(|shares| shares.next().unwrap()),
                        )
                    })
                    .collect(),
            )
            .await
            .map_err(SetupServiceError::SledInitialization)?;

        let sled_addresses: Vec<_> = plan
            .sleds
            .iter()
            .map(|(_, initialization_request)| {
                get_sled_address(initialization_request.subnet)
            })
            .collect();

        // Now that sled agents have been initialized, we can create
        // a service allocation plan.
        let service_plan =
            if let Some(plan) = ServicePlan::load(&self.log).await? {
                plan
            } else {
                ServicePlan::create(&self.log, &config, &sled_addresses).await?
            };

        // Set up internal DNS services.
        futures::future::join_all(
            service_plan
                .services
                .iter()
                .filter(|(_, service_request)| {
                    // Only send requests to sleds that are supposed to be running
                    // DNS services.
                    !service_request.dns_services.is_empty()
                })
                .map(|(sled_address, services_request)| async move {
                    self.initialize_services(
                        *sled_address,
                        &services_request.dns_services,
                    )
                    .await?;
                    Ok(())
                }),
        )
        .await
        .into_iter()
        .collect::<Result<_, SetupServiceError>>()?;

        let dns_servers = DnsUpdater::new(
            &config.az_subnet(),
            self.log.new(o!("client" => "DNS")),
        );
        self.dns_servers
            .set(dns_servers)
            .map_err(|_| ())
            .expect("Already set DNS servers");

        // Issue the crdb initialization requests to all sleds.
        futures::future::join_all(service_plan.services.iter().map(
            |(sled_address, services_request)| async move {
                self.initialize_datasets(
                    *sled_address,
                    &services_request.datasets,
                )
                .await?;
                Ok(())
            },
        ))
        .await
        .into_iter()
        .collect::<Result<_, SetupServiceError>>()?;

        info!(self.log, "Finished setting up agents and datasets");

        // Issue service initialization requests.
        //
        // NOTE: This must happen *after* the dataset initialization,
        // to ensure that CockroachDB has been initialized before Nexus
        // starts.
<<<<<<< HEAD
        //
        // If Nexus was more resilient to concurrent initialization
        // of CRDB, this requirement could be relaxed.
        futures::future::join_all(service_plan.services.iter().map(
            |(sled_address, services_request)| async move {
                // With the current implementation of "initialize_services",
                // we must provide the set of *all* services that should be
                // executing on a sled.
                //
                // This means re-requesting the DNS service, even if it is
                // already running - this is fine, however, as the receiving
                // sled agent doesn't modify the already-running service.
                let all_services = services_request
                    .services
                    .iter()
                    .chain(services_request.dns_services.iter())
                    .map(|s| s.clone())
                    .collect::<Vec<_>>();

                self.initialize_services(*sled_address, &all_services).await?;
                Ok(())
            },
        ))
=======
        futures::future::join_all(plan.values().map(|allocation| async move {
            let sled_address = SocketAddr::V6(get_sled_address(
                allocation.initialization_request.subnet,
            ));

            let all_zones = allocation
                .services_request
                .service_zones
                .iter()
                .chain(allocation.services_request.dns_services.iter())
                .map(|s| s.clone())
                .collect::<Vec<_>>();

            self.initialize_services(sled_address, &all_zones).await?;

            let mut records = HashMap::new();
            for zone in &all_zones {
                for service in &zone.services {
                    if let Some(addr) = zone.address(service) {
                        records
                            .entry(zone.srv(service))
                            .or_insert_with(Vec::new)
                            .push((zone.aaaa(), addr))
                    }
                }
            }
            self.dns_servers
                .get()
                .expect("DNS servers must be initialized first")
                .insert_dns_records(&records)
                .await?;
            Ok(())
        }))
>>>>>>> bafa179a
        .await
        .into_iter()
        .collect::<Result<Vec<()>, SetupServiceError>>()?;

        info!(self.log, "Finished setting up services");

        // Finally, make sure the configuration is saved so we don't inject
        // the requests on the next iteration.
        tokio::fs::File::create(&rss_completed_plan_path).await.map_err(
            |err| SetupServiceError::Io {
                message: format!("creating {rss_completed_plan_path:?}"),
                err,
            },
        )?;

        // At this point, even if we reboot, we must not try to manage sleds,
        // services, or DNS records.

        self.handoff_to_nexus(&config, &plan, &service_plan).await?;

        // TODO Questions to consider:
        // - What if a sled comes online *right after* this setup? How does
        // it get a /64?

        Ok(())
    }
}<|MERGE_RESOLUTION|>--- conflicted
+++ resolved
@@ -4,25 +4,12 @@
 
 //! Rack Setup Service implementation
 
-<<<<<<< HEAD
 use super::config::SetupServiceConfig as Config;
 use crate::bootstrap::{
     ddm_admin_client::{DdmAdminClient, DdmError},
     rss_handle::BootstrapAgentHandle,
-=======
-use super::config::{HardcodedSledRequest, SetupServiceConfig as Config};
-use crate::bootstrap::config::BOOTSTRAP_AGENT_PORT;
-use crate::bootstrap::ddm_admin_client::{DdmAdminClient, DdmError};
-use crate::bootstrap::params::SledAgentRequest;
-use crate::bootstrap::rss_handle::BootstrapAgentHandle;
-use crate::bootstrap::trust_quorum::{RackSecret, ShareDistribution};
-use crate::params::{ServiceType, ServiceZoneRequest};
-use internal_dns_client::multiclient::{DnsError, Updater as DnsUpdater};
-use omicron_common::address::{
-    get_sled_address, ReservedRackSubnet, DNS_PORT, DNS_SERVER_PORT,
->>>>>>> bafa179a
 };
-use crate::params::{DatasetEnsureBody, ServiceRequest, ServiceType};
+use crate::params::{DatasetEnsureBody, ServiceType, ServiceZoneRequest};
 use crate::rack_setup::plan::service::{
     Plan as ServicePlan, PlanError as ServicePlanError,
 };
@@ -248,13 +235,8 @@
 
     async fn initialize_services(
         &self,
-<<<<<<< HEAD
         sled_address: SocketAddrV6,
-        services: &Vec<ServiceRequest>,
-=======
-        sled_address: SocketAddr,
         services: &Vec<ServiceZoneRequest>,
->>>>>>> bafa179a
     ) -> Result<(), SetupServiceError> {
         let dur = std::time::Duration::from_secs(60);
         let client = reqwest::ClientBuilder::new()
@@ -287,136 +269,19 @@
         };
         retry_notify(internal_service_policy(), services_put, log_failure)
             .await?;
-<<<<<<< HEAD
-=======
-        Ok(())
-    }
-
-    async fn load_plan(
-        &self,
-    ) -> Result<Option<HashMap<SocketAddrV6, SledAllocation>>, SetupServiceError>
-    {
-        // If we already created a plan for this RSS to allocate
-        // subnets/requests to sleds, re-use that existing plan.
-        let rss_plan_path = rss_plan_path();
-        if rss_plan_path.exists() {
-            info!(self.log, "RSS plan already created, loading from file");
-
-            let plan: std::collections::HashMap<SocketAddrV6, SledAllocation> =
-                toml::from_str(
-                    &tokio::fs::read_to_string(&rss_plan_path).await.map_err(
-                        |err| SetupServiceError::Io {
-                            message: format!(
-                                "Loading RSS plan {rss_plan_path:?}"
-                            ),
-                            err,
-                        },
-                    )?,
-                )
-                .map_err(|err| SetupServiceError::Toml {
-                    path: rss_plan_path,
-                    err,
-                })?;
-            Ok(Some(plan))
-        } else {
-            Ok(None)
-        }
-    }
-
-    async fn create_plan(
-        &self,
-        config: &Config,
-        bootstrap_addrs: Vec<Ipv6Addr>,
-    ) -> Result<HashMap<SocketAddrV6, SledAllocation>, SetupServiceError> {
-        let bootstrap_addrs = bootstrap_addrs.into_iter().enumerate();
-        let reserved_rack_subnet = ReservedRackSubnet::new(config.az_subnet());
-        let dns_subnets = reserved_rack_subnet.get_dns_subnets();
-
-        info!(self.log, "dns_subnets: {:#?}", dns_subnets);
-
-        let requests_and_sleds =
-            bootstrap_addrs.map(|(idx, bootstrap_addr)| {
-                // If a sled was explicitly requested from the RSS configuration,
-                // use that. Otherwise, just give it a "default" (empty) set of
-                // services.
-                let mut request = {
-                    if idx < config.requests.len() {
-                        config.requests[idx].clone()
-                    } else {
-                        HardcodedSledRequest::default()
-                    }
-                };
-
-                // The first enumerated sleds get assigned the additional
-                // responsibility of being internal DNS servers.
-                if idx < dns_subnets.len() {
-                    let dns_subnet = &dns_subnets[idx];
-                    let dns_addr = dns_subnet.dns_address().ip();
-                    request.dns_services.push(ServiceZoneRequest {
-                        id: Uuid::new_v4(),
-                        zone_name: "internal-dns".to_string(),
-                        addresses: vec![dns_addr],
-                        gz_addresses: vec![dns_subnet.gz_address().ip()],
-                        services: vec![ServiceType::InternalDns {
-                            server_address: SocketAddrV6::new(
-                                dns_addr,
-                                DNS_SERVER_PORT,
-                                0,
-                                0,
-                            ),
-                            dns_address: SocketAddrV6::new(
-                                dns_addr, DNS_PORT, 0, 0,
-                            ),
-                        }],
-                    });
-                }
-
-                (request, (idx, bootstrap_addr))
-            });
-
-        let rack_id = Uuid::new_v4();
-        let allocations = requests_and_sleds.map(|(request, sled)| {
-            let (idx, bootstrap_addr) = sled;
-            info!(
-                self.log,
-                "Creating plan for the sled at {:?}", bootstrap_addr
-            );
-            let bootstrap_addr =
-                SocketAddrV6::new(bootstrap_addr, BOOTSTRAP_AGENT_PORT, 0, 0);
-            let sled_subnet_index =
-                u8::try_from(idx + 1).expect("Too many peers!");
-            let subnet = config.sled_subnet(sled_subnet_index);
-
-            (
-                bootstrap_addr,
-                SledAllocation {
-                    initialization_request: SledAgentRequest {
-                        id: Uuid::new_v4(),
-                        subnet,
-                        rack_id,
-                        gateway: config.gateway.clone(),
-                    },
-                    services_request: request,
-                },
-            )
-        });
-
-        info!(self.log, "Serializing plan");
-
-        let mut plan = std::collections::HashMap::new();
-        for (addr, allocation) in allocations {
-            plan.insert(addr, allocation);
-        }
->>>>>>> bafa179a
 
         // Insert DNS records, if the DNS servers have been initialized
         if let Some(dns_servers) = self.dns_servers.get() {
             let mut records = HashMap::new();
-            for service in services {
-                records
-                    .entry(service.srv())
-                    .or_insert_with(Vec::new)
-                    .push((service.aaaa(), service.address()));
+            for zone in services {
+                for service in &zone.services {
+                    if let Some(addr) = zone.address(&service) {
+                        records
+                            .entry(zone.srv(&service))
+                            .or_insert_with(Vec::new)
+                            .push((zone.aaaa(), addr));
+                    }
+                }
             }
             let records_put = || async {
                 dns_servers
@@ -544,33 +409,39 @@
                 .get(addr)
                 .expect("Sled address in service plan, but not sled plan");
 
-            for svc in service_request
+            for zone in service_request
                 .services
                 .iter()
                 .chain(service_request.dns_services.iter())
             {
-                let kind = match svc.service_type {
-                    ServiceType::Nexus { external_ip, internal_ip: _ } => {
-                        NexusTypes::ServiceKind::Nexus {
-                            external_address: external_ip,
+                for svc in &zone.services {
+                    let kind = match svc {
+                        ServiceType::Nexus { external_ip, internal_ip: _ } => {
+                            NexusTypes::ServiceKind::Nexus {
+                                external_address: *external_ip,
+                            }
                         }
-                    }
-                    ServiceType::InternalDns { .. } => {
-                        NexusTypes::ServiceKind::InternalDNS
-                    }
-                    ServiceType::Oximeter => NexusTypes::ServiceKind::Oximeter,
-                    ServiceType::Dendrite { .. } => {
-                        NexusTypes::ServiceKind::Dendrite
-                    }
-                };
-
-                services.push(NexusTypes::ServicePutRequest {
-                    service_id: svc.id,
-                    sled_id,
-                    // TODO: Should this be a vec, or a single value?
-                    address: svc.addresses[0],
-                    kind,
-                })
+                        ServiceType::InternalDns { .. } => {
+                            NexusTypes::ServiceKind::InternalDNS
+                        }
+                        ServiceType::Oximeter => {
+                            NexusTypes::ServiceKind::Oximeter
+                        }
+                        ServiceType::Dendrite { .. } => {
+                            NexusTypes::ServiceKind::Dendrite
+                        }
+                        // TODO TODO TODO
+                        ServiceType::Tfport { .. } => todo!(),
+                    };
+
+                    services.push(NexusTypes::ServicePutRequest {
+                        service_id: zone.id,
+                        sled_id,
+                        // TODO: Should this be a vec, or a single value?
+                        address: zone.addresses[0],
+                        kind,
+                    })
+                }
             }
 
             for dataset in service_request.datasets.iter() {
@@ -812,7 +683,6 @@
         // NOTE: This must happen *after* the dataset initialization,
         // to ensure that CockroachDB has been initialized before Nexus
         // starts.
-<<<<<<< HEAD
         //
         // If Nexus was more resilient to concurrent initialization
         // of CRDB, this requirement could be relaxed.
@@ -836,41 +706,6 @@
                 Ok(())
             },
         ))
-=======
-        futures::future::join_all(plan.values().map(|allocation| async move {
-            let sled_address = SocketAddr::V6(get_sled_address(
-                allocation.initialization_request.subnet,
-            ));
-
-            let all_zones = allocation
-                .services_request
-                .service_zones
-                .iter()
-                .chain(allocation.services_request.dns_services.iter())
-                .map(|s| s.clone())
-                .collect::<Vec<_>>();
-
-            self.initialize_services(sled_address, &all_zones).await?;
-
-            let mut records = HashMap::new();
-            for zone in &all_zones {
-                for service in &zone.services {
-                    if let Some(addr) = zone.address(service) {
-                        records
-                            .entry(zone.srv(service))
-                            .or_insert_with(Vec::new)
-                            .push((zone.aaaa(), addr))
-                    }
-                }
-            }
-            self.dns_servers
-                .get()
-                .expect("DNS servers must be initialized first")
-                .insert_dns_records(&records)
-                .await?;
-            Ok(())
-        }))
->>>>>>> bafa179a
         .await
         .into_iter()
         .collect::<Result<Vec<()>, SetupServiceError>>()?;
