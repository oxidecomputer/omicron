// This Source Code Form is subject to the terms of the Mozilla Public
// License, v. 2.0. If a copy of the MPL was not distributed with this
// file, You can obtain one at https://mozilla.org/MPL/2.0/.

//! Rack Setup Service (RSS) implementation
//!
//! RSS triggers the initialization of:
//! - Sled Agents (giving them underlay addresses)
//! - Trust Quorum (coordinating between Sled Agents)
//! - Services (such as internal DNS, CRDB, Nexus)
//! - DNS records for those services
//! - Handoff to Nexus, for control of Control Plane management
//!
//! # Phases, state files, and restart behavior
//!
//! Rack setup occurs in distinct phases that are denoted by the presence of
//! state files that get generated as RSS executes:
//!
//! - /pool/int/UUID/config/rss-sled-plan.json (Sled Plan)
//! - /pool/int/UUID/config/rss-service-plan-v3.json (Service Plan)
//! - /pool/int/UUID/config/rss-plan-completed.marker (Plan Execution Complete)
//!
//! These phases are described below.  As each phase completes, a corresponding
//! state file is written.  This mechanism is designed so that if RSS restarts
//! (e.g., after a crash) then it will resume execution using the same plans.
//!
//! The service plan file has "-v2" in the filename because its structure
//! changed in omicron#4466.  It is possible that on startup, RSS finds an
//! older-form service plan.  In that case, it fails altogether.  We do not
//! expect this condition to happen in practice.  See the implementation for
//! details.
//!
//! ## Sled Plan
//!
//! RSS should start as a service executing on a Sidecar-attached Gimlet
//! (Scrimlet). It must communicate with other sleds on the bootstrap network to
//! discover neighbors. RSS uses the bootstrap network to identify peers, assign
//! them subnets and UUIDs, and initialize a trust quorum. Once RSS decides
//! these values it commits them to a local file as the "Sled Plan", before
//! sending requests.
//!
//! As a result, restarting RSS should result in retransmission of the same
//! values, as long as the same configuration file is used.
//!
//! ## Service Plan
//!
//! After the trust quorum is established and Sled Agents are executing across
//! the rack, RSS can make the call on "what services should run where",
//! ensuring the minimal set of services necessary to execute Nexus are
//! operational. Critically, these include:
//! - Internal DNS: Necessary so internal services can discover each other
//! - CockroachDB: Necessary for Nexus to operate
//! - Nexus itself
//!
//! Once the distribution of these services is decided (which sled should run
//! what service? On what zpools should CockroachDB be provisioned?) it is
//! committed to the Service Plan, and executed.
//!
//! ## Execution Complete
//!
//! Once the both the Sled and Service plans have finished execution, handoff of
//! control to Nexus can occur. <https://rfd.shared.oxide.computer/rfd/0278>
//! covers this in more detail, but in short, RSS creates a "marker" file after
//! completing execution, and unconditionally calls the "handoff to Nexus" API
//! thereafter.

use super::config::SetupServiceConfig as Config;
use super::plan::service::SledConfig;
use crate::bootstrap::config::BOOTSTRAP_AGENT_HTTP_PORT;
use crate::bootstrap::early_networking::{
    EarlyNetworkConfig, EarlyNetworkConfigBody, EarlyNetworkSetup,
    EarlyNetworkSetupError,
};
use crate::bootstrap::params::BootstrapAddressDiscovery;
use crate::bootstrap::params::StartSledAgentRequest;
use crate::bootstrap::rss_handle::BootstrapAgentHandle;
use crate::nexus::{d2n_params, ConvertInto};
use crate::params::{OmicronZoneType, OmicronZonesConfig, TimeSync};
use crate::rack_setup::plan::service::{
    Plan as ServicePlan, PlanError as ServicePlanError,
};
use crate::rack_setup::plan::sled::{
    Plan as SledPlan, PlanError as SledPlanError,
};
use anyhow::{bail, Context};
use bootstore::schemes::v0 as bootstore;
use camino::Utf8PathBuf;
use chrono::Utc;
use internal_dns::resolver::{DnsError, Resolver as DnsResolver};
use internal_dns::ServiceName;
use nexus_client::{
    types as NexusTypes, Client as NexusClient, Error as NexusError,
};
use nexus_types::deployment::{
    Blueprint, BlueprintPhysicalDisksConfig, BlueprintZoneConfig,
    BlueprintZoneDisposition, BlueprintZonesConfig, InvalidOmicronZoneType,
};
use omicron_common::address::get_sled_address;
use omicron_common::api::external::Generation;
use omicron_common::api::internal::shared::ExternalPortDiscovery;
use omicron_common::backoff::{
    retry_notify, retry_policy_internal_service_aggressive, BackoffError,
};
use omicron_common::ledger::{self, Ledger, Ledgerable};
use omicron_ddm_admin_client::{Client as DdmAdminClient, DdmError};
use omicron_uuid_kinds::GenericUuid;
use omicron_uuid_kinds::SledUuid;
use serde::{Deserialize, Serialize};
use sled_agent_client::{
    types as SledAgentTypes, Client as SledAgentClient, Error as SledAgentError,
};
use sled_hardware_types::underlay::BootstrapInterface;
use sled_storage::dataset::CONFIG_DATASET;
use sled_storage::manager::StorageHandle;
use slog::Logger;
use std::collections::{btree_map, BTreeMap, BTreeSet};
use std::collections::{HashMap, HashSet};
use std::iter;
use std::net::{Ipv6Addr, SocketAddrV6};
use std::time::Duration;
use thiserror::Error;
use uuid::Uuid;

/// Describes errors which may occur while operating the setup service.
#[derive(Error, Debug)]
pub enum SetupServiceError {
    #[error("I/O error while {message}: {err}")]
    Io {
        message: String,
        #[source]
        err: std::io::Error,
    },

    #[error("Failed to access ledger: {0}")]
    Ledger(#[from] ledger::Error),

    #[error("Cannot create plan for sled services: {0}")]
    ServicePlan(#[from] ServicePlanError),

    #[error("Cannot create plan for sled setup: {0}")]
    SledPlan(#[from] SledPlanError),

    #[error("Bad configuration for setting up rack: {0}")]
    BadConfig(String),

    #[error("Error initializing sled via sled-agent: {0}")]
    SledInitialization(String),

    #[error("Error resetting sled: {0}")]
    SledReset(String),

    #[error("Error making HTTP request to Sled Agent: {0}")]
    SledApi(#[from] SledAgentError<SledAgentTypes::Error>),

    #[error("Error making HTTP request to Nexus: {0}")]
    NexusApi(#[from] NexusError<NexusTypes::Error>),

    #[error("Error contacting ddmd: {0}")]
    DdmError(#[from] DdmError),

    #[error("Failed to monitor for peers: {0}")]
    PeerMonitor(#[from] tokio::sync::broadcast::error::RecvError),

    #[error("Failed to construct an HTTP client: {0}")]
    HttpClient(reqwest::Error),

    #[error("Failed to access DNS servers: {0}")]
    Dns(#[from] DnsError),

    #[error("Error during request to Dendrite: {0}")]
    Dendrite(String),

    #[error("Error during DNS lookup: {0}")]
    DnsResolver(#[from] internal_dns::resolver::ResolveError),

    #[error("Bootstore error: {0}")]
    Bootstore(#[from] bootstore::NodeRequestError),

    #[error("Failed to convert setup plan to blueprint: {0:#}")]
    ConvertPlanToBlueprint(anyhow::Error),

    // We used transparent, because `EarlyNetworkSetupError` contains a subset
    // of error variants already in this type
    #[error(transparent)]
    EarlyNetworkSetup(#[from] EarlyNetworkSetupError),
}

// The workload / information allocated to a single sled.
#[derive(Clone, Debug, Deserialize, Serialize, PartialEq)]
struct SledAllocation {
    initialization_request: StartSledAgentRequest,
}

/// The interface to the Rack Setup Service.
pub struct RackSetupService {
    handle: tokio::task::JoinHandle<Result<(), SetupServiceError>>,
}

impl RackSetupService {
    /// Creates a new rack setup service, which runs in a background task.
    ///
    /// Arguments:
    /// - `log`: The logger.
    /// - `config`: The config file, which is used to setup the rack.
    /// - `storage_manager`: A handle for interacting with the storage manager
    ///   task
    /// - `local_bootstrap_agent`: Communication channel by which we can send
    ///   commands to our local bootstrap-agent (e.g., to start sled-agents)
    /// - `bootstore` - A handle to call bootstore APIs
    pub(crate) fn new(
        log: Logger,
        config: Config,
        storage_manager: StorageHandle,
        local_bootstrap_agent: BootstrapAgentHandle,
        bootstore: bootstore::NodeHandle,
    ) -> Self {
        let handle = tokio::task::spawn(async move {
            let svc = ServiceInner::new(log.clone());
            if let Err(e) = svc
                .run(
                    &config,
                    &storage_manager,
                    local_bootstrap_agent,
                    bootstore,
                )
                .await
            {
                warn!(log, "RSS injection failed: {}", e);
                Err(e)
            } else {
                Ok(())
            }
        });

        RackSetupService { handle }
    }

    pub(crate) fn new_reset_rack(
        log: Logger,
        local_bootstrap_agent: BootstrapAgentHandle,
    ) -> Self {
        let handle = tokio::task::spawn(async move {
            let svc = ServiceInner::new(log.clone());
            if let Err(e) = svc.reset(local_bootstrap_agent).await {
                warn!(log, "RSS rack reset failed: {}", e);
                Err(e)
            } else {
                Ok(())
            }
        });

        RackSetupService { handle }
    }

    /// Awaits the completion of the RSS service.
    pub async fn join(self) -> Result<(), SetupServiceError> {
        self.handle.await.expect("Rack Setup Service Task panicked")
    }
}

#[derive(Clone, Serialize, Deserialize, Default)]
struct RssCompleteMarker {}

impl Ledgerable for RssCompleteMarker {
    fn is_newer_than(&self, _other: &Self) -> bool {
        true
    }
    fn generation_bump(&mut self) {}
}
const RSS_COMPLETED_FILENAME: &str = "rss-plan-completed.marker";

/// The implementation of the Rack Setup Service.
struct ServiceInner {
    log: Logger,
}

impl ServiceInner {
    fn new(log: Logger) -> Self {
        ServiceInner { log }
    }

    // Ensures that all storage for a particular generation is configured.
    //
    // This will either return:
    // - Ok if the requests are all successful (where "successful" also
    // includes any of the sleds having a storage configuration more recent than
    // what we've requested), or
    // - An error from attempting to configure storage on the underlying sleds
    async fn ensure_storage_config_at_least(
        &self,
        plan: &ServicePlan,
    ) -> Result<(), SetupServiceError> {
        cancel_safe_futures::future::join_all_then_try(
            plan.services.iter().map(|(sled_address, config)| async move {
                self.initialize_storage_on_sled(
                    *sled_address,
                    SledAgentTypes::OmicronPhysicalDisksConfig {
                        generation: config.disks.generation,
                        disks: config
                            .disks
                            .disks
                            .iter()
                            .map(|disk| {
                                SledAgentTypes::OmicronPhysicalDiskConfig {
                                    identity: disk.identity.clone(),
                                    id: disk.id,
                                    pool_id: disk.pool_id,
                                }
                            })
                            .collect(),
                    },
                )
                .await
            }),
        )
        .await?;
        Ok(())
    }

    /// Requests that the specified sled configure storage as described
    /// by `storage_config`.
    ///
    /// This function succeeds if either the configuration is supplied, or if
    /// the configuration on the target sled is newer than what we're supplying.
    // This function shares a lot of implementation details with
    // [Self::initialize_zones_on_sled]. Although it has a different meaning,
    // the usage (and expectations around generation numbers) are similar.
    async fn initialize_storage_on_sled(
        &self,
        sled_address: SocketAddrV6,
        storage_config: SledAgentTypes::OmicronPhysicalDisksConfig,
    ) -> Result<(), SetupServiceError> {
        let dur = std::time::Duration::from_secs(60);
        let client = reqwest::ClientBuilder::new()
            .connect_timeout(dur)
            .build()
            .map_err(SetupServiceError::HttpClient)?;
        let log = self.log.new(o!("sled_address" => sled_address.to_string()));
        let client = SledAgentClient::new_with_client(
            &format!("http://{}", sled_address),
            client,
            log.clone(),
        );

        let storage_put = || async {
            info!(
                log,
                "attempting to set up sled's storage: {:?}", storage_config,
            );
            let result = client
                .omicron_physical_disks_put(&storage_config.clone())
                .await;
            let Err(error) = result else {
                return Ok::<
                    (),
                    BackoffError<SledAgentError<SledAgentTypes::Error>>,
                >(());
            };

            if let sled_agent_client::Error::ErrorResponse(response) = &error {
                if response.status() == http::StatusCode::CONFLICT {
                    warn!(
                        log,
                        "ignoring attempt to initialize storage because \
                        the server seems to be newer";
                        "attempted_generation" => i64::from(&storage_config.generation),
                        "req_id" => &response.request_id,
                        "server_message" => &response.message,
                    );

                    // If we attempt to initialize storage at generation X, and
                    // the server refuses because it's at some generation newer
                    // than X, then we treat that as success.  See the doc
                    // comment on this function.
                    return Ok(());
                }
            }

            // TODO Many other codes here should not be retried.  See
            // omicron#4578.
            return Err(BackoffError::transient(error));
        };
        let log_failure = |error, delay| {
            warn!(
                log,
                "failed to initialize Omicron storage";
                "error" => #%error,
                "retry_after" => ?delay,
            );
        };
        retry_notify(
            retry_policy_internal_service_aggressive(),
            storage_put,
            log_failure,
        )
        .await?;

        Ok(())
    }

    /// Requests that the specified sled configure zones as described by
    /// `zones_config`
    ///
    /// This function succeeds even if the sled fails to apply the configuration
    /// if the reason is that the sled is already running a newer configuration.
    /// This might sound oddly specific but it's what our sole caller wants.
    /// In particular, the caller is going to call this function a few times
    /// with successive generation numbers.  If we crash and go through the
    /// process again, we might run into this case, and it's simplest to just
    /// ignore it and proceed.
    async fn initialize_zones_on_sled(
        &self,
        sled_address: SocketAddrV6,
        zones_config: &OmicronZonesConfig,
    ) -> Result<(), SetupServiceError> {
        let dur = std::time::Duration::from_secs(60);
        let client = reqwest::ClientBuilder::new()
            .connect_timeout(dur)
            .build()
            .map_err(SetupServiceError::HttpClient)?;
        let log = self.log.new(o!("sled_address" => sled_address.to_string()));
        let client = SledAgentClient::new_with_client(
            &format!("http://{}", sled_address),
            client,
            log.clone(),
        );

        let services_put = || async {
            info!(
                log,
                "attempting to set up sled's Omicron zones: {:?}", zones_config
            );
            let result =
                client.omicron_zones_put(&zones_config.clone().into()).await;
            let Err(error) = result else {
                return Ok::<
                    (),
                    BackoffError<SledAgentError<SledAgentTypes::Error>>,
                >(());
            };

            if let sled_agent_client::Error::ErrorResponse(response) = &error {
                if response.status() == http::StatusCode::CONFLICT {
                    warn!(
                        log,
                        "ignoring attempt to initialize zones because \
                        the server seems to be newer";
                        "attempted_generation" =>
                            i64::from(&zones_config.generation),
                        "req_id" => &response.request_id,
                        "server_message" => &response.message,
                    );

                    // If we attempt to initialize zones at generation X, and
                    // the server refuses because it's at some generation newer
                    // than X, then we treat that as success.  See the doc
                    // comment on this function.
                    return Ok(());
                }
            }

            // TODO Many other codes here should not be retried.  See
            // omicron#4578.
            return Err(BackoffError::transient(error));
        };
        let log_failure = |error, delay| {
            warn!(
                log,
                "failed to initialize Omicron zones";
                "error" => #%error,
                "retry_after" => ?delay,
            );
        };
        retry_notify(
            retry_policy_internal_service_aggressive(),
            services_put,
            log_failure,
        )
        .await?;

        Ok(())
    }

    // Ensure that all services for a particular version are running.
    //
    // This is useful in a rack-setup context, where initial boot ordering
    // can matter for first-time-setup.
    //
    // Note that after first-time setup, the initialization order of
    // services should not matter.
    //
    // Further, it's possible that the target sled is already running a newer
    // version.  That's not an error here.
    async fn ensure_zone_config_at_least(
        &self,
        configs: &HashMap<SocketAddrV6, OmicronZonesConfig>,
    ) -> Result<(), SetupServiceError> {
        cancel_safe_futures::future::join_all_then_try(configs.iter().map(
            |(sled_address, zones_config)| async move {
                self.initialize_zones_on_sled(*sled_address, zones_config).await
            },
        ))
        .await?;
        Ok(())
    }

    // Configure the internal DNS servers with the initial DNS data
    async fn initialize_internal_dns_records(
        &self,
        service_plan: &ServicePlan,
    ) -> Result<(), SetupServiceError> {
        let log = &self.log;

        // Determine the list of DNS servers that are supposed to exist based on
        // the service plan that has just been deployed.
        let dns_server_ips =
            // iterate sleds
            service_plan.services.iter().filter_map(
                |(_, sled_config)| {
                    // iterate zones for this sled
                    let dns_addrs: Vec<SocketAddrV6> = sled_config
                        .zones
                        .iter()
                        .filter_map(|zone_config| {
                            match &zone_config.zone_type {
                                OmicronZoneType::InternalDns { http_address, .. }
                                => {
                                    Some(*http_address)
                                },
                                _ => None,
                            }
                        })
                        .collect();
                    if dns_addrs.len() > 0 {
                        Some(dns_addrs)
                    } else {
                        None
                    }
                }
            )
            .flatten()
            .collect::<Vec<SocketAddrV6>>();

        let dns_config = &service_plan.dns_config;
        for ip_addr in dns_server_ips {
            let log = log.new(o!("dns_config_addr" => ip_addr.to_string()));
            info!(log, "Configuring DNS server");
            let dns_config_client = dns_service_client::Client::new(
                &format!("http://{}", ip_addr),
                log.clone(),
            );

            let do_update = || async {
                let result = dns_config_client.dns_config_put(dns_config).await;
                match result {
                    Ok(_) => Ok(()),
                    Err(e) => {
                        if dns_service_client::is_retryable(&e) {
                            Err(BackoffError::transient(e))
                        } else {
                            Err(BackoffError::permanent(e))
                        }
                    }
                }
            };
            let log_failure = move |error, duration| {
                warn!(
                    log,
                    "failed to write DNS configuration (will retry in {:?})",
                    duration;
                    "error_message" => #%error
                );
            };

            retry_notify(
                retry_policy_internal_service_aggressive(),
                do_update,
                log_failure,
            )
            .await?;
        }

        info!(log, "Configured all DNS servers");
        Ok(())
    }

    async fn sled_timesync(
        &self,
        sled_address: &SocketAddrV6,
    ) -> Result<TimeSync, SetupServiceError> {
        let dur = std::time::Duration::from_secs(60);

        let client = reqwest::ClientBuilder::new()
            .connect_timeout(dur)
            .timeout(dur)
            .build()
            .map_err(SetupServiceError::HttpClient)?;
        let client = SledAgentClient::new_with_client(
            &format!("http://{}", sled_address),
            client,
            self.log.new(o!("SledAgentClient" => sled_address.to_string())),
        );

        info!(
            self.log,
            "Checking time synchronization for {}...", sled_address
        );

        let ts = client.timesync_get().await?.into_inner();
        Ok(TimeSync {
            sync: ts.sync,
            ref_id: ts.ref_id,
            ip_addr: ts.ip_addr,
            stratum: ts.stratum,
            ref_time: ts.ref_time,
            correction: ts.correction,
        })
    }

    async fn wait_for_timesync(
        &self,
        sled_addresses: &Vec<SocketAddrV6>,
    ) -> Result<(), SetupServiceError> {
        info!(self.log, "Waiting for rack time synchronization");

        let timesync_wait = || async {
            let mut synced_peers = 0;
            let mut sync = true;

            for sled_address in sled_addresses {
                if let Ok(ts) = self.sled_timesync(sled_address).await {
                    info!(self.log, "Timesync for {} {:?}", sled_address, ts);
                    if !ts.sync {
                        sync = false;
                    } else {
                        synced_peers += 1;
                    }
                } else {
                    sync = false;
                }
            }

            if sync {
                Ok(())
            } else {
                Err(BackoffError::transient(format!(
                    "Time is synchronized on {}/{} sleds",
                    synced_peers,
                    sled_addresses.len()
                )))
            }
        };
        let log_failure = |error, _| {
            warn!(self.log, "Time is not yet synchronized"; "error" => ?error);
        };

        retry_notify(
            retry_policy_internal_service_aggressive(),
            timesync_wait,
            log_failure,
        )
        // `retry_policy_internal_service_aggressive()` retries indefinitely on
        // transient errors (the only kind we produce), allowing us to
        // `.unwrap()` without panicking
        .await
        .unwrap();

        Ok(())
    }

    async fn handoff_to_nexus(
        &self,
        config: &Config,
        sled_plan: &SledPlan,
        service_plan: &ServicePlan,
        port_discovery_mode: ExternalPortDiscovery,
        nexus_address: SocketAddrV6,
    ) -> Result<(), SetupServiceError> {
        info!(self.log, "Handing off control to Nexus");

        // Remap our plan into an easier-to-use type...
        let sled_configs_by_id =
            build_sled_configs_by_id(sled_plan, service_plan)
                .map_err(SetupServiceError::ConvertPlanToBlueprint)?;
        // ... and use that to derive the initial blueprint from our plan.
        let blueprint = build_initial_blueprint_from_plan(
            &sled_configs_by_id,
            service_plan,
        )
        .map_err(SetupServiceError::ConvertPlanToBlueprint)?;

        info!(self.log, "Nexus address: {}", nexus_address.to_string());

        const CLIENT_TIMEOUT: Duration = Duration::from_secs(60);
        let client = reqwest::Client::builder()
            .connect_timeout(CLIENT_TIMEOUT)
            .timeout(CLIENT_TIMEOUT)
            .build()
            .map_err(SetupServiceError::HttpClient)?;

        let nexus_client = NexusClient::new_with_client(
            &format!("http://{}", nexus_address),
            client,
            self.log.new(o!("component" => "NexusClient")),
        );

        // Convert all the information we have about datasets into a format
        // which can be processed by Nexus.
        let mut datasets: Vec<NexusTypes::DatasetCreateRequest> = vec![];
        for sled_config in service_plan.services.values() {
            for zone in &sled_config.zones {
                if let Some((dataset_name, dataset_address)) =
                    zone.dataset_name_and_address()
                {
                    datasets.push(NexusTypes::DatasetCreateRequest {
                        zpool_id: dataset_name.pool().id().into_untyped_uuid(),
                        dataset_id: zone.id,
                        request: NexusTypes::DatasetPutRequest {
                            address: dataset_address.to_string(),
                            kind: dataset_name.dataset().clone().convert(),
                        },
                    })
                }
            }
        }
        let internal_services_ip_pool_ranges = config
            .internal_services_ip_pool_ranges
            .clone()
            .into_iter()
            .map(Into::into)
            .collect();

        let rack_network_config = {
            let config = &config.rack_network_config;
            NexusTypes::RackNetworkConfigV1 {
                rack_subnet: config.rack_subnet,
                infra_ip_first: config.infra_ip_first,
                infra_ip_last: config.infra_ip_last,
                ports: config
                    .ports
                    .iter()
                    .map(|config| NexusTypes::PortConfigV1 {
                        port: config.port.clone(),
                        routes: config
                            .routes
                            .iter()
                            .map(|r| NexusTypes::RouteConfig {
                                destination: r.destination,
                                nexthop: r.nexthop,
                            })
                            .collect(),
                        addresses: config.addresses.clone(),
                        switch: config.switch.into(),
                        uplink_port_speed: config.uplink_port_speed.into(),
                        uplink_port_fec: config.uplink_port_fec.into(),
                        autoneg: config.autoneg,
                        bgp_peers: config
                            .bgp_peers
                            .iter()
                            .map(|b| NexusTypes::BgpPeerConfig {
                                addr: b.addr,
                                asn: b.asn,
                                port: b.port.clone(),
                                hold_time: b.hold_time,
                                connect_retry: b.connect_retry,
                                delay_open: b.delay_open,
                                idle_hold_time: b.idle_hold_time,
                                keepalive: b.keepalive,
                            })
                            .collect(),
                    })
                    .collect(),
                bgp: config
                    .bgp
                    .iter()
                    .map(|config| NexusTypes::BgpConfig {
                        asn: config.asn,
                        originate: config.originate.clone(),
                    })
                    .collect(),
                bfd: config
                    .bfd
                    .iter()
                    .map(|spec| NexusTypes::BfdPeerConfig {
                        detection_threshold: spec.detection_threshold,
                        local: spec.local,
                        mode: match spec.mode {
                            omicron_common::api::external::BfdMode::SingleHop => {
                                nexus_client::types::BfdMode::SingleHop
                            }
                            omicron_common::api::external::BfdMode::MultiHop => {
                                nexus_client::types::BfdMode::MultiHop
                            }
                        },
                        remote: spec.remote,
                        required_rx: spec.required_rx,
                        switch: spec.switch.into(),
                    })
                    .collect(),
            }
        };

        info!(self.log, "rack_network_config: {:#?}", rack_network_config);

        let physical_disks: Vec<_> = sled_configs_by_id
            .iter()
            .flat_map(|(sled_id, config)| {
                config.disks.disks.iter().map(|config| {
                    NexusTypes::PhysicalDiskPutRequest {
                        id: config.id,
                        vendor: config.identity.vendor.clone(),
                        serial: config.identity.serial.clone(),
                        model: config.identity.model.clone(),
                        variant: NexusTypes::PhysicalDiskKind::U2,
                        sled_id: *sled_id,
                    }
                })
            })
            .collect();

        let zpools = sled_configs_by_id
            .iter()
            .flat_map(|(sled_id, config)| {
                config.disks.disks.iter().map(|config| {
                    NexusTypes::ZpoolPutRequest {
                        id: config.pool_id.into_untyped_uuid(),
                        physical_disk_id: config.id,
                        sled_id: *sled_id,
                    }
                })
            })
            .collect();

        let request = NexusTypes::RackInitializationRequest {
            blueprint,
            physical_disks,
            zpools,
            datasets,
            internal_services_ip_pool_ranges,
            certs: config.external_certificates.clone(),
            internal_dns_zone_config: d2n_params(&service_plan.dns_config),
            external_dns_zone_name: config.external_dns_zone_name.clone(),
            recovery_silo: config.recovery_silo.clone(),
            rack_network_config,
            external_port_count: port_discovery_mode.into(),
        };

        let notify_nexus = || async {
            nexus_client
                .rack_initialization_complete(&sled_plan.rack_id, &request)
                .await
                .map_err(BackoffError::transient)
        };
        let log_failure = |err, _| {
            info!(self.log, "Failed to handoff to nexus: {err}");
        };

        retry_notify(
            retry_policy_internal_service_aggressive(),
            notify_nexus,
            log_failure,
        )
        .await?;

        info!(self.log, "Handoff to Nexus is complete");
        Ok(())
    }

    async fn reset(
        &self,
        local_bootstrap_agent: BootstrapAgentHandle,
    ) -> Result<(), SetupServiceError> {
        // Gather all peer addresses that we can currently see on the bootstrap
        // network.
        let ddm_admin_client = DdmAdminClient::localhost(&self.log)?;
        let peer_addrs = ddm_admin_client
            .derive_bootstrap_addrs_from_prefixes(&[
                BootstrapInterface::GlobalZone,
            ])
            .await?;
        let our_bootstrap_address = local_bootstrap_agent.our_address();
        let all_addrs = peer_addrs
            .chain(iter::once(our_bootstrap_address))
            .map(|addr| {
                SocketAddrV6::new(addr, BOOTSTRAP_AGENT_HTTP_PORT, 0, 0)
            })
            .collect::<Vec<_>>();

        local_bootstrap_agent
            .reset_sleds(all_addrs)
            .await
            .map_err(SetupServiceError::SledReset)?;

        Ok(())
    }

    async fn initialize_cockroach(
        &self,
        service_plan: &ServicePlan,
    ) -> Result<(), SetupServiceError> {
        // Now that datasets and zones have started for CockroachDB,
        // perform one-time initialization of the cluster.
        let sled_address = service_plan
            .services
            .iter()
            .find_map(|(sled_address, sled_config)| {
                if sled_config.zones.iter().any(|zone_config| {
                    matches!(
                        &zone_config.zone_type,
                        OmicronZoneType::CockroachDb { .. }
                    )
                }) {
                    Some(sled_address)
                } else {
                    None
                }
            })
            .expect("Should not create service plans without CockroachDb");
        let dur = std::time::Duration::from_secs(60);
        let client = reqwest::ClientBuilder::new()
            .connect_timeout(dur)
            .build()
            .map_err(SetupServiceError::HttpClient)?;
        let client = SledAgentClient::new_with_client(
            &format!("http://{}", sled_address),
            client,
            self.log.new(o!("SledAgentClient" => sled_address.to_string())),
        );
        let initialize_db = || async {
            client.cockroachdb_init().await.map_err(BackoffError::transient)?;
            Ok::<(), BackoffError<SledAgentError<SledAgentTypes::Error>>>(())
        };
        let log_failure = |error, delay| {
            warn!(
                self.log,
                "Failed to initialize CockroachDB";
                "error" => #%error,
                "retry_after" => ?delay
            );
        };
        retry_notify(
            retry_policy_internal_service_aggressive(),
            initialize_db,
            log_failure,
        )
        .await
        .unwrap();
        Ok(())
    }

    // This method has a few distinct phases, identified by files in durable
    // storage:
    //
    // 1. SLED ALLOCATION PLAN CREATION. When the RSS starts up for the first
    //    time, it creates an allocation plan to provision subnets to an initial
    //    set of sleds.
    //
    // 2. SLED ALLOCATION PLAN EXECUTION. The RSS then carries out this plan,
    //    making requests to the sleds enumerated within the "allocation plan".
    //
    // 3. SERVICE ALLOCATION PLAN CREATION. Now that Sled Agents are executing
    //    on their respective subnets, they can be queried to create an
    //    allocation plan for services.
    //
    // 4. SERVICE ALLOCATION PLAN EXECUTION. RSS requests that the services
    //    outlined in the aforementioned step are created.
    //
    // 5. MARKING SETUP COMPLETE. Once the RSS has successfully initialized the
    //    rack, a marker file is created at "rss_completed_marker_path()". This
    //    indicates that the plan executed successfully, and the only work
    //    remaining is to handoff to Nexus.
    async fn run(
        &self,
        config: &Config,
        storage_manager: &StorageHandle,
        local_bootstrap_agent: BootstrapAgentHandle,
        bootstore: bootstore::NodeHandle,
    ) -> Result<(), SetupServiceError> {
        info!(self.log, "Injecting RSS configuration: {:#?}", config);

        let resolver = DnsResolver::new_from_subnet(
            self.log.new(o!("component" => "DnsResolver")),
            config.az_subnet(),
        )?;

        let marker_paths: Vec<Utf8PathBuf> = storage_manager
            .get_latest_disks()
            .await
            .all_m2_mountpoints(CONFIG_DATASET)
            .into_iter()
            .map(|p| p.join(RSS_COMPLETED_FILENAME))
            .collect();

        let ledger =
            Ledger::<RssCompleteMarker>::new(&self.log, marker_paths.clone())
                .await;

        // Check if a previous RSS plan has completed successfully.
        //
        // If it has, the system should be up-and-running.
        if ledger.is_some() {
            // TODO(https://github.com/oxidecomputer/omicron/issues/724): If the
            // running configuration doesn't match Config, we could try to
            // update things.
            info!(
                self.log,
                "RSS configuration looks like it has already been applied",
            );

            let sled_plan = SledPlan::load(&self.log, storage_manager)
                .await?
                .expect("Sled plan should exist if completed marker exists");
            if &sled_plan.config != config {
                return Err(SetupServiceError::BadConfig(
                    "Configuration changed".to_string(),
                ));
            }
            let service_plan = ServicePlan::load(&self.log, storage_manager)
                .await?
                .expect("Service plan should exist if completed marker exists");

            let switch_mgmt_addrs = EarlyNetworkSetup::new(&self.log)
                .lookup_switch_zone_underlay_addrs(&resolver)
                .await;

            let nexus_address =
                resolver.lookup_socket_v6(ServiceName::Nexus).await?;

            self.handoff_to_nexus(
                &config,
                &sled_plan,
                &service_plan,
                ExternalPortDiscovery::Auto(switch_mgmt_addrs),
                nexus_address,
            )
            .await?;
            return Ok(());
        } else {
            info!(self.log, "RSS configuration has not been fully applied yet");
        }

        // Wait for either:
        // - All the peers to re-load an old plan (if one exists)
        // - Enough peers to create a new plan (if one does not exist)
        let bootstrap_addrs = match &config.bootstrap_discovery {
            BootstrapAddressDiscovery::OnlyOurs => {
                BTreeSet::from([local_bootstrap_agent.our_address()])
            }
            BootstrapAddressDiscovery::OnlyThese { addrs } => addrs.clone(),
        };
        let maybe_sled_plan =
            SledPlan::load(&self.log, storage_manager).await?;
        if let Some(plan) = &maybe_sled_plan {
            let stored_peers: BTreeSet<Ipv6Addr> =
                plan.sleds.keys().map(|a| *a.ip()).collect();
            if stored_peers != bootstrap_addrs {
                let e = concat!(
                    "Set of sleds requested does not match those in",
                    " existing sled plan"
                );
                return Err(SetupServiceError::BadConfig(e.to_string()));
            }
        }
        if bootstrap_addrs.is_empty() {
            return Err(SetupServiceError::BadConfig(
                "Must request at least one peer".to_string(),
            ));
        }

        // If we created a plan, reuse it. Otherwise, create a new plan.
        //
        // NOTE: This is a "point-of-no-return" -- before sending any requests
        // to neighboring sleds, the plan must be recorded to durable storage.
        // This way, if the RSS power-cycles, it can idempotently provide the
        // same subnets to the same sleds.
        let plan = if let Some(plan) = maybe_sled_plan {
            info!(self.log, "Re-using existing allocation plan");
            plan
        } else {
            info!(self.log, "Creating new allocation plan");
            SledPlan::create(
                &self.log,
                config,
                &storage_manager,
                bootstrap_addrs,
                config.trust_quorum_peers.is_some(),
            )
            .await?
        };
        let config = &plan.config;

        // Initialize the trust quorum if there are peers configured.
        if let Some(peers) = &config.trust_quorum_peers {
            let initial_membership: BTreeSet<_> =
                peers.iter().cloned().collect();
            bootstore
                .init_rack(plan.rack_id.into(), initial_membership)
                .await?;
        }

        // Save the relevant network config in the bootstore. We want this to
        // happen before we `initialize_sleds` so each scrimlet (including us)
        // can use its normal boot path of "read network config for our switch
        // from the bootstore".
        let early_network_config = EarlyNetworkConfig {
            generation: 1,
            schema_version: 1,
            body: EarlyNetworkConfigBody {
                ntp_servers: config.ntp_servers.clone(),
                rack_network_config: Some(config.rack_network_config.clone()),
            },
        };
        info!(self.log, "Writing Rack Network Configuration to bootstore");
        bootstore.update_network_config(early_network_config.into()).await?;

        // Forward the sled initialization requests to our sled-agent.
        local_bootstrap_agent
            .initialize_sleds(
                plan.sleds
                    .iter()
                    .map(move |(bootstrap_addr, initialization_request)| {
                        (*bootstrap_addr, initialization_request.clone())
                    })
                    .collect(),
            )
            .await
            .map_err(SetupServiceError::SledInitialization)?;

        // Now that sled agents have been initialized, we can create
        // a service allocation plan.
        let sled_addresses: Vec<_> = plan
            .sleds
            .values()
            .map(|initialization_request| {
                get_sled_address(initialization_request.body.subnet)
            })
            .collect();
        let service_plan = if let Some(plan) =
            ServicePlan::load(&self.log, storage_manager).await?
        {
            plan
        } else {
            ServicePlan::create(
                &self.log,
                &config,
                &storage_manager,
                &plan.sleds,
            )
            .await?
        };

        // Before we can ask for any services, we need to ensure that storage is
        // operational.
        self.ensure_storage_config_at_least(&service_plan).await?;

        // Set up internal DNS services first and write the initial
        // DNS configuration to the internal DNS servers.
        let v1generator = OmicronZonesConfigGenerator::initial_version(
            &service_plan,
            DeployStepVersion::V1_NOTHING,
        );
        let v2generator = v1generator.new_version_with(
            DeployStepVersion::V2_DNS_ONLY,
            &|zone_type: &OmicronZoneType| {
                matches!(zone_type, OmicronZoneType::InternalDns { .. })
            },
        );
        self.ensure_zone_config_at_least(v2generator.sled_configs()).await?;
        self.initialize_internal_dns_records(&service_plan).await?;

        // Ask MGS in each switch zone which switch it is.
        let switch_mgmt_addrs = EarlyNetworkSetup::new(&self.log)
            .lookup_switch_zone_underlay_addrs(&resolver)
            .await;

        // Next start up the NTP services.
        let v3generator = v2generator.new_version_with(
            DeployStepVersion::V3_DNS_AND_NTP,
            &|zone_type: &OmicronZoneType| {
                matches!(
                    zone_type,
                    OmicronZoneType::BoundaryNtp { .. }
                        | OmicronZoneType::InternalNtp { .. }
                )
            },
        );
        self.ensure_zone_config_at_least(v3generator.sled_configs()).await?;

        // Wait until time is synchronized on all sleds before proceeding.
        self.wait_for_timesync(&sled_addresses).await?;

        info!(self.log, "Finished setting up Internal DNS and NTP");

        // Wait until Cockroach has been initialized before running Nexus.
        let v4generator = v3generator.new_version_with(
            DeployStepVersion::V4_COCKROACHDB,
            &|zone_type: &OmicronZoneType| {
                matches!(zone_type, OmicronZoneType::CockroachDb { .. })
            },
        );
        self.ensure_zone_config_at_least(v4generator.sled_configs()).await?;

        // Now that datasets and zones have started for CockroachDB,
        // perform one-time initialization of the cluster.
        self.initialize_cockroach(&service_plan).await?;

        // Issue the rest of the zone initialization requests.
        let v5generator = v4generator
            .new_version_with(DeployStepVersion::V5_EVERYTHING, &|_| true);
        self.ensure_zone_config_at_least(v5generator.sled_configs()).await?;

        info!(self.log, "Finished setting up services");

        // Finally, mark that we've completed executing the plans.
        let mut ledger = Ledger::<RssCompleteMarker>::new_with(
            &self.log,
            marker_paths.clone(),
            RssCompleteMarker::default(),
        );
        ledger.commit().await?;

        let nexus_address =
            resolver.lookup_socket_v6(ServiceName::Nexus).await?;

        // At this point, even if we reboot, we must not try to manage sleds,
        // services, or DNS records.
        self.handoff_to_nexus(
            &config,
            &plan,
            &service_plan,
            ExternalPortDiscovery::Auto(switch_mgmt_addrs),
            nexus_address,
        )
        .await?;

        Ok(())
    }
}

/// The service plan describes all the zones that we will eventually
/// deploy on each sled.  But we cannot currently just deploy them all
/// concurrently.  We'll do it in a few stages, each corresponding to a
/// version of each sled's configuration.
///
/// - version 1: no services running
///              (We don't have to do anything for this.  But we do
///              reserve this version number for "no services running" so
///              that sled agents can begin with an initial, valid
///              OmicronZonesConfig before they've got anything running.)
/// - version 2: internal DNS only
/// - version 3: internal DNS + NTP servers
/// - version 4: internal DNS + NTP servers + CockroachDB
/// - version 5: everything
///
/// At each stage, we're specifying a complete configuration of what
/// should be running on the sled -- including this version number.
/// And Sled Agents will reject requests for versions older than the
/// one they're currently running.  Thus, the version number is a piece
/// of global, distributed state.
///
/// For now, we hardcode the requests we make to use specific version
/// numbers.
struct DeployStepVersion;

impl DeployStepVersion {
    const V1_NOTHING: Generation = OmicronZonesConfig::INITIAL_GENERATION;
    const V2_DNS_ONLY: Generation = Self::V1_NOTHING.next();
    const V3_DNS_AND_NTP: Generation = Self::V2_DNS_ONLY.next();
    const V4_COCKROACHDB: Generation = Self::V3_DNS_AND_NTP.next();
    const V5_EVERYTHING: Generation = Self::V4_COCKROACHDB.next();
}

// Build a map of sled ID to `SledConfig` based on the two plan types we
// generate. This is a bit of a code smell (why doesn't the plan generate this
// on its own if we need it?); we should be able to get rid of it when
// we get to https://github.com/oxidecomputer/omicron/issues/5272.
fn build_sled_configs_by_id(
    sled_plan: &SledPlan,
    service_plan: &ServicePlan,
) -> anyhow::Result<BTreeMap<Uuid, SledConfig>> {
    let mut sled_configs = BTreeMap::new();
    for sled_request in sled_plan.sleds.values() {
        let sled_addr = get_sled_address(sled_request.body.subnet);
        let sled_id = sled_request.body.id;
        let entry = match sled_configs.entry(sled_id) {
            btree_map::Entry::Vacant(entry) => entry,
            btree_map::Entry::Occupied(_) => {
                bail!(
                    "duplicate sled address found while deriving blueprint: \
                     {sled_addr}"
                );
            }
        };
        let sled_config =
            service_plan.services.get(&sled_addr).with_context(|| {
                format!(
                    "missing services in plan for sled {sled_id} ({sled_addr})"
                )
            })?;
        entry.insert(sled_config.clone());
    }

    if sled_configs.len() != service_plan.services.len() {
        bail!(
            "error mapping service plan to sled IDs; converted {} sled \
             addresses into {} sled configs",
            service_plan.services.len(),
            sled_configs.len(),
        );
    }

    Ok(sled_configs)
}

// Build an initial blueprint
fn build_initial_blueprint_from_plan(
    sled_configs_by_id: &BTreeMap<Uuid, SledConfig>,
    service_plan: &ServicePlan,
) -> anyhow::Result<Blueprint> {
    let internal_dns_version =
        Generation::try_from(service_plan.dns_config.generation)
            .context("invalid internal dns version")?;

    let blueprint = build_initial_blueprint_from_sled_configs(
        &sled_configs_by_id,
        internal_dns_version,
<<<<<<< HEAD
    )?)
=======
    );

    Ok(blueprint)
>>>>>>> 40e8eb34
}

pub(crate) fn build_initial_blueprint_from_sled_configs(
    sled_configs_by_id: &BTreeMap<Uuid, SledConfig>,
    internal_dns_version: Generation,
<<<<<<< HEAD
) -> Result<Blueprint, InvalidOmicronZoneType> {
    // Helper to convert an `OmicronZoneConfig` into a `BlueprintZoneConfig`.
    // This is separate primarily so rustfmt doesn't lose its mind.
    let to_bp_zone_config = |z: crate::params::OmicronZoneConfig| {
        // All initial zones are in-service.
        let disposition = BlueprintZoneDisposition::InService;
        BlueprintZoneConfig::from_omicron_zone_config(z.into(), disposition)
    };
=======
) -> Blueprint {
    let mut blueprint_zones = BTreeMap::new();
    for (sled_id, sled_config) in sled_configs_by_id {
        let zones_config = BlueprintZonesConfig {
            // This is a bit of a hack. We only construct a blueprint after
            // completing RSS, so we need to know the final generation value
            // sent to all sleds. Arguably, we should record this in the
            // serialized RSS plan; however, we have already deployed
            // systems that did not. We know that every such system used
            // `V5_EVERYTHING` as the final generation count, so we can just
            // use that value here. If we ever change this, in particular in
            // a way where newly-deployed systems will have a different
            // value, we will need to revisit storing this in the serialized
            // RSS plan.
            generation: DeployStepVersion::V5_EVERYTHING,
            zones: sled_config
                .zones
                .iter()
                .map(|z| BlueprintZoneConfig {
                    config: z.clone().into(),
                    // All initial zones are in-service.
                    disposition: BlueprintZoneDisposition::InService,
                })
                .collect(),
        };

        blueprint_zones.insert(*sled_id, zones_config);
    }
>>>>>>> 40e8eb34

    let mut blueprint_disks = BTreeMap::new();
    for (sled_id, sled_config) in sled_configs_by_id {
        blueprint_disks.insert(
            SledUuid::from_untyped_uuid(*sled_id),
            BlueprintPhysicalDisksConfig {
                generation: sled_config.disks.generation,
                disks: sled_config
                    .disks
                    .disks
                    .iter()
                    .map(|d| SledAgentTypes::OmicronPhysicalDiskConfig {
                        identity: d.identity.clone(),
                        id: d.id,
                        pool_id: d.pool_id,
                    })
                    .collect(),
            },
        );
    }

    let mut blueprint_zones = BTreeMap::new();
    for (sled_id, sled_config) in sled_configs {
        let zones_config = BlueprintZonesConfig {
            // This is a bit of a hack. We only construct a blueprint after
            // completing RSS, so we need to know the final generation value
            // sent to all sleds. Arguably, we should record this in the
            // serialized RSS plan; however, we have already deployed
            // systems that did not. We know that every such system used
            // `V5_EVERYTHING` as the final generation count, so we can just
            // use that value here. If we ever change this, in particular in
            // a way where newly-deployed systems will have a different
            // value, we will need to revisit storing this in the serialized
            // RSS plan.
            generation: DeployStepVersion::V5_EVERYTHING,
            zones: sled_config
                .zones
                .into_iter()
                .map(to_bp_zone_config)
                .collect::<Result<_, _>>()?,
        };

        blueprint_zones.insert(sled_id, zones_config);
    }

    Ok(Blueprint {
        id: Uuid::new_v4(),
        blueprint_zones,
        blueprint_disks,
        parent_blueprint_id: None,
        internal_dns_version,
        // We don't configure external DNS during RSS, so set it to an initial
        // generation of 1. Nexus will bump this up when it updates external DNS
        // (including creating the recovery silo).
        external_dns_version: Generation::new(),
        time_created: Utc::now(),
        creator: "RSS".to_string(),
        comment: "initial blueprint from rack setup".to_string(),
    })
}

/// Facilitates creating a sequence of OmicronZonesConfig objects for each sled
/// in a service plan to enable phased rollout of services
///
/// The service plan itself defines which zones should appear on every sled.
/// However, we want to deploy these zones in phases: first internal DNS, then
/// NTP, then CockroachDB, etc.  This interface generates sled configs for each
/// phase and enforces that:
///
/// - each version includes all zones deployed in the previous iteration
/// - each sled's version number increases with each iteration
///
struct OmicronZonesConfigGenerator<'a> {
    service_plan: &'a ServicePlan,
    last_configs: HashMap<SocketAddrV6, OmicronZonesConfig>,
}

impl<'a> OmicronZonesConfigGenerator<'a> {
    /// Make a set of sled configurations for an initial version where each sled
    /// has nothing deployed on it
    fn initial_version(
        service_plan: &'a ServicePlan,
        initial_version: Generation,
    ) -> Self {
        let last_configs = service_plan
            .services
            .keys()
            .map(|sled_address| {
                (
                    *sled_address,
                    OmicronZonesConfig {
                        generation: initial_version,
                        zones: vec![],
                    },
                )
            })
            .collect();
        Self { service_plan, last_configs }
    }

    /// Returns the set of sled configurations produced for this version
    fn sled_configs(&self) -> &HashMap<SocketAddrV6, OmicronZonesConfig> {
        &self.last_configs
    }

    /// Produces a new set of configs for each sled based on the current set of
    /// configurations, adding zones from the service plan matching
    /// `zone_filter`.
    ///
    /// # Panics
    ///
    /// If `version` is not larger than the current version
    fn new_version_with(
        self,
        version: Generation,
        zone_filter: &(dyn Fn(&OmicronZoneType) -> bool + Send + Sync),
    ) -> OmicronZonesConfigGenerator<'a> {
        let last_configs = self
            .service_plan
            .services
            .iter()
            .map(|(sled_address, sled_config)| {
                let mut zones = match self.last_configs.get(sled_address) {
                    Some(config) => {
                        assert!(version > config.generation);
                        config.zones.clone()
                    }
                    None => Vec::new(),
                };

                let zones_already =
                    zones.iter().map(|z| z.id).collect::<HashSet<_>>();
                zones.extend(
                    sled_config
                        .zones
                        .iter()
                        .filter(|z| {
                            !zones_already.contains(&z.id)
                                && zone_filter(&z.zone_type)
                        })
                        .cloned(),
                );

                let config = OmicronZonesConfig { generation: version, zones };
                (*sled_address, config)
            })
            .collect();
        Self { service_plan: self.service_plan, last_configs }
    }
}

#[cfg(test)]
mod test {
    use super::OmicronZonesConfigGenerator;
    use crate::{
        params::OmicronZoneType,
        rack_setup::plan::service::{Plan as ServicePlan, SledInfo},
    };
    use omicron_common::{
        address::{get_sled_address, Ipv6Subnet, SLED_PREFIX},
        api::external::{ByteCount, Generation},
        disk::DiskIdentity,
    };
    use omicron_uuid_kinds::{GenericUuid, SledUuid};
    use sled_agent_client::types as SledAgentTypes;

    fn make_sled_info(
        sled_id: SledUuid,
        subnet: Ipv6Subnet<SLED_PREFIX>,
        u2_count: usize,
    ) -> SledInfo {
        let sled_agent_address = get_sled_address(subnet);
        SledInfo::new(
            sled_id,
            subnet,
            sled_agent_address,
            SledAgentTypes::Inventory {
                sled_id: sled_id.into_untyped_uuid(),
                sled_agent_address: sled_agent_address.to_string(),
                sled_role: SledAgentTypes::SledRole::Scrimlet,
                baseboard: SledAgentTypes::Baseboard::Unknown,
                usable_hardware_threads: 32,
                usable_physical_ram: ByteCount::from_gibibytes_u32(16),
                reservoir_size: ByteCount::from_gibibytes_u32(0),
                disks: (0..u2_count)
                    .map(|i| SledAgentTypes::InventoryDisk {
                        identity: DiskIdentity {
                            vendor: "test-manufacturer".to_string(),
                            serial: format!("test-{sled_id}-#{i}"),
                            model: "v1".to_string(),
                        },
                        variant: SledAgentTypes::DiskVariant::U2,
                        slot: i.try_into().unwrap(),
                    })
                    .collect(),
                zpools: vec![],
            },
            true,
        )
    }

    fn make_test_service_plan() -> ServicePlan {
        let rss_config = crate::bootstrap::params::test_config();
        let fake_sleds = vec![
            make_sled_info(
                SledUuid::new_v4(),
                Ipv6Subnet::<SLED_PREFIX>::new(
                    "fd00:1122:3344:101::1".parse().unwrap(),
                ),
                5,
            ),
            make_sled_info(
                SledUuid::new_v4(),
                Ipv6Subnet::<SLED_PREFIX>::new(
                    "fd00:1122:3344:102::1".parse().unwrap(),
                ),
                5,
            ),
        ];
        let service_plan =
            ServicePlan::create_transient(&rss_config, fake_sleds)
                .expect("failed to create service plan");

        service_plan
    }

    #[test]
    fn test_omicron_zone_configs() {
        let service_plan = make_test_service_plan();

        // Verify the initial state.
        let g1 = Generation::new();
        let v1 =
            OmicronZonesConfigGenerator::initial_version(&service_plan, g1);
        assert_eq!(
            service_plan.services.keys().len(),
            v1.sled_configs().keys().len()
        );
        for (_, configs) in v1.sled_configs() {
            assert_eq!(configs.generation, g1);
            assert!(configs.zones.is_empty());
        }

        // Verify that we can add a bunch of zones of a given type.
        let g2 = g1.next();
        let v2 = v1.new_version_with(g2, &|zone_type| {
            matches!(zone_type, OmicronZoneType::InternalDns { .. })
        });
        let mut v2_nfound = 0;
        for (_, config) in v2.sled_configs() {
            assert_eq!(config.generation, g2);
            v2_nfound += config.zones.len();
            for z in &config.zones {
                // The only zones we should find are the Internal DNS ones.
                assert!(matches!(
                    &z.zone_type,
                    OmicronZoneType::InternalDns { .. }
                ));
            }
        }
        // There should have been at least one InternalDns zone.
        assert!(v2_nfound > 0);

        // Try again to add zones of the same type.  This should be a no-op.
        let g3 = g2.next();
        let v3 = v2.new_version_with(g3, &|zone_type| {
            matches!(zone_type, OmicronZoneType::InternalDns { .. })
        });
        let mut v3_nfound = 0;
        for (_, config) in v3.sled_configs() {
            assert_eq!(config.generation, g3);
            v3_nfound += config.zones.len();
            for z in &config.zones {
                // The only zones we should find are the Internal DNS ones.
                assert!(matches!(
                    &z.zone_type,
                    OmicronZoneType::InternalDns { .. }
                ));
            }
        }
        assert_eq!(v2_nfound, v3_nfound);

        // Now try adding zones of a different type.  We should still have all
        // the Internal DNS ones, plus a few more.
        let g4 = g3.next();
        let v4 = v3.new_version_with(g4, &|zone_type| {
            matches!(zone_type, OmicronZoneType::Nexus { .. })
        });
        let mut v4_nfound_dns = 0;
        let mut v4_nfound = 0;
        for (_, config) in v4.sled_configs() {
            assert_eq!(config.generation, g4);
            v4_nfound += config.zones.len();
            for z in &config.zones {
                match &z.zone_type {
                    OmicronZoneType::InternalDns { .. } => v4_nfound_dns += 1,
                    OmicronZoneType::Nexus { .. } => (),
                    _ => panic!("unexpectedly found a wrong zone type"),
                }
            }
        }
        assert_eq!(v4_nfound_dns, v3_nfound);
        assert!(v4_nfound > v3_nfound);

        // Now try adding zones that match no filter.  Again, this should be a
        // no-op but we should still have all the same zones we had before.
        let g5 = g4.next();
        let v5 = v4.new_version_with(g5, &|_| false);
        let mut v5_nfound = 0;
        for (_, config) in v5.sled_configs() {
            assert_eq!(config.generation, g5);
            v5_nfound += config.zones.len();
            for z in &config.zones {
                assert!(matches!(
                    &z.zone_type,
                    OmicronZoneType::InternalDns { .. }
                        | OmicronZoneType::Nexus { .. }
                ));
            }
        }
        assert_eq!(v4_nfound, v5_nfound);

        // Finally, try adding the rest of the zones.
        let g6 = g5.next();
        let v6 = v5.new_version_with(g6, &|_| true);
        let mut v6_nfound = 0;
        for (sled_address, config) in v6.sled_configs() {
            assert_eq!(config.generation, g6);
            v6_nfound += config.zones.len();
            assert_eq!(
                config.zones.len(),
                service_plan.services.get(sled_address).unwrap().zones.len()
            );
        }
        assert!(v6_nfound > v5_nfound);
    }
}<|MERGE_RESOLUTION|>--- conflicted
+++ resolved
@@ -1322,59 +1322,27 @@
             .context("invalid internal dns version")?;
 
     let blueprint = build_initial_blueprint_from_sled_configs(
-        &sled_configs_by_id,
+        sled_configs_by_id,
         internal_dns_version,
-<<<<<<< HEAD
-    )?)
-=======
-    );
+    )?;
 
     Ok(blueprint)
->>>>>>> 40e8eb34
 }
 
 pub(crate) fn build_initial_blueprint_from_sled_configs(
     sled_configs_by_id: &BTreeMap<Uuid, SledConfig>,
     internal_dns_version: Generation,
-<<<<<<< HEAD
 ) -> Result<Blueprint, InvalidOmicronZoneType> {
     // Helper to convert an `OmicronZoneConfig` into a `BlueprintZoneConfig`.
     // This is separate primarily so rustfmt doesn't lose its mind.
-    let to_bp_zone_config = |z: crate::params::OmicronZoneConfig| {
+    let to_bp_zone_config = |z: &crate::params::OmicronZoneConfig| {
         // All initial zones are in-service.
         let disposition = BlueprintZoneDisposition::InService;
-        BlueprintZoneConfig::from_omicron_zone_config(z.into(), disposition)
+        BlueprintZoneConfig::from_omicron_zone_config(
+            z.clone().into(),
+            disposition,
+        )
     };
-=======
-) -> Blueprint {
-    let mut blueprint_zones = BTreeMap::new();
-    for (sled_id, sled_config) in sled_configs_by_id {
-        let zones_config = BlueprintZonesConfig {
-            // This is a bit of a hack. We only construct a blueprint after
-            // completing RSS, so we need to know the final generation value
-            // sent to all sleds. Arguably, we should record this in the
-            // serialized RSS plan; however, we have already deployed
-            // systems that did not. We know that every such system used
-            // `V5_EVERYTHING` as the final generation count, so we can just
-            // use that value here. If we ever change this, in particular in
-            // a way where newly-deployed systems will have a different
-            // value, we will need to revisit storing this in the serialized
-            // RSS plan.
-            generation: DeployStepVersion::V5_EVERYTHING,
-            zones: sled_config
-                .zones
-                .iter()
-                .map(|z| BlueprintZoneConfig {
-                    config: z.clone().into(),
-                    // All initial zones are in-service.
-                    disposition: BlueprintZoneDisposition::InService,
-                })
-                .collect(),
-        };
-
-        blueprint_zones.insert(*sled_id, zones_config);
-    }
->>>>>>> 40e8eb34
 
     let mut blueprint_disks = BTreeMap::new();
     for (sled_id, sled_config) in sled_configs_by_id {
@@ -1397,7 +1365,7 @@
     }
 
     let mut blueprint_zones = BTreeMap::new();
-    for (sled_id, sled_config) in sled_configs {
+    for (sled_id, sled_config) in sled_configs_by_id {
         let zones_config = BlueprintZonesConfig {
             // This is a bit of a hack. We only construct a blueprint after
             // completing RSS, so we need to know the final generation value
@@ -1412,12 +1380,12 @@
             generation: DeployStepVersion::V5_EVERYTHING,
             zones: sled_config
                 .zones
-                .into_iter()
+                .iter()
                 .map(to_bp_zone_config)
                 .collect::<Result<_, _>>()?,
         };
 
-        blueprint_zones.insert(sled_id, zones_config);
+        blueprint_zones.insert(*sled_id, zones_config);
     }
 
     Ok(Blueprint {
