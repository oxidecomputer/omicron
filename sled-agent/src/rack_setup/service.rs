--- conflicted
+++ resolved
@@ -67,7 +67,6 @@
 use crate::rack_setup::plan::sled::{
     generate_rack_secret, Plan as SledPlan, PlanError as SledPlanError,
 };
-<<<<<<< HEAD
 use internal_dns_client::multiclient::{
     DnsError, Resolver as DnsResolver, Updater as DnsUpdater,
 };
@@ -76,13 +75,7 @@
     types as NexusTypes, Client as NexusClient, Error as NexusError,
 };
 use omicron_common::address::{get_sled_address, NEXUS_INTERNAL_PORT};
-use omicron_common::backoff::{
-    internal_service_policy, internal_service_policy_with_max, retry_notify,
-    BackoffError,
-};
-=======
 use omicron_common::backoff::{retry_notify, retry_policy_short, BackoffError};
->>>>>>> 32574464
 use serde::{Deserialize, Serialize};
 use sled_agent_client::{
     types as SledAgentTypes, Client as SledAgentClient, Error as SledAgentError,
@@ -286,8 +279,7 @@
         let log_failure = |error, _| {
             warn!(self.log, "failed to set DNS records"; "error" => ?error);
         };
-        retry_notify(internal_service_policy(), records_put, log_failure)
-            .await?;
+        retry_notify(retry_policy_short(), records_put, log_failure).await?;
 
         Ok(())
     }
@@ -326,14 +318,7 @@
         let log_failure = |error, _| {
             warn!(self.log, "failed to initialize services"; "error" => ?error);
         };
-<<<<<<< HEAD
-        retry_notify(internal_service_policy(), services_put, log_failure)
-            .await?;
-=======
         retry_notify(retry_policy_short(), services_put, log_failure).await?;
-        Ok(())
-    }
->>>>>>> 32574464
 
         // Insert DNS records, if the DNS servers have been initialized
         if let Some(dns_servers) = self.dns_servers.get() {
@@ -358,7 +343,7 @@
             let log_failure = |error, _| {
                 warn!(self.log, "failed to set DNS records"; "error" => ?error);
             };
-            retry_notify(internal_service_policy(), records_put, log_failure)
+            retry_notify(retry_policy_short(), records_put, log_failure)
                 .await?;
         }
 
@@ -528,12 +513,7 @@
             info!(self.log, "Failed to handoff to nexus: {err}");
         };
 
-        retry_notify(
-            internal_service_policy_with_max(std::time::Duration::from_secs(1)),
-            notify_nexus,
-            log_failure,
-        )
-        .await?;
+        retry_notify(retry_policy_short(), notify_nexus, log_failure).await?;
 
         info!(self.log, "Handoff to Nexus is complete");
         Ok(())
