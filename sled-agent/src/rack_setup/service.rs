--- conflicted
+++ resolved
@@ -726,13 +726,8 @@
                             .into_untyped_uuid(),
                         dataset_id: zone.id.into_untyped_uuid(),
                         request: NexusTypes::DatasetPutRequest {
-<<<<<<< HEAD
-                            address: dataset_address.to_string(),
-                            kind: dataset_name.dataset().clone(),
-=======
                             address: dataset.address.to_string(),
                             kind: dataset.kind,
->>>>>>> 4a60d784
                         },
                     })
                 }
