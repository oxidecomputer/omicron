--- conflicted
+++ resolved
@@ -209,11 +209,18 @@
             .await?;
         }
 
+        let mut records = HashMap::new();
+        for dataset in datasets {
+            records
+                .entry(dataset.srv())
+                .or_insert_with(Vec::new)
+                .push((dataset.aaaa(), dataset.address()));
+        }
         let records_put = || async {
             self.dns_servers
                 .get()
                 .expect("DNS servers must be initialized first")
-                .insert_dns_records(datasets)
+                .insert_dns_records(&records)
                 .await
                 .map_err(BackoffError::transient)?;
             Ok::<(), BackoffError<DnsError>>(())
@@ -266,9 +273,16 @@
 
         // Insert DNS records, if the DNS servers have been initialized
         if let Some(dns_servers) = self.dns_servers.get() {
+            let mut records = HashMap::new();
+            for service in services {
+                records
+                    .entry(service.srv())
+                    .or_insert_with(Vec::new)
+                    .push((service.aaaa(), service.address()));
+            }
             let records_put = || async {
                 dns_servers
-                    .insert_dns_records(services)
+                    .insert_dns_records(&records)
                     .await
                     .map_err(BackoffError::transient)?;
                 Ok::<(), BackoffError<DnsError>>(())
@@ -582,22 +596,6 @@
                     &services_request.datasets,
                 )
                 .await?;
-<<<<<<< HEAD
-=======
-
-                let mut records = HashMap::new();
-                for dataset in &allocation.services_request.datasets {
-                    records
-                        .entry(dataset.srv())
-                        .or_insert_with(Vec::new)
-                        .push((dataset.aaaa(), dataset.address()));
-                }
-                self.dns_servers
-                    .get()
-                    .expect("DNS servers must be initialized first")
-                    .insert_dns_records(&records)
-                    .await?;
->>>>>>> b5f1e920
                 Ok(())
             },
         ))
@@ -631,24 +629,7 @@
                     .map(|s| s.clone())
                     .collect::<Vec<_>>();
 
-<<<<<<< HEAD
                 self.initialize_services(*sled_address, &all_services).await?;
-=======
-                self.initialize_services(sled_address, &all_services).await?;
-
-                let mut records = HashMap::new();
-                for service in &all_services {
-                    records
-                        .entry(service.srv())
-                        .or_insert_with(Vec::new)
-                        .push((service.aaaa(), service.address()));
-                }
-                self.dns_servers
-                    .get()
-                    .expect("DNS servers must be initialized first")
-                    .insert_dns_records(&records)
-                    .await?;
->>>>>>> b5f1e920
                 Ok(())
             },
         ))
