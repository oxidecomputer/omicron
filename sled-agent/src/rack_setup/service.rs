// This Source Code Form is subject to the terms of the Mozilla Public
// License, v. 2.0. If a copy of the MPL was not distributed with this
// file, You can obtain one at https://mozilla.org/MPL/2.0/.

//! Rack Setup Service (RSS) implementation
//!
//! RSS triggers the initialization of:
//! - Sled Agents (giving them underlay addresses)
//! - Trust Quorum (coordinating between Sled Agents)
//! - Services (such as internal DNS, CRDB, Nexus)
//! - DNS records for those services
//! - Handoff to Nexus, for control of Control Plane management
//!
//! # Phases, state files, and restart behavior
//!
//! Rack setup occurs in distinct phases that are denoted by the presence of
//! state files that get generated as RSS executes:
//!
//! - /pool/int/UUID/config/rss-sled-plan.json (Sled Plan)
//! - /pool/int/UUID/config/rss-service-plan-v3.json (Service Plan)
//! - /pool/int/UUID/config/rss-plan-completed.marker (Plan Execution Complete)
//!
//! These phases are described below.  As each phase completes, a corresponding
//! state file is written.  This mechanism is designed so that if RSS restarts
//! (e.g., after a crash) then it will resume execution using the same plans.
//!
//! The service plan file has "-v2" in the filename because its structure
//! changed in omicron#4466.  It is possible that on startup, RSS finds an
//! older-form service plan.  In that case, it fails altogether.  We do not
//! expect this condition to happen in practice.  See the implementation for
//! details.
//!
//! ## Sled Plan
//!
//! RSS should start as a service executing on a Sidecar-attached Gimlet
//! (Scrimlet). It must communicate with other sleds on the bootstrap network to
//! discover neighbors. RSS uses the bootstrap network to identify peers, assign
//! them subnets and UUIDs, and initialize a trust quorum. Once RSS decides
//! these values it commits them to a local file as the "Sled Plan", before
//! sending requests.
//!
//! As a result, restarting RSS should result in retransmission of the same
//! values, as long as the same configuration file is used.
//!
//! ## Service Plan
//!
//! After the trust quorum is established and Sled Agents are executing across
//! the rack, RSS can make the call on "what services should run where",
//! ensuring the minimal set of services necessary to execute Nexus are
//! operational. Critically, these include:
//! - Internal DNS: Necessary so internal services can discover each other
//! - CockroachDB: Necessary for Nexus to operate
//! - Nexus itself
//!
//! Once the distribution of these services is decided (which sled should run
//! what service? On what zpools should CockroachDB be provisioned?) it is
//! committed to the Service Plan, and executed.
//!
//! ## Execution Complete
//!
//! Once the both the Sled and Service plans have finished execution, handoff of
//! control to Nexus can occur. <https://rfd.shared.oxide.computer/rfd/0278>
//! covers this in more detail, but in short, RSS creates a "marker" file after
//! completing execution, and unconditionally calls the "handoff to Nexus" API
//! thereafter.

use super::plan::service::SledConfig;
use crate::bootstrap::config::BOOTSTRAP_AGENT_HTTP_PORT;
use crate::bootstrap::early_networking::{
    EarlyNetworkSetup, EarlyNetworkSetupError,
};
use crate::bootstrap::rss_handle::BootstrapAgentHandle;
use crate::nexus::d2n_params;
use crate::rack_setup::plan::service::{
    Plan as ServicePlan, PlanError as ServicePlanError,
};
use crate::rack_setup::plan::sled::{
    Plan as SledPlan, PlanError as SledPlanError,
};
use anyhow::{bail, Context};
use bootstore::schemes::v0 as bootstore;
use camino::Utf8PathBuf;
use chrono::Utc;
use internal_dns::resolver::{DnsError, Resolver as DnsResolver};
use internal_dns::ServiceName;
use nexus_client::{
    types as NexusTypes, Client as NexusClient, Error as NexusError,
};
use nexus_sled_agent_shared::inventory::{
    OmicronZoneConfig, OmicronZoneType, OmicronZonesConfig,
};
use nexus_types::deployment::{
<<<<<<< HEAD
    Blueprint, BlueprintDatasetConfig, BlueprintDatasetDisposition,
    BlueprintDatasetsConfig, BlueprintPhysicalDisksConfig, BlueprintZoneConfig,
    BlueprintZoneDisposition, BlueprintZonesConfig,
    CockroachDbPreserveDowngrade, InvalidOmicronZoneType,
=======
    blueprint_zone_type, Blueprint, BlueprintZoneType, BlueprintZonesConfig,
    CockroachDbPreserveDowngrade,
>>>>>>> 6f9cd0d8
};
use nexus_types::external_api::views::SledState;
use omicron_common::address::get_sled_address;
use omicron_common::api::external::ByteCount;
use omicron_common::api::external::Generation;
use omicron_common::api::internal::shared::ExternalPortDiscovery;
use omicron_common::api::internal::shared::LldpAdminStatus;
use omicron_common::backoff::{
    retry_notify, retry_policy_internal_service_aggressive, BackoffError,
};
use omicron_common::disk::{
    OmicronPhysicalDiskConfig, OmicronPhysicalDisksConfig,
};
use omicron_common::ledger::{self, Ledger, Ledgerable};
use omicron_ddm_admin_client::{Client as DdmAdminClient, DdmError};
use omicron_uuid_kinds::GenericUuid;
use omicron_uuid_kinds::SledUuid;
use serde::{Deserialize, Serialize};
use sled_agent_client::{
    types as SledAgentTypes, Client as SledAgentClient, Error as SledAgentError,
};
use sled_agent_types::early_networking::{
    EarlyNetworkConfig, EarlyNetworkConfigBody,
};
use sled_agent_types::rack_init::{
    BootstrapAddressDiscovery, RackInitializeRequest as Config,
};
use sled_agent_types::sled::StartSledAgentRequest;
use sled_agent_types::time_sync::TimeSync;
use sled_hardware_types::underlay::BootstrapInterface;
use sled_storage::dataset::CONFIG_DATASET;
use sled_storage::manager::StorageHandle;
use slog::Logger;
use std::collections::{btree_map, BTreeMap, BTreeSet};
use std::collections::{HashMap, HashSet};
use std::iter;
use std::net::{Ipv6Addr, SocketAddrV6};
use std::time::Duration;
use thiserror::Error;
use uuid::Uuid;

/// Describes errors which may occur while operating the setup service.
#[derive(Error, Debug)]
pub enum SetupServiceError {
    #[error("I/O error while {message}: {err}")]
    Io {
        message: String,
        #[source]
        err: std::io::Error,
    },

    #[error("Failed to access ledger: {0}")]
    Ledger(#[from] ledger::Error),

    #[error("Cannot create plan for sled services: {0}")]
    ServicePlan(#[from] ServicePlanError),

    #[error("Cannot create plan for sled setup: {0}")]
    SledPlan(#[from] SledPlanError),

    #[error("Bad configuration for setting up rack: {0}")]
    BadConfig(String),

    #[error("Error initializing sled via sled-agent: {0}")]
    SledInitialization(String),

    #[error("Error resetting sled: {0}")]
    SledReset(String),

    #[error("Error making HTTP request to Sled Agent: {0}")]
    SledApi(#[from] SledAgentError<SledAgentTypes::Error>),

    #[error("Error making HTTP request to Nexus: {0}")]
    NexusApi(#[from] NexusError<NexusTypes::Error>),

    #[error("Error contacting ddmd: {0}")]
    DdmError(#[from] DdmError),

    #[error("Failed to monitor for peers: {0}")]
    PeerMonitor(#[from] tokio::sync::broadcast::error::RecvError),

    #[error("Failed to construct an HTTP client: {0}")]
    HttpClient(reqwest::Error),

    #[error("Failed to access DNS servers: {0}")]
    Dns(#[from] DnsError),

    #[error("Error during request to Dendrite: {0}")]
    Dendrite(String),

    #[error("Error during DNS lookup: {0}")]
    DnsResolver(#[from] internal_dns::resolver::ResolveError),

    #[error("Bootstore error: {0}")]
    Bootstore(#[from] bootstore::NodeRequestError),

    #[error("Failed to convert setup plan to blueprint: {0:#}")]
    ConvertPlanToBlueprint(anyhow::Error),

    // We used transparent, because `EarlyNetworkSetupError` contains a subset
    // of error variants already in this type
    #[error(transparent)]
    EarlyNetworkSetup(#[from] EarlyNetworkSetupError),
}

// The workload / information allocated to a single sled.
#[derive(Clone, Debug, Deserialize, Serialize, PartialEq)]
struct SledAllocation {
    initialization_request: StartSledAgentRequest,
}

/// The interface to the Rack Setup Service.
pub struct RackSetupService {
    handle: tokio::task::JoinHandle<Result<(), SetupServiceError>>,
}

impl RackSetupService {
    /// Creates a new rack setup service, which runs in a background task.
    ///
    /// Arguments:
    /// - `log`: The logger.
    /// - `config`: The config file, which is used to setup the rack.
    /// - `storage_manager`: A handle for interacting with the storage manager
    ///   task
    /// - `local_bootstrap_agent`: Communication channel by which we can send
    ///   commands to our local bootstrap-agent (e.g., to start sled-agents)
    /// - `bootstore` - A handle to call bootstore APIs
    pub(crate) fn new(
        log: Logger,
        config: Config,
        storage_manager: StorageHandle,
        local_bootstrap_agent: BootstrapAgentHandle,
        bootstore: bootstore::NodeHandle,
    ) -> Self {
        let handle = tokio::task::spawn(async move {
            let svc = ServiceInner::new(log.clone());
            if let Err(e) = svc
                .run(
                    &config,
                    &storage_manager,
                    local_bootstrap_agent,
                    bootstore,
                )
                .await
            {
                warn!(log, "RSS injection failed: {}", e);
                Err(e)
            } else {
                Ok(())
            }
        });

        RackSetupService { handle }
    }

    pub(crate) fn new_reset_rack(
        log: Logger,
        local_bootstrap_agent: BootstrapAgentHandle,
    ) -> Self {
        let handle = tokio::task::spawn(async move {
            let svc = ServiceInner::new(log.clone());
            if let Err(e) = svc.reset(local_bootstrap_agent).await {
                warn!(log, "RSS rack reset failed: {}", e);
                Err(e)
            } else {
                Ok(())
            }
        });

        RackSetupService { handle }
    }

    /// Awaits the completion of the RSS service.
    pub async fn join(self) -> Result<(), SetupServiceError> {
        self.handle.await.expect("Rack Setup Service Task panicked")
    }
}

#[derive(Clone, Serialize, Deserialize, Default)]
struct RssCompleteMarker {}

impl Ledgerable for RssCompleteMarker {
    fn is_newer_than(&self, _other: &Self) -> bool {
        true
    }
    fn generation_bump(&mut self) {}
}
const RSS_COMPLETED_FILENAME: &str = "rss-plan-completed.marker";

/// The implementation of the Rack Setup Service.
struct ServiceInner {
    log: Logger,
}

impl ServiceInner {
    fn new(log: Logger) -> Self {
        ServiceInner { log }
    }

    // Ensures that all storage for a particular generation is configured.
    //
    // This will either return:
    // - Ok if the requests are all successful (where "successful" also
    // includes any of the sleds having a storage configuration more recent than
    // what we've requested), or
    // - An error from attempting to configure storage on the underlying sleds
    async fn ensure_storage_config_at_least(
        &self,
        plan: &ServicePlan,
    ) -> Result<(), SetupServiceError> {
        cancel_safe_futures::future::join_all_then_try(
            plan.services.iter().map(|(sled_address, config)| async move {
                self.initialize_storage_on_sled(
                    *sled_address,
                    OmicronPhysicalDisksConfig {
                        generation: config.disks.generation,
                        disks: config
                            .disks
                            .disks
                            .iter()
                            .map(|disk| OmicronPhysicalDiskConfig {
                                identity: disk.identity.clone(),
                                id: disk.id,
                                pool_id: disk.pool_id,
                            })
                            .collect(),
                    },
                )
                .await
            }),
        )
        .await?;
        Ok(())
    }

    /// Requests that the specified sled configure storage as described
    /// by `storage_config`.
    ///
    /// This function succeeds if either the configuration is supplied, or if
    /// the configuration on the target sled is newer than what we're supplying.
    // This function shares a lot of implementation details with
    // [Self::initialize_zones_on_sled]. Although it has a different meaning,
    // the usage (and expectations around generation numbers) are similar.
    async fn initialize_storage_on_sled(
        &self,
        sled_address: SocketAddrV6,
        storage_config: OmicronPhysicalDisksConfig,
    ) -> Result<(), SetupServiceError> {
        let dur = std::time::Duration::from_secs(60);
        let client = reqwest::ClientBuilder::new()
            .connect_timeout(dur)
            .build()
            .map_err(SetupServiceError::HttpClient)?;
        let log = self.log.new(o!("sled_address" => sled_address.to_string()));
        let client = SledAgentClient::new_with_client(
            &format!("http://{}", sled_address),
            client,
            log.clone(),
        );

        let storage_put = || async {
            info!(
                log,
                "attempting to set up sled's storage: {:?}", storage_config,
            );
            let result = client
                .omicron_physical_disks_put(&storage_config.clone())
                .await;
            let Err(error) = result else {
                return Ok::<
                    (),
                    BackoffError<SledAgentError<SledAgentTypes::Error>>,
                >(());
            };

            if let sled_agent_client::Error::ErrorResponse(response) = &error {
                if response.status() == http::StatusCode::CONFLICT {
                    warn!(
                        log,
                        "ignoring attempt to initialize storage because \
                        the server seems to be newer";
                        "attempted_generation" => i64::from(&storage_config.generation),
                        "req_id" => &response.request_id,
                        "server_message" => &response.message,
                    );

                    // If we attempt to initialize storage at generation X, and
                    // the server refuses because it's at some generation newer
                    // than X, then we treat that as success.  See the doc
                    // comment on this function.
                    return Ok(());
                }
            }

            // TODO Many other codes here should not be retried.  See
            // omicron#4578.
            return Err(BackoffError::transient(error));
        };
        let log_failure = |error, delay| {
            warn!(
                log,
                "failed to initialize Omicron storage";
                "error" => #%error,
                "retry_after" => ?delay,
            );
        };
        retry_notify(
            retry_policy_internal_service_aggressive(),
            storage_put,
            log_failure,
        )
        .await?;

        Ok(())
    }

    /// Requests that the specified sled configure zones as described by
    /// `zones_config`
    ///
    /// This function succeeds even if the sled fails to apply the configuration
    /// if the reason is that the sled is already running a newer configuration.
    /// This might sound oddly specific but it's what our sole caller wants.
    /// In particular, the caller is going to call this function a few times
    /// with successive generation numbers.  If we crash and go through the
    /// process again, we might run into this case, and it's simplest to just
    /// ignore it and proceed.
    async fn initialize_zones_on_sled(
        &self,
        sled_address: SocketAddrV6,
        zones_config: &OmicronZonesConfig,
    ) -> Result<(), SetupServiceError> {
        let dur = std::time::Duration::from_secs(60);
        let client = reqwest::ClientBuilder::new()
            .connect_timeout(dur)
            .build()
            .map_err(SetupServiceError::HttpClient)?;
        let log = self.log.new(o!("sled_address" => sled_address.to_string()));
        let client = SledAgentClient::new_with_client(
            &format!("http://{}", sled_address),
            client,
            log.clone(),
        );

        let services_put = || async {
            info!(
                log,
                "attempting to set up sled's Omicron zones: {:?}", zones_config
            );
            let result = client.omicron_zones_put(zones_config).await;
            let Err(error) = result else {
                return Ok::<
                    (),
                    BackoffError<SledAgentError<SledAgentTypes::Error>>,
                >(());
            };

            if let sled_agent_client::Error::ErrorResponse(response) = &error {
                if response.status() == http::StatusCode::CONFLICT {
                    warn!(
                        log,
                        "ignoring attempt to initialize zones because \
                        the server seems to be newer";
                        "attempted_generation" =>
                            i64::from(&zones_config.generation),
                        "req_id" => &response.request_id,
                        "server_message" => &response.message,
                    );

                    // If we attempt to initialize zones at generation X, and
                    // the server refuses because it's at some generation newer
                    // than X, then we treat that as success.  See the doc
                    // comment on this function.
                    return Ok(());
                }
            }

            // TODO Many other codes here should not be retried.  See
            // omicron#4578.
            return Err(BackoffError::transient(error));
        };
        let log_failure = |error, delay| {
            warn!(
                log,
                "failed to initialize Omicron zones";
                "error" => #%error,
                "retry_after" => ?delay,
            );
        };
        retry_notify(
            retry_policy_internal_service_aggressive(),
            services_put,
            log_failure,
        )
        .await?;

        Ok(())
    }

    // Ensure that all services for a particular version are running.
    //
    // This is useful in a rack-setup context, where initial boot ordering
    // can matter for first-time-setup.
    //
    // Note that after first-time setup, the initialization order of
    // services should not matter.
    //
    // Further, it's possible that the target sled is already running a newer
    // version.  That's not an error here.
    async fn ensure_zone_config_at_least(
        &self,
        configs: &HashMap<SocketAddrV6, OmicronZonesConfig>,
    ) -> Result<(), SetupServiceError> {
        cancel_safe_futures::future::join_all_then_try(configs.iter().map(
            |(sled_address, zones_config)| async move {
                self.initialize_zones_on_sled(*sled_address, zones_config).await
            },
        ))
        .await?;
        Ok(())
    }

    // Configure the internal DNS servers with the initial DNS data
    async fn initialize_internal_dns_records(
        &self,
        service_plan: &ServicePlan,
    ) -> Result<(), SetupServiceError> {
        let log = &self.log;

        // Determine the list of DNS servers that are supposed to exist based on
        // the service plan that has just been deployed.
        let dns_server_ips =
            // iterate sleds
            service_plan.services.iter().filter_map(
                |(_, sled_config)| {
                    // iterate zones for this sled
                    let dns_addrs: Vec<SocketAddrV6> = sled_config
                        .zones
                        .iter()
                        .filter_map(|zone_config| {
                            match &zone_config.zone_type {
                                BlueprintZoneType::InternalDns(blueprint_zone_type::InternalDns{ http_address, .. })
                                => {
                                    Some(*http_address)
                                },
                                _ => None,
                            }
                        })
                        .collect();
                    if !dns_addrs.is_empty() {
                        Some(dns_addrs)
                    } else {
                        None
                    }
                }
            )
            .flatten()
            .collect::<Vec<SocketAddrV6>>();

        let dns_config = &service_plan.dns_config;
        for ip_addr in dns_server_ips {
            let log = log.new(o!("dns_config_addr" => ip_addr.to_string()));
            info!(log, "Configuring DNS server");
            let dns_config_client = dns_service_client::Client::new(
                &format!("http://{}", ip_addr),
                log.clone(),
            );

            let do_update = || async {
                let result = dns_config_client.dns_config_put(dns_config).await;
                match result {
                    Ok(_) => Ok(()),
                    Err(e) => {
                        if dns_service_client::is_retryable(&e) {
                            Err(BackoffError::transient(e))
                        } else {
                            Err(BackoffError::permanent(e))
                        }
                    }
                }
            };
            let log_failure = move |error, duration| {
                warn!(
                    log,
                    "failed to write DNS configuration (will retry in {:?})",
                    duration;
                    "error_message" => #%error
                );
            };

            retry_notify(
                retry_policy_internal_service_aggressive(),
                do_update,
                log_failure,
            )
            .await?;
        }

        info!(log, "Configured all DNS servers");
        Ok(())
    }

    async fn sled_timesync(
        &self,
        sled_address: &SocketAddrV6,
    ) -> Result<TimeSync, SetupServiceError> {
        let dur = std::time::Duration::from_secs(60);

        let client = reqwest::ClientBuilder::new()
            .connect_timeout(dur)
            .timeout(dur)
            .build()
            .map_err(SetupServiceError::HttpClient)?;
        let client = SledAgentClient::new_with_client(
            &format!("http://{}", sled_address),
            client,
            self.log.new(o!("SledAgentClient" => sled_address.to_string())),
        );

        info!(
            self.log,
            "Checking time synchronization for {}...", sled_address
        );

        let ts = client.timesync_get().await?.into_inner();
        Ok(TimeSync {
            sync: ts.sync,
            ref_id: ts.ref_id,
            ip_addr: ts.ip_addr,
            stratum: ts.stratum,
            ref_time: ts.ref_time,
            correction: ts.correction,
        })
    }

    async fn wait_for_timesync(
        &self,
        sled_addresses: &Vec<SocketAddrV6>,
    ) -> Result<(), SetupServiceError> {
        info!(self.log, "Waiting for rack time synchronization");

        let timesync_wait = || async {
            let mut synced_peers = 0;
            let mut sync = true;

            for sled_address in sled_addresses {
                if let Ok(ts) = self.sled_timesync(sled_address).await {
                    info!(self.log, "Timesync for {} {:?}", sled_address, ts);
                    if !ts.sync {
                        sync = false;
                    } else {
                        synced_peers += 1;
                    }
                } else {
                    sync = false;
                }
            }

            if sync {
                Ok(())
            } else {
                Err(BackoffError::transient(format!(
                    "Time is synchronized on {}/{} sleds",
                    synced_peers,
                    sled_addresses.len()
                )))
            }
        };
        let log_failure = |error, _| {
            warn!(self.log, "Time is not yet synchronized"; "error" => ?error);
        };

        retry_notify(
            retry_policy_internal_service_aggressive(),
            timesync_wait,
            log_failure,
        )
        // `retry_policy_internal_service_aggressive()` retries indefinitely on
        // transient errors (the only kind we produce), allowing us to
        // `.unwrap()` without panicking
        .await
        .unwrap();

        Ok(())
    }

    async fn handoff_to_nexus(
        &self,
        config: &Config,
        sled_plan: &SledPlan,
        service_plan: &ServicePlan,
        port_discovery_mode: ExternalPortDiscovery,
        nexus_address: SocketAddrV6,
    ) -> Result<(), SetupServiceError> {
        info!(self.log, "Handing off control to Nexus");

        // Remap our plan into an easier-to-use type...
        let sled_configs_by_id =
            build_sled_configs_by_id(sled_plan, service_plan)
                .map_err(SetupServiceError::ConvertPlanToBlueprint)?;
        // ... and use that to derive the initial blueprint from our plan.
        let blueprint = build_initial_blueprint_from_plan(
            &sled_configs_by_id,
            service_plan,
        )
        .map_err(SetupServiceError::ConvertPlanToBlueprint)?;

        info!(self.log, "Nexus address: {}", nexus_address.to_string());

        const CLIENT_TIMEOUT: Duration = Duration::from_secs(60);
        let client = reqwest::Client::builder()
            .connect_timeout(CLIENT_TIMEOUT)
            .timeout(CLIENT_TIMEOUT)
            .build()
            .map_err(SetupServiceError::HttpClient)?;

        let nexus_client = NexusClient::new_with_client(
            &format!("http://{}", nexus_address),
            client,
            self.log.new(o!("component" => "NexusClient")),
        );

        // Convert all the information we have about datasets into a format
        // which can be processed by Nexus.
        let mut datasets: Vec<NexusTypes::DatasetCreateRequest> = vec![];
        for sled_config in service_plan.services.values() {
            for zone in &sled_config.zones {
                if let Some(dataset) = zone.zone_type.durable_dataset() {
                    datasets.push(NexusTypes::DatasetCreateRequest {
                        zpool_id: dataset
                            .dataset
                            .pool_name
                            .id()
                            .into_untyped_uuid(),
                        dataset_id: zone.id.into_untyped_uuid(),
                        request: NexusTypes::DatasetPutRequest {
                            address: dataset.address.to_string(),
                            kind: dataset.kind,
                        },
                    })
                }
            }
        }
        let internal_services_ip_pool_ranges = config
            .internal_services_ip_pool_ranges
            .clone()
            .into_iter()
            .map(Into::into)
            .collect();

        let rack_network_config = {
            let config = &config.rack_network_config;
            NexusTypes::RackNetworkConfigV2 {
                rack_subnet: config.rack_subnet,
                infra_ip_first: config.infra_ip_first,
                infra_ip_last: config.infra_ip_last,
                ports: config
                    .ports
                    .iter()
                    .map(|config| NexusTypes::PortConfigV2 {
                        port: config.port.clone(),
                        routes: config
                            .routes
                            .iter()
                            .map(|r| NexusTypes::RouteConfig {
                                destination: r.destination,
                                nexthop: r.nexthop,
                                vlan_id: r.vlan_id,
                                local_pref: r.local_pref,
                            })
                            .collect(),
                        addresses: config
                            .addresses
                            .iter()
                            .map(|a| NexusTypes::UplinkAddressConfig {
                                address: a.address,
                                vlan_id: a.vlan_id,
                            })
                            .collect(),
                        switch: config.switch.into(),
                        uplink_port_speed: config.uplink_port_speed.into(),
                        uplink_port_fec: config.uplink_port_fec.into(),
                        autoneg: config.autoneg,
                        bgp_peers: config
                            .bgp_peers
                            .iter()
                            .map(|b| NexusTypes::BgpPeerConfig {
                                addr: b.addr,
                                asn: b.asn,
                                port: b.port.clone(),
                                hold_time: b.hold_time,
                                connect_retry: b.connect_retry,
                                delay_open: b.delay_open,
                                idle_hold_time: b.idle_hold_time,
                                keepalive: b.keepalive,
                                remote_asn: b.remote_asn,
                                min_ttl: b.min_ttl,
                                md5_auth_key: b.md5_auth_key.clone(),
                                multi_exit_discriminator: b
                                    .multi_exit_discriminator,
                                local_pref: b.local_pref,
                                enforce_first_as: b.enforce_first_as,
                                communities: b.communities.clone(),
                                allowed_export: b.allowed_export.clone(),
                                allowed_import: b.allowed_import.clone(),
                                vlan_id: b.vlan_id,
                            })
                            .collect(),
                        lldp: config.lldp.as_ref().map(|lp| {
                            NexusTypes::LldpPortConfig {
                                status: match lp.status {
                                    LldpAdminStatus::Enabled => {
                                        NexusTypes::LldpAdminStatus::Enabled
                                    }
                                    LldpAdminStatus::Disabled => {
                                        NexusTypes::LldpAdminStatus::Disabled
                                    }
                                    LldpAdminStatus::TxOnly => {
                                        NexusTypes::LldpAdminStatus::TxOnly
                                    }
                                    LldpAdminStatus::RxOnly => {
                                        NexusTypes::LldpAdminStatus::RxOnly
                                    }
                                },
                                chassis_id: lp.chassis_id.clone(),
                                port_id: lp.port_id.clone(),
                                system_name: lp.system_name.clone(),
                                system_description: lp
                                    .system_description
                                    .clone(),
                                port_description: lp.port_description.clone(),
                                management_addrs: lp.management_addrs.clone(),
                            }
                        }),
                    })
                    .collect(),
                bgp: config
                    .bgp
                    .iter()
                    .map(|config| NexusTypes::BgpConfig {
                        asn: config.asn,
                        originate: config
                            .originate
                            .iter()
                            .cloned()
                            .map(Into::into)
                            .collect(),
                        shaper: config.shaper.clone(),
                        checker: config.checker.clone(),
                    })
                    .collect(),
                bfd: config
                    .bfd
                    .iter()
                    .map(|spec| {
                        NexusTypes::BfdPeerConfig {
                    detection_threshold: spec.detection_threshold,
                    local: spec.local,
                    mode: match spec.mode {
                        omicron_common::api::external::BfdMode::SingleHop => {
                            nexus_client::types::BfdMode::SingleHop
                        }
                        omicron_common::api::external::BfdMode::MultiHop => {
                            nexus_client::types::BfdMode::MultiHop
                        }
                    },
                    remote: spec.remote,
                    required_rx: spec.required_rx,
                    switch: spec.switch.into(),
                }
                    })
                    .collect(),
            }
        };
        info!(self.log, "rack_network_config: {:#?}", rack_network_config);

        let physical_disks: Vec<_> = sled_configs_by_id
            .iter()
            .flat_map(|(sled_id, config)| {
                config.disks.disks.iter().map(|config| {
                    NexusTypes::PhysicalDiskPutRequest {
                        id: config.id,
                        vendor: config.identity.vendor.clone(),
                        serial: config.identity.serial.clone(),
                        model: config.identity.model.clone(),
                        variant: NexusTypes::PhysicalDiskKind::U2,
                        sled_id: sled_id.into_untyped_uuid(),
                    }
                })
            })
            .collect();

        let zpools = sled_configs_by_id
            .iter()
            .flat_map(|(sled_id, config)| {
                config.disks.disks.iter().map(|config| {
                    NexusTypes::ZpoolPutRequest {
                        id: config.pool_id.into_untyped_uuid(),
                        physical_disk_id: config.id,
                        sled_id: sled_id.into_untyped_uuid(),
                    }
                })
            })
            .collect();

        // Convert the IP allowlist into the Nexus types.
        //
        // This is really infallible. We have a list of IpNet's here, which
        // we're converting to Nexus client types through their string
        // representation.
        let allowed_source_ips =
            NexusTypes::AllowedSourceIps::try_from(&config.allowed_source_ips)
                .expect("Expected valid Nexus IP networks");

        let request = NexusTypes::RackInitializationRequest {
            blueprint,
            physical_disks,
            zpools,
            datasets,
            internal_services_ip_pool_ranges,
            certs: config.external_certificates.clone(),
            internal_dns_zone_config: d2n_params(&service_plan.dns_config),
            external_dns_zone_name: config.external_dns_zone_name.clone(),
            recovery_silo: config.recovery_silo.clone(),
            rack_network_config,
            external_port_count: port_discovery_mode.into(),
            allowed_source_ips,
        };

        let notify_nexus = || async {
            nexus_client
                .rack_initialization_complete(&sled_plan.rack_id, &request)
                .await
                .map_err(BackoffError::transient)
        };
        let log_failure = |err, _| {
            info!(self.log, "Failed to handoff to nexus: {err}");
        };

        retry_notify(
            retry_policy_internal_service_aggressive(),
            notify_nexus,
            log_failure,
        )
        .await?;

        info!(self.log, "Handoff to Nexus is complete");
        Ok(())
    }

    async fn reset(
        &self,
        local_bootstrap_agent: BootstrapAgentHandle,
    ) -> Result<(), SetupServiceError> {
        // Gather all peer addresses that we can currently see on the bootstrap
        // network.
        let ddm_admin_client = DdmAdminClient::localhost(&self.log)?;
        let peer_addrs = ddm_admin_client
            .derive_bootstrap_addrs_from_prefixes(&[
                BootstrapInterface::GlobalZone,
            ])
            .await?;
        let our_bootstrap_address = local_bootstrap_agent.our_address();
        let all_addrs = peer_addrs
            .chain(iter::once(our_bootstrap_address))
            .map(|addr| {
                SocketAddrV6::new(addr, BOOTSTRAP_AGENT_HTTP_PORT, 0, 0)
            })
            .collect::<Vec<_>>();

        local_bootstrap_agent
            .reset_sleds(all_addrs)
            .await
            .map_err(SetupServiceError::SledReset)?;

        Ok(())
    }

    async fn initialize_cockroach(
        &self,
        service_plan: &ServicePlan,
    ) -> Result<(), SetupServiceError> {
        // Now that datasets and zones have started for CockroachDB,
        // perform one-time initialization of the cluster.
        let sled_address = service_plan
            .services
            .iter()
            .find_map(|(sled_address, sled_config)| {
                if sled_config.zones.iter().any(|zone_config| {
                    matches!(
                        &zone_config.zone_type,
                        BlueprintZoneType::CockroachDb(_)
                    )
                }) {
                    Some(sled_address)
                } else {
                    None
                }
            })
            .expect("Should not create service plans without CockroachDb");
        let dur = std::time::Duration::from_secs(60);
        let client = reqwest::ClientBuilder::new()
            .connect_timeout(dur)
            .build()
            .map_err(SetupServiceError::HttpClient)?;
        let client = SledAgentClient::new_with_client(
            &format!("http://{}", sled_address),
            client,
            self.log.new(o!("SledAgentClient" => sled_address.to_string())),
        );
        let initialize_db = || async {
            client.cockroachdb_init().await.map_err(BackoffError::transient)?;
            Ok::<(), BackoffError<SledAgentError<SledAgentTypes::Error>>>(())
        };
        let log_failure = |error, delay| {
            warn!(
                self.log,
                "Failed to initialize CockroachDB";
                "error" => #%error,
                "retry_after" => ?delay
            );
        };
        retry_notify(
            retry_policy_internal_service_aggressive(),
            initialize_db,
            log_failure,
        )
        .await
        .unwrap();
        Ok(())
    }

    // This method has a few distinct phases, identified by files in durable
    // storage:
    //
    // 1. SLED ALLOCATION PLAN CREATION. When the RSS starts up for the first
    //    time, it creates an allocation plan to provision subnets to an initial
    //    set of sleds.
    //
    // 2. SLED ALLOCATION PLAN EXECUTION. The RSS then carries out this plan,
    //    making requests to the sleds enumerated within the "allocation plan".
    //
    // 3. SERVICE ALLOCATION PLAN CREATION. Now that Sled Agents are executing
    //    on their respective subnets, they can be queried to create an
    //    allocation plan for services.
    //
    // 4. SERVICE ALLOCATION PLAN EXECUTION. RSS requests that the services
    //    outlined in the aforementioned step are created.
    //
    // 5. MARKING SETUP COMPLETE. Once the RSS has successfully initialized the
    //    rack, a marker file is created at "rss_completed_marker_path()". This
    //    indicates that the plan executed successfully, and the only work
    //    remaining is to handoff to Nexus.
    async fn run(
        &self,
        config: &Config,
        storage_manager: &StorageHandle,
        local_bootstrap_agent: BootstrapAgentHandle,
        bootstore: bootstore::NodeHandle,
    ) -> Result<(), SetupServiceError> {
        info!(self.log, "Injecting RSS configuration: {:#?}", config);

        let resolver = DnsResolver::new_from_subnet(
            self.log.new(o!("component" => "DnsResolver")),
            config.az_subnet(),
        )?;

        let marker_paths: Vec<Utf8PathBuf> = storage_manager
            .get_latest_disks()
            .await
            .all_m2_mountpoints(CONFIG_DATASET)
            .into_iter()
            .map(|p| p.join(RSS_COMPLETED_FILENAME))
            .collect();

        let ledger =
            Ledger::<RssCompleteMarker>::new(&self.log, marker_paths.clone())
                .await;

        // Check if a previous RSS plan has completed successfully.
        //
        // If it has, the system should be up-and-running.
        if ledger.is_some() {
            // TODO(https://github.com/oxidecomputer/omicron/issues/724): If the
            // running configuration doesn't match Config, we could try to
            // update things.
            info!(
                self.log,
                "RSS configuration looks like it has already been applied",
            );

            let sled_plan = SledPlan::load(&self.log, storage_manager)
                .await?
                .expect("Sled plan should exist if completed marker exists");
            if &sled_plan.config != config {
                return Err(SetupServiceError::BadConfig(
                    "Configuration changed".to_string(),
                ));
            }
            let service_plan = ServicePlan::load(&self.log, storage_manager)
                .await?
                .expect("Service plan should exist if completed marker exists");

            let switch_mgmt_addrs = EarlyNetworkSetup::new(&self.log)
                .lookup_switch_zone_underlay_addrs(&resolver)
                .await;

            let nexus_address =
                resolver.lookup_socket_v6(ServiceName::Nexus).await?;

            self.handoff_to_nexus(
                &config,
                &sled_plan,
                &service_plan,
                ExternalPortDiscovery::Auto(switch_mgmt_addrs),
                nexus_address,
            )
            .await?;
            return Ok(());
        } else {
            info!(self.log, "RSS configuration has not been fully applied yet");
        }

        // Wait for either:
        // - All the peers to re-load an old plan (if one exists)
        // - Enough peers to create a new plan (if one does not exist)
        let bootstrap_addrs = match &config.bootstrap_discovery {
            BootstrapAddressDiscovery::OnlyOurs => {
                BTreeSet::from([local_bootstrap_agent.our_address()])
            }
            BootstrapAddressDiscovery::OnlyThese { addrs } => addrs.clone(),
        };
        let maybe_sled_plan =
            SledPlan::load(&self.log, storage_manager).await?;
        if let Some(plan) = &maybe_sled_plan {
            let stored_peers: BTreeSet<Ipv6Addr> =
                plan.sleds.keys().map(|a| *a.ip()).collect();
            if stored_peers != bootstrap_addrs {
                let e = concat!(
                    "Set of sleds requested does not match those in",
                    " existing sled plan"
                );
                return Err(SetupServiceError::BadConfig(e.to_string()));
            }
        }
        if bootstrap_addrs.is_empty() {
            return Err(SetupServiceError::BadConfig(
                "Must request at least one peer".to_string(),
            ));
        }

        // If we created a plan, reuse it. Otherwise, create a new plan.
        //
        // NOTE: This is a "point-of-no-return" -- before sending any requests
        // to neighboring sleds, the plan must be recorded to durable storage.
        // This way, if the RSS power-cycles, it can idempotently provide the
        // same subnets to the same sleds.
        let plan = if let Some(plan) = maybe_sled_plan {
            info!(self.log, "Re-using existing allocation plan");
            plan
        } else {
            info!(self.log, "Creating new allocation plan");
            SledPlan::create(
                &self.log,
                config,
                &storage_manager,
                bootstrap_addrs,
                config.trust_quorum_peers.is_some(),
            )
            .await?
        };
        let config = &plan.config;

        // Initialize the trust quorum if there are peers configured.
        if let Some(peers) = &config.trust_quorum_peers {
            let initial_membership: BTreeSet<_> =
                peers.iter().cloned().collect();
            bootstore
                .init_rack(plan.rack_id.into(), initial_membership)
                .await?;
        }

        // Save the relevant network config in the bootstore. We want this to
        // happen before we `initialize_sleds` so each scrimlet (including us)
        // can use its normal boot path of "read network config for our switch
        // from the bootstore".
        let early_network_config = EarlyNetworkConfig {
            generation: 1,
            schema_version: 2,
            body: EarlyNetworkConfigBody {
                ntp_servers: config.ntp_servers.clone(),
                rack_network_config: Some(config.rack_network_config.clone()),
            },
        };
        info!(self.log, "Writing Rack Network Configuration to bootstore");
        bootstore.update_network_config(early_network_config.into()).await?;

        // Forward the sled initialization requests to our sled-agent.
        local_bootstrap_agent
            .initialize_sleds(
                plan.sleds
                    .iter()
                    .map(move |(bootstrap_addr, initialization_request)| {
                        (*bootstrap_addr, initialization_request.clone())
                    })
                    .collect(),
            )
            .await
            .map_err(SetupServiceError::SledInitialization)?;

        // Now that sled agents have been initialized, we can create
        // a service allocation plan.
        let sled_addresses: Vec<_> = plan
            .sleds
            .values()
            .map(|initialization_request| {
                get_sled_address(initialization_request.body.subnet)
            })
            .collect();
        let service_plan = if let Some(plan) =
            ServicePlan::load(&self.log, storage_manager).await?
        {
            plan
        } else {
            ServicePlan::create(
                &self.log,
                &config,
                &storage_manager,
                &plan.sleds,
            )
            .await?
        };

        // Before we can ask for any services, we need to ensure that storage is
        // operational.
        self.ensure_storage_config_at_least(&service_plan).await?;

        // Set up internal DNS services first and write the initial
        // DNS configuration to the internal DNS servers.
        let v1generator = OmicronZonesConfigGenerator::initial_version(
            &service_plan,
            DeployStepVersion::V1_NOTHING,
        );
        let v2generator = v1generator.new_version_with(
            DeployStepVersion::V2_DNS_ONLY,
            &|zone_type: &OmicronZoneType| {
                matches!(zone_type, OmicronZoneType::InternalDns { .. })
            },
        );
        self.ensure_zone_config_at_least(v2generator.sled_configs()).await?;
        self.initialize_internal_dns_records(&service_plan).await?;

        // Ask MGS in each switch zone which switch it is.
        let switch_mgmt_addrs = EarlyNetworkSetup::new(&self.log)
            .lookup_switch_zone_underlay_addrs(&resolver)
            .await;

        // Next start up the NTP services.
        let v3generator = v2generator.new_version_with(
            DeployStepVersion::V3_DNS_AND_NTP,
            &|zone_type: &OmicronZoneType| {
                matches!(
                    zone_type,
                    OmicronZoneType::BoundaryNtp { .. }
                        | OmicronZoneType::InternalNtp { .. }
                )
            },
        );
        self.ensure_zone_config_at_least(v3generator.sled_configs()).await?;

        // Wait until time is synchronized on all sleds before proceeding.
        self.wait_for_timesync(&sled_addresses).await?;

        info!(self.log, "Finished setting up Internal DNS and NTP");

        // Wait until Cockroach has been initialized before running Nexus.
        let v4generator = v3generator.new_version_with(
            DeployStepVersion::V4_COCKROACHDB,
            &|zone_type: &OmicronZoneType| {
                matches!(zone_type, OmicronZoneType::CockroachDb { .. })
            },
        );
        self.ensure_zone_config_at_least(v4generator.sled_configs()).await?;

        // Now that datasets and zones have started for CockroachDB,
        // perform one-time initialization of the cluster.
        self.initialize_cockroach(&service_plan).await?;

        // Issue the rest of the zone initialization requests.
        let v5generator = v4generator
            .new_version_with(DeployStepVersion::V5_EVERYTHING, &|_| true);
        self.ensure_zone_config_at_least(v5generator.sled_configs()).await?;

        info!(self.log, "Finished setting up services");

        // Finally, mark that we've completed executing the plans.
        let mut ledger = Ledger::<RssCompleteMarker>::new_with(
            &self.log,
            marker_paths.clone(),
            RssCompleteMarker::default(),
        );
        ledger.commit().await?;

        let nexus_address =
            resolver.lookup_socket_v6(ServiceName::Nexus).await?;

        // At this point, even if we reboot, we must not try to manage sleds,
        // services, or DNS records.
        self.handoff_to_nexus(
            &config,
            &plan,
            &service_plan,
            ExternalPortDiscovery::Auto(switch_mgmt_addrs),
            nexus_address,
        )
        .await?;

        Ok(())
    }
}

/// The service plan describes all the zones that we will eventually
/// deploy on each sled.  But we cannot currently just deploy them all
/// concurrently.  We'll do it in a few stages, each corresponding to a
/// version of each sled's configuration.
///
/// - version 1: no services running
///              (We don't have to do anything for this.  But we do
///              reserve this version number for "no services running" so
///              that sled agents can begin with an initial, valid
///              OmicronZonesConfig before they've got anything running.)
/// - version 2: internal DNS only
/// - version 3: internal DNS + NTP servers
/// - version 4: internal DNS + NTP servers + CockroachDB
/// - version 5: everything
///
/// At each stage, we're specifying a complete configuration of what
/// should be running on the sled -- including this version number.
/// And Sled Agents will reject requests for versions older than the
/// one they're currently running.  Thus, the version number is a piece
/// of global, distributed state.
///
/// For now, we hardcode the requests we make to use specific version
/// numbers.
struct DeployStepVersion;

impl DeployStepVersion {
    const V1_NOTHING: Generation = OmicronZonesConfig::INITIAL_GENERATION;
    const V2_DNS_ONLY: Generation = Self::V1_NOTHING.next();
    const V3_DNS_AND_NTP: Generation = Self::V2_DNS_ONLY.next();
    const V4_COCKROACHDB: Generation = Self::V3_DNS_AND_NTP.next();
    const V5_EVERYTHING: Generation = Self::V4_COCKROACHDB.next();
}

// Build a map of sled ID to `SledConfig` based on the two plan types we
// generate. This is a bit of a code smell (why doesn't the plan generate this
// on its own if we need it?); we should be able to get rid of it when
// we get to https://github.com/oxidecomputer/omicron/issues/5272.
fn build_sled_configs_by_id(
    sled_plan: &SledPlan,
    service_plan: &ServicePlan,
) -> anyhow::Result<BTreeMap<SledUuid, SledConfig>> {
    let mut sled_configs = BTreeMap::new();
    for sled_request in sled_plan.sleds.values() {
        let sled_addr = get_sled_address(sled_request.body.subnet);
        let sled_id = SledUuid::from_untyped_uuid(sled_request.body.id);
        let entry = match sled_configs.entry(sled_id) {
            btree_map::Entry::Vacant(entry) => entry,
            btree_map::Entry::Occupied(_) => {
                bail!(
                    "duplicate sled address found while deriving blueprint: \
                     {sled_addr}"
                );
            }
        };
        let sled_config =
            service_plan.services.get(&sled_addr).with_context(|| {
                format!(
                    "missing services in plan for sled {sled_id} ({sled_addr})"
                )
            })?;
        entry.insert(sled_config.clone());
    }

    if sled_configs.len() != service_plan.services.len() {
        bail!(
            "error mapping service plan to sled IDs; converted {} sled \
             addresses into {} sled configs",
            service_plan.services.len(),
            sled_configs.len(),
        );
    }

    Ok(sled_configs)
}

// Build an initial blueprint
fn build_initial_blueprint_from_plan(
    sled_configs_by_id: &BTreeMap<SledUuid, SledConfig>,
    service_plan: &ServicePlan,
) -> anyhow::Result<Blueprint> {
    let internal_dns_version =
        Generation::try_from(service_plan.dns_config.generation)
            .context("invalid internal dns version")?;

    let blueprint = build_initial_blueprint_from_sled_configs(
        sled_configs_by_id,
        internal_dns_version,
    );

    Ok(blueprint)
}

pub(crate) fn build_initial_blueprint_from_sled_configs(
    sled_configs_by_id: &BTreeMap<SledUuid, SledConfig>,
    internal_dns_version: Generation,
) -> Blueprint {
    let blueprint_disks: BTreeMap<_, _> = sled_configs_by_id
        .iter()
        .map(|(sled_id, sled_config)| (*sled_id, sled_config.disks.clone()))
        .collect();

    let mut blueprint_datasets = BTreeMap::new();
    for (sled_id, sled_config) in sled_configs_by_id {
        let mut datasets = BTreeMap::new();
        for d in sled_config.datasets.datasets.values() {
            // Only the "Crucible" dataset needs to know the address
            let address = sled_config.zones.iter().find_map(|z| {
                if let OmicronZoneType::Crucible { address, dataset } =
                    &z.zone_type
                {
                    if &dataset.pool_name == d.name.pool() {
                        return Some(*address);
                    }
                };
                None
            });

            datasets.insert(
                d.id,
                BlueprintDatasetConfig {
                    disposition: BlueprintDatasetDisposition::InService,
                    id: d.id,
                    pool: d.name.pool().clone(),
                    kind: d.name.dataset().clone(),
                    address,
                    compression: d.compression.clone(),
                    quota: d.quota.map(|q| ByteCount::try_from(q).unwrap()),
                    reservation: d
                        .reservation
                        .map(|r| ByteCount::try_from(r).unwrap()),
                },
            );
        }

        blueprint_datasets.insert(
            *sled_id,
            BlueprintDatasetsConfig {
                generation: sled_config.datasets.generation,
                datasets,
            },
        );
    }

    let mut blueprint_zones = BTreeMap::new();
    let mut sled_state = BTreeMap::new();
    for (sled_id, sled_config) in sled_configs_by_id {
        let zones_config = BlueprintZonesConfig {
            // This is a bit of a hack. We only construct a blueprint after
            // completing RSS, so we need to know the final generation value
            // sent to all sleds. Arguably, we should record this in the
            // serialized RSS plan; however, we have already deployed
            // systems that did not. We know that every such system used
            // `V5_EVERYTHING` as the final generation count, so we can just
            // use that value here. If we ever change this, in particular in
            // a way where newly-deployed systems will have a different
            // value, we will need to revisit storing this in the serialized
            // RSS plan.
            generation: DeployStepVersion::V5_EVERYTHING,
            zones: sled_config.zones.clone(),
        };

        blueprint_zones.insert(*sled_id, zones_config);
        sled_state.insert(*sled_id, SledState::Active);
    }

    Blueprint {
        id: Uuid::new_v4(),
        blueprint_zones,
        blueprint_disks,
        blueprint_datasets,
        sled_state,
        parent_blueprint_id: None,
        internal_dns_version,
        // We don't configure external DNS during RSS, so set it to an initial
        // generation of 1. Nexus will bump this up when it updates external DNS
        // (including creating the recovery silo).
        external_dns_version: Generation::new(),
        // Nexus will fill in the CockroachDB values during initialization.
        cockroachdb_fingerprint: String::new(),
        cockroachdb_setting_preserve_downgrade:
            CockroachDbPreserveDowngrade::DoNotModify,
        time_created: Utc::now(),
        creator: "RSS".to_string(),
        comment: "initial blueprint from rack setup".to_string(),
    }
}

/// Facilitates creating a sequence of OmicronZonesConfig objects for each sled
/// in a service plan to enable phased rollout of services
///
/// The service plan itself defines which zones should appear on every sled.
/// However, we want to deploy these zones in phases: first internal DNS, then
/// NTP, then CockroachDB, etc.  This interface generates sled configs for each
/// phase and enforces that:
///
/// - each version includes all zones deployed in the previous iteration
/// - each sled's version number increases with each iteration
///
struct OmicronZonesConfigGenerator<'a> {
    service_plan: &'a ServicePlan,
    last_configs: HashMap<SocketAddrV6, OmicronZonesConfig>,
}

impl<'a> OmicronZonesConfigGenerator<'a> {
    /// Make a set of sled configurations for an initial version where each sled
    /// has nothing deployed on it
    fn initial_version(
        service_plan: &'a ServicePlan,
        initial_version: Generation,
    ) -> Self {
        let last_configs = service_plan
            .services
            .keys()
            .map(|sled_address| {
                (
                    *sled_address,
                    OmicronZonesConfig {
                        generation: initial_version,
                        zones: vec![],
                    },
                )
            })
            .collect();
        Self { service_plan, last_configs }
    }

    /// Returns the set of sled configurations produced for this version
    fn sled_configs(&self) -> &HashMap<SocketAddrV6, OmicronZonesConfig> {
        &self.last_configs
    }

    /// Produces a new set of configs for each sled based on the current set of
    /// configurations, adding zones from the service plan matching
    /// `zone_filter`.
    ///
    /// # Panics
    ///
    /// If `version` is not larger than the current version
    fn new_version_with(
        self,
        version: Generation,
        zone_filter: &(dyn Fn(&OmicronZoneType) -> bool + Send + Sync),
    ) -> OmicronZonesConfigGenerator<'a> {
        let last_configs = self
            .service_plan
            .services
            .iter()
            .map(|(sled_address, sled_config)| {
                let mut zones = match self.last_configs.get(sled_address) {
                    Some(config) => {
                        assert!(version > config.generation);
                        config.zones.clone()
                    }
                    None => Vec::new(),
                };

                let zones_already =
                    zones.iter().map(|z| z.id).collect::<HashSet<_>>();
                zones.extend(
                    sled_config
                        .zones
                        .iter()
                        .cloned()
                        .map(|bp_zone_config| {
                            OmicronZoneConfig::from(bp_zone_config)
                        })
                        .filter(|z| {
                            !zones_already.contains(&z.id)
                                && zone_filter(&z.zone_type)
                        }),
                );

                let config = OmicronZonesConfig { generation: version, zones };
                (*sled_address, config)
            })
            .collect();
        Self { service_plan: self.service_plan, last_configs }
    }
}

#[cfg(test)]
mod test {
    use super::{Config, OmicronZonesConfigGenerator};
    use crate::rack_setup::plan::service::{Plan as ServicePlan, SledInfo};
    use nexus_sled_agent_shared::inventory::{
        Baseboard, Inventory, InventoryDisk, OmicronZoneType, SledRole,
    };
    use omicron_common::{
        address::{get_sled_address, Ipv6Subnet, SLED_PREFIX},
        api::external::{ByteCount, Generation},
        disk::{DiskIdentity, DiskVariant},
    };
    use omicron_uuid_kinds::{GenericUuid, SledUuid};

    fn make_sled_info(
        sled_id: SledUuid,
        subnet: Ipv6Subnet<SLED_PREFIX>,
        u2_count: usize,
    ) -> SledInfo {
        let sled_agent_address = get_sled_address(subnet);
        SledInfo::new(
            sled_id,
            subnet,
            sled_agent_address,
            Inventory {
                sled_id: sled_id.into_untyped_uuid(),
                sled_agent_address,
                sled_role: SledRole::Scrimlet,
                baseboard: Baseboard::Unknown,
                usable_hardware_threads: 32,
                usable_physical_ram: ByteCount::from_gibibytes_u32(16),
                reservoir_size: ByteCount::from_gibibytes_u32(0),
                disks: (0..u2_count)
                    .map(|i| InventoryDisk {
                        identity: DiskIdentity {
                            vendor: "test-manufacturer".to_string(),
                            serial: format!("test-{sled_id}-#{i}"),
                            model: "v1".to_string(),
                        },
                        variant: DiskVariant::U2,
                        slot: i.try_into().unwrap(),
                    })
                    .collect(),
                zpools: vec![],
                datasets: vec![],
            },
            true,
        )
    }

    fn make_test_service_plan() -> ServicePlan {
        let rss_config = Config::test_config();
        let fake_sleds = vec![
            make_sled_info(
                SledUuid::new_v4(),
                Ipv6Subnet::<SLED_PREFIX>::new(
                    "fd00:1122:3344:101::1".parse().unwrap(),
                ),
                5,
            ),
            make_sled_info(
                SledUuid::new_v4(),
                Ipv6Subnet::<SLED_PREFIX>::new(
                    "fd00:1122:3344:102::1".parse().unwrap(),
                ),
                5,
            ),
        ];
        let service_plan =
            ServicePlan::create_transient(&rss_config, fake_sleds)
                .expect("failed to create service plan");

        service_plan
    }

    #[test]
    fn test_omicron_zone_configs() {
        let service_plan = make_test_service_plan();

        // Verify the initial state.
        let g1 = Generation::new();
        let v1 =
            OmicronZonesConfigGenerator::initial_version(&service_plan, g1);
        assert_eq!(
            service_plan.services.keys().len(),
            v1.sled_configs().keys().len()
        );
        for (_, configs) in v1.sled_configs() {
            assert_eq!(configs.generation, g1);
            assert!(configs.zones.is_empty());
        }

        // Verify that we can add a bunch of zones of a given type.
        let g2 = g1.next();
        let v2 = v1.new_version_with(g2, &|zone_type| {
            matches!(zone_type, OmicronZoneType::InternalDns { .. })
        });
        let mut v2_nfound = 0;
        for (_, config) in v2.sled_configs() {
            assert_eq!(config.generation, g2);
            v2_nfound += config.zones.len();
            for z in &config.zones {
                // The only zones we should find are the Internal DNS ones.
                assert!(matches!(
                    &z.zone_type,
                    OmicronZoneType::InternalDns { .. }
                ));
            }
        }
        // There should have been at least one InternalDns zone.
        assert!(v2_nfound > 0);

        // Try again to add zones of the same type.  This should be a no-op.
        let g3 = g2.next();
        let v3 = v2.new_version_with(g3, &|zone_type| {
            matches!(zone_type, OmicronZoneType::InternalDns { .. })
        });
        let mut v3_nfound = 0;
        for (_, config) in v3.sled_configs() {
            assert_eq!(config.generation, g3);
            v3_nfound += config.zones.len();
            for z in &config.zones {
                // The only zones we should find are the Internal DNS ones.
                assert!(matches!(
                    &z.zone_type,
                    OmicronZoneType::InternalDns { .. }
                ));
            }
        }
        assert_eq!(v2_nfound, v3_nfound);

        // Now try adding zones of a different type.  We should still have all
        // the Internal DNS ones, plus a few more.
        let g4 = g3.next();
        let v4 = v3.new_version_with(g4, &|zone_type| {
            matches!(zone_type, OmicronZoneType::Nexus { .. })
        });
        let mut v4_nfound_dns = 0;
        let mut v4_nfound = 0;
        for (_, config) in v4.sled_configs() {
            assert_eq!(config.generation, g4);
            v4_nfound += config.zones.len();
            for z in &config.zones {
                match &z.zone_type {
                    OmicronZoneType::InternalDns { .. } => v4_nfound_dns += 1,
                    OmicronZoneType::Nexus { .. } => (),
                    _ => panic!("unexpectedly found a wrong zone type"),
                }
            }
        }
        assert_eq!(v4_nfound_dns, v3_nfound);
        assert!(v4_nfound > v3_nfound);

        // Now try adding zones that match no filter.  Again, this should be a
        // no-op but we should still have all the same zones we had before.
        let g5 = g4.next();
        let v5 = v4.new_version_with(g5, &|_| false);
        let mut v5_nfound = 0;
        for (_, config) in v5.sled_configs() {
            assert_eq!(config.generation, g5);
            v5_nfound += config.zones.len();
            for z in &config.zones {
                assert!(matches!(
                    &z.zone_type,
                    OmicronZoneType::InternalDns { .. }
                        | OmicronZoneType::Nexus { .. }
                ));
            }
        }
        assert_eq!(v4_nfound, v5_nfound);

        // Finally, try adding the rest of the zones.
        let g6 = g5.next();
        let v6 = v5.new_version_with(g6, &|_| true);
        let mut v6_nfound = 0;
        for (sled_address, config) in v6.sled_configs() {
            assert_eq!(config.generation, g6);
            v6_nfound += config.zones.len();
            assert_eq!(
                config.zones.len(),
                service_plan.services.get(sled_address).unwrap().zones.len()
            );
        }
        assert!(v6_nfound > v5_nfound);
    }
}<|MERGE_RESOLUTION|>--- conflicted
+++ resolved
@@ -90,15 +90,9 @@
     OmicronZoneConfig, OmicronZoneType, OmicronZonesConfig,
 };
 use nexus_types::deployment::{
-<<<<<<< HEAD
-    Blueprint, BlueprintDatasetConfig, BlueprintDatasetDisposition,
-    BlueprintDatasetsConfig, BlueprintPhysicalDisksConfig, BlueprintZoneConfig,
-    BlueprintZoneDisposition, BlueprintZonesConfig,
-    CockroachDbPreserveDowngrade, InvalidOmicronZoneType,
-=======
-    blueprint_zone_type, Blueprint, BlueprintZoneType, BlueprintZonesConfig,
-    CockroachDbPreserveDowngrade,
->>>>>>> 6f9cd0d8
+    blueprint_zone_type, Blueprint, BlueprintDatasetConfig,
+    BlueprintDatasetDisposition, BlueprintDatasetsConfig, BlueprintZoneType,
+    BlueprintZonesConfig, CockroachDbPreserveDowngrade,
 };
 use nexus_types::external_api::views::SledState;
 use omicron_common::address::get_sled_address;
@@ -1426,8 +1420,9 @@
         for d in sled_config.datasets.datasets.values() {
             // Only the "Crucible" dataset needs to know the address
             let address = sled_config.zones.iter().find_map(|z| {
-                if let OmicronZoneType::Crucible { address, dataset } =
-                    &z.zone_type
+                if let BlueprintZoneType::Crucible(
+                    blueprint_zone_type::Crucible { address, dataset },
+                ) = &z.zone_type
                 {
                     if &dataset.pool_name == d.name.pool() {
                         return Some(*address);
