--- conflicted
+++ resolved
@@ -897,17 +897,11 @@
         // from the bootstore".
         let early_network_config = EarlyNetworkConfig {
             generation: 1,
-<<<<<<< HEAD
             schema_version: 1,
             body: EarlyNetworkConfigBody {
-                rack_subnet: config.rack_subnet,
                 ntp_servers: config.ntp_servers.clone(),
                 rack_network_config: config.rack_network_config.clone(),
             },
-=======
-            ntp_servers: config.ntp_servers.clone(),
-            rack_network_config: config.rack_network_config.clone(),
->>>>>>> d650ed37
         };
         info!(self.log, "Writing Rack Network Configuration to bootstore");
         //NOTE(ry) this is where the early network config gets saved.
