--- conflicted
+++ resolved
@@ -75,8 +75,8 @@
     types as NexusTypes, Client as NexusClient, Error as NexusError,
 };
 use omicron_common::address::{
-    get_sled_address, CRUCIBLE_PANTRY_PORT, NEXUS_INTERNAL_PORT, NTP_PORT,
-    OXIMETER_PORT,
+    get_sled_address, CRUCIBLE_PANTRY_PORT, DENDRITE_PORT, NEXUS_INTERNAL_PORT,
+    NTP_PORT, OXIMETER_PORT,
 };
 use omicron_common::backoff::{
     retry_notify, retry_policy_internal_service_aggressive, BackoffError,
@@ -654,13 +654,20 @@
                                 },
                             });
                         }
-<<<<<<< HEAD
                         ServiceType::Dendrite { .. } => {
-                            NexusTypes::ServiceKind::Dendrite
+                            services.push(NexusTypes::ServicePutRequest {
+                                service_id: zone.id,
+                                sled_id,
+                                address: SocketAddrV6::new(
+                                    zone.addresses[0],
+                                    DENDRITE_PORT,
+                                    0,
+                                    0,
+                                )
+                                .to_string(),
+                                kind: NexusTypes::ServiceKind::Dendrite,
+                            });
                         }
-                        ServiceType::InternalDns { .. } => {
-                            NexusTypes::ServiceKind::InternalDNS
-=======
                         ServiceType::InternalDns {
                             server_address,
                             dns_address,
@@ -678,7 +685,6 @@
                                 address: dns_address.to_string(),
                                 kind: NexusTypes::ServiceKind::InternalDNS,
                             });
->>>>>>> 884b80c7
                         }
                         ServiceType::Oximeter => {
                             services.push(NexusTypes::ServicePutRequest {
