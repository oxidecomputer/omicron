// This Source Code Form is subject to the terms of the Mozilla Public
// License, v. 2.0. If a copy of the MPL was not distributed with this
// file, You can obtain one at https://mozilla.org/MPL/2.0/.

//! Rack Setup Service implementation

<<<<<<< HEAD
use super::config::SetupServiceConfig as Config;
use crate::bootstrap::{
    discovery::PeerMonitorObserver, rss_handle::BootstrapAgentHandle,
};
use crate::params::{DatasetEnsureBody, ServiceRequest, ServiceType};
use crate::rack_setup::plan::service::{
    Plan as ServicePlan, PlanError as ServicePlanError,
=======
use super::config::{HardcodedSledRequest, SetupServiceConfig as Config};
use crate::bootstrap::config::BOOTSTRAP_AGENT_PORT;
use crate::bootstrap::ddm_admin_client::{DdmAdminClient, DdmError};
use crate::bootstrap::params::SledAgentRequest;
use crate::bootstrap::rss_handle::BootstrapAgentHandle;
use crate::bootstrap::trust_quorum::{RackSecret, ShareDistribution};
use crate::params::{ServiceRequest, ServiceType};
use internal_dns_client::multiclient::{DnsError, Updater as DnsUpdater};
use omicron_common::address::{
    get_sled_address, ReservedRackSubnet, DNS_PORT, DNS_SERVER_PORT,
>>>>>>> 394c8033
};
use crate::rack_setup::plan::sled::{
    Plan as SledPlan, PlanError as SledPlanError,
};
use internal_dns_client::multiclient::{
    DnsError, Resolver as DnsResolver, Updater as DnsUpdater,
};
use internal_dns_client::names::{ServiceName, SRV};
use nexus_client::{
    types as NexusTypes, Client as NexusClient, Error as NexusError,
};
use omicron_common::address::{get_sled_address, NEXUS_INTERNAL_PORT};
use omicron_common::backoff::{
    internal_service_policy, internal_service_policy_with_max, retry_notify,
    BackoffError,
};
use sled_agent_client::{
    types as SledAgentTypes, Client as SledAgentClient, Error as SledAgentError,
};
use slog::Logger;
use sprockets_host::Ed25519Certificate;
use std::collections::{HashMap, HashSet};
use std::iter;
use std::net::{Ipv6Addr, SocketAddr, SocketAddrV6};
use std::path::{Path, PathBuf};
use thiserror::Error;
<<<<<<< HEAD
use tokio::sync::{Mutex, OnceCell};

// The minimum number of sleds to initialize the rack.
const MINIMUM_SLED_COUNT: usize = 1;
=======
use tokio::sync::OnceCell;
use uuid::Uuid;
>>>>>>> 394c8033

/// Describes errors which may occur while operating the setup service.
#[derive(Error, Debug)]
pub enum SetupServiceError {
    #[error("I/O error while {message}: {err}")]
    Io {
        message: String,
        #[source]
        err: std::io::Error,
    },

    #[error("Cannot create plan for sled services: {0}")]
    ServicePlan(#[from] ServicePlanError),

    #[error("Cannot create plan for sled setup: {0}")]
    SledPlan(#[from] SledPlanError),

    #[error("Bad configuration for setting up rack: {0}")]
    BadConfig(String),

    #[error("Error initializing sled via sled-agent: {0}")]
    SledInitialization(String),

    #[error("Error making HTTP request to Sled Agent: {0}")]
    SledApi(#[from] SledAgentError<SledAgentTypes::Error>),

<<<<<<< HEAD
    #[error("Error making HTTP request to Nexus: {0}")]
    NexusApi(#[from] NexusError<NexusTypes::Error>),
=======
    #[error("Error contacting ddmd: {0}")]
    DdmError(#[from] DdmError),

    #[error("Cannot deserialize TOML file at {path}: {err}")]
    Toml { path: PathBuf, err: toml::de::Error },
>>>>>>> 394c8033

    #[error("Failed to monitor for peers: {0}")]
    PeerMonitor(#[from] tokio::sync::broadcast::error::RecvError),

    #[error("Failed to construct an HTTP client: {0}")]
    HttpClient(reqwest::Error),

    #[error("Failed to access DNS server: {0}")]
    Dns(#[from] DnsError),
}

/// The interface to the Rack Setup Service.
pub struct Service {
    handle: tokio::task::JoinHandle<Result<(), SetupServiceError>>,
}

impl Service {
    /// Creates a new rack setup service, which runs in a background task.
    ///
    /// Arguments:
    /// - `log`: The logger.
    /// - `config`: The config file, which is used to setup the rack.
    /// - `peer_monitor`: The mechanism by which the setup service discovers
    ///   bootstrap agents on nearby sleds.
    /// - `local_bootstrap_agent`: Communication channel by which we can send
    ///   commands to our local bootstrap-agent (e.g., to initialize sled
    ///   agents).
    pub(crate) fn new(
        log: Logger,
        config: Config,
        local_bootstrap_agent: BootstrapAgentHandle,
        // TODO-cleanup: We should be collecting the device ID certs of all
        // trust quorum members over the management network. Currently we don't
        // have a management network, so we hard-code the list of members and
        // accept it as a parameter instead.
        member_device_id_certs: Vec<Ed25519Certificate>,
    ) -> Self {
        let handle = tokio::task::spawn(async move {
            let svc = ServiceInner::new(log.clone());
            if let Err(e) = svc
                .inject_rack_setup_requests(
                    &config,
                    local_bootstrap_agent,
                    &member_device_id_certs,
                )
                .await
            {
                warn!(log, "RSS injection failed: {}", e);
                Err(e)
            } else {
                Ok(())
            }
        });

        Service { handle }
    }

    /// Awaits the completion of the RSS service.
    pub async fn join(self) -> Result<(), SetupServiceError> {
        self.handle.await.expect("Rack Setup Service Task panicked")
    }
}

fn rss_completed_plan_path() -> PathBuf {
    Path::new(omicron_common::OMICRON_CONFIG_PATH)
        .join("rss-plan-completed.marker")
}

// Describes the options when awaiting for peers.
enum PeerExpectation {
    // Await a set of peers that matches this group of IPv6 addresses exactly.
    //
    // TODO: We currently don't deal with the case where:
    //
    // - RSS boots, sees some sleds, comes up with a plan.
    // - RSS reboots, sees a *different* set of sleds, and needs
    // to adjust the plan.
    //
    // This case is fairly tricky because some sleds may have
    // already received requests to initialize - modifying the
    // allocated subnets would be non-trivial.
    LoadOldPlan(HashSet<Ipv6Addr>),
    // Await any peers, as long as there are at least enough to make a new plan.
    CreateNewPlan(usize),
}

/// The implementation of the Rack Setup Service.
struct ServiceInner {
    log: Logger,
    dns_servers: OnceCell<DnsUpdater>,
}

impl ServiceInner {
    fn new(log: Logger) -> Self {
        ServiceInner { log, dns_servers: OnceCell::new() }
    }

    async fn initialize_datasets(
        &self,
        sled_address: SocketAddrV6,
        datasets: &Vec<DatasetEnsureBody>,
    ) -> Result<(), SetupServiceError> {
        let dur = std::time::Duration::from_secs(60);
        let client = reqwest::ClientBuilder::new()
            .connect_timeout(dur)
            .timeout(dur)
            .build()
            .map_err(SetupServiceError::HttpClient)?;
        let client = SledAgentClient::new_with_client(
            &format!("http://{}", sled_address),
            client,
            self.log.new(o!("SledAgentClient" => sled_address.to_string())),
        );

        info!(self.log, "sending dataset requests...");
        for dataset in datasets {
            let filesystem_put = || async {
                info!(self.log, "creating new filesystem: {:?}", dataset);
                client
                    .filesystem_put(&dataset.clone().into())
                    .await
                    .map_err(BackoffError::transient)?;
                Ok::<(), BackoffError<SledAgentError<SledAgentTypes::Error>>>(())
            };
            let log_failure = |error, _| {
                warn!(self.log, "failed to create filesystem"; "error" => ?error);
            };
            retry_notify(
                internal_service_policy(),
                filesystem_put,
                log_failure,
            )
            .await?;
        }

        let mut records = HashMap::new();
        for dataset in datasets {
            records
                .entry(dataset.srv())
                .or_insert_with(Vec::new)
                .push((dataset.aaaa(), dataset.address()));
        }
        let records_put = || async {
            self.dns_servers
                .get()
                .expect("DNS servers must be initialized first")
                .insert_dns_records(&records)
                .await
                .map_err(BackoffError::transient)?;
            Ok::<(), BackoffError<DnsError>>(())
        };
        let log_failure = |error, _| {
            warn!(self.log, "failed to set DNS records"; "error" => ?error);
        };
        retry_notify(internal_service_policy(), records_put, log_failure)
            .await?;

        Ok(())
    }

    async fn initialize_services(
        &self,
        sled_address: SocketAddrV6,
        services: &Vec<ServiceRequest>,
    ) -> Result<(), SetupServiceError> {
        let dur = std::time::Duration::from_secs(60);
        let client = reqwest::ClientBuilder::new()
            .connect_timeout(dur)
            .timeout(dur)
            .build()
            .map_err(SetupServiceError::HttpClient)?;
        let client = SledAgentClient::new_with_client(
            &format!("http://{}", sled_address),
            client,
            self.log.new(o!("SledAgentClient" => sled_address.to_string())),
        );

        info!(self.log, "sending service requests...");
        let services_put = || async {
            info!(self.log, "initializing sled services: {:?}", services);
            client
                .services_put(&SledAgentTypes::ServiceEnsureBody {
                    services: services
                        .iter()
                        .map(|s| s.clone().into())
                        .collect(),
                })
                .await
                .map_err(BackoffError::transient)?;
            Ok::<(), BackoffError<SledAgentError<SledAgentTypes::Error>>>(())
        };
        let log_failure = |error, _| {
            warn!(self.log, "failed to initialize services"; "error" => ?error);
        };
        retry_notify(internal_service_policy(), services_put, log_failure)
            .await?;

        // Insert DNS records, if the DNS servers have been initialized
        if let Some(dns_servers) = self.dns_servers.get() {
            let mut records = HashMap::new();
            for service in services {
                records
                    .entry(service.srv())
                    .or_insert_with(Vec::new)
                    .push((service.aaaa(), service.address()));
            }
            let records_put = || async {
                dns_servers
                    .insert_dns_records(&records)
                    .await
                    .map_err(BackoffError::transient)?;
                Ok::<(), BackoffError<DnsError>>(())
            };
            let log_failure = |error, _| {
                warn!(self.log, "failed to set DNS records"; "error" => ?error);
            };
            retry_notify(internal_service_policy(), records_put, log_failure)
                .await?;
        }

        Ok(())
    }

    // Waits for sufficient neighbors to exist so the initial set of requests
    // can be send out.
    async fn wait_for_peers(
        &self,
        expectation: PeerExpectation,
        our_bootstrap_address: Ipv6Addr,
    ) -> Result<Vec<Ipv6Addr>, DdmError> {
        let ddm_admin_client = DdmAdminClient::new(self.log.clone())?;
        let addrs = retry_notify(
            // TODO-correctness `internal_service_policy()` has potentially-long
            // exponential backoff, which is probably not what we want. See
            // https://github.com/oxidecomputer/omicron/issues/1270
            internal_service_policy(),
            || async {
                let peer_addrs =
                    ddm_admin_client.peer_addrs().await.map_err(|err| {
                        BackoffError::transient(format!(
                            "Failed getting peers from mg-ddm: {err}"
                        ))
                    })?;

                let all_addrs = peer_addrs
                    .chain(iter::once(our_bootstrap_address))
                    .collect::<HashSet<_>>();

                match expectation {
                    PeerExpectation::LoadOldPlan(ref expected) => {
                        if all_addrs.is_superset(expected) {
                            Ok(all_addrs.into_iter().collect())
                        } else {
                            Err(BackoffError::transient(
                                concat!(
                                    "Waiting for a LoadOldPlan set ",
                                    "of peers not found yet."
                                )
                                .to_string(),
                            ))
                        }
                    }
                    PeerExpectation::CreateNewPlan(wanted_peer_count) => {
                        if all_addrs.len() >= wanted_peer_count {
                            Ok(all_addrs.into_iter().collect())
                        } else {
                            Err(BackoffError::transient(format!(
                                "Waiting for {} peers (currently have {})",
                                wanted_peer_count,
                                all_addrs.len()
                            )))
                        }
                    }
                }
            },
            |message, duration| {
                info!(
                    self.log,
                    "{} (will retry after {:?})", message, duration
                );
            },
        )
        // `internal_service_policy()` retries indefinitely on transient errors
        // (the only kind we produce), allowing us to `.unwrap()` without
        // panicking
        .await
        .unwrap();

        Ok(addrs)
    }

    async fn handoff_to_nexus(
        &self,
        config: &Config,
        sled_plan: &SledPlan,
        service_plan: &ServicePlan,
    ) -> Result<(), SetupServiceError> {
        info!(self.log, "Handing off control to Nexus");

        let resolver = DnsResolver::new(&config.az_subnet())
            .expect("Failed to create DNS resolver");
        let ip = resolver
            .lookup_ip(SRV::Service(ServiceName::Nexus))
            .await
            .expect("Failed to lookup IP");
        let nexus_address = SocketAddr::new(ip, NEXUS_INTERNAL_PORT);

        info!(self.log, "Nexus address: {}", nexus_address.to_string());

        let nexus_client = NexusClient::new(
            &format!("http://{}", nexus_address),
            self.log.new(o!("component" => "NexusClient")),
        );

        // Ensure we can quickly look up "Sled Agent Address" -> "UUID of sled".
        //
        // We need the ID when passing info to Nexus.
        let mut id_map = HashMap::new();
        for (_, sled_request) in sled_plan.sleds.iter() {
            id_map
                .insert(get_sled_address(sled_request.subnet), sled_request.id);
        }

        // Convert all the information we have about services and datasets into
        // a format which can be processed by Nexus.
        let mut services: Vec<NexusTypes::ServicePutRequest> = vec![];
        let mut datasets: Vec<NexusTypes::DatasetCreateRequest> = vec![];
        for (addr, service_request) in service_plan.services.iter() {
            let sled_id = *id_map
                .get(addr)
                .expect("Sled address in service plan, but not sled plan");

            for svc in service_request
                .services
                .iter()
                .chain(service_request.dns_services.iter())
            {
                let kind = match svc.service_type {
                    ServiceType::Nexus { .. } => NexusTypes::ServiceKind::Nexus,
                    ServiceType::InternalDns { .. } => {
                        NexusTypes::ServiceKind::InternalDNS
                    }
                    ServiceType::Oximeter => NexusTypes::ServiceKind::Oximeter,
                };

                services.push(NexusTypes::ServicePutRequest {
                    service_id: svc.id,
                    sled_id,
                    // TODO: Should this be a vec, or a single value?
                    address: svc.addresses[0],
                    kind,
                })
            }

            for dataset in service_request.datasets.iter() {
                datasets.push(NexusTypes::DatasetCreateRequest {
                    zpool_id: dataset.zpool_id,
                    dataset_id: dataset.id,
                    request: NexusTypes::DatasetPutRequest {
                        address: dataset.address.to_string(),
                        kind: dataset.dataset_kind.clone().into(),
                    },
                })
            }
        }

        let request =
            NexusTypes::RackInitializationRequest { services, datasets };

        let notify_nexus = || async {
            nexus_client
                .rack_initialization_complete(&sled_plan.rack_id, &request)
                .await
                .map_err(BackoffError::transient)
        };
        let log_failure = |err, _| {
            info!(self.log, "Failed to handoff to nexus: {err}");
        };

        retry_notify(
            internal_service_policy_with_max(std::time::Duration::from_secs(1)),
            notify_nexus,
            log_failure,
        )
        .await?;

        info!(self.log, "Handoff to Nexus is complete");
        Ok(())
    }

    // In lieu of having an operator send requests to all sleds via an
    // initialization service, the sled-agent configuration may allow for the
    // automated injection of setup requests from a sled.
    //
    // This method has a few distinct phases, identified by files in durable
    // storage:
    //
    // 1. SLED ALLOCATION PLAN CREATION. When the RSS starts up for the first
    //    time, it creates an allocation plan to provision subnets to an initial
    //    set of sleds.
    //
    // 2. SLED ALLOCATION PLAN EXECUTION. The RSS then carries out this plan, making
    //    requests to the sleds enumerated within the "allocation plan".
    //
    // 3. SERVICE ALLOCATION PLAN CREATION. Now that Sled Agents are executing
    //    on their respsective subnets, they can be queried to create an
    //    allocation plan for services.
    //
    // 4. SERVICE ALLOCATION PLAN EXECUTION. RSS requests that the services
    //    outlined in the aforementioned step are created.
    //
    // 5. MARKING SETUP COMPLETE. Once the RSS has successfully initialized the
    //    rack, a marker file is created at "rss_completed_plan_path()". This
    //    indicates that the plan executed successfully, and no work remains.
    async fn inject_rack_setup_requests(
        &self,
        config: &Config,
        local_bootstrap_agent: BootstrapAgentHandle,
        member_device_id_certs: &[Ed25519Certificate],
    ) -> Result<(), SetupServiceError> {
        info!(self.log, "Injecting RSS configuration: {:#?}", config);

        // Check if a previous RSS plan has completed successfully.
        //
        // If it has, the system should be up-and-running.
        let rss_completed_plan_path = rss_completed_plan_path();
        if rss_completed_plan_path.exists() {
            // TODO(https://github.com/oxidecomputer/omicron/issues/724): If the
            // running configuration doesn't match Config, we could try to
            // update things.
            info!(
                self.log,
                "RSS configuration looks like it has already been applied",
            );

            let sled_plan = SledPlan::load(&self.log)
                .await?
                .expect("Sled plan should exist if completed marker exists");
            let service_plan = ServicePlan::load(&self.log)
                .await?
                .expect("Service plan should exist if completed marker exists");
            self.handoff_to_nexus(&config, &sled_plan, &service_plan).await?;

            return Ok(());
        } else {
            info!(self.log, "RSS configuration has not been fully applied yet",);
        }

        // Wait for either:
        // - All the peers to re-load an old plan (if one exists)
        // - Enough peers to create a new plan (if one does not exist)
        let maybe_sled_plan = SledPlan::load(&self.log).await?;
        let expectation = if let Some(plan) = &maybe_sled_plan {
            PeerExpectation::LoadOldPlan(
                plan.sleds.keys().map(|a| *a.ip()).collect(),
            )
        } else {
            PeerExpectation::CreateNewPlan(MINIMUM_SLED_COUNT)
        };
        let addrs = self
            .wait_for_peers(expectation, local_bootstrap_agent.our_address())
            .await?;
        info!(self.log, "Enough peers exist to enact RSS plan");

        // If we created a plan, reuse it. Otherwise, create a new plan.
        //
        // NOTE: This is a "point-of-no-return" -- before sending any requests
        // to neighboring sleds, the plan must be recorded to durable storage.
        // This way, if the RSS power-cycles, it can idempotently provide the
        // same subnets to the same sleds.
        let plan = if let Some(plan) = maybe_sled_plan {
            info!(self.log, "Re-using existing allocation plan");
            plan
        } else {
            info!(self.log, "Creating new allocation plan");
            SledPlan::create(&self.log, &config, addrs, member_device_id_certs)
                .await?
        };

        // Forward the sled initialization requests to our sled-agent.
        local_bootstrap_agent
            .initialize_sleds(
                plan.sleds
                    .iter()
                    .map(|(bootstrap_addr, initialization_request)| {
                        (*bootstrap_addr, initialization_request.clone())
                    })
                    .collect(),
            )
            .await
            .map_err(SetupServiceError::SledInitialization)?;

        let sled_addresses: Vec<_> = plan
            .sleds
            .iter()
            .map(|(_, initialization_request)| {
                get_sled_address(initialization_request.subnet)
            })
            .collect();

        // Now that sled agents have been initialized, we can create
        // a service allocation plan.
        let service_plan =
            if let Some(plan) = ServicePlan::load(&self.log).await? {
                plan
            } else {
                ServicePlan::create(&self.log, &config, &sled_addresses).await?
            };

        // Set up internal DNS services.
        futures::future::join_all(
            service_plan
                .services
                .iter()
                .filter(|(_, service_request)| {
                    // Only send requests to sleds that are supposed to be running
                    // DNS services.
                    !service_request.dns_services.is_empty()
                })
                .map(|(sled_address, services_request)| async move {
                    self.initialize_services(
                        *sled_address,
                        &services_request.dns_services,
                    )
                    .await?;
                    Ok(())
                }),
        )
        .await
        .into_iter()
        .collect::<Result<_, SetupServiceError>>()?;

        let dns_servers = DnsUpdater::new(
            &config.az_subnet(),
            self.log.new(o!("client" => "DNS")),
        );
        self.dns_servers
            .set(dns_servers)
            .map_err(|_| ())
            .expect("Already set DNS servers");

        // Issue the crdb initialization requests to all sleds.
        futures::future::join_all(service_plan.services.iter().map(
            |(sled_address, services_request)| async move {
                self.initialize_datasets(
                    *sled_address,
                    &services_request.datasets,
                )
                .await?;
                Ok(())
            },
        ))
        .await
        .into_iter()
        .collect::<Result<_, SetupServiceError>>()?;

        info!(self.log, "Finished setting up agents and datasets");

        // Issue service initialization requests.
        //
        // NOTE: This must happen *after* the dataset initialization,
        // to ensure that CockroachDB has been initialized before Nexus
        // starts.
        //
        // If Nexus was more resilient to concurrent initialization
        // of CRDB, this requirement could be relaxed.
        futures::future::join_all(service_plan.services.iter().map(
            |(sled_address, services_request)| async move {
                // With the current implementation of "initialize_services",
                // we must provide the set of *all* services that should be
                // executing on a sled.
                //
                // This means re-requesting the DNS service, even if it is
                // already running - this is fine, however, as the receiving
                // sled agent doesn't modify the already-running service.
                let all_services = services_request
                    .services
                    .iter()
                    .chain(services_request.dns_services.iter())
                    .map(|s| s.clone())
                    .collect::<Vec<_>>();

                self.initialize_services(*sled_address, &all_services).await?;
                Ok(())
            },
        ))
        .await
        .into_iter()
        .collect::<Result<Vec<()>, SetupServiceError>>()?;

        info!(self.log, "Finished setting up services");

        // Finally, make sure the configuration is saved so we don't inject
        // the requests on the next iteration.
        tokio::fs::File::create(&rss_completed_plan_path).await.map_err(
            |err| SetupServiceError::Io {
                message: format!("creating {rss_completed_plan_path:?}"),
                err,
            },
        )?;

        // At this point, even if we reboot, we must not try to manage sleds,
        // services, or DNS records.

        self.handoff_to_nexus(&config, &plan, &service_plan).await?;

        // TODO Questions to consider:
        // - What if a sled comes online *right after* this setup? How does
        // it get a /64?

        Ok(())
    }
}<|MERGE_RESOLUTION|>--- conflicted
+++ resolved
@@ -4,26 +4,14 @@
 
 //! Rack Setup Service implementation
 
-<<<<<<< HEAD
 use super::config::SetupServiceConfig as Config;
 use crate::bootstrap::{
-    discovery::PeerMonitorObserver, rss_handle::BootstrapAgentHandle,
+    ddm_admin_client::{DdmAdminClient, DdmError},
+    rss_handle::BootstrapAgentHandle,
 };
 use crate::params::{DatasetEnsureBody, ServiceRequest, ServiceType};
 use crate::rack_setup::plan::service::{
     Plan as ServicePlan, PlanError as ServicePlanError,
-=======
-use super::config::{HardcodedSledRequest, SetupServiceConfig as Config};
-use crate::bootstrap::config::BOOTSTRAP_AGENT_PORT;
-use crate::bootstrap::ddm_admin_client::{DdmAdminClient, DdmError};
-use crate::bootstrap::params::SledAgentRequest;
-use crate::bootstrap::rss_handle::BootstrapAgentHandle;
-use crate::bootstrap::trust_quorum::{RackSecret, ShareDistribution};
-use crate::params::{ServiceRequest, ServiceType};
-use internal_dns_client::multiclient::{DnsError, Updater as DnsUpdater};
-use omicron_common::address::{
-    get_sled_address, ReservedRackSubnet, DNS_PORT, DNS_SERVER_PORT,
->>>>>>> 394c8033
 };
 use crate::rack_setup::plan::sled::{
     Plan as SledPlan, PlanError as SledPlanError,
@@ -50,15 +38,10 @@
 use std::net::{Ipv6Addr, SocketAddr, SocketAddrV6};
 use std::path::{Path, PathBuf};
 use thiserror::Error;
-<<<<<<< HEAD
-use tokio::sync::{Mutex, OnceCell};
+use tokio::sync::OnceCell;
 
 // The minimum number of sleds to initialize the rack.
 const MINIMUM_SLED_COUNT: usize = 1;
-=======
-use tokio::sync::OnceCell;
-use uuid::Uuid;
->>>>>>> 394c8033
 
 /// Describes errors which may occur while operating the setup service.
 #[derive(Error, Debug)]
@@ -85,16 +68,11 @@
     #[error("Error making HTTP request to Sled Agent: {0}")]
     SledApi(#[from] SledAgentError<SledAgentTypes::Error>),
 
-<<<<<<< HEAD
     #[error("Error making HTTP request to Nexus: {0}")]
     NexusApi(#[from] NexusError<NexusTypes::Error>),
-=======
+
     #[error("Error contacting ddmd: {0}")]
     DdmError(#[from] DdmError),
-
-    #[error("Cannot deserialize TOML file at {path}: {err}")]
-    Toml { path: PathBuf, err: toml::de::Error },
->>>>>>> 394c8033
 
     #[error("Failed to monitor for peers: {0}")]
     PeerMonitor(#[from] tokio::sync::broadcast::error::RecvError),
