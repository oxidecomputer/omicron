--- conflicted
+++ resolved
@@ -54,7 +54,9 @@
     #[error("Failed to construct an HTTP client: {0}")]
     HttpClient(reqwest::Error),
 
-<<<<<<< HEAD
+    #[error("Failed to construct a sprockets proxy: {0}")]
+    SprocketsProxy(#[from] sprockets_proxy::Error),
+
     // XXX CLEAN UP
     #[error(transparent)]
     Dns(#[from] internal_dns_client::Error<internal_dns_client::types::Error>),
@@ -73,10 +75,6 @@
     /// DNS Services to be instantiated.
     #[serde(default, rename = "dns_service")]
     pub dns_services: Vec<ServiceRequest>,
-=======
-    #[error("Failed to construct a sprockets proxy: {0}")]
-    SprocketsProxy(#[from] sprockets_proxy::Error),
->>>>>>> 35521afd
 }
 
 // The workload / information allocated to a single sled.
@@ -409,7 +407,7 @@
                         );
                         request.datasets.push(DatasetEnsureBody {
                             id: Uuid::new_v4(),
-                            zpool_uuid: dataset.zpool_uuid,
+                            zpool_id: dataset.zpool_uuid,
                             dataset_kind:
                                 crate::params::DatasetKind::CockroachDb {
                                     all_addresses: vec![address],
