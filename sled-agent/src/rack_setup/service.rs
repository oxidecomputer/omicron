// This Source Code Form is subject to the terms of the Mozilla Public
// License, v. 2.0. If a copy of the MPL was not distributed with this
// file, You can obtain one at https://mozilla.org/MPL/2.0/.

//! Rack Setup Service (RSS) implementation
//!
//! RSS triggers the initialization of:
//! - Sled Agents (giving them underlay addresses)
//! - Trust Quorum (coordinating between Sled Agents)
//! - Services (such as internal DNS, CRDB, Nexus)
//! - DNS records for those services
//! - Handoff to Nexus, for control of Control Plane management
//!
//! # Phases, state files, and restart behavior
//!
//! Rack setup occurs in distinct phases that are denoted by the presence of
//! state files that get generated as RSS executes:
//!
//! - /pool/int/UUID/config/rss-sled-plan.json (Sled Plan)
//! - /pool/int/UUID/config/rss-service-plan-v3.json (Service Plan)
//! - /pool/int/UUID/config/rss-plan-completed.marker (Plan Execution Complete)
//!
//! These phases are described below.  As each phase completes, a corresponding
//! state file is written.  This mechanism is designed so that if RSS restarts
//! (e.g., after a crash) then it will resume execution using the same plans.
//!
//! The service plan file has "-v2" in the filename because its structure
//! changed in omicron#4466.  It is possible that on startup, RSS finds an
//! older-form service plan.  In that case, it fails altogether.  We do not
//! expect this condition to happen in practice.  See the implementation for
//! details.
//!
//! ## Sled Plan
//!
//! RSS should start as a service executing on a Sidecar-attached Gimlet
//! (Scrimlet). It must communicate with other sleds on the bootstrap network to
//! discover neighbors. RSS uses the bootstrap network to identify peers, assign
//! them subnets and UUIDs, and initialize a trust quorum. Once RSS decides
//! these values it commits them to a local file as the "Sled Plan", before
//! sending requests.
//!
//! As a result, restarting RSS should result in retransmission of the same
//! values, as long as the same configuration file is used.
//!
//! ## Service Plan
//!
//! After the trust quorum is established and Sled Agents are executing across
//! the rack, RSS can make the call on "what services should run where",
//! ensuring the minimal set of services necessary to execute Nexus are
//! operational. Critically, these include:
//! - Internal DNS: Necessary so internal services can discover each other
//! - CockroachDB: Necessary for Nexus to operate
//! - Nexus itself
//!
//! Once the distribution of these services is decided (which sled should run
//! what service? On what zpools should CockroachDB be provisioned?) it is
//! committed to the Service Plan, and executed.
//!
//! ## Execution Complete
//!
//! Once the both the Sled and Service plans have finished execution, handoff of
//! control to Nexus can occur. <https://rfd.shared.oxide.computer/rfd/0278>
//! covers this in more detail, but in short, RSS creates a "marker" file after
//! completing execution, and unconditionally calls the "handoff to Nexus" API
//! thereafter.

use super::config::SetupServiceConfig as Config;
use super::plan::service::SledConfig;
use crate::bootstrap::config::BOOTSTRAP_AGENT_HTTP_PORT;
use crate::bootstrap::early_networking::{
    EarlyNetworkConfig, EarlyNetworkConfigBody, EarlyNetworkSetup,
    EarlyNetworkSetupError,
};
use crate::bootstrap::params::BootstrapAddressDiscovery;
use crate::bootstrap::params::StartSledAgentRequest;
use crate::bootstrap::rss_handle::BootstrapAgentHandle;
use crate::nexus::{d2n_params, ConvertInto};
use crate::params::{OmicronZoneType, OmicronZonesConfig, TimeSync};
use crate::rack_setup::plan::service::{
    Plan as ServicePlan, PlanError as ServicePlanError,
};
use crate::rack_setup::plan::sled::{
    Plan as SledPlan, PlanError as SledPlanError,
};
use anyhow::{bail, Context};
use bootstore::schemes::v0 as bootstore;
use camino::Utf8PathBuf;
use chrono::Utc;
use internal_dns::resolver::{DnsError, Resolver as DnsResolver};
use internal_dns::ServiceName;
use nexus_client::{
    types as NexusTypes, Client as NexusClient, Error as NexusError,
};
use nexus_types::deployment::{
<<<<<<< HEAD
    Blueprint, BlueprintZoneConfig, BlueprintZoneDisposition,
    BlueprintZonesConfig, InvalidOmicronZoneType,
=======
    Blueprint, BlueprintPhysicalDisksConfig, BlueprintZoneConfig,
    BlueprintZoneDisposition, BlueprintZonesConfig,
>>>>>>> 22f7acad
};
use omicron_common::address::get_sled_address;
use omicron_common::api::external::Generation;
use omicron_common::api::internal::shared::ExternalPortDiscovery;
use omicron_common::backoff::{
    retry_notify, retry_policy_internal_service_aggressive, BackoffError,
};
use omicron_common::ledger::{self, Ledger, Ledgerable};
use omicron_ddm_admin_client::{Client as DdmAdminClient, DdmError};
use omicron_uuid_kinds::GenericUuid;
use omicron_uuid_kinds::SledUuid;
use serde::{Deserialize, Serialize};
use sled_agent_client::{
    types as SledAgentTypes, Client as SledAgentClient, Error as SledAgentError,
};
use sled_hardware_types::underlay::BootstrapInterface;
use sled_storage::dataset::CONFIG_DATASET;
use sled_storage::manager::StorageHandle;
use slog::Logger;
use std::collections::{btree_map, BTreeMap, BTreeSet};
use std::collections::{HashMap, HashSet};
use std::iter;
use std::net::{Ipv6Addr, SocketAddrV6};
use std::time::Duration;
use thiserror::Error;
use uuid::Uuid;

/// Describes errors which may occur while operating the setup service.
#[derive(Error, Debug)]
pub enum SetupServiceError {
    #[error("I/O error while {message}: {err}")]
    Io {
        message: String,
        #[source]
        err: std::io::Error,
    },

    #[error("Failed to access ledger: {0}")]
    Ledger(#[from] ledger::Error),

    #[error("Cannot create plan for sled services: {0}")]
    ServicePlan(#[from] ServicePlanError),

    #[error("Cannot create plan for sled setup: {0}")]
    SledPlan(#[from] SledPlanError),

    #[error("Bad configuration for setting up rack: {0}")]
    BadConfig(String),

    #[error("Error initializing sled via sled-agent: {0}")]
    SledInitialization(String),

    #[error("Error resetting sled: {0}")]
    SledReset(String),

    #[error("Error making HTTP request to Sled Agent: {0}")]
    SledApi(#[from] SledAgentError<SledAgentTypes::Error>),

    #[error("Error making HTTP request to Nexus: {0}")]
    NexusApi(#[from] NexusError<NexusTypes::Error>),

    #[error("Error contacting ddmd: {0}")]
    DdmError(#[from] DdmError),

    #[error("Failed to monitor for peers: {0}")]
    PeerMonitor(#[from] tokio::sync::broadcast::error::RecvError),

    #[error("Failed to construct an HTTP client: {0}")]
    HttpClient(reqwest::Error),

    #[error("Failed to access DNS servers: {0}")]
    Dns(#[from] DnsError),

    #[error("Error during request to Dendrite: {0}")]
    Dendrite(String),

    #[error("Error during DNS lookup: {0}")]
    DnsResolver(#[from] internal_dns::resolver::ResolveError),

    #[error("Bootstore error: {0}")]
    Bootstore(#[from] bootstore::NodeRequestError),

    #[error("Failed to convert setup plan to blueprint: {0:#}")]
    ConvertPlanToBlueprint(anyhow::Error),

    // We used transparent, because `EarlyNetworkSetupError` contains a subset
    // of error variants already in this type
    #[error(transparent)]
    EarlyNetworkSetup(#[from] EarlyNetworkSetupError),
}

// The workload / information allocated to a single sled.
#[derive(Clone, Debug, Deserialize, Serialize, PartialEq)]
struct SledAllocation {
    initialization_request: StartSledAgentRequest,
}

/// The interface to the Rack Setup Service.
pub struct RackSetupService {
    handle: tokio::task::JoinHandle<Result<(), SetupServiceError>>,
}

impl RackSetupService {
    /// Creates a new rack setup service, which runs in a background task.
    ///
    /// Arguments:
    /// - `log`: The logger.
    /// - `config`: The config file, which is used to setup the rack.
    /// - `storage_manager`: A handle for interacting with the storage manager
    ///   task
    /// - `local_bootstrap_agent`: Communication channel by which we can send
    ///   commands to our local bootstrap-agent (e.g., to start sled-agents)
    /// - `bootstore` - A handle to call bootstore APIs
    pub(crate) fn new(
        log: Logger,
        config: Config,
        storage_manager: StorageHandle,
        local_bootstrap_agent: BootstrapAgentHandle,
        bootstore: bootstore::NodeHandle,
    ) -> Self {
        let handle = tokio::task::spawn(async move {
            let svc = ServiceInner::new(log.clone());
            if let Err(e) = svc
                .run(
                    &config,
                    &storage_manager,
                    local_bootstrap_agent,
                    bootstore,
                )
                .await
            {
                warn!(log, "RSS injection failed: {}", e);
                Err(e)
            } else {
                Ok(())
            }
        });

        RackSetupService { handle }
    }

    pub(crate) fn new_reset_rack(
        log: Logger,
        local_bootstrap_agent: BootstrapAgentHandle,
    ) -> Self {
        let handle = tokio::task::spawn(async move {
            let svc = ServiceInner::new(log.clone());
            if let Err(e) = svc.reset(local_bootstrap_agent).await {
                warn!(log, "RSS rack reset failed: {}", e);
                Err(e)
            } else {
                Ok(())
            }
        });

        RackSetupService { handle }
    }

    /// Awaits the completion of the RSS service.
    pub async fn join(self) -> Result<(), SetupServiceError> {
        self.handle.await.expect("Rack Setup Service Task panicked")
    }
}

#[derive(Clone, Serialize, Deserialize, Default)]
struct RssCompleteMarker {}

impl Ledgerable for RssCompleteMarker {
    fn is_newer_than(&self, _other: &Self) -> bool {
        true
    }
    fn generation_bump(&mut self) {}
}
const RSS_COMPLETED_FILENAME: &str = "rss-plan-completed.marker";

/// The implementation of the Rack Setup Service.
struct ServiceInner {
    log: Logger,
}

impl ServiceInner {
    fn new(log: Logger) -> Self {
        ServiceInner { log }
    }

    // Ensures that all storage for a particular generation is configured.
    //
    // This will either return:
    // - Ok if the requests are all successful (where "successful" also
    // includes any of the sleds having a storage configuration more recent than
    // what we've requested), or
    // - An error from attempting to configure storage on the underlying sleds
    async fn ensure_storage_config_at_least(
        &self,
        plan: &ServicePlan,
    ) -> Result<(), SetupServiceError> {
        cancel_safe_futures::future::join_all_then_try(
            plan.services.iter().map(|(sled_address, config)| async move {
                self.initialize_storage_on_sled(
                    *sled_address,
                    SledAgentTypes::OmicronPhysicalDisksConfig {
                        generation: config.disks.generation,
                        disks: config
                            .disks
                            .disks
                            .iter()
                            .map(|disk| {
                                SledAgentTypes::OmicronPhysicalDiskConfig {
                                    identity: disk.identity.clone(),
                                    id: disk.id,
                                    pool_id: disk.pool_id,
                                }
                            })
                            .collect(),
                    },
                )
                .await
            }),
        )
        .await?;
        Ok(())
    }

    /// Requests that the specified sled configure storage as described
    /// by `storage_config`.
    ///
    /// This function succeeds if either the configuration is supplied, or if
    /// the configuration on the target sled is newer than what we're supplying.
    // This function shares a lot of implementation details with
    // [Self::initialize_zones_on_sled]. Although it has a different meaning,
    // the usage (and expectations around generation numbers) are similar.
    async fn initialize_storage_on_sled(
        &self,
        sled_address: SocketAddrV6,
        storage_config: SledAgentTypes::OmicronPhysicalDisksConfig,
    ) -> Result<(), SetupServiceError> {
        let dur = std::time::Duration::from_secs(60);
        let client = reqwest::ClientBuilder::new()
            .connect_timeout(dur)
            .build()
            .map_err(SetupServiceError::HttpClient)?;
        let log = self.log.new(o!("sled_address" => sled_address.to_string()));
        let client = SledAgentClient::new_with_client(
            &format!("http://{}", sled_address),
            client,
            log.clone(),
        );

        let storage_put = || async {
            info!(
                log,
                "attempting to set up sled's storage: {:?}", storage_config,
            );
            let result = client
                .omicron_physical_disks_put(&storage_config.clone())
                .await;
            let Err(error) = result else {
                return Ok::<
                    (),
                    BackoffError<SledAgentError<SledAgentTypes::Error>>,
                >(());
            };

            if let sled_agent_client::Error::ErrorResponse(response) = &error {
                if response.status() == http::StatusCode::CONFLICT {
                    warn!(
                        log,
                        "ignoring attempt to initialize storage because \
                        the server seems to be newer";
                        "attempted_generation" => i64::from(&storage_config.generation),
                        "req_id" => &response.request_id,
                        "server_message" => &response.message,
                    );

                    // If we attempt to initialize storage at generation X, and
                    // the server refuses because it's at some generation newer
                    // than X, then we treat that as success.  See the doc
                    // comment on this function.
                    return Ok(());
                }
            }

            // TODO Many other codes here should not be retried.  See
            // omicron#4578.
            return Err(BackoffError::transient(error));
        };
        let log_failure = |error, delay| {
            warn!(
                log,
                "failed to initialize Omicron storage";
                "error" => #%error,
                "retry_after" => ?delay,
            );
        };
        retry_notify(
            retry_policy_internal_service_aggressive(),
            storage_put,
            log_failure,
        )
        .await?;

        Ok(())
    }

    /// Requests that the specified sled configure zones as described by
    /// `zones_config`
    ///
    /// This function succeeds even if the sled fails to apply the configuration
    /// if the reason is that the sled is already running a newer configuration.
    /// This might sound oddly specific but it's what our sole caller wants.
    /// In particular, the caller is going to call this function a few times
    /// with successive generation numbers.  If we crash and go through the
    /// process again, we might run into this case, and it's simplest to just
    /// ignore it and proceed.
    async fn initialize_zones_on_sled(
        &self,
        sled_address: SocketAddrV6,
        zones_config: &OmicronZonesConfig,
    ) -> Result<(), SetupServiceError> {
        let dur = std::time::Duration::from_secs(60);
        let client = reqwest::ClientBuilder::new()
            .connect_timeout(dur)
            .build()
            .map_err(SetupServiceError::HttpClient)?;
        let log = self.log.new(o!("sled_address" => sled_address.to_string()));
        let client = SledAgentClient::new_with_client(
            &format!("http://{}", sled_address),
            client,
            log.clone(),
        );

        let services_put = || async {
            info!(
                log,
                "attempting to set up sled's Omicron zones: {:?}", zones_config
            );
            let result =
                client.omicron_zones_put(&zones_config.clone().into()).await;
            let Err(error) = result else {
                return Ok::<
                    (),
                    BackoffError<SledAgentError<SledAgentTypes::Error>>,
                >(());
            };

            if let sled_agent_client::Error::ErrorResponse(response) = &error {
                if response.status() == http::StatusCode::CONFLICT {
                    warn!(
                        log,
                        "ignoring attempt to initialize zones because \
                        the server seems to be newer";
                        "attempted_generation" =>
                            i64::from(&zones_config.generation),
                        "req_id" => &response.request_id,
                        "server_message" => &response.message,
                    );

                    // If we attempt to initialize zones at generation X, and
                    // the server refuses because it's at some generation newer
                    // than X, then we treat that as success.  See the doc
                    // comment on this function.
                    return Ok(());
                }
            }

            // TODO Many other codes here should not be retried.  See
            // omicron#4578.
            return Err(BackoffError::transient(error));
        };
        let log_failure = |error, delay| {
            warn!(
                log,
                "failed to initialize Omicron zones";
                "error" => #%error,
                "retry_after" => ?delay,
            );
        };
        retry_notify(
            retry_policy_internal_service_aggressive(),
            services_put,
            log_failure,
        )
        .await?;

        Ok(())
    }

    // Ensure that all services for a particular version are running.
    //
    // This is useful in a rack-setup context, where initial boot ordering
    // can matter for first-time-setup.
    //
    // Note that after first-time setup, the initialization order of
    // services should not matter.
    //
    // Further, it's possible that the target sled is already running a newer
    // version.  That's not an error here.
    async fn ensure_zone_config_at_least(
        &self,
        configs: &HashMap<SocketAddrV6, OmicronZonesConfig>,
    ) -> Result<(), SetupServiceError> {
        cancel_safe_futures::future::join_all_then_try(configs.iter().map(
            |(sled_address, zones_config)| async move {
                self.initialize_zones_on_sled(*sled_address, zones_config).await
            },
        ))
        .await?;
        Ok(())
    }

    // Configure the internal DNS servers with the initial DNS data
    async fn initialize_internal_dns_records(
        &self,
        service_plan: &ServicePlan,
    ) -> Result<(), SetupServiceError> {
        let log = &self.log;

        // Determine the list of DNS servers that are supposed to exist based on
        // the service plan that has just been deployed.
        let dns_server_ips =
            // iterate sleds
            service_plan.services.iter().filter_map(
                |(_, sled_config)| {
                    // iterate zones for this sled
                    let dns_addrs: Vec<SocketAddrV6> = sled_config
                        .zones
                        .iter()
                        .filter_map(|zone_config| {
                            match &zone_config.zone_type {
                                OmicronZoneType::InternalDns { http_address, .. }
                                => {
                                    Some(*http_address)
                                },
                                _ => None,
                            }
                        })
                        .collect();
                    if dns_addrs.len() > 0 {
                        Some(dns_addrs)
                    } else {
                        None
                    }
                }
            )
            .flatten()
            .collect::<Vec<SocketAddrV6>>();

        let dns_config = &service_plan.dns_config;
        for ip_addr in dns_server_ips {
            let log = log.new(o!("dns_config_addr" => ip_addr.to_string()));
            info!(log, "Configuring DNS server");
            let dns_config_client = dns_service_client::Client::new(
                &format!("http://{}", ip_addr),
                log.clone(),
            );

            let do_update = || async {
                let result = dns_config_client.dns_config_put(dns_config).await;
                match result {
                    Ok(_) => Ok(()),
                    Err(e) => {
                        if dns_service_client::is_retryable(&e) {
                            Err(BackoffError::transient(e))
                        } else {
                            Err(BackoffError::permanent(e))
                        }
                    }
                }
            };
            let log_failure = move |error, duration| {
                warn!(
                    log,
                    "failed to write DNS configuration (will retry in {:?})",
                    duration;
                    "error_message" => #%error
                );
            };

            retry_notify(
                retry_policy_internal_service_aggressive(),
                do_update,
                log_failure,
            )
            .await?;
        }

        info!(log, "Configured all DNS servers");
        Ok(())
    }

    async fn sled_timesync(
        &self,
        sled_address: &SocketAddrV6,
    ) -> Result<TimeSync, SetupServiceError> {
        let dur = std::time::Duration::from_secs(60);

        let client = reqwest::ClientBuilder::new()
            .connect_timeout(dur)
            .timeout(dur)
            .build()
            .map_err(SetupServiceError::HttpClient)?;
        let client = SledAgentClient::new_with_client(
            &format!("http://{}", sled_address),
            client,
            self.log.new(o!("SledAgentClient" => sled_address.to_string())),
        );

        info!(
            self.log,
            "Checking time synchronization for {}...", sled_address
        );

        let ts = client.timesync_get().await?.into_inner();
        Ok(TimeSync {
            sync: ts.sync,
            ref_id: ts.ref_id,
            ip_addr: ts.ip_addr,
            stratum: ts.stratum,
            ref_time: ts.ref_time,
            correction: ts.correction,
        })
    }

    async fn wait_for_timesync(
        &self,
        sled_addresses: &Vec<SocketAddrV6>,
    ) -> Result<(), SetupServiceError> {
        info!(self.log, "Waiting for rack time synchronization");

        let timesync_wait = || async {
            let mut synced_peers = 0;
            let mut sync = true;

            for sled_address in sled_addresses {
                if let Ok(ts) = self.sled_timesync(sled_address).await {
                    info!(self.log, "Timesync for {} {:?}", sled_address, ts);
                    if !ts.sync {
                        sync = false;
                    } else {
                        synced_peers += 1;
                    }
                } else {
                    sync = false;
                }
            }

            if sync {
                Ok(())
            } else {
                Err(BackoffError::transient(format!(
                    "Time is synchronized on {}/{} sleds",
                    synced_peers,
                    sled_addresses.len()
                )))
            }
        };
        let log_failure = |error, _| {
            warn!(self.log, "Time is not yet synchronized"; "error" => ?error);
        };

        retry_notify(
            retry_policy_internal_service_aggressive(),
            timesync_wait,
            log_failure,
        )
        // `retry_policy_internal_service_aggressive()` retries indefinitely on
        // transient errors (the only kind we produce), allowing us to
        // `.unwrap()` without panicking
        .await
        .unwrap();

        Ok(())
    }

    async fn handoff_to_nexus(
        &self,
        config: &Config,
        sled_plan: &SledPlan,
        service_plan: &ServicePlan,
        port_discovery_mode: ExternalPortDiscovery,
        nexus_address: SocketAddrV6,
    ) -> Result<(), SetupServiceError> {
        info!(self.log, "Handing off control to Nexus");

        // Build a Blueprint describing our service plan. This should never
        // fail, unless we've set up an invalid plan.
        let blueprint =
            build_initial_blueprint_from_plan(sled_plan, service_plan)
                .map_err(SetupServiceError::ConvertPlanToBlueprint)?;

        info!(self.log, "Nexus address: {}", nexus_address.to_string());

        const CLIENT_TIMEOUT: Duration = Duration::from_secs(60);
        let client = reqwest::Client::builder()
            .connect_timeout(CLIENT_TIMEOUT)
            .timeout(CLIENT_TIMEOUT)
            .build()
            .map_err(SetupServiceError::HttpClient)?;

        let nexus_client = NexusClient::new_with_client(
            &format!("http://{}", nexus_address),
            client,
            self.log.new(o!("component" => "NexusClient")),
        );

        // Ensure we can quickly look up "Sled Agent Address" -> "UUID of sled".
        //
        // We need the ID when passing info to Nexus.
        let mut id_map = HashMap::new();
        for (_, sled_request) in sled_plan.sleds.iter() {
            id_map.insert(
                get_sled_address(sled_request.body.subnet),
                sled_request.body.id,
            );
        }

        // Convert all the information we have about services and datasets into
        // a format which can be processed by Nexus.
        let mut services: Vec<NexusTypes::ServicePutRequest> = vec![];
        let mut datasets: Vec<NexusTypes::DatasetCreateRequest> = vec![];
        for (addr, sled_config) in service_plan.services.iter() {
            let sled_id = *id_map
                .get(addr)
                .expect("Sled address in service plan, but not sled plan");

            for zone in &sled_config.zones {
                services.push(zone.to_nexus_service_req(sled_id));
            }

            for zone in &sled_config.zones {
                if let Some((dataset_name, dataset_address)) =
                    zone.dataset_name_and_address()
                {
                    datasets.push(NexusTypes::DatasetCreateRequest {
                        zpool_id: dataset_name.pool().id().into_untyped_uuid(),
                        dataset_id: zone.id,
                        request: NexusTypes::DatasetPutRequest {
                            address: dataset_address.to_string(),
                            kind: dataset_name.dataset().clone().convert(),
                        },
                    })
                }
            }
        }
        let internal_services_ip_pool_ranges = config
            .internal_services_ip_pool_ranges
            .clone()
            .into_iter()
            .map(Into::into)
            .collect();

        let rack_network_config = {
            let config = &config.rack_network_config;
            NexusTypes::RackNetworkConfigV1 {
                rack_subnet: config.rack_subnet,
                infra_ip_first: config.infra_ip_first,
                infra_ip_last: config.infra_ip_last,
                ports: config
                    .ports
                    .iter()
                    .map(|config| NexusTypes::PortConfigV1 {
                        port: config.port.clone(),
                        routes: config
                            .routes
                            .iter()
                            .map(|r| NexusTypes::RouteConfig {
                                destination: r.destination,
                                nexthop: r.nexthop,
                            })
                            .collect(),
                        addresses: config.addresses.clone(),
                        switch: config.switch.into(),
                        uplink_port_speed: config.uplink_port_speed.into(),
                        uplink_port_fec: config.uplink_port_fec.into(),
                        autoneg: config.autoneg,
                        bgp_peers: config
                            .bgp_peers
                            .iter()
                            .map(|b| NexusTypes::BgpPeerConfig {
                                addr: b.addr,
                                asn: b.asn,
                                port: b.port.clone(),
                                hold_time: b.hold_time,
                                connect_retry: b.connect_retry,
                                delay_open: b.delay_open,
                                idle_hold_time: b.idle_hold_time,
                                keepalive: b.keepalive,
                            })
                            .collect(),
                    })
                    .collect(),
                bgp: config
                    .bgp
                    .iter()
                    .map(|config| NexusTypes::BgpConfig {
                        asn: config.asn,
                        originate: config.originate.clone(),
                    })
                    .collect(),
                bfd: config
                    .bfd
                    .iter()
                    .map(|spec| NexusTypes::BfdPeerConfig {
                        detection_threshold: spec.detection_threshold,
                        local: spec.local,
                        mode: match spec.mode {
                            omicron_common::api::external::BfdMode::SingleHop => {
                                nexus_client::types::BfdMode::SingleHop
                            }
                            omicron_common::api::external::BfdMode::MultiHop => {
                                nexus_client::types::BfdMode::MultiHop
                            }
                        },
                        remote: spec.remote,
                        required_rx: spec.required_rx,
                        switch: spec.switch.into(),
                    })
                    .collect(),
            }
        };

        info!(self.log, "rack_network_config: {:#?}", rack_network_config);

        let physical_disks: Vec<_> = service_plan
            .services
            .iter()
            .flat_map(|(addr, config)| {
                let sled_id = id_map.get(addr).expect("Missing sled");
                config.disks.disks.iter().map(|config| {
                    NexusTypes::PhysicalDiskPutRequest {
                        id: config.id,
                        vendor: config.identity.vendor.clone(),
                        serial: config.identity.serial.clone(),
                        model: config.identity.model.clone(),
                        variant: NexusTypes::PhysicalDiskKind::U2,
                        sled_id: *sled_id,
                    }
                })
            })
            .collect();

        let zpools = service_plan
            .services
            .iter()
            .flat_map(|(addr, config)| {
                let sled_id = id_map.get(addr).expect("Missing sled");
                config.disks.disks.iter().map(|config| {
                    NexusTypes::ZpoolPutRequest {
                        id: config.pool_id.into_untyped_uuid(),
                        physical_disk_id: config.id,
                        sled_id: *sled_id,
                    }
                })
            })
            .collect();

        let request = NexusTypes::RackInitializationRequest {
            blueprint,
            services,
            physical_disks,
            zpools,
            datasets,
            internal_services_ip_pool_ranges,
            certs: config.external_certificates.clone(),
            internal_dns_zone_config: d2n_params(&service_plan.dns_config),
            external_dns_zone_name: config.external_dns_zone_name.clone(),
            recovery_silo: config.recovery_silo.clone(),
            rack_network_config,
            external_port_count: port_discovery_mode.into(),
        };

        let notify_nexus = || async {
            nexus_client
                .rack_initialization_complete(&sled_plan.rack_id, &request)
                .await
                .map_err(BackoffError::transient)
        };
        let log_failure = |err, _| {
            info!(self.log, "Failed to handoff to nexus: {err}");
        };

        retry_notify(
            retry_policy_internal_service_aggressive(),
            notify_nexus,
            log_failure,
        )
        .await?;

        info!(self.log, "Handoff to Nexus is complete");
        Ok(())
    }

    async fn reset(
        &self,
        local_bootstrap_agent: BootstrapAgentHandle,
    ) -> Result<(), SetupServiceError> {
        // Gather all peer addresses that we can currently see on the bootstrap
        // network.
        let ddm_admin_client = DdmAdminClient::localhost(&self.log)?;
        let peer_addrs = ddm_admin_client
            .derive_bootstrap_addrs_from_prefixes(&[
                BootstrapInterface::GlobalZone,
            ])
            .await?;
        let our_bootstrap_address = local_bootstrap_agent.our_address();
        let all_addrs = peer_addrs
            .chain(iter::once(our_bootstrap_address))
            .map(|addr| {
                SocketAddrV6::new(addr, BOOTSTRAP_AGENT_HTTP_PORT, 0, 0)
            })
            .collect::<Vec<_>>();

        local_bootstrap_agent
            .reset_sleds(all_addrs)
            .await
            .map_err(SetupServiceError::SledReset)?;

        Ok(())
    }

    async fn initialize_cockroach(
        &self,
        service_plan: &ServicePlan,
    ) -> Result<(), SetupServiceError> {
        // Now that datasets and zones have started for CockroachDB,
        // perform one-time initialization of the cluster.
        let sled_address = service_plan
            .services
            .iter()
            .find_map(|(sled_address, sled_config)| {
                if sled_config.zones.iter().any(|zone_config| {
                    matches!(
                        &zone_config.zone_type,
                        OmicronZoneType::CockroachDb { .. }
                    )
                }) {
                    Some(sled_address)
                } else {
                    None
                }
            })
            .expect("Should not create service plans without CockroachDb");
        let dur = std::time::Duration::from_secs(60);
        let client = reqwest::ClientBuilder::new()
            .connect_timeout(dur)
            .build()
            .map_err(SetupServiceError::HttpClient)?;
        let client = SledAgentClient::new_with_client(
            &format!("http://{}", sled_address),
            client,
            self.log.new(o!("SledAgentClient" => sled_address.to_string())),
        );
        let initialize_db = || async {
            client.cockroachdb_init().await.map_err(BackoffError::transient)?;
            Ok::<(), BackoffError<SledAgentError<SledAgentTypes::Error>>>(())
        };
        let log_failure = |error, delay| {
            warn!(
                self.log,
                "Failed to initialize CockroachDB";
                "error" => #%error,
                "retry_after" => ?delay
            );
        };
        retry_notify(
            retry_policy_internal_service_aggressive(),
            initialize_db,
            log_failure,
        )
        .await
        .unwrap();
        Ok(())
    }

    // This method has a few distinct phases, identified by files in durable
    // storage:
    //
    // 1. SLED ALLOCATION PLAN CREATION. When the RSS starts up for the first
    //    time, it creates an allocation plan to provision subnets to an initial
    //    set of sleds.
    //
    // 2. SLED ALLOCATION PLAN EXECUTION. The RSS then carries out this plan,
    //    making requests to the sleds enumerated within the "allocation plan".
    //
    // 3. SERVICE ALLOCATION PLAN CREATION. Now that Sled Agents are executing
    //    on their respective subnets, they can be queried to create an
    //    allocation plan for services.
    //
    // 4. SERVICE ALLOCATION PLAN EXECUTION. RSS requests that the services
    //    outlined in the aforementioned step are created.
    //
    // 5. MARKING SETUP COMPLETE. Once the RSS has successfully initialized the
    //    rack, a marker file is created at "rss_completed_marker_path()". This
    //    indicates that the plan executed successfully, and the only work
    //    remaining is to handoff to Nexus.
    async fn run(
        &self,
        config: &Config,
        storage_manager: &StorageHandle,
        local_bootstrap_agent: BootstrapAgentHandle,
        bootstore: bootstore::NodeHandle,
    ) -> Result<(), SetupServiceError> {
        info!(self.log, "Injecting RSS configuration: {:#?}", config);

        let resolver = DnsResolver::new_from_subnet(
            self.log.new(o!("component" => "DnsResolver")),
            config.az_subnet(),
        )?;

        let marker_paths: Vec<Utf8PathBuf> = storage_manager
            .get_latest_disks()
            .await
            .all_m2_mountpoints(CONFIG_DATASET)
            .into_iter()
            .map(|p| p.join(RSS_COMPLETED_FILENAME))
            .collect();

        let ledger =
            Ledger::<RssCompleteMarker>::new(&self.log, marker_paths.clone())
                .await;

        // Check if a previous RSS plan has completed successfully.
        //
        // If it has, the system should be up-and-running.
        if ledger.is_some() {
            // TODO(https://github.com/oxidecomputer/omicron/issues/724): If the
            // running configuration doesn't match Config, we could try to
            // update things.
            info!(
                self.log,
                "RSS configuration looks like it has already been applied",
            );

            let sled_plan = SledPlan::load(&self.log, storage_manager)
                .await?
                .expect("Sled plan should exist if completed marker exists");
            if &sled_plan.config != config {
                return Err(SetupServiceError::BadConfig(
                    "Configuration changed".to_string(),
                ));
            }
            let service_plan = ServicePlan::load(&self.log, storage_manager)
                .await?
                .expect("Service plan should exist if completed marker exists");

            let switch_mgmt_addrs = EarlyNetworkSetup::new(&self.log)
                .lookup_switch_zone_underlay_addrs(&resolver)
                .await;

            let nexus_address =
                resolver.lookup_socket_v6(ServiceName::Nexus).await?;

            self.handoff_to_nexus(
                &config,
                &sled_plan,
                &service_plan,
                ExternalPortDiscovery::Auto(switch_mgmt_addrs),
                nexus_address,
            )
            .await?;
            return Ok(());
        } else {
            info!(self.log, "RSS configuration has not been fully applied yet");
        }

        // Wait for either:
        // - All the peers to re-load an old plan (if one exists)
        // - Enough peers to create a new plan (if one does not exist)
        let bootstrap_addrs = match &config.bootstrap_discovery {
            BootstrapAddressDiscovery::OnlyOurs => {
                BTreeSet::from([local_bootstrap_agent.our_address()])
            }
            BootstrapAddressDiscovery::OnlyThese { addrs } => addrs.clone(),
        };
        let maybe_sled_plan =
            SledPlan::load(&self.log, storage_manager).await?;
        if let Some(plan) = &maybe_sled_plan {
            let stored_peers: BTreeSet<Ipv6Addr> =
                plan.sleds.keys().map(|a| *a.ip()).collect();
            if stored_peers != bootstrap_addrs {
                let e = concat!(
                    "Set of sleds requested does not match those in",
                    " existing sled plan"
                );
                return Err(SetupServiceError::BadConfig(e.to_string()));
            }
        }
        if bootstrap_addrs.is_empty() {
            return Err(SetupServiceError::BadConfig(
                "Must request at least one peer".to_string(),
            ));
        }

        // If we created a plan, reuse it. Otherwise, create a new plan.
        //
        // NOTE: This is a "point-of-no-return" -- before sending any requests
        // to neighboring sleds, the plan must be recorded to durable storage.
        // This way, if the RSS power-cycles, it can idempotently provide the
        // same subnets to the same sleds.
        let plan = if let Some(plan) = maybe_sled_plan {
            info!(self.log, "Re-using existing allocation plan");
            plan
        } else {
            info!(self.log, "Creating new allocation plan");
            SledPlan::create(
                &self.log,
                config,
                &storage_manager,
                bootstrap_addrs,
                config.trust_quorum_peers.is_some(),
            )
            .await?
        };
        let config = &plan.config;

        // Initialize the trust quorum if there are peers configured.
        if let Some(peers) = &config.trust_quorum_peers {
            let initial_membership: BTreeSet<_> =
                peers.iter().cloned().collect();
            bootstore
                .init_rack(plan.rack_id.into(), initial_membership)
                .await?;
        }

        // Save the relevant network config in the bootstore. We want this to
        // happen before we `initialize_sleds` so each scrimlet (including us)
        // can use its normal boot path of "read network config for our switch
        // from the bootstore".
        let early_network_config = EarlyNetworkConfig {
            generation: 1,
            schema_version: 1,
            body: EarlyNetworkConfigBody {
                ntp_servers: config.ntp_servers.clone(),
                rack_network_config: Some(config.rack_network_config.clone()),
            },
        };
        info!(self.log, "Writing Rack Network Configuration to bootstore");
        bootstore.update_network_config(early_network_config.into()).await?;

        // Forward the sled initialization requests to our sled-agent.
        local_bootstrap_agent
            .initialize_sleds(
                plan.sleds
                    .iter()
                    .map(move |(bootstrap_addr, initialization_request)| {
                        (*bootstrap_addr, initialization_request.clone())
                    })
                    .collect(),
            )
            .await
            .map_err(SetupServiceError::SledInitialization)?;

        // Now that sled agents have been initialized, we can create
        // a service allocation plan.
        let sled_addresses: Vec<_> = plan
            .sleds
            .values()
            .map(|initialization_request| {
                get_sled_address(initialization_request.body.subnet)
            })
            .collect();
        let service_plan = if let Some(plan) =
            ServicePlan::load(&self.log, storage_manager).await?
        {
            plan
        } else {
            ServicePlan::create(
                &self.log,
                &config,
                &storage_manager,
                &plan.sleds,
            )
            .await?
        };

        // Before we can ask for any services, we need to ensure that storage is
        // operational.
        self.ensure_storage_config_at_least(&service_plan).await?;

        // Set up internal DNS services first and write the initial
        // DNS configuration to the internal DNS servers.
        let v1generator = OmicronZonesConfigGenerator::initial_version(
            &service_plan,
            DeployStepVersion::V1_NOTHING,
        );
        let v2generator = v1generator.new_version_with(
            DeployStepVersion::V2_DNS_ONLY,
            &|zone_type: &OmicronZoneType| {
                matches!(zone_type, OmicronZoneType::InternalDns { .. })
            },
        );
        self.ensure_zone_config_at_least(v2generator.sled_configs()).await?;
        self.initialize_internal_dns_records(&service_plan).await?;

        // Ask MGS in each switch zone which switch it is.
        let switch_mgmt_addrs = EarlyNetworkSetup::new(&self.log)
            .lookup_switch_zone_underlay_addrs(&resolver)
            .await;

        // Next start up the NTP services.
        let v3generator = v2generator.new_version_with(
            DeployStepVersion::V3_DNS_AND_NTP,
            &|zone_type: &OmicronZoneType| {
                matches!(
                    zone_type,
                    OmicronZoneType::BoundaryNtp { .. }
                        | OmicronZoneType::InternalNtp { .. }
                )
            },
        );
        self.ensure_zone_config_at_least(v3generator.sled_configs()).await?;

        // Wait until time is synchronized on all sleds before proceeding.
        self.wait_for_timesync(&sled_addresses).await?;

        info!(self.log, "Finished setting up Internal DNS and NTP");

        // Wait until Cockroach has been initialized before running Nexus.
        let v4generator = v3generator.new_version_with(
            DeployStepVersion::V4_COCKROACHDB,
            &|zone_type: &OmicronZoneType| {
                matches!(zone_type, OmicronZoneType::CockroachDb { .. })
            },
        );
        self.ensure_zone_config_at_least(v4generator.sled_configs()).await?;

        // Now that datasets and zones have started for CockroachDB,
        // perform one-time initialization of the cluster.
        self.initialize_cockroach(&service_plan).await?;

        // Issue the rest of the zone initialization requests.
        let v5generator = v4generator
            .new_version_with(DeployStepVersion::V5_EVERYTHING, &|_| true);
        self.ensure_zone_config_at_least(v5generator.sled_configs()).await?;

        info!(self.log, "Finished setting up services");

        // Finally, mark that we've completed executing the plans.
        let mut ledger = Ledger::<RssCompleteMarker>::new_with(
            &self.log,
            marker_paths.clone(),
            RssCompleteMarker::default(),
        );
        ledger.commit().await?;

        let nexus_address =
            resolver.lookup_socket_v6(ServiceName::Nexus).await?;

        // At this point, even if we reboot, we must not try to manage sleds,
        // services, or DNS records.
        self.handoff_to_nexus(
            &config,
            &plan,
            &service_plan,
            ExternalPortDiscovery::Auto(switch_mgmt_addrs),
            nexus_address,
        )
        .await?;

        Ok(())
    }
}

/// The service plan describes all the zones that we will eventually
/// deploy on each sled.  But we cannot currently just deploy them all
/// concurrently.  We'll do it in a few stages, each corresponding to a
/// version of each sled's configuration.
///
/// - version 1: no services running
///              (We don't have to do anything for this.  But we do
///              reserve this version number for "no services running" so
///              that sled agents can begin with an initial, valid
///              OmicronZonesConfig before they've got anything running.)
/// - version 2: internal DNS only
/// - version 3: internal DNS + NTP servers
/// - version 4: internal DNS + NTP servers + CockroachDB
/// - version 5: everything
///
/// At each stage, we're specifying a complete configuration of what
/// should be running on the sled -- including this version number.
/// And Sled Agents will reject requests for versions older than the
/// one they're currently running.  Thus, the version number is a piece
/// of global, distributed state.
///
/// For now, we hardcode the requests we make to use specific version
/// numbers.
struct DeployStepVersion;

impl DeployStepVersion {
    const V1_NOTHING: Generation = OmicronZonesConfig::INITIAL_GENERATION;
    const V2_DNS_ONLY: Generation = Self::V1_NOTHING.next();
    const V3_DNS_AND_NTP: Generation = Self::V2_DNS_ONLY.next();
    const V4_COCKROACHDB: Generation = Self::V3_DNS_AND_NTP.next();
    const V5_EVERYTHING: Generation = Self::V4_COCKROACHDB.next();
}

fn build_initial_blueprint_from_plan(
    sled_plan: &SledPlan,
    service_plan: &ServicePlan,
) -> anyhow::Result<Blueprint> {
    let internal_dns_version =
        Generation::try_from(service_plan.dns_config.generation)
            .context("invalid internal dns version")?;

    let mut sled_configs = BTreeMap::new();
    for sled_request in sled_plan.sleds.values() {
        let sled_addr = get_sled_address(sled_request.body.subnet);
        let sled_id = sled_request.body.id;
        let entry = match sled_configs.entry(sled_id) {
            btree_map::Entry::Vacant(entry) => entry,
            btree_map::Entry::Occupied(_) => {
                bail!(
                    "duplicate sled address found while deriving blueprint: \
                     {sled_addr}"
                );
            }
        };
        let sled_config =
            service_plan.services.get(&sled_addr).with_context(|| {
                format!(
                    "missing services in plan for sled {sled_id} ({sled_addr})"
                )
            })?;
        entry.insert(sled_config.clone());
    }

    Ok(build_initial_blueprint_from_sled_configs(
        sled_configs,
        internal_dns_version,
    ))
}

pub(crate) fn build_initial_blueprint_from_sled_configs(
    sled_configs: BTreeMap<Uuid, SledConfig>,
    internal_dns_version: Generation,
) -> Blueprint {
    // Helper to convert an `OmicronZoneConfig` into a `BlueprintZoneConfig`.
    // This is separate primarily so rustfmt doesn't lose its mind.
    let to_bp_zone_config = |z: crate::params::OmicronZoneConfig| {
        // All initial zones are in-service.
        let disposition = BlueprintZoneDisposition::InService;
        match BlueprintZoneConfig::from_omicron_zone_config(
            z.into(),
            disposition,
        ) {
            Ok(config) => config,
            Err(InvalidOmicronZoneType::ParseSocketAddr {
                kind,
                addr,
                err,
            }) => {
                // This error is impossible, because our `z.into()` converts all
                // `SocketAddr`s into strings, which are all therefore valid.
                unreachable!(
                    "RSS produced {kind} zone with invalid address \
                    {addr}: {err}"
                )
            }
        }
    };

    let mut blueprint_zones = BTreeMap::new();
    for (sled_id, sled_config) in &sled_configs {
        let zones_config = BlueprintZonesConfig {
            // This is a bit of a hack. We only construct a blueprint after
            // completing RSS, so we need to know the final generation value
            // sent to all sleds. Arguably, we should record this in the
            // serialized RSS plan; however, we have already deployed
            // systems that did not. We know that every such system used
            // `V5_EVERYTHING` as the final generation count, so we can just
            // use that value here. If we ever change this, in particular in
            // a way where newly-deployed systems will have a different
            // value, we will need to revisit storing this in the serialized
            // RSS plan.
            generation: DeployStepVersion::V5_EVERYTHING,
            zones: sled_config
                .zones
<<<<<<< HEAD
                .into_iter()
                .map(to_bp_zone_config)
=======
                .iter()
                .map(|z| BlueprintZoneConfig {
                    config: z.clone().into(),
                    // All initial zones are in-service.
                    disposition: BlueprintZoneDisposition::InService,
                })
>>>>>>> 22f7acad
                .collect(),
        };

        blueprint_zones.insert(*sled_id, zones_config);
    }

    let mut blueprint_disks = BTreeMap::new();
    for (sled_id, sled_config) in &sled_configs {
        blueprint_disks.insert(
            SledUuid::from_untyped_uuid(*sled_id),
            BlueprintPhysicalDisksConfig {
                generation: sled_config.disks.generation,
                disks: sled_config
                    .disks
                    .disks
                    .iter()
                    .map(|d| SledAgentTypes::OmicronPhysicalDiskConfig {
                        identity: d.identity.clone(),
                        id: d.id,
                        pool_id: d.pool_id,
                    })
                    .collect(),
            },
        );
    }

    Blueprint {
        id: Uuid::new_v4(),
        blueprint_zones,
        blueprint_disks,
        parent_blueprint_id: None,
        internal_dns_version,
        // We don't configure external DNS during RSS, so set it to an initial
        // generation of 1. Nexus will bump this up when it updates external DNS
        // (including creating the recovery silo).
        external_dns_version: Generation::new(),
        time_created: Utc::now(),
        creator: "RSS".to_string(),
        comment: "initial blueprint from rack setup".to_string(),
    }
}

/// Facilitates creating a sequence of OmicronZonesConfig objects for each sled
/// in a service plan to enable phased rollout of services
///
/// The service plan itself defines which zones should appear on every sled.
/// However, we want to deploy these zones in phases: first internal DNS, then
/// NTP, then CockroachDB, etc.  This interface generates sled configs for each
/// phase and enforces that:
///
/// - each version includes all zones deployed in the previous iteration
/// - each sled's version number increases with each iteration
///
struct OmicronZonesConfigGenerator<'a> {
    service_plan: &'a ServicePlan,
    last_configs: HashMap<SocketAddrV6, OmicronZonesConfig>,
}

impl<'a> OmicronZonesConfigGenerator<'a> {
    /// Make a set of sled configurations for an initial version where each sled
    /// has nothing deployed on it
    fn initial_version(
        service_plan: &'a ServicePlan,
        initial_version: Generation,
    ) -> Self {
        let last_configs = service_plan
            .services
            .keys()
            .map(|sled_address| {
                (
                    *sled_address,
                    OmicronZonesConfig {
                        generation: initial_version,
                        zones: vec![],
                    },
                )
            })
            .collect();
        Self { service_plan, last_configs }
    }

    /// Returns the set of sled configurations produced for this version
    fn sled_configs(&self) -> &HashMap<SocketAddrV6, OmicronZonesConfig> {
        &self.last_configs
    }

    /// Produces a new set of configs for each sled based on the current set of
    /// configurations, adding zones from the service plan matching
    /// `zone_filter`.
    ///
    /// # Panics
    ///
    /// If `version` is not larger than the current version
    fn new_version_with(
        self,
        version: Generation,
        zone_filter: &(dyn Fn(&OmicronZoneType) -> bool + Send + Sync),
    ) -> OmicronZonesConfigGenerator<'a> {
        let last_configs = self
            .service_plan
            .services
            .iter()
            .map(|(sled_address, sled_config)| {
                let mut zones = match self.last_configs.get(sled_address) {
                    Some(config) => {
                        assert!(version > config.generation);
                        config.zones.clone()
                    }
                    None => Vec::new(),
                };

                let zones_already =
                    zones.iter().map(|z| z.id).collect::<HashSet<_>>();
                zones.extend(
                    sled_config
                        .zones
                        .iter()
                        .filter(|z| {
                            !zones_already.contains(&z.id)
                                && zone_filter(&z.zone_type)
                        })
                        .cloned(),
                );

                let config = OmicronZonesConfig { generation: version, zones };
                (*sled_address, config)
            })
            .collect();
        Self { service_plan: self.service_plan, last_configs }
    }
}

#[cfg(test)]
mod test {
    use super::OmicronZonesConfigGenerator;
    use crate::{
        params::OmicronZoneType,
        rack_setup::plan::service::{Plan as ServicePlan, SledInfo},
    };
    use omicron_common::{
        address::{get_sled_address, Ipv6Subnet, SLED_PREFIX},
        api::external::{ByteCount, Generation},
        disk::DiskIdentity,
    };
    use omicron_uuid_kinds::{GenericUuid, SledUuid};
    use sled_agent_client::types as SledAgentTypes;

    fn make_sled_info(
        sled_id: SledUuid,
        subnet: Ipv6Subnet<SLED_PREFIX>,
        u2_count: usize,
    ) -> SledInfo {
        let sled_agent_address = get_sled_address(subnet);
        SledInfo::new(
            sled_id,
            subnet,
            sled_agent_address,
            SledAgentTypes::Inventory {
                sled_id: sled_id.into_untyped_uuid(),
                sled_agent_address: sled_agent_address.to_string(),
                sled_role: SledAgentTypes::SledRole::Scrimlet,
                baseboard: SledAgentTypes::Baseboard::Unknown,
                usable_hardware_threads: 32,
                usable_physical_ram: ByteCount::from_gibibytes_u32(16),
                reservoir_size: ByteCount::from_gibibytes_u32(0),
                disks: (0..u2_count)
                    .map(|i| SledAgentTypes::InventoryDisk {
                        identity: DiskIdentity {
                            vendor: "test-manufacturer".to_string(),
                            serial: format!("test-{sled_id}-#{i}"),
                            model: "v1".to_string(),
                        },
                        variant: SledAgentTypes::DiskVariant::U2,
                        slot: i.try_into().unwrap(),
                    })
                    .collect(),
                zpools: vec![],
            },
            true,
        )
    }

    fn make_test_service_plan() -> ServicePlan {
        let rss_config = crate::bootstrap::params::test_config();
        let fake_sleds = vec![
            make_sled_info(
                SledUuid::new_v4(),
                Ipv6Subnet::<SLED_PREFIX>::new(
                    "fd00:1122:3344:101::1".parse().unwrap(),
                ),
                5,
            ),
            make_sled_info(
                SledUuid::new_v4(),
                Ipv6Subnet::<SLED_PREFIX>::new(
                    "fd00:1122:3344:102::1".parse().unwrap(),
                ),
                5,
            ),
        ];
        let service_plan =
            ServicePlan::create_transient(&rss_config, fake_sleds)
                .expect("failed to create service plan");

        service_plan
    }

    #[test]
    fn test_omicron_zone_configs() {
        let service_plan = make_test_service_plan();

        // Verify the initial state.
        let g1 = Generation::new();
        let v1 =
            OmicronZonesConfigGenerator::initial_version(&service_plan, g1);
        assert_eq!(
            service_plan.services.keys().len(),
            v1.sled_configs().keys().len()
        );
        for (_, configs) in v1.sled_configs() {
            assert_eq!(configs.generation, g1);
            assert!(configs.zones.is_empty());
        }

        // Verify that we can add a bunch of zones of a given type.
        let g2 = g1.next();
        let v2 = v1.new_version_with(g2, &|zone_type| {
            matches!(zone_type, OmicronZoneType::InternalDns { .. })
        });
        let mut v2_nfound = 0;
        for (_, config) in v2.sled_configs() {
            assert_eq!(config.generation, g2);
            v2_nfound += config.zones.len();
            for z in &config.zones {
                // The only zones we should find are the Internal DNS ones.
                assert!(matches!(
                    &z.zone_type,
                    OmicronZoneType::InternalDns { .. }
                ));
            }
        }
        // There should have been at least one InternalDns zone.
        assert!(v2_nfound > 0);

        // Try again to add zones of the same type.  This should be a no-op.
        let g3 = g2.next();
        let v3 = v2.new_version_with(g3, &|zone_type| {
            matches!(zone_type, OmicronZoneType::InternalDns { .. })
        });
        let mut v3_nfound = 0;
        for (_, config) in v3.sled_configs() {
            assert_eq!(config.generation, g3);
            v3_nfound += config.zones.len();
            for z in &config.zones {
                // The only zones we should find are the Internal DNS ones.
                assert!(matches!(
                    &z.zone_type,
                    OmicronZoneType::InternalDns { .. }
                ));
            }
        }
        assert_eq!(v2_nfound, v3_nfound);

        // Now try adding zones of a different type.  We should still have all
        // the Internal DNS ones, plus a few more.
        let g4 = g3.next();
        let v4 = v3.new_version_with(g4, &|zone_type| {
            matches!(zone_type, OmicronZoneType::Nexus { .. })
        });
        let mut v4_nfound_dns = 0;
        let mut v4_nfound = 0;
        for (_, config) in v4.sled_configs() {
            assert_eq!(config.generation, g4);
            v4_nfound += config.zones.len();
            for z in &config.zones {
                match &z.zone_type {
                    OmicronZoneType::InternalDns { .. } => v4_nfound_dns += 1,
                    OmicronZoneType::Nexus { .. } => (),
                    _ => panic!("unexpectedly found a wrong zone type"),
                }
            }
        }
        assert_eq!(v4_nfound_dns, v3_nfound);
        assert!(v4_nfound > v3_nfound);

        // Now try adding zones that match no filter.  Again, this should be a
        // no-op but we should still have all the same zones we had before.
        let g5 = g4.next();
        let v5 = v4.new_version_with(g5, &|_| false);
        let mut v5_nfound = 0;
        for (_, config) in v5.sled_configs() {
            assert_eq!(config.generation, g5);
            v5_nfound += config.zones.len();
            for z in &config.zones {
                assert!(matches!(
                    &z.zone_type,
                    OmicronZoneType::InternalDns { .. }
                        | OmicronZoneType::Nexus { .. }
                ));
            }
        }
        assert_eq!(v4_nfound, v5_nfound);

        // Finally, try adding the rest of the zones.
        let g6 = g5.next();
        let v6 = v5.new_version_with(g6, &|_| true);
        let mut v6_nfound = 0;
        for (sled_address, config) in v6.sled_configs() {
            assert_eq!(config.generation, g6);
            v6_nfound += config.zones.len();
            assert_eq!(
                config.zones.len(),
                service_plan.services.get(sled_address).unwrap().zones.len()
            );
        }
        assert!(v6_nfound > v5_nfound);
    }
}<|MERGE_RESOLUTION|>--- conflicted
+++ resolved
@@ -92,13 +92,8 @@
     types as NexusTypes, Client as NexusClient, Error as NexusError,
 };
 use nexus_types::deployment::{
-<<<<<<< HEAD
-    Blueprint, BlueprintZoneConfig, BlueprintZoneDisposition,
-    BlueprintZonesConfig, InvalidOmicronZoneType,
-=======
     Blueprint, BlueprintPhysicalDisksConfig, BlueprintZoneConfig,
-    BlueprintZoneDisposition, BlueprintZonesConfig,
->>>>>>> 22f7acad
+    BlueprintZoneDisposition, BlueprintZonesConfig, InvalidOmicronZoneType,
 };
 use omicron_common::address::get_sled_address;
 use omicron_common::api::external::Generation;
@@ -1360,39 +1355,6 @@
         }
     };
 
-    let mut blueprint_zones = BTreeMap::new();
-    for (sled_id, sled_config) in &sled_configs {
-        let zones_config = BlueprintZonesConfig {
-            // This is a bit of a hack. We only construct a blueprint after
-            // completing RSS, so we need to know the final generation value
-            // sent to all sleds. Arguably, we should record this in the
-            // serialized RSS plan; however, we have already deployed
-            // systems that did not. We know that every such system used
-            // `V5_EVERYTHING` as the final generation count, so we can just
-            // use that value here. If we ever change this, in particular in
-            // a way where newly-deployed systems will have a different
-            // value, we will need to revisit storing this in the serialized
-            // RSS plan.
-            generation: DeployStepVersion::V5_EVERYTHING,
-            zones: sled_config
-                .zones
-<<<<<<< HEAD
-                .into_iter()
-                .map(to_bp_zone_config)
-=======
-                .iter()
-                .map(|z| BlueprintZoneConfig {
-                    config: z.clone().into(),
-                    // All initial zones are in-service.
-                    disposition: BlueprintZoneDisposition::InService,
-                })
->>>>>>> 22f7acad
-                .collect(),
-        };
-
-        blueprint_zones.insert(*sled_id, zones_config);
-    }
-
     let mut blueprint_disks = BTreeMap::new();
     for (sled_id, sled_config) in &sled_configs {
         blueprint_disks.insert(
@@ -1411,6 +1373,30 @@
                     .collect(),
             },
         );
+    }
+
+    let mut blueprint_zones = BTreeMap::new();
+    for (sled_id, sled_config) in sled_configs {
+        let zones_config = BlueprintZonesConfig {
+            // This is a bit of a hack. We only construct a blueprint after
+            // completing RSS, so we need to know the final generation value
+            // sent to all sleds. Arguably, we should record this in the
+            // serialized RSS plan; however, we have already deployed
+            // systems that did not. We know that every such system used
+            // `V5_EVERYTHING` as the final generation count, so we can just
+            // use that value here. If we ever change this, in particular in
+            // a way where newly-deployed systems will have a different
+            // value, we will need to revisit storing this in the serialized
+            // RSS plan.
+            generation: DeployStepVersion::V5_EVERYTHING,
+            zones: sled_config
+                .zones
+                .into_iter()
+                .map(to_bp_zone_config)
+                .collect(),
+        };
+
+        blueprint_zones.insert(sled_id, zones_config);
     }
 
     Blueprint {
