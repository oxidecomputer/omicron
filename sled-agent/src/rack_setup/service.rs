--- conflicted
+++ resolved
@@ -87,18 +87,10 @@
 };
 use omicron_common::address::get_sled_address;
 use omicron_common::address::Ipv6Subnet;
-<<<<<<< HEAD
-use omicron_common::address::{
-    get_sled_address, CLICKHOUSE_PORT, CLICKHOUSE_KEEPER_PORT, COCKROACH_PORT,
-    CRUCIBLE_PANTRY_PORT, CRUCIBLE_PORT, DENDRITE_PORT, DNS_HTTP_PORT,
-    NEXUS_INTERNAL_PORT, NTP_PORT, OXIMETER_PORT,
-};
-=======
 use omicron_common::address::{DDMD_PORT, DENDRITE_PORT, MGS_PORT};
 use omicron_common::api::internal::shared::ExternalPortDiscovery;
 use omicron_common::api::internal::shared::SwitchLocation;
 use omicron_common::api::internal::shared::UplinkConfig;
->>>>>>> ebd3db27
 use omicron_common::api::internal::shared::{PortFec, PortSpeed};
 use omicron_common::backoff::{
     retry_notify, retry_policy_internal_service_aggressive, BackoffError,
@@ -567,244 +559,9 @@
                 .expect("Sled address in service plan, but not sled plan");
 
             for zone in &service_request.services {
-<<<<<<< HEAD
-                for svc in &zone.services {
-                    // TODO-cleanup Here, we take the ServiceZoneRequests that
-                    // were constructed with the ServicePlan and turn them into
-                    // Nexus ServicePutRequest objects.  For Nexus, we need to
-                    // specify a SocketAddr -- both an IP address and a port on
-                    // which the service is listening.  The code here hardcodes
-                    // the default ports for each service.  This happens to be
-                    // correct because the ServicePlan uses the same hardcoded
-                    // ports when it sets up the DNS zone and the Sled Agent
-                    // uses the same hardcoded ports when configuring each of
-                    // these services.  It would be more robust to pick the
-                    // (hardcoded) port when constructing the ServicePlan and
-                    // plumb the SocketAddr (with port) everywhere that needs it
-                    // (including both here and DNS).  That way we don't bake
-                    // the port assumption into multiple places and we can also
-                    // more easily support things running on different ports
-                    // (which is useful in dev/test situations).
-                    let service_id = svc.id;
-                    let zone_id = Some(zone.id);
-                    match &svc.details {
-                        ServiceType::Nexus {
-                            external_ip,
-                            internal_ip: _,
-                            nic,
-                            ..
-                        } => {
-                            services.push(NexusTypes::ServicePutRequest {
-                                service_id,
-                                zone_id,
-                                sled_id,
-                                address: SocketAddrV6::new(
-                                    zone.addresses[0],
-                                    NEXUS_INTERNAL_PORT,
-                                    0,
-                                    0,
-                                )
-                                .to_string(),
-                                kind: NexusTypes::ServiceKind::Nexus {
-                                    external_address: *external_ip,
-                                    nic: NexusTypes::ServiceNic {
-                                        id: nic.id,
-                                        name: nic.name.clone(),
-                                        ip: nic.ip,
-                                        mac: nic.mac,
-                                    },
-                                },
-                            });
-                        }
-                        ServiceType::Dendrite { .. } => {
-                            services.push(NexusTypes::ServicePutRequest {
-                                service_id,
-                                zone_id,
-                                sled_id,
-                                address: SocketAddrV6::new(
-                                    zone.addresses[0],
-                                    DENDRITE_PORT,
-                                    0,
-                                    0,
-                                )
-                                .to_string(),
-                                kind: NexusTypes::ServiceKind::Dendrite,
-                            });
-                        }
-                        ServiceType::ExternalDns {
-                            http_address,
-                            dns_address,
-                            nic,
-                        } => {
-                            services.push(NexusTypes::ServicePutRequest {
-                                service_id,
-                                zone_id,
-                                sled_id,
-                                address: http_address.to_string(),
-                                kind: NexusTypes::ServiceKind::ExternalDns {
-                                    external_address: dns_address.ip(),
-                                    nic: NexusTypes::ServiceNic {
-                                        id: nic.id,
-                                        name: nic.name.clone(),
-                                        ip: nic.ip,
-                                        mac: nic.mac,
-                                    },
-                                },
-                            });
-                        }
-                        ServiceType::InternalDns { http_address, .. } => {
-                            services.push(NexusTypes::ServicePutRequest {
-                                service_id,
-                                zone_id,
-                                sled_id,
-                                address: http_address.to_string(),
-                                kind: NexusTypes::ServiceKind::InternalDns,
-                            });
-                        }
-                        ServiceType::Oximeter => {
-                            services.push(NexusTypes::ServicePutRequest {
-                                service_id,
-                                zone_id,
-                                sled_id,
-                                address: SocketAddrV6::new(
-                                    zone.addresses[0],
-                                    OXIMETER_PORT,
-                                    0,
-                                    0,
-                                )
-                                .to_string(),
-                                kind: NexusTypes::ServiceKind::Oximeter,
-                            });
-                        }
-                        ServiceType::CruciblePantry => {
-                            services.push(NexusTypes::ServicePutRequest {
-                                service_id,
-                                zone_id,
-                                sled_id,
-                                address: SocketAddrV6::new(
-                                    zone.addresses[0],
-                                    CRUCIBLE_PANTRY_PORT,
-                                    0,
-                                    0,
-                                )
-                                .to_string(),
-                                kind: NexusTypes::ServiceKind::CruciblePantry,
-                            });
-                        }
-                        ServiceType::BoundaryNtp { snat_cfg, nic, .. } => {
-                            services.push(NexusTypes::ServicePutRequest {
-                                service_id,
-                                zone_id,
-                                sled_id,
-                                address: SocketAddrV6::new(
-                                    zone.addresses[0],
-                                    NTP_PORT,
-                                    0,
-                                    0,
-                                )
-                                .to_string(),
-                                kind: NexusTypes::ServiceKind::BoundaryNtp {
-                                    snat: snat_cfg.into(),
-                                    nic: NexusTypes::ServiceNic {
-                                        id: nic.id,
-                                        name: nic.name.clone(),
-                                        ip: nic.ip,
-                                        mac: nic.mac,
-                                    },
-                                },
-                            });
-                        }
-                        ServiceType::InternalNtp { .. } => {
-                            services.push(NexusTypes::ServicePutRequest {
-                                service_id,
-                                zone_id,
-                                sled_id,
-                                address: SocketAddrV6::new(
-                                    zone.addresses[0],
-                                    NTP_PORT,
-                                    0,
-                                    0,
-                                )
-                                .to_string(),
-                                kind: NexusTypes::ServiceKind::InternalNtp,
-                            });
-                        }
-                        ServiceType::Clickhouse => {
-                            services.push(NexusTypes::ServicePutRequest {
-                                service_id,
-                                zone_id,
-                                sled_id,
-                                address: SocketAddrV6::new(
-                                    zone.addresses[0],
-                                    CLICKHOUSE_PORT,
-                                    0,
-                                    0,
-                                )
-                                .to_string(),
-                                kind: NexusTypes::ServiceKind::Clickhouse,
-                            });
-                        }
-                        ServiceType::ClickhouseKeeper => {
-                            services.push(NexusTypes::ServicePutRequest {
-                                service_id,
-                                zone_id,
-                                sled_id,
-                                address: SocketAddrV6::new(
-                                    zone.addresses[0],
-                                    CLICKHOUSE_KEEPER_PORT,
-                                    0,
-                                    0,
-                                )
-                                .to_string(),
-                                kind: NexusTypes::ServiceKind::ClickhouseKeeper,
-                            });
-                        }
-                        ServiceType::Crucible => {
-                            services.push(NexusTypes::ServicePutRequest {
-                                service_id,
-                                zone_id,
-                                sled_id,
-                                address: SocketAddrV6::new(
-                                    zone.addresses[0],
-                                    CRUCIBLE_PORT,
-                                    0,
-                                    0,
-                                )
-                                .to_string(),
-                                kind: NexusTypes::ServiceKind::Crucible,
-                            });
-                        }
-                        ServiceType::CockroachDb => {
-                            services.push(NexusTypes::ServicePutRequest {
-                                service_id,
-                                zone_id,
-                                sled_id,
-                                address: SocketAddrV6::new(
-                                    zone.addresses[0],
-                                    COCKROACH_PORT,
-                                    0,
-                                    0,
-                                )
-                                .to_string(),
-                                kind: NexusTypes::ServiceKind::Cockroach,
-                            });
-                        }
-                        ServiceType::ManagementGatewayService
-                        | ServiceType::Wicketd { .. }
-                        | ServiceType::Maghemite { .. }
-                        | ServiceType::Tfport { .. } => {
-                            return Err(SetupServiceError::BadConfig(format!(
-                                "RSS should not request service of type: {}",
-                                svc.details
-                            )));
-                        }
-                    }
-                }
-=======
                 services.extend(zone.into_nexus_service_req(sled_id).map_err(
                     |err| SetupServiceError::BadConfig(err.to_string()),
                 )?);
->>>>>>> ebd3db27
             }
 
             for service in service_request.services.iter() {
