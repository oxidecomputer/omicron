// This Source Code Form is subject to the terms of the Mozilla Public
// License, v. 2.0. If a copy of the MPL was not distributed with this
// file, You can obtain one at https://mozilla.org/MPL/2.0/.

//! Interfaces for working with RSS config.

use crate::config::ConfigError;
use omicron_common::address::{
    get_64_subnet, Ipv6Subnet, AZ_PREFIX, RACK_PREFIX, SLED_PREFIX,
};
use serde::Deserialize;
use serde::Serialize;
use std::net::Ipv6Addr;
use std::path::Path;

/// Configuration for the "rack setup service", which is controlled during
/// bootstrap.
///
/// The Rack Setup Service should be responsible for one-time setup actions,
/// such as CockroachDB placement and initialization.  Without operator
/// intervention, however, these actions need a way to be automated in our
/// deployment.
///
/// By injecting this (optional) configuration into the bootstrap agent, it
/// can act as a stand-in initialization service.
#[derive(Clone, Debug, Deserialize, Serialize, PartialEq)]
pub struct SetupServiceConfig {
    pub rack_subnet: Ipv6Addr,
<<<<<<< HEAD
=======

    #[serde(default, rename = "request")]
    pub requests: Vec<HardcodedSledRequest>,

    /// The minimum number of sleds required to unlock the rack secret.
    ///
    /// If this value is less than 2, no rack secret will be created on startup;
    /// this is the typical case for single-server test/development.
    pub rack_secret_threshold: usize,
}

/// A request to initialize a sled.
#[derive(Clone, Debug, Default, Deserialize, Serialize, PartialEq)]
pub struct HardcodedSledRequest {
    /// Datasets to be created.
    #[serde(default, rename = "dataset")]
    pub datasets: Vec<DatasetEnsureBody>,

    /// Services to be instantiated.
    #[serde(default, rename = "service")]
    pub services: Vec<ServiceRequest>,

    /// DNS Services to be instantiated.
    #[serde(default, rename = "dns_service")]
    pub dns_services: Vec<ServiceRequest>,
>>>>>>> 63b63791
}

impl SetupServiceConfig {
    pub fn from_file<P: AsRef<Path>>(path: P) -> Result<Self, ConfigError> {
        let path = path.as_ref();
        let contents = std::fs::read_to_string(&path)
            .map_err(|err| ConfigError::Io { path: path.into(), err })?;
        let config = toml::from_str(&contents)
            .map_err(|err| ConfigError::Parse { path: path.into(), err })?;
        Ok(config)
    }

    pub fn az_subnet(&self) -> Ipv6Subnet<AZ_PREFIX> {
        Ipv6Subnet::<AZ_PREFIX>::new(self.rack_subnet)
    }

    /// Returns the subnet for our rack.
    pub fn rack_subnet(&self) -> Ipv6Subnet<RACK_PREFIX> {
        Ipv6Subnet::<RACK_PREFIX>::new(self.rack_subnet)
    }

    /// Returns the subnet for the `index`-th sled in the rack.
    pub fn sled_subnet(&self, index: u8) -> Ipv6Subnet<SLED_PREFIX> {
        get_64_subnet(self.rack_subnet(), index)
    }
}

#[cfg(test)]
mod test {
    use super::*;

    #[test]
    fn test_subnets() {
        let cfg = SetupServiceConfig {
            rack_subnet: "fd00:1122:3344:0100::".parse().unwrap(),
<<<<<<< HEAD
=======
            requests: vec![],
            rack_secret_threshold: 0,
>>>>>>> 63b63791
        };

        assert_eq!(
            Ipv6Subnet::<AZ_PREFIX>::new(
                //              Masked out in AZ Subnet
                //              vv
                "fd00:1122:3344:0000::".parse::<Ipv6Addr>().unwrap(),
            ),
            cfg.az_subnet()
        );
        assert_eq!(
            Ipv6Subnet::<RACK_PREFIX>::new(
                //              Shows up from Rack Subnet
                //              vv
                "fd00:1122:3344:0100::".parse::<Ipv6Addr>().unwrap(),
            ),
            cfg.rack_subnet()
        );
        assert_eq!(
            Ipv6Subnet::<SLED_PREFIX>::new(
                //                0th Sled Subnet
                //                vv
                "fd00:1122:3344:0100::".parse::<Ipv6Addr>().unwrap(),
            ),
            cfg.sled_subnet(0)
        );
        assert_eq!(
            Ipv6Subnet::<SLED_PREFIX>::new(
                //                1st Sled Subnet
                //                vv
                "fd00:1122:3344:0101::".parse::<Ipv6Addr>().unwrap(),
            ),
            cfg.sled_subnet(1)
        );
        assert_eq!(
            Ipv6Subnet::<SLED_PREFIX>::new(
                //                Last Sled Subnet
                //                vv
                "fd00:1122:3344:01ff::".parse::<Ipv6Addr>().unwrap(),
            ),
            cfg.sled_subnet(255)
        );
    }
}<|MERGE_RESOLUTION|>--- conflicted
+++ resolved
@@ -26,34 +26,12 @@
 #[derive(Clone, Debug, Deserialize, Serialize, PartialEq)]
 pub struct SetupServiceConfig {
     pub rack_subnet: Ipv6Addr,
-<<<<<<< HEAD
-=======
-
-    #[serde(default, rename = "request")]
-    pub requests: Vec<HardcodedSledRequest>,
 
     /// The minimum number of sleds required to unlock the rack secret.
     ///
     /// If this value is less than 2, no rack secret will be created on startup;
     /// this is the typical case for single-server test/development.
     pub rack_secret_threshold: usize,
-}
-
-/// A request to initialize a sled.
-#[derive(Clone, Debug, Default, Deserialize, Serialize, PartialEq)]
-pub struct HardcodedSledRequest {
-    /// Datasets to be created.
-    #[serde(default, rename = "dataset")]
-    pub datasets: Vec<DatasetEnsureBody>,
-
-    /// Services to be instantiated.
-    #[serde(default, rename = "service")]
-    pub services: Vec<ServiceRequest>,
-
-    /// DNS Services to be instantiated.
-    #[serde(default, rename = "dns_service")]
-    pub dns_services: Vec<ServiceRequest>,
->>>>>>> 63b63791
 }
 
 impl SetupServiceConfig {
@@ -89,11 +67,7 @@
     fn test_subnets() {
         let cfg = SetupServiceConfig {
             rack_subnet: "fd00:1122:3344:0100::".parse().unwrap(),
-<<<<<<< HEAD
-=======
-            requests: vec![],
             rack_secret_threshold: 0,
->>>>>>> 63b63791
         };
 
         assert_eq!(
