// This Source Code Form is subject to the terms of the Mozilla Public
// License, v. 2.0. If a copy of the MPL was not distributed with this
// file, You can obtain one at https://mozilla.org/MPL/2.0/.

//! Interfaces for working with RSS config.

use crate::config::ConfigError;
use crate::params::{DatasetEnsureBody, ServiceRequest};
use omicron_common::address::{
    get_64_subnet, Ipv6Subnet, AZ_PREFIX, RACK_PREFIX, SLED_PREFIX,
};
use serde::Deserialize;
use serde::Serialize;
use std::net::Ipv6Addr;
use std::path::Path;

/// Configuration for the "rack setup service", which is controlled during
/// bootstrap.
///
/// The Rack Setup Service should be responsible for one-time setup actions,
/// such as CockroachDB placement and initialization.  Without operator
/// intervention, however, these actions need a way to be automated in our
/// deployment.
///
/// By injecting this (optional) configuration into the bootstrap agent, it
/// can act as a stand-in initialization service.
#[derive(Clone, Debug, Deserialize, Serialize, PartialEq)]
pub struct SetupServiceConfig {
    pub rack_subnet: Ipv6Addr,

    #[serde(default, rename = "request")]
<<<<<<< HEAD
    pub requests: Vec<HardcodedSledRequest>,
=======
    pub requests: Vec<SledRequest>,

    /// The minimum number of sleds required to unlock the rack secret.
    ///
    /// If this value is less than 2, no rack secret will be created on startup;
    /// this is the typical case for single-server test/development.
    pub rack_secret_threshold: usize,
>>>>>>> c458fddc
}

/// A request to initialize a sled.
#[derive(Clone, Debug, Default, Deserialize, Serialize, PartialEq)]
pub struct HardcodedSledRequest {
    /// Datasets to be created.
    #[serde(default, rename = "dataset")]
    pub datasets: Vec<DatasetEnsureBody>,

    /// Services to be instantiated.
    #[serde(default, rename = "service")]
    pub services: Vec<ServiceRequest>,

    /// DNS Services to be instantiated.
    #[serde(default, rename = "dns_service")]
    pub dns_services: Vec<ServiceRequest>,
}

impl SetupServiceConfig {
    pub fn from_file<P: AsRef<Path>>(path: P) -> Result<Self, ConfigError> {
        let path = path.as_ref();
        let contents = std::fs::read_to_string(&path)
            .map_err(|err| ConfigError::Io { path: path.into(), err })?;
        let config = toml::from_str(&contents)
            .map_err(|err| ConfigError::Parse { path: path.into(), err })?;
        Ok(config)
    }

    pub fn az_subnet(&self) -> Ipv6Subnet<AZ_PREFIX> {
        Ipv6Subnet::<AZ_PREFIX>::new(self.rack_subnet)
    }

    /// Returns the subnet for our rack.
    pub fn rack_subnet(&self) -> Ipv6Subnet<RACK_PREFIX> {
        Ipv6Subnet::<RACK_PREFIX>::new(self.rack_subnet)
    }

    /// Returns the subnet for the `index`-th sled in the rack.
    pub fn sled_subnet(&self, index: u8) -> Ipv6Subnet<SLED_PREFIX> {
        get_64_subnet(self.rack_subnet(), index)
    }
}

#[cfg(test)]
mod test {
    use super::*;

    #[test]
    fn test_subnets() {
        let cfg = SetupServiceConfig {
            rack_subnet: "fd00:1122:3344:0100::".parse().unwrap(),
            requests: vec![],
            rack_secret_threshold: 0,
        };

        assert_eq!(
            Ipv6Subnet::<AZ_PREFIX>::new(
                //              Masked out in AZ Subnet
                //              vv
                "fd00:1122:3344:0000::".parse::<Ipv6Addr>().unwrap(),
            ),
            cfg.az_subnet()
        );
        assert_eq!(
            Ipv6Subnet::<RACK_PREFIX>::new(
                //              Shows up from Rack Subnet
                //              vv
                "fd00:1122:3344:0100::".parse::<Ipv6Addr>().unwrap(),
            ),
            cfg.rack_subnet()
        );
        assert_eq!(
            Ipv6Subnet::<SLED_PREFIX>::new(
                //                0th Sled Subnet
                //                vv
                "fd00:1122:3344:0100::".parse::<Ipv6Addr>().unwrap(),
            ),
            cfg.sled_subnet(0)
        );
        assert_eq!(
            Ipv6Subnet::<SLED_PREFIX>::new(
                //                1st Sled Subnet
                //                vv
                "fd00:1122:3344:0101::".parse::<Ipv6Addr>().unwrap(),
            ),
            cfg.sled_subnet(1)
        );
        assert_eq!(
            Ipv6Subnet::<SLED_PREFIX>::new(
                //                Last Sled Subnet
                //                vv
                "fd00:1122:3344:01ff::".parse::<Ipv6Addr>().unwrap(),
            ),
            cfg.sled_subnet(255)
        );
    }
}<|MERGE_RESOLUTION|>--- conflicted
+++ resolved
@@ -29,17 +29,13 @@
     pub rack_subnet: Ipv6Addr,
 
     #[serde(default, rename = "request")]
-<<<<<<< HEAD
     pub requests: Vec<HardcodedSledRequest>,
-=======
-    pub requests: Vec<SledRequest>,
 
     /// The minimum number of sleds required to unlock the rack secret.
     ///
     /// If this value is less than 2, no rack secret will be created on startup;
     /// this is the typical case for single-server test/development.
     pub rack_secret_threshold: usize,
->>>>>>> c458fddc
 }
 
 /// A request to initialize a sled.
