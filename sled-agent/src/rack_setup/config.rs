--- conflicted
+++ resolved
@@ -39,12 +39,8 @@
 #[cfg(test)]
 mod test {
     use super::*;
-<<<<<<< HEAD
-    use crate::bootstrap::params::{Gateway, RecoverySiloConfig};
-=======
     use crate::bootstrap::params::BootstrapAddressDiscovery;
     use crate::bootstrap::params::RecoverySiloConfig;
->>>>>>> 3072e204
     use omicron_common::address::IpRange;
     use std::net::{IpAddr, Ipv4Addr, Ipv6Addr};
 
@@ -63,13 +59,8 @@
             recovery_silo: RecoverySiloConfig {
                 silo_name: "test-silo".parse().unwrap(),
                 user_name: "dummy".parse().unwrap(),
-<<<<<<< HEAD
-                // This is the hash for the password "oxide".  It doesn't
-                // matter; it's just a dummy value here.
-=======
                 // This is a hash for the password "oxide".  It doesn't matter,
                 // though; it's not used.
->>>>>>> 3072e204
                 user_password_hash: "$argon2id$v=19$m=98304,t=13,p=1$\
                     RUlWc0ZxaHo0WFdrN0N6ZQ$S8p52j85GPvMhR/\
                     ek3GL0el/oProgTwWpHJZ8lsQQoY"
