--- conflicted
+++ resolved
@@ -307,16 +307,12 @@
                 }
             }
         }
-<<<<<<< HEAD
         if any_datasets {
             response.list.retain(|_, count| *count > 0);
             Ok(response)
         } else {
             Err(Error::NoUpdateDataset)
         }
-=======
-        if any_datasets { Ok(map) } else { Err(Error::NoUpdateDataset) }
->>>>>>> 7a6144bc
     }
 
     /// Common implementation for all artifact write operations that creates
@@ -1092,19 +1088,15 @@
                 .await
                 .unwrap();
             // list lists the file
-<<<<<<< HEAD
-            assert!(store
-                .list()
-                .await
-                .unwrap()
-                .list
-                .into_iter()
-                .eq([(TEST_HASH, 2)]));
-=======
             assert!(
-                store.list().await.unwrap().into_iter().eq([(TEST_HASH, 2)])
+                store
+                    .list()
+                    .await
+                    .unwrap()
+                    .list
+                    .into_iter()
+                    .eq([(TEST_HASH, 2)])
             );
->>>>>>> 7a6144bc
             // get succeeds, file reads back OK
             let mut file = store.get(TEST_HASH).await.unwrap();
             let mut vec = Vec::new();
