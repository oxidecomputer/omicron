--- conflicted
+++ resolved
@@ -748,15 +748,7 @@
                         ZpoolName::new_external(ZpoolUuid::new_v4()),
                         DatasetKind::Update,
                     ),
-<<<<<<< HEAD
-                    inner: SharedDatasetConfig {
-                        compression: Default::default(),
-                        quota: None,
-                        reservation: None,
-                    },
-=======
                     inner: SharedDatasetConfig::default(),
->>>>>>> 3589f79c
                 };
                 let mountpoint =
                     dataset.name.mountpoint(mountpoint_root.path());
