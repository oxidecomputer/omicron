// This Source Code Form is subject to the terms of the Mozilla Public
// License, v. 2.0. If a copy of the MPL was not distributed with this
// file, You can obtain one at https://mozilla.org/MPL/2.0/.

//! Manages TUF artifacts stored on this sled. The implementation is a
//! content-addressed object store.
//!
//! See docs/tuf-artifact-replication.adoc for an architectural overview of the
//! TUF artifact replication system.
//!
//! GET operations are handled by the "Repo Depot" API, which is deliberately
//! a separate Dropshot service from the rest of Sled Agent. This is to avoid a
//! circular logical dependency, because we expect Sled Agent to fetch artifacts
//! it does not have from another Repo Depot that does have them (at Nexus's
//! direction). This API's implementation is also part of this module.
//!
//! Operations that list or modify artifacts or the configuration are called by
//! Nexus and handled by the Sled Agent API.

use std::collections::BTreeSet;
use std::future::Future;
use std::io::{ErrorKind, Write};
use std::net::SocketAddrV6;
use std::str::FromStr;
use std::time::Duration;

use atomicwrites::{AtomicFile, OverwriteBehavior};
use bytes::Bytes;
use camino::Utf8PathBuf;
use dropshot::{
    Body, ConfigDropshot, FreeformBody, HttpError, HttpResponseOk, Path,
    RequestContext, ServerBuilder, StreamingBody,
};
use futures::{Stream, TryStreamExt};
use omicron_common::address::REPO_DEPOT_PORT;
use omicron_common::api::external::Generation;
use omicron_common::ledger::Ledger;
use repo_depot_api::*;
use sha2::{Digest, Sha256};
use sled_agent_api::{
    ArtifactConfig, ArtifactListResponse, ArtifactPutResponse,
};
use sled_storage::dataset::M2_ARTIFACT_DATASET;
use sled_storage::manager::StorageHandle;
use slog::{Logger, error, info};
use slog_error_chain::{InlineErrorChain, SlogInlineError};
use tokio::fs::File;
use tokio::sync::{mpsc, oneshot, watch};
use tokio::task::JoinSet;
use tufaceous_artifact::ArtifactHash;

use crate::services::ServiceManager;

// These paths are defined under the artifact storage dataset. They
// cannot conflict with any artifact paths because all artifact paths are
// hexadecimal-encoded SHA-256 checksums.
const LEDGER_PATH: &str = "artifact-config.json";
const TEMP_SUBDIR: &str = "tmp";

/// Content-addressable local storage for software artifacts.
///
/// If you need to read a file managed by the artifact store from somewhere else
/// in Sled Agent, use [`ArtifactStore::get`].
///
/// Storage for artifacts is backed by datasets that are explicitly designated
/// for this purpose. The `T: DatasetsManager` parameter, which varies between
/// the real sled agent, the simulated sled agent, and unit tests, specifies
/// exactly which datasets are available for artifact storage. That's the only
/// thing `T` is used for. The behavior of storing artifacts as files under
/// one or more paths is identical for all callers (i.e., both the real and
/// simulated sled agents).
///
/// A given artifact is generally stored on both datasets designated for
/// artifact storage across both M.2 devices, but we attempt to be resilient to
/// a failing or missing M.2 device. This means:
///
/// - for PUT, we try to write to all datasets, logging errors as we go; if we
///   successfully write the artifact to at least one, we return OK.
/// - for GET, we look in each dataset until we find it.
pub(crate) struct ArtifactStore<T: DatasetsManager> {
    log: Logger,
    reqwest_client: reqwest::Client,
    ledger_tx: mpsc::Sender<LedgerManagerRequest>,
    config: watch::Receiver<Option<ArtifactConfig>>,
    storage: T,

    /// Used for synchronization in unit tests.
    #[cfg(test)]
    delete_done: watch::Receiver<Generation>,
}

impl<T: DatasetsManager> ArtifactStore<T> {
    pub(crate) async fn new(
        log: &Logger,
        storage: T,
        services: Option<ServiceManager>,
    ) -> ArtifactStore<T> {
        let log = log.new(slog::o!("component" => "ArtifactStore"));

        let mut ledger_paths = Vec::new();
        for mountpoint in storage.artifact_storage_paths().await {
            ledger_paths.push(mountpoint.join(LEDGER_PATH));

            // Attempt to remove any in-progress artifacts stored in the
            // dataset's temporary directory, possibly left behind from a
            // crashed sled agent.
            let path = mountpoint.join(TEMP_SUBDIR);
            if let Err(err) = tokio::fs::remove_dir_all(&path).await {
                if err.kind() != ErrorKind::NotFound {
                    // We log an error here because we expect that if we are
                    // having disk I/O errors, something else (fmd?) will
                    // identify those issues and bubble them up to the operator.
                    // (As of writing this comment that is not true but we
                    // expect this to exist in the limit, and refusing to start
                    // Sled Agent because of a problem with a single FRU seems
                    // inappropriate.)
                    error!(
                        &log,
                        "Failed to remove stale temporary artifacts";
                        "error" => &err,
                        "path" => path.as_str(),
                    );
                }
            }
        }

        let config = Ledger::new(&log, ledger_paths.clone())
            .await
            .map(Ledger::into_inner);
        let (config_tx, config) = watch::channel(config);
        // Somewhat arbitrary bound size, large enough that we should never hit it.
        let (ledger_tx, ledger_rx) = mpsc::channel(256);
        tokio::task::spawn(ledger_manager(
            log.clone(),
            ledger_paths,
            services,
            ledger_rx,
            config_tx,
        ));

        #[cfg(test)]
        let (done_signal, delete_done) = watch::channel(0u32.into());
        tokio::task::spawn(delete_reconciler(
            log.clone(),
            storage.clone(),
            config.clone(),
            #[cfg(test)]
            done_signal,
        ));

        ArtifactStore {
            log,
            reqwest_client: reqwest::ClientBuilder::new()
                .connect_timeout(Duration::from_secs(15))
                .build()
                .unwrap(),
            ledger_tx,
            config,
            storage,

            #[cfg(test)]
            delete_done,
        }
    }
}

impl ArtifactStore<StorageHandle> {
    pub(crate) async fn start(
        self,
        sled_address: SocketAddrV6,
        dropshot_config: &ConfigDropshot,
    ) -> Result<dropshot::HttpServer<ArtifactStore<StorageHandle>>, StartError>
    {
        let mut depot_address = sled_address;
        depot_address.set_port(REPO_DEPOT_PORT);

        let log = self.log.new(o!("component" => "dropshot (Repo Depot)"));
        ServerBuilder::new(
            repo_depot_api_mod::api_description::<RepoDepotImpl>()
                .expect("registered entrypoints"),
            self,
            log,
        )
        .config(ConfigDropshot {
            bind_address: depot_address.into(),
            ..dropshot_config.clone()
        })
        .start()
        .map_err(StartError::Dropshot)
    }
}

#[derive(Debug, thiserror::Error)]
pub enum StartError {
    #[error("Dropshot error while starting Repo Depot service")]
    Dropshot(#[source] dropshot::BuildError),
}

macro_rules! log_io_err {
    ($log:expr, $verb:literal, $path:expr, $err:expr) => {
        error!(
            $log,
            concat!("Failed to ", $verb, " path");
            "error" => &$err,
            "path" => $path.as_str(),
        )
    };
}

macro_rules! log_io_err_into {
    ($log:expr, $verb:literal, $path:expr, $err:expr) => {{
        log_io_err!($log, $verb, $path, $err);
        Error::File { verb: $verb, path: $path, err: $err }
    }};
}

macro_rules! log_and_store {
    ($last_error:expr, $log:expr, $verb:literal, $path:expr, $err:expr) => {
        $last_error = Some(log_io_err_into!($log, $verb, $path, $err))
    };
}

impl<T: DatasetsManager> ArtifactStore<T> {
    /// Get the current [`ArtifactConfig`].
    pub(crate) fn get_config(&self) -> Option<ArtifactConfig> {
        self.config.borrow().clone()
    }

    /// Set a new [`ArtifactConfig`].
    ///
    /// Rejects the configuration with an error if the configuration was
    /// modified without increasing the generation number.
    pub(crate) async fn put_config(
        &self,
        new_config: ArtifactConfig,
    ) -> Result<(), Error> {
        let (tx, rx) = oneshot::channel();
        self.ledger_tx
            .send((new_config, tx))
            .await
            .map_err(|_| Error::LedgerChannel)?;
        rx.await.map_err(|_| Error::LedgerChannel)?
    }

    /// Open an artifact file by hash.
    ///
    /// Also the GET operation (served by Repo Depot API).
    ///
    /// We try all datasets, returning early if we find the artifact, logging
    /// errors as we go. If we don't find it we return the most recent error we
    /// logged or a NotFound.
    pub(crate) async fn get(
        &self,
        sha256: ArtifactHash,
    ) -> Result<File, Error> {
        let sha256_str = sha256.to_string();
        let mut last_error = None;
        for mountpoint in self.storage.artifact_storage_paths().await {
            let path = mountpoint.join(&sha256_str);
            match File::open(&path).await {
                Ok(file) => {
                    info!(
                        &self.log,
                        "Retrieved artifact";
                        "sha256" => &sha256_str,
                        "path" => path.as_str(),
                    );
                    return Ok(file);
                }
                Err(err) if err.kind() == ErrorKind::NotFound => {}
                Err(err) => {
                    log_and_store!(last_error, &self.log, "open", path, err);
                }
            }
        }
        Err(last_error.unwrap_or(Error::NotFound { sha256 }))
    }

    /// List operation (served by Sled Agent API)
    ///
    /// We try all datasets, logging errors as we go; if we're experiencing I/O
    /// errors, Nexus should still be aware of the artifacts we think we have.
    pub(crate) async fn list(&self) -> Result<ArtifactListResponse, Error> {
        let mut response = if let Some(config) = self.config.borrow().as_ref() {
            ArtifactListResponse {
                generation: config.generation,
                list: config.artifacts.iter().map(|hash| (*hash, 0)).collect(),
            }
        } else {
            return Err(Error::NoConfig);
        };
        let mut any_datasets = false;
        for mountpoint in self.storage.artifact_storage_paths().await {
            any_datasets = true;
            for (hash, count) in &mut response.list {
                let path = mountpoint.join(hash.to_string());
                match tokio::fs::try_exists(&path).await {
                    Ok(true) => *count += 1,
                    Ok(false) => {}
                    Err(err) => {
                        log_io_err!(&self.log, "check existence of", path, err)
                    }
                }
            }
        }
        if any_datasets {
            response.list.retain(|_, count| *count > 0);
            Ok(response)
        } else {
            Err(Error::NoUpdateDataset)
        }
    }

    /// Common implementation for all artifact write operations that creates
    /// a temporary file on all datasets. Returns an [`ArtifactWriter`] that
    /// can be used to write the artifact to all temporary files, then move all
    /// temporary files to their final paths.
    ///
    /// Most errors during the write process are considered non-fatal errors,
    /// which are logged instead of immediately returned.
    ///
    /// In this method, possible fatal errors are:
    /// - No temporary files could be created.
    /// - A temporary file already exists (another task is writing to this
    ///   artifact).
    async fn writer(
        &self,
        sha256: ArtifactHash,
        attempted_generation: Generation,
    ) -> Result<ArtifactWriter, Error> {
        if let Some(config) = self.config.borrow().as_ref() {
            if attempted_generation != config.generation {
                return Err(Error::GenerationPut {
                    attempted_generation,
                    current_generation: config.generation,
                });
            }
            if !config.artifacts.contains(&sha256) {
                return Err(Error::NotInConfig {
                    sha256,
                    generation: config.generation,
                });
            }
        } else {
            return Err(Error::NoConfig);
        }

        let mut writer = ArtifactWriter::new(self.log.clone(), sha256);
        let mut last_error = None;
        for mountpoint in self.storage.artifact_storage_paths().await {
            let temp_dir = mountpoint.join(TEMP_SUBDIR);
            if let Err(err) = tokio::fs::create_dir(&temp_dir).await {
                if err.kind() != ErrorKind::AlreadyExists {
                    log_and_store!(
                        last_error, &self.log, "create", temp_dir, err
                    );
                    continue;
                }
            }
            writer.add_path(mountpoint, temp_dir);
        }
        if writer.write_tasks.is_empty() {
            Err(last_error.unwrap_or(Error::NoUpdateDataset))
        } else {
            Ok(writer)
        }
    }

    /// PUT operation (served by Sled Agent API) which takes a [`StreamingBody`]
    pub(crate) async fn put_body(
        &self,
        sha256: ArtifactHash,
        generation: Generation,
        body: StreamingBody,
    ) -> Result<ArtifactPutResponse, Error> {
        self.writer(sha256, generation)
            .await?
            .write_stream(Box::pin(body.into_stream().map_err(Error::Body)))
            .await
    }

    /// POST operation (served by Sled Agent API)
    pub(crate) async fn copy_from_depot(
        &self,
        sha256: ArtifactHash,
        generation: Generation,
        depot_base_url: &str,
    ) -> Result<(), Error> {
        // Check that there's no conflict before we send the upstream request.
        let writer = self.writer(sha256, generation).await?;

        let client = repo_depot_client::Client::new_with_client(
            depot_base_url,
            self.reqwest_client.clone(),
            self.log.new(slog::o!(
                "component" => "Repo Depot client (ArtifactStore)",
                "base_url" => depot_base_url.to_owned(),
            )),
        );
        let response = client
            .artifact_get_by_sha256(&sha256.to_string())
            .await
            .map_err(|err| Error::DepotCopy {
                sha256,
                base_url: depot_base_url.to_owned(),
                err,
            })?;
        // Copy from the stream on its own task and immediately return.
        let log = self.log.clone();
        let base_url = depot_base_url.to_owned();
        tokio::task::spawn(async move {
            let stream = response.into_inner().into_inner().map_err(|err| {
                Error::DepotCopy {
                    sha256,
                    base_url: base_url.clone(),
                    err: repo_depot_client::ClientError::ResponseBodyError(err),
                }
            });
            if let Err(err) = writer.write_stream(stream).await {
                error!(
                    &log,
                    "Failed to write artifact";
                    "err" => &err,
                );
            }
        });
        Ok(())
    }
}

type LedgerManagerRequest =
    (ArtifactConfig, oneshot::Sender<Result<(), Error>>);

/// Receives requests via an [`mpsc`] channel, responding via the [`oneshot`]
/// channel sent by the requester. Updates the configuration in a [`watch`]
/// channel so that the artifact store can use it and the delete reconciler can
/// be notified of changes.
async fn ledger_manager(
    log: Logger,
    ledger_paths: Vec<Utf8PathBuf>,
    services: Option<ServiceManager>,
    mut rx: mpsc::Receiver<LedgerManagerRequest>,
    config_channel: watch::Sender<Option<ArtifactConfig>>,
) {
    let services = services.as_ref();
    let handle_request = async |new_config: ArtifactConfig| {
        if ledger_paths.is_empty() {
            return Err(Error::NoUpdateDataset);
        }
        let mut ledger = if let Some(mut ledger) =
            Ledger::<ArtifactConfig>::new(&log, ledger_paths.clone()).await
        {
            if new_config.generation > ledger.data().generation {
                // New config generation. First check that it's not asking
                // us to delete any artifact that is part of the current zone
                // configuration.
                if let Some(services) = services {
                    let mut difference = ledger
                        .data()
                        .artifacts
                        .difference(&new_config.artifacts)
                        .copied()
                        .peekable();
                    if difference.peek().is_some() {
                        let in_use = services
                            .omicron_zones_list()
                            .await
                            .zones
                            .into_iter()
                            .filter_map(|zone| {
                                zone.image_source.artifact_hash()
                            })
                            .collect::<BTreeSet<_>>();
                        for sha256 in difference {
                            if in_use.contains(&sha256) {
                                return Err(Error::ArtifactInUse {
                                    sha256,
                                    thing: "current zone configuration",
                                });
                            }
                        }
                    }
                }

                // Everything looks okay; update the ledger.
                *ledger.data_mut() = new_config;
                ledger
            } else if new_config == *ledger.data() {
                // Be idempotent and do nothing.
                return Ok(());
            } else {
                // Either we were asked to use an older generation, or the same
                // generation with a different config.
                return Err(Error::GenerationConfig {
                    attempted_generation: new_config.generation,
                    current_generation: ledger.data().generation,
                });
            }
        } else {
            Ledger::new_with(&log, ledger_paths.clone(), new_config)
        };
        ledger.commit().await?;
        // If we successfully wrote to the ledger, update the watch channel.
        config_channel.send_replace(Some(ledger.data().clone()));
        Ok(())
    };

    while let Some((new_config, tx)) = rx.recv().await {
        tx.send(handle_request(new_config).await).ok();
    }
    warn!(log, "All ledger manager request senders dropped");
}

async fn delete_reconciler<T: DatasetsManager>(
    log: Logger,
    storage: T,
    mut receiver: watch::Receiver<Option<ArtifactConfig>>,
    #[cfg(test)] done_signal: watch::Sender<Generation>,
) {
    while let Ok(()) = receiver.changed().await {
        let generation = match receiver.borrow_and_update().as_ref() {
            Some(config) => config.generation,
            None => continue,
        };
        info!(
            &log,
            "Starting delete reconciler";
            "generation" => &generation,
        );
        for mountpoint in storage.artifact_storage_paths().await {
            let mut read_dir = match tokio::fs::read_dir(&mountpoint).await {
                Ok(read_dir) => read_dir,
                Err(err) => {
                    error!(
                        log,
                        "Failed to read dir";
                        "error" => &err,
                        "path" => mountpoint.as_str(),
                    );
                    continue;
                }
            };
            while let Some(result) = read_dir.next_entry().await.transpose() {
                let entry = match result {
                    Ok(entry) => entry,
                    Err(err) => {
                        error!(
                            log,
                            "Failed to read dir";
                            "error" => &err,
                            "path" => mountpoint.as_str(),
                        );
                        // It's not clear whether we should expect future calls
                        // to `next_entry` to work after the first error; we
                        // take the conservative approach and stop iterating.
                        break;
                    }
                };
                let Ok(file_name) = entry.file_name().into_string() else {
                    // Content-addressed paths are ASCII-only, so this is
                    // clearly not a hash.
                    continue;
                };
                let Ok(hash) = ArtifactHash::from_str(&file_name) else {
                    continue;
                };
                if let Some(config) = receiver.borrow().as_ref() {
                    if config.artifacts.contains(&hash) {
                        continue;
                    }
                } else {
                    continue;
                }
                let sha256 = hash.to_string();
                let path = mountpoint.join(&sha256);
                match tokio::fs::remove_file(&path).await {
                    Ok(()) => {
                        info!(
                            &log,
                            "Removed artifact";
                            "sha256" => &sha256,
                            "path" => path.as_str(),
                        );
                    }
                    Err(err) if err.kind() == ErrorKind::NotFound => {}
                    Err(err) => {
                        log_io_err!(&log, "remove", path, err);
                    }
                }
            }
        }
        #[cfg(test)]
        done_signal.send_if_modified(|old| {
            let modified = *old != generation;
            *old = generation;
            modified
        });
    }
    warn!(log, "Delete reconciler sender dropped");
}

/// Abstracts over what kind of sled agent we are; each of the real sled agent,
/// simulated sled agent, and this module's unit tests have different ways of
/// keeping track of the datasets on the system.
pub(crate) trait DatasetsManager: Clone + Send + Sync + 'static {
    fn artifact_storage_paths(
        &self,
    ) -> impl Future<Output = impl Iterator<Item = Utf8PathBuf> + Send + '_> + Send;
}

impl DatasetsManager for StorageHandle {
    async fn artifact_storage_paths(
        &self,
    ) -> impl Iterator<Item = Utf8PathBuf> + '_ {
        self.get_latest_disks()
            .await
            .all_m2_mountpoints(M2_ARTIFACT_DATASET)
            .into_iter()
    }
}

/// Abstraction that handles writing to several temporary files.
#[derive(Debug)]
struct ArtifactWriter {
    senders: Vec<mpsc::Sender<Bytes>>,
    write_tasks: JoinSet<Result<(), Error>>,
    log: Logger,
    sha256: ArtifactHash,
}

impl ArtifactWriter {
    fn new(log: Logger, sha256: ArtifactHash) -> ArtifactWriter {
        ArtifactWriter {
            senders: Vec::new(),
            write_tasks: JoinSet::new(),
            log,
            sha256,
        }
    }

    fn add_path(&mut self, mountpoint: Utf8PathBuf, temp_dir: Utf8PathBuf) {
        let log = self.log.clone();
        let path = mountpoint.join(self.sha256.to_string());
        let atomic_file = AtomicFile::new_with_tmpdir(
            &path,
            OverwriteBehavior::AllowOverwrite,
            temp_dir,
        );
        let (tx, mut rx) = mpsc::channel(1);
        let expected = self.sha256;
        self.senders.push(tx);
        self.write_tasks.spawn_blocking(move || {
            let moved_path = path.clone();
            atomic_file
                .write(|file| {
                    let mut hasher = Sha256::new();
                    while let Some(bytes) = rx.blocking_recv() {
                        hasher.update(&bytes);
                        if let Err(err) = file.write_all(&bytes) {
                            return Err(log_io_err_into!(
                                log,
                                "write to temporary file for",
                                moved_path,
                                err
                            ));
                        }
                    }
                    let actual = ArtifactHash(hasher.finalize().into());
                    if expected == actual {
                        Ok(())
                    } else {
                        Err(Error::HashMismatch { expected, actual })
                    }
                })
                .map_err(|err| match err {
                    atomicwrites::Error::Internal(err) => {
                        log_io_err_into!(
                            log,
                            "create or persist temporary file for",
                            path,
                            err
                        )
                    }
                    atomicwrites::Error::User(err) => err,
                })
        });
    }

    async fn write_stream(
        mut self,
        mut stream: impl Stream<Item = Result<Bytes, Error>> + Unpin,
    ) -> Result<ArtifactPutResponse, Error> {
        let mut swap = Vec::with_capacity(self.senders.len());
        while let Some(chunk) = stream.try_next().await? {
            // Send the chunk to all the write tasks, pruning any that failed
            // because the other end hung up.
            let mut join_set = self
                .senders
                .drain(..)
                .zip(std::iter::repeat(chunk))
                .map(async |(sender, chunk)| {
                    sender.send(chunk).await.ok().map(|()| sender)
                })
                .collect::<JoinSet<_>>();
            while let Some(maybe_sender) = join_set.join_next().await {
                if let Some(sender) = maybe_sender.map_err(Error::Join)? {
                    swap.push(sender);
                }
            }
            if swap.is_empty() {
                // All tasks have hung up!
                warn!(
                    &self.log,
                    "All writer tasks have hung up";
                    "sha256" => &self.sha256.to_string()
                );
                break;
            }
            std::mem::swap(&mut self.senders, &mut swap);
        }
        // Drop the senders so that tasks stop waiting for new chunks.
        drop(self.senders);
        // `swap` should be empty, but drop it early just in case.
        debug_assert!(swap.is_empty());
        drop(swap);

        let datasets = self.write_tasks.len();
        let mut successful_writes = 0;
        let mut last_error = None;
        while let Some(result) = self.write_tasks.join_next().await {
            match result
                .map_err(|err| {
                    error!(
                        &self.log,
                        "Failed to join artifact write task";
                        "error" => InlineErrorChain::new(&err),
                        "sha256" => &self.sha256.to_string(),
                    );
                    Error::Join(err)
                })
                .and_then(|r| r)
            {
                Ok(()) => successful_writes += 1,
                Err(err) => last_error = Some(err),
            }
        }
        if successful_writes > 0 {
            info!(
                &self.log,
                "Wrote artifact";
                "sha256" => &self.sha256.to_string(),
                "datasets" => datasets,
                "successful_writes" => successful_writes,
            );
            Ok(ArtifactPutResponse { datasets, successful_writes })
        } else {
            Err(last_error.unwrap_or(Error::NoUpdateDataset))
        }
    }
}

/// Implementation of the Repo Depot API backed by an
/// `ArtifactStore<StorageHandle>`.
enum RepoDepotImpl {}

impl RepoDepotApi for RepoDepotImpl {
    type Context = ArtifactStore<StorageHandle>;

    async fn artifact_get_by_sha256(
        rqctx: RequestContext<Self::Context>,
        path_params: Path<ArtifactPathParams>,
    ) -> Result<HttpResponseOk<FreeformBody>, HttpError> {
        let sha256 = path_params.into_inner().sha256;
        let file = rqctx.context().get(sha256).await?;
        let file_access = hyper_staticfile::vfs::TokioFileAccess::new(file);
        let file_stream =
            hyper_staticfile::util::FileBytesStream::new(file_access);
        let body = Body::wrap(hyper_staticfile::Body::Full(file_stream));
        Ok(HttpResponseOk(FreeformBody(body)))
    }
}

#[derive(Debug, thiserror::Error, SlogInlineError)]
<<<<<<< HEAD
pub enum Error {
    #[error("Another task is already writing artifact {sha256}")]
    AlreadyInProgress { sha256: ArtifactHash },

    #[error(
        "Artifact {sha256} is in use by {thing} \
        but would be deleted by new artifact config"
    )]
    ArtifactInUse { sha256: ArtifactHash, thing: &'static str },

=======
pub(crate) enum Error {
>>>>>>> d9ba2835
    #[error("Error while reading request body")]
    Body(dropshot::HttpError),

    #[error("Error retrieving dataset configuration")]
    DatasetConfig(#[from] sled_storage::error::Error),

    #[error("Error fetching artifact {sha256} from depot at {base_url}")]
    DepotCopy {
        sha256: ArtifactHash,
        base_url: String,
        #[source]
        err: repo_depot_client::ClientError,
    },

    #[error("Failed to {verb} `{path}`")]
    File {
        verb: &'static str,
        path: Utf8PathBuf,
        #[source]
        err: std::io::Error,
    },

    #[error(
        "Attempt to modify config to generation {attempted_generation} \
        while at {current_generation}"
    )]
    GenerationConfig {
        attempted_generation: Generation,
        current_generation: Generation,
    },

    #[error(
        "Attempt to put object with generation {attempted_generation} \
        while at {current_generation}"
    )]
    GenerationPut {
        attempted_generation: Generation,
        current_generation: Generation,
    },

    #[error("Digest mismatch: expected {expected}, actual {actual}")]
    HashMismatch { expected: ArtifactHash, actual: ArtifactHash },

    #[error("Blocking task failed")]
    Join(#[source] tokio::task::JoinError),

    #[error("Failed to commit ledger")]
    LedgerCommit(#[from] omicron_common::ledger::Error),

    #[error("Ledger manager task dropped its end of the channel")]
    LedgerChannel,

    #[error("No artifact configuration present")]
    NoConfig,

    #[error("No update datasets present")]
    NoUpdateDataset,

    #[error("Artifact {sha256} not found")]
    NotFound { sha256: ArtifactHash },

    #[error(
        "Attempt to put artifact {sha256} not in config generation {generation}"
    )]
    NotInConfig { sha256: ArtifactHash, generation: Generation },
}

impl From<Error> for HttpError {
    fn from(err: Error) -> HttpError {
        match err {
            // 4xx errors
            Error::ArtifactInUse { .. }
            | Error::HashMismatch { .. }
            | Error::NoConfig
            | Error::NotInConfig { .. } => {
                HttpError::for_bad_request(None, err.to_string())
            }
            Error::NotFound { .. } => {
                HttpError::for_not_found(None, err.to_string())
            }
            Error::GenerationConfig { .. } => HttpError::for_client_error(
                Some("CONFIG_GENERATION".to_string()),
                dropshot::ClientErrorStatusCode::CONFLICT,
                err.to_string(),
            ),
            Error::GenerationPut { .. } => HttpError::for_client_error(
                None,
                dropshot::ClientErrorStatusCode::CONFLICT,
                err.to_string(),
            ),

            // 5xx errors: ensure the error chain is logged
            Error::Body(inner) => inner,
            Error::DatasetConfig(_) | Error::NoUpdateDataset => {
                HttpError::for_unavail(
                    None,
                    InlineErrorChain::new(&err).to_string(),
                )
            }
            Error::DepotCopy { .. }
            | Error::File { .. }
            | Error::Join(_)
            | Error::LedgerCommit(_)
            | Error::LedgerChannel => HttpError::for_internal_error(
                InlineErrorChain::new(&err).to_string(),
            ),
        }
    }
}

#[cfg(test)]
mod test {
    use std::collections::BTreeSet;
    use std::sync::Arc;

    use bytes::Bytes;
    use camino_tempfile::Utf8TempDir;
    use futures::stream::{self, StreamExt};
    use hex_literal::hex;
    use omicron_common::disk::{
        DatasetConfig, DatasetKind, DatasetName, DatasetsConfig,
        SharedDatasetConfig,
    };
    use omicron_common::zpool_name::ZpoolName;
    use omicron_test_utils::dev::test_setup_log;
    use omicron_uuid_kinds::{DatasetUuid, ZpoolUuid};
    use sled_agent_api::ArtifactConfig;
    use tokio::io::AsyncReadExt;
    use tokio::sync::oneshot;
    use tufaceous_artifact::ArtifactHash;

    use super::{ArtifactStore, DatasetsManager, Error};

    #[derive(Clone)]
    struct TestBackend {
        datasets: DatasetsConfig,
        mountpoint_root: Arc<Utf8TempDir>,
    }

    impl TestBackend {
        fn new(len: usize) -> TestBackend {
            let mountpoint_root = Arc::new(camino_tempfile::tempdir().unwrap());

            let mut datasets = DatasetsConfig::default();
            if len > 0 {
                datasets.generation = datasets.generation.next();
            }
            for _ in 0..len {
                let dataset = DatasetConfig {
                    id: DatasetUuid::new_v4(),
                    name: DatasetName::new(
                        ZpoolName::new_external(ZpoolUuid::new_v4()),
                        DatasetKind::Update,
                    ),
                    inner: SharedDatasetConfig::default(),
                };
                let mountpoint =
                    dataset.name.mountpoint(mountpoint_root.path());
                std::fs::create_dir_all(mountpoint).unwrap();
                datasets.datasets.insert(dataset.id, dataset);
            }

            TestBackend { datasets, mountpoint_root }
        }
    }

    impl DatasetsManager for TestBackend {
        async fn artifact_storage_paths(
            &self,
        ) -> impl Iterator<Item = camino::Utf8PathBuf> + '_ {
            self.datasets
                .datasets
                .values()
                .filter(|dataset| *dataset.name.kind() == DatasetKind::Update)
                .map(|dataset| {
                    dataset.name.mountpoint(self.mountpoint_root.path())
                })
        }
    }

    const TEST_ARTIFACT: Bytes = Bytes::from_static(b"I'm an artifact!\n");
    const TEST_HASH: ArtifactHash = ArtifactHash(hex!(
        "ab3581cd62f6645518f61a8e4391af6c062d5d60111edb0e51b37bd84827f5b4"
    ));

    #[tokio::test]
    async fn generations() {
        macro_rules! assert_generation_err {
            ($f:expr, $attempted:expr, $current:expr) => {{
                let err = $f.await.unwrap_err();
                match err {
                    Error::GenerationConfig {
                        attempted_generation,
                        current_generation,
                    } => {
                        assert_eq!(
                            attempted_generation, $attempted,
                            "attempted generation does not match"
                        );
                        assert_eq!(
                            current_generation, $current,
                            "current generation does not match"
                        );
                    }
                    err => panic!("wrong error: {err:?}"),
                }
            }};
        }

        let log = test_setup_log("generations");
        let backend = TestBackend::new(2);
        let store = ArtifactStore::new(&log.log, backend, None).await;

        // get_config returns None
        assert!(store.get_config().is_none());
        // put our first config
        let mut config = ArtifactConfig {
            generation: 1u32.into(),
            artifacts: BTreeSet::new(),
        };
        store.put_config(config.clone()).await.unwrap();
        assert_eq!(store.get_config().unwrap(), config);

        // putting an unmodified config from the same generation succeeds (puts
        // are idempotent)
        store.put_config(config.clone()).await.unwrap();
        assert_eq!(store.get_config().unwrap(), config);
        // putting an unmodified config from an older generation fails
        config.generation = 0u32.into();
        assert_generation_err!(
            store.put_config(config.clone()),
            0u32.into(),
            1u32.into()
        );
        // putting an unmodified config from a newer generation succeeds
        config.generation = 2u32.into();
        store.put_config(config.clone()).await.unwrap();

        // putting a modified config from the same generation fails
        config = store.get_config().unwrap();
        config.artifacts.insert(TEST_HASH);
        assert_generation_err!(
            store.put_config(config.clone()),
            2u32.into(),
            2u32.into()
        );
        // putting a modified config from an older generation fails
        config.generation = 0u32.into();
        assert_generation_err!(
            store.put_config(config.clone()),
            0u32.into(),
            2u32.into()
        );
        // putting a modified config from a newer generation succeeds
        config.generation = store.get_config().unwrap().generation.next();
        store.put_config(config.clone()).await.unwrap();

        log.cleanup_successful();
    }

    #[tokio::test]
    async fn list_get_put() {
        let log = test_setup_log("list_get_put");
        let backend = TestBackend::new(2);
        let mut store = ArtifactStore::new(&log.log, backend, None).await;

        // get fails, because it doesn't exist yet
        assert!(matches!(
            store.get(TEST_HASH).await,
            Err(Error::NotFound { .. })
        ));
        // list/put fail, no config
        assert!(matches!(store.list().await.unwrap_err(), Error::NoConfig));
        assert!(matches!(
            store.writer(TEST_HASH, 1u32.into()).await.unwrap_err(),
            Error::NoConfig
        ));

        // put our first config
        let mut config = ArtifactConfig {
            generation: 1u32.into(),
            artifacts: BTreeSet::new(),
        };
        config.artifacts.insert(TEST_HASH);
        store.put_config(config.clone()).await.unwrap();

        // list succeeds with an empty result
        let response = store.list().await.unwrap();
        assert_eq!(response.generation, 1u32.into());
        assert!(response.list.is_empty());
        // get fails, because it doesn't exist yet
        assert!(matches!(
            store.get(TEST_HASH).await,
            Err(Error::NotFound { .. })
        ));

        // put with the wrong generation fails
        for generation in [0u32, 2] {
            let err =
                store.writer(TEST_HASH, generation.into()).await.unwrap_err();
            match err {
                Error::GenerationPut {
                    attempted_generation,
                    current_generation,
                } => {
                    assert_eq!(attempted_generation, generation.into());
                    assert_eq!(current_generation, 1u32.into());
                }
                err => panic!("wrong error: {err}"),
            }
        }

        // test several things here:
        // 1. put succeeds
        // 2. put is idempotent (we don't care if it clobbers a file as long as
        //    the hash is okay)
        // 3. we don't fail trying to create TEMP_SUBDIR twice
        for _ in 0..2 {
            store
                .writer(TEST_HASH, 1u32.into())
                .await
                .unwrap()
                .write_stream(Box::pin(stream::once(async {
                    Ok(TEST_ARTIFACT)
                })))
                .await
                .unwrap();
            // list lists the file
            assert!(
                store
                    .list()
                    .await
                    .unwrap()
                    .list
                    .into_iter()
                    .eq([(TEST_HASH, 2)])
            );
            // get succeeds, file reads back OK
            let mut file = store.get(TEST_HASH).await.unwrap();
            let mut vec = Vec::new();
            file.read_to_end(&mut vec).await.unwrap();
            assert_eq!(vec, TEST_ARTIFACT);
        }

        // all datasets should have the artifact
        for mountpoint in store.storage.artifact_storage_paths().await {
            assert_eq!(
                tokio::fs::read(mountpoint.join(TEST_HASH.to_string()))
                    .await
                    .unwrap(),
                TEST_ARTIFACT
            );
        }

        // clear `delete_done` so we can synchronize with the delete reconciler
        store.delete_done.mark_unchanged();
        // put a new config that says we don't want the artifact anymore.
        config.generation = config.generation.next();
        config.artifacts.remove(&TEST_HASH);
        store.put_config(config.clone()).await.unwrap();
        // list succeeds with an empty result, regardless of whether deletion
        // has actually occurred yet
        assert!(store.list().await.unwrap().list.is_empty());
        // wait for deletion to actually complete
        store.delete_done.changed().await.unwrap();
        // get fails, because it has been deleted
        assert!(matches!(
            store.get(TEST_HASH).await,
            Err(Error::NotFound { .. })
        ));
        // all datasets should no longer have the artifact
        for mountpoint in store.storage.artifact_storage_paths().await {
            assert!(!mountpoint.join(TEST_HASH.to_string()).exists());
        }

        log.cleanup_successful();
    }

    #[tokio::test]
    async fn no_dataset() {
        // If there are no update datasets:
        // - all gets should fail with `Error::NotFound`
        // - putting a config should fail with `Error::NoUpdateDataset`

        let log = test_setup_log("no_dataset");
        let backend = TestBackend::new(0);
        let store = ArtifactStore::new(&log.log, backend, None).await;

        assert!(matches!(
            store.get(TEST_HASH).await,
            Err(Error::NotFound { .. })
        ));

        let mut config = ArtifactConfig {
            generation: 1u32.into(),
            artifacts: BTreeSet::new(),
        };
        config.artifacts.insert(TEST_HASH);
        assert!(matches!(
            store.put_config(config).await,
            Err(Error::NoUpdateDataset)
        ));

        log.cleanup_successful();
    }

    #[tokio::test]
    async fn wrong_hash() {
        const ACTUAL: ArtifactHash = ArtifactHash(hex!(
            "4d27a9d1ddb65e0f2350a400cf73157e42ae2ca687a4220aa0a73b9bb2d211f7"
        ));

        let log = test_setup_log("wrong_hash");
        let backend = TestBackend::new(2);
        let store = ArtifactStore::new(&log.log, backend, None).await;
        let mut config = ArtifactConfig {
            generation: 1u32.into(),
            artifacts: BTreeSet::new(),
        };
        config.artifacts.insert(TEST_HASH);
        store.put_config(config).await.unwrap();
        let err = store
            .writer(TEST_HASH, 1u32.into())
            .await
            .unwrap()
            .write_stream(Box::pin(stream::once(async {
                Ok(Bytes::from_static(b"This isn't right at all."))
            })))
            .await
            .unwrap_err();
        match err {
            Error::HashMismatch { expected, actual } => {
                assert_eq!(expected, TEST_HASH);
                assert_eq!(actual, ACTUAL);
            }
            err => panic!("wrong error: {err}"),
        }
        assert!(matches!(
            store.get(TEST_HASH).await,
            Err(Error::NotFound { .. })
        ));

        log.cleanup_successful();
    }

    #[tokio::test]
    async fn issue_7796() {
        // Tests a specific multi-writer issue described in omicron#7796.
        // Previously, creating a writer would create temporary files at
        // `tmp/{sha256}`, returning an error if there was already a writer in
        // progress. However a `tempfile::TempPath` was created before this and
        // dropped when an error was returned, deleting the temporary file in
        // use by the previous writer.
        //
        // One manifestation of the issue is:
        // 1. Writer A is created and starts writing.
        // 2. Writer B fails to create, returning `AlreadyInProgress`. This
        //    triggers a logic error where a `TempPath` is dropped, unlinking
        //    one of writer A's temporary files.
        // 3. Writer C fails to create, returning `AlreadyInProgress`. Similarly
        //    to writer B, this unlinks the other of writer A's temporary files.
        // 4. Writer D is created successfully because writer A's files are no
        //    longer present.
        // 5. Writer A finishes and incorrectly persists writer C's incomplete
        //    files.
        // 6. Writer D finishes and fails because its files have already been
        //    moved.
        //
        // We no longer use a temporary file with a known name or fail if
        // another writer is already in progress, but it's good to have
        // regression tests.

        let log = test_setup_log("issue_7796");
        let backend = TestBackend::new(2);
        let store = ArtifactStore::new(&log.log, backend).await;

        let mut config = ArtifactConfig {
            generation: 1u32.into(),
            artifacts: BTreeSet::new(),
        };
        config.artifacts.insert(TEST_HASH);
        store.put_config(config.clone()).await.unwrap();

        // Start the first writer.
        let first_writer = store.writer(TEST_HASH, 1u32.into()).await.unwrap();
        // Start two additional writers and immediately drop them. Currently
        // both are successful. In the omicron#7796 implementation both fail
        // with `AlreadyInProgress`. Two writers are necessary to delete both of
        // the temporary files from the first writer.
        for _ in 0..2 {
            let _ = store.writer(TEST_HASH, 1u32.into()).await;
        }
        // Start a fourth writer and partially write to it.
        let fourth_writer = store.writer(TEST_HASH, 1u32.into()).await.unwrap();
        let (tx, rx) = oneshot::channel();
        let stream = stream::once(async { Ok(Bytes::from_static(b"I'm an ")) })
            .chain(stream::once(async {
                rx.await.unwrap();
                Ok(Bytes::from_static(b"artifact!\n"))
            }));
        let handle =
            tokio::task::spawn(fourth_writer.write_stream(Box::pin(stream)));
        // Write to the first writer.
        first_writer
            .write_stream(Box::pin(stream::once(async { Ok(TEST_ARTIFACT) })))
            .await
            .unwrap();
        // The artifacts should be complete.
        for mountpoint in store.storage.artifact_storage_paths().await {
            assert_eq!(
                tokio::fs::read(mountpoint.join(TEST_HASH.to_string()))
                    .await
                    .unwrap(),
                TEST_ARTIFACT
            );
        }
        // Allow the fourth writer to finish. It should not have failed.
        tx.send(()).unwrap();
        handle.await.unwrap().unwrap();
        // The artifacts should still be complete.
        for mountpoint in store.storage.artifact_storage_paths().await {
            assert_eq!(
                tokio::fs::read(mountpoint.join(TEST_HASH.to_string()))
                    .await
                    .unwrap(),
                TEST_ARTIFACT
            );
        }

        log.cleanup_successful();
    }
}<|MERGE_RESOLUTION|>--- conflicted
+++ resolved
@@ -781,20 +781,13 @@
 }
 
 #[derive(Debug, thiserror::Error, SlogInlineError)]
-<<<<<<< HEAD
 pub enum Error {
-    #[error("Another task is already writing artifact {sha256}")]
-    AlreadyInProgress { sha256: ArtifactHash },
-
     #[error(
         "Artifact {sha256} is in use by {thing} \
         but would be deleted by new artifact config"
     )]
     ArtifactInUse { sha256: ArtifactHash, thing: &'static str },
 
-=======
-pub(crate) enum Error {
->>>>>>> d9ba2835
     #[error("Error while reading request body")]
     Body(dropshot::HttpError),
 
@@ -1269,7 +1262,7 @@
 
         let log = test_setup_log("issue_7796");
         let backend = TestBackend::new(2);
-        let store = ArtifactStore::new(&log.log, backend).await;
+        let store = ArtifactStore::new(&log.log, backend, None).await;
 
         let mut config = ArtifactConfig {
             generation: 1u32.into(),
