--- conflicted
+++ resolved
@@ -46,11 +46,8 @@
 use slog_error_chain::{InlineErrorChain, SlogInlineError};
 use tokio::fs::File;
 use tokio::sync::{mpsc, oneshot, watch};
-<<<<<<< HEAD
 use tokio::task::JoinSet;
-=======
 use tufaceous_artifact::ArtifactHash;
->>>>>>> d6f974ee
 
 // These paths are defined under the artifact storage dataset. They
 // cannot conflict with any artifact paths because all artifact paths are
@@ -892,11 +889,8 @@
     use sled_agent_api::ArtifactConfig;
     use sled_storage::error::Error as StorageError;
     use tokio::io::AsyncReadExt;
-<<<<<<< HEAD
     use tokio::sync::oneshot;
-=======
     use tufaceous_artifact::ArtifactHash;
->>>>>>> d6f974ee
 
     use super::{ArtifactStore, DatasetsManager, Error};
 
