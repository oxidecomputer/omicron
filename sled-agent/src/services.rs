// This Source Code Form is subject to the terms of the Mozilla Public
// License, v. 2.0. If a copy of the MPL was not distributed with this
// file, You can obtain one at https://mozilla.org/MPL/2.0/.

//! Sled-local service management.
//!
//! For controlling zone-based storage services, refer to
//! [sled_storage::manager::StorageManager].
//!
//! For controlling virtual machine instances, refer to
//! [crate::instance_manager::InstanceManager].
//!
//! The [ServiceManager] provides separate mechanisms for services where the
//! "source-of-truth" is Nexus, compared with services where the
//! "source-of-truth" is the Sled Agent itself. Although we generally prefer to
//! delegate the decision of "which services run where" to Nexus, there are
//! situations where the Sled Agent must be capable of autonomously ensuring
//! that zones execute. For example, the "switch zone" contains services which
//! should automatically start when a Tofino device is detected, independently
//! of what other services Nexus wants to have executing on the sled.
//!
//! To accomplish this, the following interfaces are exposed:
//! - [ServiceManager::ensure_all_omicron_zones_persistent] exposes an API to
//!   request a set of Omicron zones that should persist beyond reboot.
//! - [ServiceManager::activate_switch] exposes an API to specifically enable
//!   or disable (via [ServiceManager::deactivate_switch]) the switch zone.

use crate::bootstrap::early_networking::{
    EarlyNetworkSetup, EarlyNetworkSetupError,
};
use crate::bootstrap::BootstrapNetworking;
use crate::config::SidecarRevision;
use crate::ddm_reconciler::DdmReconciler;
use crate::metrics::MetricsRequestQueue;
use crate::params::{DendriteAsic, OmicronZoneConfigExt, OmicronZoneTypeExt};
use crate::profile::*;
use crate::zone_bundle::BundleError;
use crate::zone_bundle::ZoneBundler;
use anyhow::anyhow;
use camino::{Utf8Path, Utf8PathBuf};
use clickhouse_admin_types::CLICKHOUSE_KEEPER_CONFIG_DIR;
use clickhouse_admin_types::CLICKHOUSE_KEEPER_CONFIG_FILE;
use clickhouse_admin_types::CLICKHOUSE_SERVER_CONFIG_DIR;
use clickhouse_admin_types::CLICKHOUSE_SERVER_CONFIG_FILE;
use dpd_client::{types as DpdTypes, Client as DpdClient, Error as DpdError};
use dropshot::HandlerTaskMode;
use illumos_utils::addrobj::AddrObject;
use illumos_utils::addrobj::IPV6_LINK_LOCAL_ADDROBJ_NAME;
use illumos_utils::dladm::{
    Dladm, Etherstub, EtherstubVnic, GetSimnetError, PhysicalLink,
};
use illumos_utils::link::{Link, VnicAllocator};
use illumos_utils::opte::{
    DhcpCfg, Port, PortCreateParams, PortManager, PortTicket,
};
use illumos_utils::running_zone::{
    EnsureAddressError, InstalledZone, RunCommandError, RunningZone,
    ZoneBuilderFactory,
};
use illumos_utils::smf_helper::SmfHelper;
use illumos_utils::zfs::ZONE_ZFS_RAMDISK_DATASET_MOUNTPOINT;
use illumos_utils::zone::AddressRequest;
use illumos_utils::zpool::{PathInPool, ZpoolName, ZpoolOrRamdisk};
use illumos_utils::{execute, PFEXEC};
use internal_dns_resolver::Resolver;
use internal_dns_types::names::BOUNDARY_NTP_DNS_NAME;
use internal_dns_types::names::DNS_ZONE;
use itertools::Itertools;
use nexus_config::{ConfigDropshotWithTls, DeploymentConfig};
use nexus_sled_agent_shared::inventory::{
    OmicronZoneConfig, OmicronZoneType, OmicronZonesConfig, ZoneKind,
};
use omicron_common::address::AZ_PREFIX;
use omicron_common::address::COCKROACH_PORT;
use omicron_common::address::DENDRITE_PORT;
use omicron_common::address::LLDP_PORT;
use omicron_common::address::MGS_PORT;
use omicron_common::address::RACK_PREFIX;
use omicron_common::address::SLED_PREFIX;
use omicron_common::address::TFPORTD_PORT;
use omicron_common::address::WICKETD_NEXUS_PROXY_PORT;
use omicron_common::address::WICKETD_PORT;
use omicron_common::address::{
    get_internal_dns_server_addresses, CLICKHOUSE_ADMIN_PORT,
    CLICKHOUSE_TCP_PORT,
};
use omicron_common::address::{Ipv6Subnet, NEXUS_TECHPORT_EXTERNAL_PORT};
use omicron_common::address::{BOOTSTRAP_ARTIFACT_PORT, COCKROACH_ADMIN_PORT};
use omicron_common::api::external::Generation;
use omicron_common::api::internal::shared::{
    HostPortConfig, RackNetworkConfig, SledIdentifiers,
};
use omicron_common::backoff::{
    retry_notify, retry_policy_internal_service_aggressive, BackoffError,
};
use omicron_common::disk::{DatasetKind, DatasetName};
use omicron_common::ledger::{self, Ledger, Ledgerable};
use omicron_ddm_admin_client::DdmError;
use omicron_uuid_kinds::OmicronZoneUuid;
use rand::prelude::SliceRandom;
use sled_agent_types::{
    sled::SWITCH_ZONE_BASEBOARD_FILE,
    time_sync::TimeSync,
    zone_bundle::{ZoneBundleCause, ZoneBundleMetadata},
};
use sled_hardware::is_gimlet;
use sled_hardware::underlay;
use sled_hardware::SledMode;
use sled_hardware_types::Baseboard;
use sled_storage::config::MountConfig;
use sled_storage::dataset::{CONFIG_DATASET, INSTALL_DATASET, ZONE_DATASET};
use sled_storage::manager::StorageHandle;
use slog::Logger;
use slog_error_chain::InlineErrorChain;
use std::collections::BTreeMap;
use std::collections::HashSet;
use std::net::{IpAddr, Ipv6Addr, SocketAddr};
use std::str::FromStr;
use std::sync::atomic::{AtomicBool, Ordering};
use std::sync::{Arc, OnceLock};
use tokio::io::AsyncWriteExt;
use tokio::sync::Mutex;
use tokio::sync::{oneshot, MutexGuard};
use tokio::task::JoinHandle;
use uuid::Uuid;

#[cfg(test)]
use illumos_utils::zone::MockZones as Zones;
#[cfg(not(test))]
use illumos_utils::zone::Zones;

const IPV6_UNSPECIFIED: IpAddr = IpAddr::V6(Ipv6Addr::UNSPECIFIED);

const COCKROACH: &str = "/opt/oxide/cockroachdb/bin/cockroach";

// These are all the same binary. They just reside at different paths.
const CLICKHOUSE_SERVER_BINARY: &str =
    "/opt/oxide/clickhouse_server/clickhouse";
const CLICKHOUSE_KEEPER_BINARY: &str =
    "/opt/oxide/clickhouse_keeper/clickhouse";
const CLICKHOUSE_BINARY: &str = "/opt/oxide/clickhouse/clickhouse";

#[derive(thiserror::Error, Debug, slog_error_chain::SlogInlineError)]
pub enum Error {
    #[error("Failed to initialize CockroachDb: {err}")]
    CockroachInit {
        #[source]
        err: RunCommandError,
    },

    #[error("Cannot serialize TOML to file: {path}: {err}")]
    TomlSerialize { path: Utf8PathBuf, err: toml::ser::Error },

    #[error("Failed to perform I/O: {message}: {err}")]
    Io {
        message: String,
        #[source]
        err: std::io::Error,
    },

    #[error("Failed to find device {device}")]
    MissingDevice { device: String },

    #[error("Failed to access ledger: {0}")]
    Ledger(#[from] ledger::Error),

    #[error("Sled Agent not initialized yet")]
    SledAgentNotReady,

    #[error("No U.2 devices found with a {ZONE_DATASET} mountpoint")]
    U2NotFound,

    #[error("Switch zone error: {0}")]
    SwitchZone(anyhow::Error),

    #[error("Failed to issue SMF command: {0}")]
    SmfCommand(#[from] illumos_utils::smf_helper::Error),

    #[error("{}", display_zone_init_errors(.0))]
    ZoneInitialize(Vec<(String, Box<Error>)>),

    #[error("Failed to do '{intent}' by running command in zone: {err}")]
    ZoneCommand {
        intent: String,
        #[source]
        err: illumos_utils::running_zone::RunCommandError,
    },

    #[error("Cannot list zones")]
    ZoneList(#[source] illumos_utils::zone::AdmError),

    #[error("Cannot remove zone")]
    ZoneRemoval {
        zone_name: String,
        #[source]
        err: illumos_utils::zone::AdmError,
    },

    #[error("Failed to boot zone: {0}")]
    ZoneBoot(#[from] illumos_utils::running_zone::BootError),

    #[error(transparent)]
    ZoneEnsureAddress(#[from] illumos_utils::running_zone::EnsureAddressError),

    #[error(transparent)]
    ZoneInstall(#[from] illumos_utils::running_zone::InstallZoneError),

    #[error("Failed to initialize zones: {errors:?}")]
    ZoneEnsure { errors: Vec<(String, Error)> },

    #[error("Error contacting ddmd: {0}")]
    DdmError(#[from] DdmError),

    #[error("Failed to access underlay device: {0}")]
    Underlay(#[from] underlay::Error),

    #[error("Failed to create OPTE port for service {}: {err}", service.report_str())]
    ServicePortCreation {
        service: ZoneKind,
        err: Box<illumos_utils::opte::Error>,
    },

    #[error("Error contacting dpd: {0}")]
    DpdError(#[from] DpdError<DpdTypes::Error>),

    #[error("Failed to create Vnic in the switch zone: {0}")]
    SwitchZoneVnicCreation(illumos_utils::dladm::CreateVnicError),

    #[error("Failed to add GZ addresses: {message}: {err}")]
    GzAddress {
        message: String,
        err: illumos_utils::zone::EnsureGzAddressError,
    },

    #[error("Could not initialize service {service} as requested: {message}")]
    BadServiceRequest { service: String, message: String },

    #[error("Failed to get address: {0}")]
    GetAddressFailure(#[from] illumos_utils::zone::GetAddressError),

    #[error(
        "Failed to launch zone {zone} because ZFS value cannot be accessed"
    )]
    GetZfsValue {
        zone: String,
        #[source]
        source: illumos_utils::zfs::GetValueError,
    },

    #[error("Cannot launch {zone} with {dataset} (saw {prop_name} = {prop_value}, expected {prop_value_expected})")]
    DatasetNotReady {
        zone: String,
        dataset: String,
        prop_name: String,
        prop_value: String,
        prop_value_expected: String,
    },

    #[error("NTP zone not ready")]
    NtpZoneNotReady,

    // This isn't exactly "NtpZoneNotReady" -- it can happen when the NTP zone
    // is up, but time is still in the process of synchronizing.
    #[error("Time not yet synchronized")]
    TimeNotSynchronized,

    #[error("Execution error: {0}")]
    ExecutionError(#[from] illumos_utils::ExecutionError),

    #[error("Error resolving DNS name: {0}")]
    ResolveError(#[from] internal_dns_resolver::ResolveError),

    #[error("Serde error: {0}")]
    SerdeError(#[from] serde_json::Error),

    #[error("Sidecar revision error")]
    SidecarRevision(#[from] anyhow::Error),

    #[error("Early networking setup error")]
    EarlyNetworkSetupError(#[from] EarlyNetworkSetupError),

    #[error("Error querying simnet devices")]
    Simnet(#[from] GetSimnetError),

    #[error(
        "Requested generation ({requested}) is older than current ({current})"
    )]
    RequestedConfigOutdated { requested: Generation, current: Generation },

    #[error("Requested generation {0} with different zones than before")]
    RequestedConfigConflicts(Generation),

    #[error("Error migrating old-format services ledger: {0:#}")]
    ServicesMigration(anyhow::Error),

    #[error(
        "Invalid filesystem_pool in new zone config: \
         for zone {zone_id}, expected pool {expected_pool} but got {got_pool}"
    )]
    InvalidFilesystemPoolZoneConfig {
        zone_id: OmicronZoneUuid,
        expected_pool: ZpoolName,
        got_pool: ZpoolName,
    },

    #[error("Unexpected zone config: zone {zone_id} is running on ramdisk ?!")]
    ZoneIsRunningOnRamdisk { zone_id: OmicronZoneUuid },
}

impl Error {
    fn io(message: &str, err: std::io::Error) -> Self {
        Self::Io { message: message.to_string(), err }
    }
    fn io_path(path: &Utf8Path, err: std::io::Error) -> Self {
        Self::Io { message: format!("Error accessing {path}"), err }
    }
}

impl From<Error> for omicron_common::api::external::Error {
    fn from(err: Error) -> Self {
        match err {
            Error::RequestedConfigConflicts(_)
            | Error::InvalidFilesystemPoolZoneConfig { .. }
            | Error::ZoneIsRunningOnRamdisk { .. } => {
                omicron_common::api::external::Error::invalid_request(
                    &err.to_string(),
                )
            }
            Error::RequestedConfigOutdated { .. } => {
                omicron_common::api::external::Error::conflict(&err.to_string())
            }
            Error::TimeNotSynchronized => {
                omicron_common::api::external::Error::unavail(&err.to_string())
            }
            Error::ZoneEnsure { errors } => {
                // As a special case, if any zones failed to timesync,
                // prioritize that error.
                //
                // This conversion to a 503 error was requested in
                // https://github.com/oxidecomputer/omicron/issues/4776 ,
                // and we preserve that behavior here, even though we may
                // launch many zones at the same time.
                if let Some(err) = errors.iter().find_map(|(_, err)| {
                    if matches!(err, Error::TimeNotSynchronized) {
                        Some(err)
                    } else {
                        None
                    }
                }) {
                    omicron_common::api::external::Error::unavail(
                        &err.to_string(),
                    )
                } else {
                    let internal_message = errors
                        .iter()
                        .map(|(name, err)| {
                            format!("failed to start {name}: {err:?}")
                        })
                        .join("\n");
                    omicron_common::api::external::Error::InternalError {
                        internal_message,
                    }
                }
            }
            _ => omicron_common::api::external::Error::InternalError {
                internal_message: err.to_string(),
            },
        }
    }
}

/// Result of [ServiceManager::load_services]
pub enum LoadServicesResult {
    /// We didn't load anything, there wasn't anything to load
    NoServicesToLoad,
    /// We successfully loaded the zones from our ledger.
    ServicesLoaded,
}

fn display_zone_init_errors(errors: &[(String, Box<Error>)]) -> String {
    if errors.len() == 1 {
        return format!(
            "Failed to initialize zone: {} errored with {}",
            errors[0].0, errors[0].1
        );
    }

    let mut output = format!("Failed to initialize {} zones:\n", errors.len());
    for (zone_name, error) in errors {
        output.push_str(&format!("  - {}: {}\n", zone_name, error));
    }
    output
}

/// Helper function to add properties to a PropertyGroupBuilder for a sled
/// agent centered around rack and sled identifiers.
fn add_sled_ident_properties(
    config: PropertyGroupBuilder,
    info: &SledAgentInfo,
) -> PropertyGroupBuilder {
    config
        .add_property("rack_id", "astring", &info.rack_id.to_string())
        .add_property(
            "sled_id",
            "astring",
            &info.config.sled_identifiers.sled_id.to_string(),
        )
        .add_property(
            "sled_model",
            "astring",
            &info.config.sled_identifiers.model.to_string(),
        )
        .add_property(
            "sled_serial",
            "astring",
            &info.config.sled_identifiers.serial.to_string(),
        )
        .add_property(
            "sled_revision",
            "astring",
            &info.config.sled_identifiers.revision.to_string(),
        )
}

/// Helper function to set properties on a SmfHelper for a sled agent centered
/// around rack and sled identifiers.
fn setprop_sled_ident_properties(
    smfh: &SmfHelper,
    info: &SledAgentInfo,
) -> Result<(), Error> {
    smfh.setprop_default_instance("config/rack_id", info.rack_id)?;
    smfh.setprop_default_instance(
        "config/sled_id",
        info.config.sled_identifiers.sled_id,
    )?;
    smfh.setprop_default_instance(
        "config/sled_model",
        info.config.sled_identifiers.model.to_string(),
    )?;
    smfh.setprop_default_instance(
        "config/sled_revision",
        info.config.sled_identifiers.revision,
    )?;
    smfh.setprop_default_instance(
        "config/sled_serial",
        info.config.sled_identifiers.serial.to_string(),
    )?;

    Ok(())
}

/// Configuration parameters which modify the [`ServiceManager`]'s behavior.
pub struct Config {
    /// Identifies the sled being configured
    pub sled_identifiers: SledIdentifiers,

    /// Identifies the revision of the sidecar to be used.
    pub sidecar_revision: SidecarRevision,
}

impl Config {
    pub fn new(
        sled_identifiers: SledIdentifiers,
        sidecar_revision: SidecarRevision,
    ) -> Self {
        Self { sled_identifiers, sidecar_revision }
    }
}

// The filename of the ledger, within the provided directory.
const ZONES_LEDGER_FILENAME: &str = "omicron-zones.json";

/// Combines the Nexus-provided `OmicronZonesConfig` (which describes what Nexus
/// wants for all of its zones) with the locally-determined configuration for
/// these zones.
#[derive(
    Clone,
    Debug,
    Eq,
    PartialEq,
    serde::Serialize,
    serde::Deserialize,
    schemars::JsonSchema,
)]
pub struct OmicronZonesConfigLocal {
    /// generation of the Omicron-provided part of the configuration
    ///
    /// This generation number is outside of Sled Agent's control.  We store
    /// exactly what we were given and use this number to decide when to
    /// fail requests to establish an outdated configuration.
    ///
    /// You can think of this as a major version number, with
    /// `ledger_generation` being a minor version number.  See
    /// `is_newer_than()`.
    pub omicron_generation: Generation,

    /// ledger-managed generation number
    ///
    /// This generation is managed by the ledger facility itself.  It's bumped
    /// whenever we write a new ledger.  In practice, we don't currently have
    /// any reason to bump this _for a given Omicron generation_ so it's
    /// somewhat redundant.  In principle, if we needed to modify the ledgered
    /// configuration due to some event that doesn't change the Omicron config
    /// (e.g., if we wanted to move the root filesystem to a different path), we
    /// could do that by bumping this generation.
    pub ledger_generation: Generation,
    pub zones: Vec<OmicronZoneConfigLocal>,
}

impl Ledgerable for OmicronZonesConfigLocal {
    fn is_newer_than(&self, other: &OmicronZonesConfigLocal) -> bool {
        self.omicron_generation > other.omicron_generation
            || (self.omicron_generation == other.omicron_generation
                && self.ledger_generation >= other.ledger_generation)
    }

    fn generation_bump(&mut self) {
        self.ledger_generation = self.ledger_generation.next();
    }
}

impl OmicronZonesConfigLocal {
    /// Returns the initial configuration for generation 1, which has no zones
    pub fn initial() -> OmicronZonesConfigLocal {
        OmicronZonesConfigLocal {
            omicron_generation: Generation::new(),
            ledger_generation: Generation::new(),
            zones: vec![],
        }
    }

    pub fn to_omicron_zones_config(self) -> OmicronZonesConfig {
        OmicronZonesConfig {
            generation: self.omicron_generation,
            zones: self.zones.into_iter().map(|z| z.zone).collect(),
        }
    }
}

/// Combines the Nexus-provided `OmicronZoneConfig` (which describes what Nexus
/// wants for this zone) with any locally-determined configuration (like the
/// path to the root filesystem)
//
// NOTE: Although the path to the root filesystem is not exactly equal to the
// ZpoolName, it is derivable from it, and the ZpoolName for the root filesystem
// is now being supplied as a part of OmicronZoneConfig. Therefore, this struct
// is less necessary than it has been historically.
#[derive(
    Clone,
    Debug,
    Eq,
    PartialEq,
    serde::Serialize,
    serde::Deserialize,
    schemars::JsonSchema,
)]
pub struct OmicronZoneConfigLocal {
    pub zone: OmicronZoneConfig,
    #[schemars(with = "String")]
    pub root: Utf8PathBuf,
}

/// Describes how we want a switch zone to be configured
///
/// This is analogous to `OmicronZoneConfig`, but for the switch zone (which is
/// operated autonomously by the Sled Agent, not managed by Omicron).
#[derive(Clone)]
struct SwitchZoneConfig {
    id: Uuid,
    addresses: Vec<Ipv6Addr>,
    services: Vec<SwitchService>,
}

/// Describes one of several services that may be deployed in a switch zone
///
/// Some of these are only present in certain configurations (e.g., with a real
/// Tofino vs. SoftNPU) or are configured differently depending on the
/// configuration.
#[derive(Clone)]
enum SwitchService {
    ManagementGatewayService,
    Wicketd { baseboard: Baseboard },
    Dendrite { asic: DendriteAsic },
    Lldpd { baseboard: Baseboard },
    Pumpkind { asic: DendriteAsic },
    Tfport { pkt_source: String, asic: DendriteAsic },
    Uplink,
    MgDdm { mode: String },
    Mgd,
    SpSim,
}

impl illumos_utils::smf_helper::Service for SwitchService {
    fn service_name(&self) -> String {
        match self {
            SwitchService::ManagementGatewayService => "mgs",
            SwitchService::Wicketd { .. } => "wicketd",
            SwitchService::Dendrite { .. } => "dendrite",
            SwitchService::Lldpd { .. } => "lldpd",
            SwitchService::Pumpkind { .. } => "pumpkind",
            SwitchService::Tfport { .. } => "tfport",
            SwitchService::Uplink { .. } => "uplink",
            SwitchService::MgDdm { .. } => "mg-ddm",
            SwitchService::Mgd => "mgd",
            SwitchService::SpSim => "sp-sim",
        }
        .to_owned()
    }
    fn smf_name(&self) -> String {
        format!("svc:/oxide/{}", self.service_name())
    }
}

/// Describes either an Omicron-managed zone or the switch zone, used for
/// functions that operate on either one or the other
enum ZoneArgs<'a> {
    Omicron(&'a OmicronZoneConfigLocal),
    Switch(&'a SwitchZoneConfig),
}

impl<'a> ZoneArgs<'a> {
    /// If this is an Omicron zone, return its type
    pub fn omicron_type(&self) -> Option<&'a OmicronZoneType> {
        match self {
            ZoneArgs::Omicron(zone_config) => Some(&zone_config.zone.zone_type),
            ZoneArgs::Switch(_) => None,
        }
    }

    /// If this is a switch zone, iterate over the services it's
    /// supposed to be running
    pub fn switch_zone_services(
        &self,
    ) -> Box<dyn Iterator<Item = &'a SwitchService> + 'a> {
        match self {
            ZoneArgs::Omicron(_) => Box::new(std::iter::empty()),
            ZoneArgs::Switch(request) => Box::new(request.services.iter()),
        }
    }
}

struct Task {
    // A signal for the initializer task to terminate
    exit_tx: oneshot::Sender<()>,
    // A task repeatedly trying to initialize the zone
    initializer: JoinHandle<()>,
}

impl Task {
    async fn stop(self) {
        // If this succeeds, we told the background task to exit
        // successfully. If it fails, the background task already
        // exited.
        let _ = self.exit_tx.send(());
        self.initializer.await.expect("Switch initializer task panicked");
    }
}

/// Describes the state of a switch zone.
enum SwitchZoneState {
    // The zone is not currently running.
    Disabled,
    // The zone is still initializing - it may be awaiting the initialization
    // of certain links.
    Initializing {
        // The request for the zone
        request: SwitchZoneConfig,
        // A background task which keeps looping until the zone is initialized
        worker: Option<Task>,
        // Filesystems for the switch zone to mount
        // Since SoftNPU is currently managed via a UNIX socket, we need to
        // pass those files in to the SwitchZone so Dendrite can manage SoftNPU
        filesystems: Vec<zone::Fs>,
        // Data links that need to be plumbed into the zone.
        data_links: Vec<String>,
    },
    // The Zone is currently running.
    Running {
        // The original request for the zone
        request: SwitchZoneConfig,
        // The currently running zone
        zone: RunningZone,
    },
}

// The return type for `start_omicron_zones`.
//
// When multiple zones are started concurrently, some can fail while others
// succeed. This structure allows the function to return this nuanced
// information.
#[must_use]
struct StartZonesResult {
    // The set of zones which have successfully started.
    new_zones: Vec<OmicronZone>,

    // The set of (zone name, error) of zones that failed to start.
    errors: Vec<(String, Error)>,
}

// A running zone and the configuration which started it.
#[derive(Debug)]
struct OmicronZone {
    runtime: RunningZone,
    config: OmicronZoneConfigLocal,
}

impl OmicronZone {
    fn name(&self) -> &str {
        self.runtime.name()
    }
}

type ZoneMap = BTreeMap<String, OmicronZone>;

/// Manages miscellaneous Sled-local services.
pub struct ServiceManagerInner {
    log: Logger,
    global_zone_bootstrap_link_local_address: Ipv6Addr,
    switch_zone: Mutex<SwitchZoneState>,
    sled_mode: SledMode,
    time_sync_config: TimeSyncConfig,
    time_synced: AtomicBool,
    switch_zone_maghemite_links: Vec<PhysicalLink>,
    sidecar_revision: SidecarRevision,
    // Zones representing running services
    zones: Mutex<ZoneMap>,
    underlay_vnic_allocator: VnicAllocator<Etherstub>,
    underlay_vnic: EtherstubVnic,
    bootstrap_vnic_allocator: VnicAllocator<Etherstub>,
<<<<<<< HEAD
    ddm_reconciler: DdmReconciler,
    sled_info: OnceCell<SledAgentInfo>,
=======
    ddmd_client: DdmAdminClient,
    advertised_prefixes: Mutex<HashSet<Ipv6Subnet<SLED_PREFIX>>>,
    sled_info: OnceLock<SledAgentInfo>,
>>>>>>> 52fe4e4c
    switch_zone_bootstrap_address: Ipv6Addr,
    storage: StorageHandle,
    zone_bundler: ZoneBundler,
    ledger_directory_override: OnceLock<Utf8PathBuf>,
    image_directory_override: OnceLock<Utf8PathBuf>,
}

// Late-binding information, only known once the sled agent is up and
// operational.
struct SledAgentInfo {
    config: Config,
    port_manager: PortManager,
    resolver: Resolver,
    underlay_address: Ipv6Addr,
    rack_id: Uuid,
    rack_network_config: Option<RackNetworkConfig>,
    metrics_queue: MetricsRequestQueue,
}

pub(crate) enum TimeSyncConfig {
    // Waits for NTP to confirm that time has been synchronized.
    Normal,
    // Skips timesync unconditionally.
    Skip,
    // Fails timesync unconditionally.
    #[cfg(all(test, target_os = "illumos"))]
    Fail,
}

#[derive(Clone)]
pub struct ServiceManager {
    inner: Arc<ServiceManagerInner>,
}

impl ServiceManager {
    /// Creates a service manager.
    ///
    /// Args:
    /// - `log`: The logger
    /// - `ddm_client`: Client pointed to our localhost ddmd
    /// - `bootstrap_networking`: Collection of etherstubs/VNICs set up when
    ///    bootstrap agent begins
    /// - `sled_mode`: The sled's mode of operation (Gimlet vs Scrimlet).
    /// - `time_sync_config`: Describes how the sled awaits synced time.
    /// - `sidecar_revision`: Rev of attached sidecar, if present.
    /// - `switch_zone_maghemite_links`: List of physical links on which
    ///    maghemite should listen.
    /// - `storage`: Shared handle to get the current state of disks/zpools.
    #[allow(clippy::too_many_arguments)]
    pub(crate) fn new(
        log: &Logger,
        ddm_reconciler: DdmReconciler,
        bootstrap_networking: BootstrapNetworking,
        sled_mode: SledMode,
        time_sync_config: TimeSyncConfig,
        sidecar_revision: SidecarRevision,
        switch_zone_maghemite_links: Vec<PhysicalLink>,
        storage: StorageHandle,
        zone_bundler: ZoneBundler,
    ) -> Self {
        let log = log.new(o!("component" => "ServiceManager"));
        info!(log, "Creating ServiceManager");
        Self {
            inner: Arc::new(ServiceManagerInner {
                log: log.clone(),
                global_zone_bootstrap_link_local_address: bootstrap_networking
                    .global_zone_bootstrap_link_local_ip,
                // TODO(https://github.com/oxidecomputer/omicron/issues/725):
                // Load the switch zone if it already exists?
                switch_zone: Mutex::new(SwitchZoneState::Disabled),
                sled_mode,
                time_sync_config,
                time_synced: AtomicBool::new(false),
                sidecar_revision,
                switch_zone_maghemite_links,
                zones: Mutex::new(BTreeMap::new()),
                underlay_vnic_allocator: VnicAllocator::new(
                    "Service",
                    bootstrap_networking.underlay_etherstub,
                ),
                underlay_vnic: bootstrap_networking.underlay_etherstub_vnic,
                bootstrap_vnic_allocator: VnicAllocator::new(
                    "Bootstrap",
                    bootstrap_networking.bootstrap_etherstub,
                ),
<<<<<<< HEAD
                ddm_reconciler,
                sled_info: OnceCell::new(),
=======
                ddmd_client,
                advertised_prefixes: Mutex::new(HashSet::new()),
                sled_info: OnceLock::new(),
>>>>>>> 52fe4e4c
                switch_zone_bootstrap_address: bootstrap_networking
                    .switch_zone_bootstrap_ip,
                storage,
                zone_bundler,
                ledger_directory_override: OnceLock::new(),
                image_directory_override: OnceLock::new(),
            }),
        }
    }

    #[cfg(all(test, target_os = "illumos"))]
    fn override_ledger_directory(&self, path: Utf8PathBuf) {
        self.inner.ledger_directory_override.set(path).unwrap();
    }

    #[cfg(all(test, target_os = "illumos"))]
    fn override_image_directory(&self, path: Utf8PathBuf) {
        self.inner.image_directory_override.set(path).unwrap();
    }

    pub(crate) fn ddm_reconciler(&self) -> &DdmReconciler {
        &self.inner.ddm_reconciler
    }

    pub fn switch_zone_bootstrap_address(&self) -> Ipv6Addr {
        self.inner.switch_zone_bootstrap_address
    }

    // TODO: This function refers to an old, deprecated format for storing
    // service information. It is not deprecated for cleanup purposes, but
    // should otherwise not be called in new code.
    async fn all_service_ledgers(&self) -> Vec<Utf8PathBuf> {
        pub const SERVICES_LEDGER_FILENAME: &str = "services.json";
        if let Some(dir) = self.inner.ledger_directory_override.get() {
            return vec![dir.join(SERVICES_LEDGER_FILENAME)];
        }
        let resources = self.inner.storage.get_latest_disks().await;
        resources
            .all_m2_mountpoints(CONFIG_DATASET)
            .into_iter()
            .map(|p| p.join(SERVICES_LEDGER_FILENAME))
            .collect()
    }

    async fn all_omicron_zone_ledgers(&self) -> Vec<Utf8PathBuf> {
        if let Some(dir) = self.inner.ledger_directory_override.get() {
            return vec![dir.join(ZONES_LEDGER_FILENAME)];
        }
        let resources = self.inner.storage.get_latest_disks().await;
        resources
            .all_m2_mountpoints(CONFIG_DATASET)
            .into_iter()
            .map(|p| p.join(ZONES_LEDGER_FILENAME))
            .collect()
    }

    // Loads persistent configuration about any Omicron-managed zones that we're
    // supposed to be running.
    async fn load_ledgered_zones(
        &self,
        // This argument attempts to ensure that the caller holds the right
        // lock.
        _map: &MutexGuard<'_, ZoneMap>,
    ) -> Result<Option<Ledger<OmicronZonesConfigLocal>>, Error> {
        let log = &self.inner.log;

        // NOTE: This is a function where we used to access zones by "service
        // ledgers". This format has since been deprecated, and these files,
        // if they exist, should not be used.
        //
        // We try to clean them up at this spot. Deleting this "removal" code
        // in the future should be a safe operation; this is a non-load-bearing
        // cleanup.
        for path in self.all_service_ledgers().await {
            match tokio::fs::remove_file(&path).await {
                Ok(_) => (),
                Err(ref e) if e.kind() == std::io::ErrorKind::NotFound => (),
                Err(e) => {
                    warn!(
                        log,
                        "Failed to delete old service ledger";
                        "err" => ?e,
                        "path" => ?path,
                    );
                }
            }
        }

        // Try to load the current software's zone ledger
        let ledger_paths = self.all_omicron_zone_ledgers().await;
        info!(log, "Loading Omicron zones from: {ledger_paths:?}");
        let maybe_ledger =
            Ledger::<OmicronZonesConfigLocal>::new(log, ledger_paths.clone())
                .await;

        let Some(ledger) = maybe_ledger else {
            info!(log, "Loading Omicron zones - No zones detected");
            return Ok(None);
        };

        info!(
            log,
            "Loaded Omicron zones";
            "zones_config" => ?ledger.data()
        );
        Ok(Some(ledger))
    }

    // TODO(https://github.com/oxidecomputer/omicron/issues/2973):
    //
    // The sled agent retries this function indefinitely at the call-site, but
    // we could be smarter.
    //
    // - If we know that disks are missing, we could wait for them
    // - We could permanently fail if we are able to distinguish other errors
    // more clearly.
    pub async fn load_services(&self) -> Result<LoadServicesResult, Error> {
        let log = &self.inner.log;
        let mut existing_zones = self.inner.zones.lock().await;
        let Some(mut ledger) =
            self.load_ledgered_zones(&existing_zones).await?
        else {
            // Nothing found -- nothing to do.
            info!(
                log,
                "Loading Omicron zones - \
                no zones nor old-format services found"
            );
            return Ok(LoadServicesResult::NoServicesToLoad);
        };

        let zones_config = ledger.data_mut();
        info!(
            log,
            "Loaded Omicron zones";
            "zones_config" => ?zones_config
        );
        let omicron_zones_config =
            zones_config.clone().to_omicron_zones_config();

        self.ensure_all_omicron_zones(
            &mut existing_zones,
            omicron_zones_config,
            None,
        )
        .await?;
        Ok(LoadServicesResult::ServicesLoaded)
    }

    /// Sets up "Sled Agent" information, including underlay info.
    ///
    /// Any subsequent calls after the first invocation return an error.
    pub async fn sled_agent_started(
        &self,
        config: Config,
        port_manager: PortManager,
        underlay_address: Ipv6Addr,
        rack_id: Uuid,
        rack_network_config: Option<RackNetworkConfig>,
        metrics_queue: MetricsRequestQueue,
    ) -> Result<(), Error> {
        info!(
            &self.inner.log, "sled agent started";
            "underlay_address" => underlay_address.to_string(),
        );
        self.inner
            .sled_info
            .set(SledAgentInfo {
                config,
                port_manager,
                resolver: Resolver::new_from_ip(
                    self.inner.log.new(o!("component" => "DnsResolver")),
                    underlay_address,
                )?,
                underlay_address,
                rack_id,
                rack_network_config,
                metrics_queue: metrics_queue.clone(),
            })
            .map_err(|_| "already set".to_string())
            .expect("Sled Agent should only start once");

        // At this point, we've already started up the switch zone, but the
        // VNICs inside it cannot have been tracked by the sled-agent's metrics
        // task (the sled-agent didn't exist at the time we started the switch
        // zone!). Notify that task about the zone's VNICs now.
        if let SwitchZoneState::Running { zone, .. } =
            &*self.inner.switch_zone.lock().await
        {
            if !metrics_queue.track_zone_links(zone).await {
                error!(
                    self.inner.log,
                    "Failed to track one or more data links in \
                    the switch zone, some metrics will not \
                    be produced."
                );
            }
        }

        Ok(())
    }

    /// Returns the sled's configured mode.
    pub fn sled_mode(&self) -> SledMode {
        self.inner.sled_mode
    }

    /// Returns the sled's identifier
    fn sled_id(&self) -> Uuid {
        self.inner
            .sled_info
            .get()
            .expect("sled agent not started")
            .config
            .sled_identifiers
            .sled_id
    }

    /// Returns the metrics queue for the sled agent if it is running.
    fn maybe_metrics_queue(&self) -> Option<&MetricsRequestQueue> {
        self.inner.sled_info.get().map(|info| &info.metrics_queue)
    }

    /// Returns the metrics queue for the sled agent.
    fn metrics_queue(&self) -> &MetricsRequestQueue {
        &self.maybe_metrics_queue().expect("Sled agent should have started")
    }

<<<<<<< HEAD
=======
    // Advertise the /64 prefix of `address`, unless we already have.
    //
    // This method only blocks long enough to check our HashSet of
    // already-advertised prefixes; the actual request to ddmd to advertise the
    // prefix is spawned onto a background task.
    async fn advertise_prefix_of_address(&self, address: Ipv6Addr) {
        let subnet = Ipv6Subnet::new(address);
        if self.inner.advertised_prefixes.lock().await.insert(subnet) {
            // Spawn a background task to notify our local ddmd of this
            // prefix so it can advertise it to other sleds.
            //
            // TODO-correctness Spawning a task here is NOT correct; we need to
            // withdraw our advertisement for this prefix if the zone providing
            // it is shut down, which we can't do correctly if we've spawned an
            // infinite retry loop here. This is omicron#7377.
            tokio::spawn({
                let prefix = subnet.net();
                let ddmd_client = self.inner.ddmd_client.clone();
                async move {
                    retry_notify(
                        retry_policy_internal_service_aggressive(),
                        || async {
                            info!(
                                ddmd_client.log(),
                                "Sending prefix to \
                                 ddmd for advertisement";
                                "prefix" => ?prefix,
                            );
                            ddmd_client
                                .advertise_prefixes(vec![prefix])
                                .await?;
                            Ok(())
                        },
                        |err, duration| {
                            info!(
                                ddmd_client.log(),
                                "Failed to notify ddmd \
                                 of our prefix (will retry)";
                                "retry_after" => ?duration,
                                InlineErrorChain::new(&err),
                            );
                        },
                    )
                    .await
                    .expect("retry policy retries until success");
                }
            });
        }
    }

>>>>>>> 52fe4e4c
    // Check the services intended to run in the zone to determine whether any
    // physical devices need to be mapped into the zone when it is created.
    fn devices_needed(zone_args: &ZoneArgs<'_>) -> Result<Vec<String>, Error> {
        let mut devices = vec![];
        for svc_details in zone_args.switch_zone_services() {
            match svc_details {
                SwitchService::Dendrite {
                    asic: DendriteAsic::TofinoAsic,
                    ..
                } => {
                    if let Ok(Some(n)) = tofino::get_tofino() {
                        if let Ok(device_path) = n.device_path() {
                            devices.push(device_path);
                            continue;
                        }
                    }
                    return Err(Error::MissingDevice {
                        device: "tofino".to_string(),
                    });
                }
                SwitchService::Dendrite {
                    asic: DendriteAsic::SoftNpuPropolisDevice,
                    ..
                } => {
                    devices.push("/dev/tty03".into());
                }
                _ => (),
            }
        }

        for dev in &devices {
            if !Utf8Path::new(dev).exists() {
                return Err(Error::MissingDevice { device: dev.to_string() });
            }
        }
        Ok(devices)
    }

    // If we are running in the switch zone, we need a bootstrap vnic so we can
    // listen on a bootstrap address for the wicketd artifact server.
    //
    // No other zone besides the switch and global zones should have a
    // bootstrap address.
    fn bootstrap_address_needed(
        &self,
        zone_args: &ZoneArgs<'_>,
    ) -> Result<Option<(Link, Ipv6Addr)>, Error> {
        if let ZoneArgs::Switch(_) = zone_args {
            let link = self
                .inner
                .bootstrap_vnic_allocator
                .new_bootstrap()
                .map_err(Error::SwitchZoneVnicCreation)?;
            Ok(Some((link, self.inner.switch_zone_bootstrap_address)))
        } else {
            Ok(None)
        }
    }

    // Derive two unique techport /64 prefixes from the bootstrap address.
    fn bootstrap_addr_to_techport_prefixes(
        addr: &Ipv6Addr,
    ) -> [Ipv6Subnet<SLED_PREFIX>; 2] {
        // Generate two unique prefixes from the bootstrap address, by
        // incrementing the second octet. This assumes that the bootstrap
        // address starts with `fdb0`, and so we end up with `fdb1` and `fdb2`.
        let mut segments = addr.segments();
        segments[0] += 1;
        let prefix0 = Ipv6Subnet::new(Ipv6Addr::from(segments));
        segments[0] += 1;
        let prefix1 = Ipv6Subnet::new(Ipv6Addr::from(segments));
        [prefix0, prefix1]
    }

    // Check the services intended to run in the zone to determine whether any
    // physical links or vnics need to be mapped into the zone when it is
    // created. Returns a list of links, plus whether or not they need link
    // local addresses in the zone.
    fn links_needed(
        &self,
        zone_args: &ZoneArgs<'_>,
    ) -> Result<Vec<(Link, bool)>, Error> {
        let mut links: Vec<(Link, bool)> = Vec::new();

        let is_gimlet = is_gimlet().map_err(|e| {
            Error::Underlay(underlay::Error::SystemDetection(e))
        })?;

        for svc_details in zone_args.switch_zone_services() {
            match &svc_details {
                SwitchService::Tfport { pkt_source, asic: _ } => {
                    // The tfport service requires a MAC device to/from which
                    // sidecar packets may be multiplexed.  If the link isn't
                    // present, don't bother trying to start the zone.
                    match Dladm::verify_link(pkt_source) {
                        Ok(link) => {
                            // It's important that tfpkt does **not** receive a
                            // link local address! See: https://github.com/oxidecomputer/stlouis/issues/391
                            links.push((link, false));
                        }
                        Err(_) => {
                            if is_gimlet {
                                return Err(Error::MissingDevice {
                                    device: pkt_source.to_string(),
                                });
                            }
                        }
                    }
                }
                SwitchService::MgDdm { .. } => {
                    // If on a non-gimlet, sled-agent can be configured to map
                    // links into the switch zone. Validate those links here.
                    for link in &self.inner.switch_zone_maghemite_links {
                        match Dladm::verify_link(&link.to_string()) {
                            Ok(link) => {
                                // Link local addresses should be created in the
                                // zone so that maghemite can listen on them.
                                links.push((link, true));
                            }

                            Err(_) => {
                                if let SidecarRevision::SoftZone(_) =
                                    self.inner.sidecar_revision
                                {
                                    return Err(Error::MissingDevice {
                                        device: link.to_string(),
                                    });
                                }
                            }
                        }
                    }
                }
                _ => (),
            }
        }

        Ok(links)
    }

    // Check the services intended to run in the zone to determine whether any
    // OPTE ports need to be created and mapped into the zone when it is
    // created.
    async fn opte_ports_needed(
        &self,
        zone_args: &ZoneArgs<'_>,
    ) -> Result<Vec<(Port, PortTicket)>, Error> {
        // Only some services currently need OPTE ports
        if !matches!(
            zone_args.omicron_type(),
            Some(OmicronZoneType::ExternalDns { .. })
                | Some(OmicronZoneType::Nexus { .. })
                | Some(OmicronZoneType::BoundaryNtp { .. })
        ) {
            return Ok(vec![]);
        }

        let SledAgentInfo {
            port_manager,
            underlay_address,
            resolver,
            rack_network_config,
            ..
        } = &self.inner.sled_info.get().ok_or(Error::SledAgentNotReady)?;

        let Some(rack_network_config) = rack_network_config.as_ref() else {
            // If we're in a test/dev environments with no uplinks, we have
            // nothing to do; print a warning in the (hopefully unlikely) event
            // we land here on a real rack.
            warn!(
                self.inner.log,
                "No rack network config present; skipping OPTE NAT config",
            );
            return Ok(vec![]);
        };

        let uplinked_switch_zone_addrs =
            EarlyNetworkSetup::new(&self.inner.log)
                .lookup_uplinked_switch_zone_underlay_addrs(
                    resolver,
                    rack_network_config,
                )
                .await;

        let dpd_clients: Vec<DpdClient> = uplinked_switch_zone_addrs
            .iter()
            .map(|addr| {
                DpdClient::new(
                    &format!("http://[{}]:{}", addr, DENDRITE_PORT),
                    dpd_client::ClientState {
                        tag: "sled-agent".to_string(),
                        log: self.inner.log.new(o!(
                            "component" => "DpdClient"
                        )),
                    },
                )
            })
            .collect();

        let external_ip;
        let (zone_kind, nic, snat, floating_ips) = match &zone_args
            .omicron_type()
        {
            Some(
                zone_type @ OmicronZoneType::Nexus { external_ip, nic, .. },
            ) => {
                (zone_type.kind(), nic, None, std::slice::from_ref(external_ip))
            }
            Some(
                zone_type @ OmicronZoneType::ExternalDns {
                    dns_address,
                    nic,
                    ..
                },
            ) => {
                external_ip = dns_address.ip();
                (
                    zone_type.kind(),
                    nic,
                    None,
                    std::slice::from_ref(&external_ip),
                )
            }
            Some(
                zone_type @ OmicronZoneType::BoundaryNtp {
                    nic, snat_cfg, ..
                },
            ) => (zone_type.kind(), nic, Some(*snat_cfg), &[][..]),
            _ => unreachable!("unexpected zone type"),
        };

        // Create the OPTE port for the service.
        // Note we don't plumb any firewall rules at this point,
        // Nexus will plumb them down later but services' default OPTE
        // config allows outbound access which is enough for
        // Boundary NTP which needs to come up before Nexus.
        let port = port_manager
            .create_port(PortCreateParams {
                nic,
                source_nat: snat,
                ephemeral_ip: None,
                floating_ips,
                firewall_rules: &[],
                dhcp_config: DhcpCfg::default(),
            })
            .map_err(|err| Error::ServicePortCreation {
                service: zone_kind,
                err: Box::new(err),
            })?;

        // We also need to update the switch with the NAT mappings
        // XXX: need to revisit iff. any services get more than one
        //      address.
        let (target_ip, first_port, last_port) = match snat {
            Some(s) => {
                let (first_port, last_port) = s.port_range_raw();
                (s.ip, first_port, last_port)
            }
            None => (floating_ips[0], 0, u16::MAX),
        };

        for dpd_client in &dpd_clients {
            // TODO-correctness(#2933): If we fail part-way we need to
            // clean up previous entries instead of leaking them.
            let nat_create = || async {
                info!(
                    self.inner.log, "creating NAT entry for service";
                    "zone_type" => zone_kind.report_str(),
                );

                dpd_client
                    .ensure_nat_entry(
                        &self.inner.log,
                        target_ip,
                        dpd_client::types::MacAddr {
                            a: port.0.mac().into_array(),
                        },
                        first_port,
                        last_port,
                        port.0.vni().as_u32(),
                        underlay_address,
                    )
                    .await
                    .map_err(BackoffError::transient)?;

                Ok::<(), BackoffError<DpdError<DpdTypes::Error>>>(())
            };
            let log_failure = |error, _| {
                warn!(
                    self.inner.log, "failed to create NAT entry for service";
                    "error" => ?error,
                    "zone_type" => zone_kind.report_str(),
                );
            };
            retry_notify(
                retry_policy_internal_service_aggressive(),
                nat_create,
                log_failure,
            )
            .await?;
        }
        Ok(vec![port])
    }

    // Check the services intended to run in the zone to determine whether any
    // additional privileges need to be enabled for the zone.
    fn privs_needed(zone_args: &ZoneArgs<'_>) -> Vec<String> {
        let mut needed = vec![
            "default".to_string(),
            "dtrace_user".to_string(),
            "dtrace_proc".to_string(),
        ];
        for svc_details in zone_args.switch_zone_services() {
            match svc_details {
                SwitchService::Tfport { .. } => {
                    needed.push("sys_dl_config".to_string());
                }
                _ => (),
            }
        }

        if let Some(omicron_zone_type) = zone_args.omicron_type() {
            match omicron_zone_type {
                OmicronZoneType::BoundaryNtp { .. }
                | OmicronZoneType::InternalNtp { .. } => {
                    needed.push("sys_time".to_string());
                    needed.push("proc_priocntl".to_string());
                }
                _ => (),
            }
        }
        needed
    }

    async fn dns_install(
        info: &SledAgentInfo,
        ip_addrs: Option<Vec<IpAddr>>,
        domain: Option<&str>,
    ) -> Result<ServiceBuilder, Error> {
        // We want to configure the dns/install SMF service inside the zone with
        // the list of DNS nameservers. This will cause /etc/resolv.conf to be
        // populated inside the zone. We will populate it with the small number
        // of fixed DNS addresses that should always exist. If clients want to
        // expand to a wider range of DNS servers, they can bootstrap from the
        // fixed addresses by looking up additional internal DNS servers from
        // those addresses.
        //
        // Note that when we configure the dns/install service, we're supplying
        // values for an existing property group on the SMF *service*.  We're
        // not creating a new property group, nor are we configuring a property
        // group on the instance.
        //
        // Callers may decide to provide specific addresses to set as
        // nameservers; e.g., boundary NTP zones need to specify upstream DNS
        // servers to resolve customer-provided NTP server names.
        let nameservers = ip_addrs.unwrap_or_else(|| {
            get_internal_dns_server_addresses(info.underlay_address)
        });

        let mut dns_config_builder = PropertyGroupBuilder::new("install_props");
        for ns_addr in &nameservers {
            dns_config_builder = dns_config_builder.add_property(
                "nameserver",
                "net_address",
                &ns_addr.to_string(),
            );
        }

        match domain {
            Some(d) => {
                dns_config_builder =
                    dns_config_builder.add_property("domain", "astring", d)
            }
            None => (),
        }

        Ok(ServiceBuilder::new("network/dns/install")
            .add_property_group(dns_config_builder)
            // We do need to enable the default instance of the
            // dns/install service.  It's enough to just mention it
            // here, as the ServiceInstanceBuilder enables the
            // instance being added by default.
            .add_instance(ServiceInstanceBuilder::new("default")))
    }

    fn zone_network_setup_install(
        gw_addr: Option<&Ipv6Addr>,
        zone: &InstalledZone,
        static_addrs: &[Ipv6Addr],
    ) -> Result<ServiceBuilder, Error> {
        let datalink = zone.get_control_vnic_name();

        let mut config_builder = PropertyGroupBuilder::new("config");
        config_builder =
            config_builder.add_property("datalink", "astring", datalink);

        // The switch zone is the only zone that will sometimes have an
        // unknown underlay address at zone boot on the first scrimlet.
        if let Some(gateway) = gw_addr {
            config_builder = config_builder.add_property(
                "gateway",
                "astring",
                gateway.to_string(),
            );
        }

        for s in static_addrs {
            config_builder = config_builder.add_property(
                "static_addr",
                "astring",
                &s.to_string(),
            );
        }

        Ok(ServiceBuilder::new("oxide/zone-network-setup")
            .add_property_group(config_builder)
            .add_instance(ServiceInstanceBuilder::new("default")))
    }

    fn opte_interface_set_up_install(
        zone: &InstalledZone,
    ) -> Result<ServiceBuilder, Error> {
        let port_idx = 0;
        let port = zone.opte_ports().nth(port_idx).ok_or_else(|| {
            Error::ZoneEnsureAddress(EnsureAddressError::MissingOptePort {
                zone: String::from(zone.name()),
                port_idx,
            })
        })?;

        let opte_interface = port.name();
        let opte_gateway = port.gateway().ip().to_string();
        let opte_ip = port.ip().to_string();

        let mut config_builder = PropertyGroupBuilder::new("config");
        config_builder = config_builder
            .add_property("interface", "astring", opte_interface)
            .add_property("gateway", "astring", &opte_gateway)
            .add_property("ip", "astring", &opte_ip);

        Ok(ServiceBuilder::new("oxide/opte-interface-setup")
            .add_property_group(config_builder)
            .add_instance(ServiceInstanceBuilder::new("default")))
    }

    async fn initialize_zone(
        &self,
        request: ZoneArgs<'_>,
        zone_root_path: PathInPool,
        filesystems: &[zone::Fs],
        data_links: &[String],
        fake_install_dir: Option<&String>,
    ) -> Result<RunningZone, Error> {
        let device_names = Self::devices_needed(&request)?;
        let (bootstrap_vnic, bootstrap_name_and_address) =
            match self.bootstrap_address_needed(&request)? {
                Some((vnic, address)) => {
                    let name = vnic.name().to_string();
                    (Some(vnic), Some((name, address)))
                }
                None => (None, None),
            };
        // Unzip here, then zip later - it's important that the InstalledZone
        // owns the links, but it doesn't care about the boolean for requesting
        // link local addresses.
        let links: Vec<Link>;
        let links_need_link_local: Vec<bool>;
        (links, links_need_link_local) =
            self.links_needed(&request)?.into_iter().unzip();
        let opte_ports = self.opte_ports_needed(&request).await?;
        let limit_priv = Self::privs_needed(&request);

        // If the zone is managing a particular dataset, plumb that
        // dataset into the zone. Additionally, construct a "unique enough" name
        // so we can create multiple zones of this type without collision.
        let unique_name = match &request {
            ZoneArgs::Omicron(zone_config) => Some(zone_config.zone.id),
            ZoneArgs::Switch(_) => None,
        };
        let datasets: Vec<_> = match &request {
            ZoneArgs::Omicron(zone_config) => zone_config
                .zone
                .dataset_name()
                .map(|n| zone::Dataset { name: n.full_name() })
                .into_iter()
                .collect(),
            ZoneArgs::Switch(_) => vec![],
        };

        let devices: Vec<zone::Device> = device_names
            .iter()
            .map(|d| zone::Device { name: d.to_string() })
            .collect();

        // Look for the image in the ramdisk first
        let mut zone_image_paths = vec![Utf8PathBuf::from("/opt/oxide")];
        // Inject an image path if requested by a test.
        if let Some(path) = self.inner.image_directory_override.get() {
            zone_image_paths.push(path.clone());
        };

        // If the boot disk exists, look for the image in the "install" dataset
        // there too.
        let all_disks = self.inner.storage.get_latest_disks().await;
        if let Some((_, boot_zpool)) = all_disks.boot_disk() {
            zone_image_paths.push(boot_zpool.dataset_mountpoint(
                &all_disks.mount_config().root,
                INSTALL_DATASET,
            ));
        }

        let zone_type_str = match &request {
            ZoneArgs::Omicron(zone_config) => {
                zone_config.zone.zone_type.kind().zone_prefix()
            }
            ZoneArgs::Switch(_) => "switch",
        };

        // We use the fake initialiser for testing
        let mut zone_builder = match fake_install_dir {
            None => ZoneBuilderFactory::default().builder(),
            Some(dir) => ZoneBuilderFactory::fake(Some(dir)).builder(),
        };
        if let Some(uuid) = unique_name {
            zone_builder = zone_builder.with_unique_name(uuid);
        }
        if let Some(vnic) = bootstrap_vnic {
            zone_builder = zone_builder.with_bootstrap_vnic(vnic);
        }
        let installed_zone = zone_builder
            .with_log(self.inner.log.clone())
            .with_underlay_vnic_allocator(&self.inner.underlay_vnic_allocator)
            .with_zone_root_path(zone_root_path)
            .with_zone_image_paths(zone_image_paths.as_slice())
            .with_zone_type(zone_type_str)
            .with_datasets(datasets.as_slice())
            .with_filesystems(&filesystems)
            .with_data_links(&data_links)
            .with_devices(&devices)
            .with_opte_ports(opte_ports)
            .with_links(links)
            .with_limit_priv(limit_priv)
            .install()
            .await?;

        let disabled_ssh_service = ServiceBuilder::new("network/ssh")
            .add_instance(ServiceInstanceBuilder::new("default").disable());

        let disabled_dns_client_service =
            ServiceBuilder::new("network/dns/client")
                .add_instance(ServiceInstanceBuilder::new("default").disable());

        let enabled_dns_client_service =
            ServiceBuilder::new("network/dns/client")
                .add_instance(ServiceInstanceBuilder::new("default"));

        let running_zone = match &request {
            ZoneArgs::Omicron(OmicronZoneConfigLocal {
                zone:
                    OmicronZoneConfig {
                        zone_type: OmicronZoneType::Clickhouse { address, .. },
                        ..
                    },
                ..
            }) => {
                let Some(info) = self.inner.sled_info.get() else {
                    return Err(Error::SledAgentNotReady);
                };

                let nw_setup_service = Self::zone_network_setup_install(
                    Some(&info.underlay_address),
                    &installed_zone,
                    &[*address.ip()],
                )?;

                let dns_service = Self::dns_install(info, None, None).await?;

                let config = PropertyGroupBuilder::new("config")
                    .add_property(
                        "listen_addr",
                        "astring",
                        address.ip().to_string(),
                    )
                    .add_property(
                        "listen_port",
                        "astring",
                        address.port().to_string(),
                    )
                    .add_property("store", "astring", "/data");
                let clickhouse_service =
                    ServiceBuilder::new("oxide/clickhouse").add_instance(
                        ServiceInstanceBuilder::new("default")
                            .add_property_group(config),
                    );

                // We shouldn't need to hardcode a port here:
                // https://github.com/oxidecomputer/omicron/issues/6796
                let admin_address = {
                    let mut addr = *address;
                    addr.set_port(CLICKHOUSE_ADMIN_PORT);
                    addr.to_string()
                };

                // The ClickHouse client connects via the TCP port
                let ch_address = {
                    let mut addr = *address;
                    addr.set_port(CLICKHOUSE_TCP_PORT);
                    addr.to_string()
                };

                let clickhouse_admin_config =
                    PropertyGroupBuilder::new("config")
                        .add_property("http_address", "astring", admin_address)
                        .add_property(
                            "ch_address",
                            "astring",
                            ch_address.to_string(),
                        )
                        .add_property(
                            "ch_binary",
                            "astring",
                            CLICKHOUSE_BINARY,
                        );
                let clickhouse_admin_service =
                    ServiceBuilder::new("oxide/clickhouse-admin-single")
                        .add_instance(
                            ServiceInstanceBuilder::new("default")
                                .add_property_group(clickhouse_admin_config),
                        );

                let profile = ProfileBuilder::new("omicron")
                    .add_service(nw_setup_service)
                    .add_service(disabled_ssh_service)
                    .add_service(clickhouse_service)
                    .add_service(dns_service)
                    .add_service(enabled_dns_client_service)
                    .add_service(clickhouse_admin_service);
                profile
                    .add_to_zone(&self.inner.log, &installed_zone)
                    .await
                    .map_err(|err| {
                        Error::io("Failed to setup clickhouse profile", err)
                    })?;
                RunningZone::boot(installed_zone).await?
            }

            ZoneArgs::Omicron(OmicronZoneConfigLocal {
                zone:
                    OmicronZoneConfig {
                        zone_type:
                            OmicronZoneType::ClickhouseServer { address, .. },
                        ..
                    },
                ..
            }) => {
                let Some(info) = self.inner.sled_info.get() else {
                    return Err(Error::SledAgentNotReady);
                };

                let nw_setup_service = Self::zone_network_setup_install(
                    Some(&info.underlay_address),
                    &installed_zone,
                    &[*address.ip()],
                )?;

                let dns_service = Self::dns_install(info, None, None).await?;

                let clickhouse_server_config =
                    PropertyGroupBuilder::new("config")
                        .add_property(
                            "config_path",
                            "astring",
                            format!("{CLICKHOUSE_SERVER_CONFIG_DIR}/{CLICKHOUSE_SERVER_CONFIG_FILE}"),
                        );
                let disabled_clickhouse_server_service =
                    ServiceBuilder::new("oxide/clickhouse_server")
                        .add_instance(
                            ServiceInstanceBuilder::new("default")
                                .disable()
                                .add_property_group(clickhouse_server_config),
                        );

                // We shouldn't need to hardcode a port here:
                // https://github.com/oxidecomputer/omicron/issues/6796
                let admin_address = {
                    let mut addr = *address;
                    addr.set_port(CLICKHOUSE_ADMIN_PORT);
                    addr.to_string()
                };

                // The ClickHouse client connects via the TCP port
                let ch_address = {
                    let mut addr = *address;
                    addr.set_port(CLICKHOUSE_TCP_PORT);
                    addr.to_string()
                };

                let clickhouse_admin_config =
                    PropertyGroupBuilder::new("config")
                        .add_property("http_address", "astring", admin_address)
                        .add_property(
                            "ch_address",
                            "astring",
                            ch_address.to_string(),
                        )
                        .add_property(
                            "ch_binary",
                            "astring",
                            CLICKHOUSE_SERVER_BINARY,
                        );
                let clickhouse_admin_service =
                    ServiceBuilder::new("oxide/clickhouse-admin-server")
                        .add_instance(
                            ServiceInstanceBuilder::new("default")
                                .add_property_group(clickhouse_admin_config),
                        );

                let profile = ProfileBuilder::new("omicron")
                    .add_service(nw_setup_service)
                    .add_service(disabled_ssh_service)
                    .add_service(disabled_clickhouse_server_service)
                    .add_service(dns_service)
                    .add_service(enabled_dns_client_service)
                    .add_service(clickhouse_admin_service);
                profile
                    .add_to_zone(&self.inner.log, &installed_zone)
                    .await
                    .map_err(|err| {
                        Error::io(
                            "Failed to setup clickhouse server profile",
                            err,
                        )
                    })?;
                RunningZone::boot(installed_zone).await?
            }

            ZoneArgs::Omicron(OmicronZoneConfigLocal {
                zone:
                    OmicronZoneConfig {
                        zone_type:
                            OmicronZoneType::ClickhouseKeeper { address, .. },
                        ..
                    },
                ..
            }) => {
                let Some(info) = self.inner.sled_info.get() else {
                    return Err(Error::SledAgentNotReady);
                };

                let nw_setup_service = Self::zone_network_setup_install(
                    Some(&info.underlay_address),
                    &installed_zone,
                    &[*address.ip()],
                )?;

                let dns_service = Self::dns_install(info, None, None).await?;

                let clickhouse_keeper_config =
                    PropertyGroupBuilder::new("config")
                        .add_property(
                            "config_path",
                            "astring",
                            format!("{CLICKHOUSE_KEEPER_CONFIG_DIR}/{CLICKHOUSE_KEEPER_CONFIG_FILE}"),
                        );
                let disaled_clickhouse_keeper_service =
                    ServiceBuilder::new("oxide/clickhouse_keeper")
                        .add_instance(
                            ServiceInstanceBuilder::new("default")
                                .disable()
                                .add_property_group(clickhouse_keeper_config),
                        );

                // We shouldn't need to hardcode a port here:
                // https://github.com/oxidecomputer/omicron/issues/6796
                let admin_address = {
                    let mut addr = *address;
                    addr.set_port(CLICKHOUSE_ADMIN_PORT);
                    addr.to_string()
                };

                let clickhouse_admin_config =
                    PropertyGroupBuilder::new("config")
                        .add_property("http_address", "astring", admin_address)
                        .add_property(
                            "ch_address",
                            "astring",
                            address.to_string(),
                        )
                        .add_property(
                            "ch_binary",
                            "astring",
                            CLICKHOUSE_KEEPER_BINARY,
                        );
                let clickhouse_admin_service =
                    ServiceBuilder::new("oxide/clickhouse-admin-keeper")
                        .add_instance(
                            ServiceInstanceBuilder::new("default")
                                .add_property_group(clickhouse_admin_config),
                        );

                let profile = ProfileBuilder::new("omicron")
                    .add_service(nw_setup_service)
                    .add_service(disabled_ssh_service)
                    .add_service(disaled_clickhouse_keeper_service)
                    .add_service(dns_service)
                    .add_service(enabled_dns_client_service)
                    .add_service(clickhouse_admin_service);
                profile
                    .add_to_zone(&self.inner.log, &installed_zone)
                    .await
                    .map_err(|err| {
                        Error::io(
                            "Failed to setup clickhouse keeper profile",
                            err,
                        )
                    })?;
                RunningZone::boot(installed_zone).await?
            }

            ZoneArgs::Omicron(OmicronZoneConfigLocal {
                zone:
                    OmicronZoneConfig {
                        id: zone_id,
                        zone_type: OmicronZoneType::CockroachDb { address, .. },
                        ..
                    },
                ..
            }) => {
                let Some(info) = self.inner.sled_info.get() else {
                    return Err(Error::SledAgentNotReady);
                };

                // We shouldn't need to hardcode a port here:
                // https://github.com/oxidecomputer/omicron/issues/6796
                let admin_address = {
                    let mut addr = *address;
                    addr.set_port(COCKROACH_ADMIN_PORT);
                    addr.to_string()
                };

                let nw_setup_service = Self::zone_network_setup_install(
                    Some(&info.underlay_address),
                    &installed_zone,
                    &[*address.ip()],
                )?;

                let dns_service = Self::dns_install(info, None, None).await?;

                // Configure the CockroachDB service.
                let cockroachdb_config = PropertyGroupBuilder::new("config")
                    .add_property("listen_addr", "astring", address.to_string())
                    .add_property("store", "astring", "/data");
                let cockroachdb_service =
                    ServiceBuilder::new("oxide/cockroachdb").add_instance(
                        ServiceInstanceBuilder::new("default")
                            .add_property_group(cockroachdb_config),
                    );

                // Configure the Omicron cockroach-admin service.
                let cockroach_admin_config =
                    PropertyGroupBuilder::new("config")
                        .add_property("zone_id", "astring", zone_id.to_string())
                        .add_property(
                            "cockroach_address",
                            "astring",
                            address.to_string(),
                        )
                        .add_property("http_address", "astring", admin_address);
                let cockroach_admin_service =
                    ServiceBuilder::new("oxide/cockroach-admin").add_instance(
                        ServiceInstanceBuilder::new("default")
                            .add_property_group(cockroach_admin_config),
                    );

                let profile = ProfileBuilder::new("omicron")
                    .add_service(nw_setup_service)
                    .add_service(disabled_ssh_service)
                    .add_service(cockroachdb_service)
                    .add_service(cockroach_admin_service)
                    .add_service(dns_service)
                    .add_service(enabled_dns_client_service);
                profile
                    .add_to_zone(&self.inner.log, &installed_zone)
                    .await
                    .map_err(|err| {
                        Error::io("Failed to setup CRDB profile", err)
                    })?;
                RunningZone::boot(installed_zone).await?
            }

            ZoneArgs::Omicron(OmicronZoneConfigLocal {
                zone:
                    OmicronZoneConfig {
                        zone_type:
                            OmicronZoneType::Crucible { address, dataset },
                        ..
                    },
                ..
            }) => {
                let Some(info) = self.inner.sled_info.get() else {
                    return Err(Error::SledAgentNotReady);
                };

                let nw_setup_service = Self::zone_network_setup_install(
                    Some(&info.underlay_address),
                    &installed_zone,
                    &[*address.ip()],
                )?;

                let dataset_name = DatasetName::new(
                    dataset.pool_name.clone(),
                    DatasetKind::Crucible,
                )
                .full_name();
                let uuid = &Uuid::new_v4().to_string();
                let config = PropertyGroupBuilder::new("config")
                    .add_property("dataset", "astring", &dataset_name)
                    .add_property(
                        "listen_addr",
                        "astring",
                        address.ip().to_string(),
                    )
                    .add_property(
                        "listen_port",
                        "astring",
                        address.port().to_string(),
                    )
                    .add_property("uuid", "astring", uuid)
                    .add_property("store", "astring", "/data");

                let profile = ProfileBuilder::new("omicron")
                    .add_service(nw_setup_service)
                    .add_service(disabled_ssh_service)
                    .add_service(disabled_dns_client_service)
                    .add_service(
                        ServiceBuilder::new("oxide/crucible/agent")
                            .add_instance(
                                ServiceInstanceBuilder::new("default")
                                    .add_property_group(config),
                            ),
                    );
                profile
                    .add_to_zone(&self.inner.log, &installed_zone)
                    .await
                    .map_err(|err| {
                        Error::io("Failed to setup crucible profile", err)
                    })?;
                RunningZone::boot(installed_zone).await?
            }

            ZoneArgs::Omicron(OmicronZoneConfigLocal {
                zone:
                    OmicronZoneConfig {
                        zone_type: OmicronZoneType::CruciblePantry { address },
                        ..
                    },
                ..
            }) => {
                let Some(info) = self.inner.sled_info.get() else {
                    return Err(Error::SledAgentNotReady);
                };

                let nw_setup_service = Self::zone_network_setup_install(
                    Some(&info.underlay_address),
                    &installed_zone,
                    &[*address.ip()],
                )?;

                let config = PropertyGroupBuilder::new("config")
                    .add_property(
                        "listen_addr",
                        "astring",
                        address.ip().to_string(),
                    )
                    .add_property(
                        "listen_port",
                        "astring",
                        address.port().to_string(),
                    );

                let profile = ProfileBuilder::new("omicron")
                    .add_service(nw_setup_service)
                    .add_service(disabled_ssh_service)
                    .add_service(disabled_dns_client_service)
                    .add_service(
                        ServiceBuilder::new("oxide/crucible/pantry")
                            .add_instance(
                                ServiceInstanceBuilder::new("default")
                                    .add_property_group(config),
                            ),
                    );
                profile
                    .add_to_zone(&self.inner.log, &installed_zone)
                    .await
                    .map_err(|err| Error::io("crucible pantry profile", err))?;
                RunningZone::boot(installed_zone).await?
            }
            ZoneArgs::Omicron(OmicronZoneConfigLocal {
                zone:
                    OmicronZoneConfig {
                        id,
                        zone_type: OmicronZoneType::Oximeter { address },
                        ..
                    },
                ..
            }) => {
                let Some(info) = self.inner.sled_info.get() else {
                    return Err(Error::SledAgentNotReady);
                };

                let nw_setup_service = Self::zone_network_setup_install(
                    Some(&info.underlay_address),
                    &installed_zone,
                    &[*address.ip()],
                )?;

                let oximeter_config = PropertyGroupBuilder::new("config")
                    .add_property("id", "astring", id.to_string())
                    .add_property("address", "astring", address.to_string());
                let oximeter_service = ServiceBuilder::new("oxide/oximeter")
                    .add_instance(
                        ServiceInstanceBuilder::new("default")
                            .add_property_group(oximeter_config),
                    );

                let profile = ProfileBuilder::new("omicron")
                    .add_service(nw_setup_service)
                    .add_service(disabled_ssh_service)
                    .add_service(oximeter_service)
                    .add_service(disabled_dns_client_service);
                profile
                    .add_to_zone(&self.inner.log, &installed_zone)
                    .await
                    .map_err(|err| {
                        Error::io("Failed to setup Oximeter profile", err)
                    })?;
                RunningZone::boot(installed_zone).await?
            }
            ZoneArgs::Omicron(OmicronZoneConfigLocal {
                zone:
                    OmicronZoneConfig {
                        zone_type:
                            OmicronZoneType::ExternalDns {
                                http_address,
                                dns_address,
                                nic,
                                ..
                            },
                        ..
                    },
                ..
            }) => {
                let Some(info) = self.inner.sled_info.get() else {
                    return Err(Error::SledAgentNotReady);
                };

                let nw_setup_service = Self::zone_network_setup_install(
                    Some(&info.underlay_address),
                    &installed_zone,
                    &[*http_address.ip()],
                )?;
                // Like Nexus, we need to be reachable externally via
                // `dns_address` but we don't listen on that address
                // directly but instead on a VPC private IP. OPTE will
                // en/decapsulate as appropriate.
                let opte_interface_setup =
                    Self::opte_interface_set_up_install(&installed_zone)?;

                // We need to tell external_dns to listen on its OPTE port IP
                // address, which comes from `nic`. Attach the port from its
                // true external DNS address (`dns_address`).
                let dns_address =
                    SocketAddr::new(nic.ip, dns_address.port()).to_string();

                let external_dns_config = PropertyGroupBuilder::new("config")
                    .add_property(
                        "http_address",
                        "astring",
                        http_address.to_string(),
                    )
                    .add_property("dns_address", "astring", dns_address);
                let external_dns_service =
                    ServiceBuilder::new("oxide/external_dns").add_instance(
                        ServiceInstanceBuilder::new("default")
                            .add_property_group(external_dns_config),
                    );

                let profile = ProfileBuilder::new("omicron")
                    .add_service(nw_setup_service)
                    .add_service(opte_interface_setup)
                    .add_service(disabled_ssh_service)
                    .add_service(external_dns_service)
                    .add_service(disabled_dns_client_service);
                profile
                    .add_to_zone(&self.inner.log, &installed_zone)
                    .await
                    .map_err(|err| {
                        Error::io("Failed to setup External DNS profile", err)
                    })?;
                RunningZone::boot(installed_zone).await?
            }
            ZoneArgs::Omicron(OmicronZoneConfigLocal {
                zone:
                    OmicronZoneConfig {
                        zone_type:
                            OmicronZoneType::BoundaryNtp {
                                address,
                                dns_servers,
                                ntp_servers,
                                domain,
                                ..
                            },
                        ..
                    },
                ..
            }) => {
                let Some(info) = self.inner.sled_info.get() else {
                    return Err(Error::SledAgentNotReady);
                };

                let nw_setup_service = Self::zone_network_setup_install(
                    Some(&info.underlay_address),
                    &installed_zone,
                    &[*address.ip()],
                )?;

                let rack_net =
                    Ipv6Subnet::<RACK_PREFIX>::new(info.underlay_address)
                        .net()
                        .to_string();

                let dns_install_service = Self::dns_install(
                    info,
                    Some(dns_servers.to_vec()),
                    domain.as_deref(),
                )
                .await?;

                let mut chrony_config = PropertyGroupBuilder::new("config")
                    .add_property("allow", "astring", &rack_net)
                    .add_property("boundary", "boolean", "true")
                    .add_property(
                        "boundary_pool",
                        "astring",
                        format!("{BOUNDARY_NTP_DNS_NAME}.{DNS_ZONE}"),
                    );

                for s in ntp_servers {
                    chrony_config =
                        chrony_config.add_property("server", "astring", s);
                }

                let dns_client_service;
                if dns_servers.is_empty() {
                    dns_client_service = disabled_dns_client_service;
                } else {
                    dns_client_service = enabled_dns_client_service;
                }

                let ntp_service = ServiceBuilder::new("oxide/ntp")
                    .add_instance(ServiceInstanceBuilder::new("default"));

                let chrony_setup_service =
                    ServiceBuilder::new("oxide/chrony-setup").add_instance(
                        ServiceInstanceBuilder::new("default")
                            .add_property_group(chrony_config),
                    );

                let opte_interface_setup =
                    Self::opte_interface_set_up_install(&installed_zone)?;

                let profile = ProfileBuilder::new("omicron")
                    .add_service(nw_setup_service)
                    .add_service(chrony_setup_service)
                    .add_service(disabled_ssh_service)
                    .add_service(dns_install_service)
                    .add_service(dns_client_service)
                    .add_service(ntp_service)
                    .add_service(opte_interface_setup);

                profile
                    .add_to_zone(&self.inner.log, &installed_zone)
                    .await
                    .map_err(|err| {
                        Error::io("Failed to set up NTP profile", err)
                    })?;

                RunningZone::boot(installed_zone).await?
            }
            ZoneArgs::Omicron(OmicronZoneConfigLocal {
                zone:
                    OmicronZoneConfig {
                        zone_type: OmicronZoneType::InternalNtp { address },
                        ..
                    },
                ..
            }) => {
                let Some(info) = self.inner.sled_info.get() else {
                    return Err(Error::SledAgentNotReady);
                };

                let nw_setup_service = Self::zone_network_setup_install(
                    Some(&info.underlay_address),
                    &installed_zone,
                    &[*address.ip()],
                )?;

                let rack_net =
                    Ipv6Subnet::<RACK_PREFIX>::new(info.underlay_address)
                        .net()
                        .to_string();

                let dns_install_service =
                    Self::dns_install(info, None, None).await?;

                let chrony_config = PropertyGroupBuilder::new("config")
                    .add_property("allow", "astring", &rack_net)
                    .add_property("boundary", "boolean", "false")
                    .add_property(
                        "boundary_pool",
                        "astring",
                        format!("{BOUNDARY_NTP_DNS_NAME}.{DNS_ZONE}"),
                    );

                let ntp_service = ServiceBuilder::new("oxide/ntp")
                    .add_instance(ServiceInstanceBuilder::new("default"));

                let chrony_setup_service =
                    ServiceBuilder::new("oxide/chrony-setup").add_instance(
                        ServiceInstanceBuilder::new("default")
                            .add_property_group(chrony_config),
                    );

                let profile = ProfileBuilder::new("omicron")
                    .add_service(nw_setup_service)
                    .add_service(chrony_setup_service)
                    .add_service(disabled_ssh_service)
                    .add_service(dns_install_service)
                    .add_service(enabled_dns_client_service)
                    .add_service(ntp_service);

                profile
                    .add_to_zone(&self.inner.log, &installed_zone)
                    .await
                    .map_err(|err| {
                        Error::io("Failed to set up NTP profile", err)
                    })?;

                RunningZone::boot(installed_zone).await?
            }
            ZoneArgs::Omicron(OmicronZoneConfigLocal {
                zone:
                    OmicronZoneConfig {
                        zone_type:
                            OmicronZoneType::InternalDns {
                                http_address,
                                dns_address,
                                gz_address,
                                gz_address_index,
                                ..
                            },
                        ..
                    },
                ..
            }) => {
                let underlay_ips = if http_address.ip() == dns_address.ip() {
                    vec![*http_address.ip()]
                } else {
                    vec![*http_address.ip(), *dns_address.ip()]
                };
                let nw_setup_service = Self::zone_network_setup_install(
                    Some(gz_address),
                    &installed_zone,
                    &underlay_ips,
                )?;

                // Internal DNS zones require a special route through
                // the global zone, since they are not on the same part
                // of the underlay as most other services on this sled
                // (the sled's subnet).
                //
                // We create an IP address in the dedicated portion of
                // the underlay used for internal DNS servers, but we
                // *also* add a number ("which DNS server is this") to
                // ensure these addresses are given unique names. In the
                // unlikely case that two internal DNS servers end up on
                // the same machine (which is effectively a
                // developer-only environment -- we wouldn't want this
                // in prod!), they need to be given distinct names.
                let addr_name = format!("internaldns{gz_address_index}");
                Zones::ensure_has_global_zone_v6_address(
                    self.inner.underlay_vnic.clone(),
                    *gz_address,
                    &addr_name,
                )
                .map_err(|err| Error::GzAddress {
                    message: format!(
                        "Failed to create address {} for Internal DNS zone",
                        addr_name
                    ),
                    err,
                })?;

                let internal_dns_config = PropertyGroupBuilder::new("config")
                    .add_property(
                        "http_address",
                        "astring",
                        http_address.to_string(),
                    )
                    .add_property(
                        "dns_address",
                        "astring",
                        dns_address.to_string(),
                    );
                let internal_dns_service =
                    ServiceBuilder::new("oxide/internal_dns").add_instance(
                        ServiceInstanceBuilder::new("default")
                            .add_property_group(internal_dns_config),
                    );

                let profile = ProfileBuilder::new("omicron")
                    .add_service(nw_setup_service)
                    .add_service(disabled_ssh_service)
                    .add_service(internal_dns_service)
                    .add_service(disabled_dns_client_service);
                profile
                    .add_to_zone(&self.inner.log, &installed_zone)
                    .await
                    .map_err(|err| {
                        Error::io("Failed to setup Internal DNS profile", err)
                    })?;
                RunningZone::boot(installed_zone).await?
            }
            ZoneArgs::Omicron(OmicronZoneConfigLocal {
                zone:
                    OmicronZoneConfig {
                        zone_type:
                            OmicronZoneType::Nexus {
                                internal_address,
                                external_tls,
                                external_dns_servers,
                                ..
                            },
                        id,
                        ..
                    },
                ..
            }) => {
                let Some(info) = self.inner.sled_info.get() else {
                    return Err(Error::SledAgentNotReady);
                };

                let nw_setup_service = Self::zone_network_setup_install(
                    Some(&info.underlay_address),
                    &installed_zone,
                    &[*internal_address.ip()],
                )?;

                // While Nexus will be reachable via `external_ip`, it
                // communicates atop an OPTE port which operates on a
                // VPC private IP. OPTE will map the private IP to the
                // external IP automatically.
                let opte_interface_setup =
                    Self::opte_interface_set_up_install(&installed_zone)?;

                let port_idx = 0;
                let port = installed_zone
                    .opte_ports()
                    .nth(port_idx)
                    .ok_or_else(|| {
                        Error::ZoneEnsureAddress(
                            EnsureAddressError::MissingOptePort {
                                zone: String::from(installed_zone.name()),
                                port_idx,
                            },
                        )
                    })?;
                let opte_ip = port.ip();

                // Nexus takes a separate config file for parameters
                // which cannot be known at packaging time.
                let nexus_port = if *external_tls { 443 } else { 80 };
                let deployment_config = DeploymentConfig {
                    id: *id,
                    rack_id: info.rack_id,
                    techport_external_server_port: NEXUS_TECHPORT_EXTERNAL_PORT,

                    dropshot_external: ConfigDropshotWithTls {
                        tls: *external_tls,
                        dropshot: dropshot::ConfigDropshot {
                            bind_address: SocketAddr::new(*opte_ip, nexus_port),
                            default_request_body_max_bytes: 1048576,
                            default_handler_task_mode:
                                HandlerTaskMode::Detached,
                            log_headers: vec![],
                        },
                    },
                    dropshot_internal: dropshot::ConfigDropshot {
                        bind_address: (*internal_address).into(),
                        default_request_body_max_bytes: 1048576,
                        default_handler_task_mode: HandlerTaskMode::Detached,
                        log_headers: vec![],
                    },
                    internal_dns: nexus_config::InternalDns::FromSubnet {
                        subnet: Ipv6Subnet::<RACK_PREFIX>::new(
                            info.underlay_address,
                        ),
                    },
                    database: nexus_config::Database::FromDns,
                    external_dns_servers: external_dns_servers.clone(),
                };

                // Copy the partial config file to the expected
                // location.
                let config_dir = Utf8PathBuf::from(format!(
                    "{}/var/svc/manifest/site/nexus",
                    installed_zone.root()
                ));
                // The filename of a half-completed config, in need of
                // parameters supplied at runtime.
                const PARTIAL_LEDGER_FILENAME: &str = "config-partial.toml";
                // The filename of a completed config, merging the
                // partial config with additional appended parameters
                // known at runtime.
                const COMPLETE_LEDGER_FILENAME: &str = "config.toml";
                let partial_config_path =
                    config_dir.join(PARTIAL_LEDGER_FILENAME);
                let config_path = config_dir.join(COMPLETE_LEDGER_FILENAME);
                tokio::fs::copy(partial_config_path, &config_path)
                    .await
                    .map_err(|err| Error::io_path(&config_path, err))?;

                // Serialize the configuration and append it into the
                // file.
                let serialized_cfg = toml::Value::try_from(&deployment_config)
                    .expect("Cannot serialize config");
                let mut map = toml::map::Map::new();
                map.insert("deployment".to_string(), serialized_cfg);
                let config_str = toml::to_string(&map).map_err(|err| {
                    Error::TomlSerialize { path: config_path.clone(), err }
                })?;
                let mut file = tokio::fs::OpenOptions::new()
                    .append(true)
                    .open(&config_path)
                    .await
                    .map_err(|err| Error::io_path(&config_path, err))?;
                file.write_all(b"\n\n")
                    .await
                    .map_err(|err| Error::io_path(&config_path, err))?;
                file.write_all(config_str.as_bytes())
                    .await
                    .map_err(|err| Error::io_path(&config_path, err))?;

                let nexus_config = PropertyGroupBuilder::new("config");
                let nexus_service = ServiceBuilder::new("oxide/nexus")
                    .add_instance(
                        ServiceInstanceBuilder::new("default")
                            .add_property_group(nexus_config),
                    );

                let profile = ProfileBuilder::new("omicron")
                    .add_service(nw_setup_service)
                    .add_service(opte_interface_setup)
                    .add_service(disabled_ssh_service)
                    .add_service(nexus_service)
                    .add_service(disabled_dns_client_service);
                profile
                    .add_to_zone(&self.inner.log, &installed_zone)
                    .await
                    .map_err(|err| {
                        Error::io("Failed to setup Nexus profile", err)
                    })?;
                RunningZone::boot(installed_zone).await?
            }
            ZoneArgs::Switch(SwitchZoneConfig { id, services, addresses }) => {
                let info = self.inner.sled_info.get();

                let gw_addr = match info {
                    Some(i) => Some(&i.underlay_address),
                    None => None,
                };

                let nw_setup_service = Self::zone_network_setup_install(
                    gw_addr,
                    &installed_zone,
                    addresses,
                )?;

                let sidecar_revision = match &self.inner.sidecar_revision {
                    SidecarRevision::Physical(rev) => rev.to_string(),
                    SidecarRevision::SoftZone(rev)
                    | SidecarRevision::SoftPropolis(rev) => format!(
                        "softnpu_front_{}_rear_{}",
                        rev.front_port_count, rev.rear_port_count
                    ),
                };

                // Define all services in the switch zone
                let mut mgs_service = ServiceBuilder::new("oxide/mgs");
                let mut wicketd_service = ServiceBuilder::new("oxide/wicketd");
                let mut switch_zone_setup_service =
                    ServiceBuilder::new("oxide/switch_zone_setup");
                let mut dendrite_service =
                    ServiceBuilder::new("oxide/dendrite");
                let mut tfport_service = ServiceBuilder::new("oxide/tfport");
                let mut lldpd_service = ServiceBuilder::new("oxide/lldpd");
                let mut pumpkind_service =
                    ServiceBuilder::new("oxide/pumpkind");
                let mut mgd_service = ServiceBuilder::new("oxide/mgd");
                let mut mg_ddm_service = ServiceBuilder::new("oxide/mg-ddm");
                let mut uplink_service = ServiceBuilder::new("oxide/uplink");

                let mut switch_zone_setup_config =
                    PropertyGroupBuilder::new("config").add_property(
                        "gz_local_link_addr",
                        "astring",
                        &format!(
                            "{}",
                            self.inner.global_zone_bootstrap_link_local_address
                        ),
                    );

                for (link, needs_link_local) in
                    installed_zone.links().iter().zip(links_need_link_local)
                {
                    if needs_link_local {
                        switch_zone_setup_config = switch_zone_setup_config
                            .add_property(
                                "link_local_links",
                                "astring",
                                link.name(),
                            );
                    }
                }

                if let Some((bootstrap_name, bootstrap_address)) =
                    bootstrap_name_and_address.as_ref()
                {
                    switch_zone_setup_config = switch_zone_setup_config
                        .add_property(
                            "link_local_links",
                            "astring",
                            bootstrap_name,
                        )
                        .add_property(
                            "bootstrap_addr",
                            "astring",
                            &format!("{bootstrap_address}"),
                        )
                        .add_property(
                            "bootstrap_vnic",
                            "astring",
                            bootstrap_name,
                        );
                }

                // Set properties for each service
                for service in services {
                    match service {
                        SwitchService::ManagementGatewayService => {
                            info!(self.inner.log, "Setting up MGS service");
                            let mut mgs_config =
                                PropertyGroupBuilder::new("config")
                                    // Always tell MGS to listen on localhost so wicketd
                                    // can contact it even before we have an underlay
                                    // network.
                                    .add_property(
                                        "address",
                                        "astring",
                                        &format!("[::1]:{MGS_PORT}"),
                                    )
                                    .add_property(
                                        "id",
                                        "astring",
                                        &id.to_string(),
                                    );

                            if let Some(i) = info {
                                mgs_config = mgs_config.add_property(
                                    "rack_id",
                                    "astring",
                                    &i.rack_id.to_string(),
                                );
                            }

                            if let Some(address) = addresses.get(0) {
                                // Don't use localhost twice
                                if *address != Ipv6Addr::LOCALHOST {
                                    mgs_config = mgs_config.add_property(
                                        "address",
                                        "astring",
                                        &format!("[{address}]:{MGS_PORT}"),
                                    );
                                }
                            }
                            mgs_service = mgs_service.add_instance(
                                ServiceInstanceBuilder::new("default")
                                    .add_property_group(mgs_config),
                            );
                        }
                        SwitchService::SpSim => {
                            info!(
                                self.inner.log,
                                "Setting up Simulated SP service"
                            );
                        }
                        SwitchService::Wicketd { baseboard } => {
                            info!(self.inner.log, "Setting up wicketd service");
                            // If we're launching the switch zone, we'll have a
                            // bootstrap_address based on our call to
                            // `self.bootstrap_address_needed` (which always
                            // gives us an address for the switch zone. If we
                            // _don't_ have a bootstrap address, someone has
                            // requested wicketd in a non-switch zone; return an
                            // error.
                            let Some((_, bootstrap_address)) =
                                bootstrap_name_and_address
                            else {
                                return Err(Error::BadServiceRequest {
                                    service: "wicketd".to_string(),
                                    message: concat!(
                                        "missing bootstrap address: ",
                                        "wicketd can only be started in the ",
                                        "switch zone",
                                    )
                                    .to_string(),
                                });
                            };

                            let mut wicketd_config =
                                PropertyGroupBuilder::new("config")
                                    .add_property(
                                        "address",
                                        "astring",
                                        &format!("[::1]:{WICKETD_PORT}"),
                                    )
                                    .add_property(
                                        "artifact-address",
                                        "astring",
                                        &format!("[{bootstrap_address}]:{BOOTSTRAP_ARTIFACT_PORT}"),
                                    )
                                    .add_property(
                                        "baseboard-file",
                                        "astring",
                                        SWITCH_ZONE_BASEBOARD_FILE,
                                    )
                                    .add_property(
                                        "mgs-address",
                                        "astring",
                                        &format!("[::1]:{MGS_PORT}"),
                                    )
                                    // We intentionally bind `nexus-proxy-address` to
                                    // `::` so wicketd will serve this on all
                                    // interfaces, particularly the tech port
                                    // interfaces, allowing external clients to connect
                                    // to this Nexus proxy.
                                    .add_property(
                                        "nexus-proxy-address",
                                        "astring",
                                        &format!("[::]:{WICKETD_NEXUS_PROXY_PORT}"),
                                    );

                            if let Some(i) = info {
                                let rack_subnet = Ipv6Subnet::<AZ_PREFIX>::new(
                                    i.underlay_address,
                                );

                                wicketd_config = wicketd_config.add_property(
                                    "rack-subnet",
                                    "astring",
                                    &rack_subnet.net().addr().to_string(),
                                );
                            }

                            wicketd_service = wicketd_service.add_instance(
                                ServiceInstanceBuilder::new("default")
                                    .add_property_group(wicketd_config),
                            );

                            let baseboard_info =
                                serde_json::to_string(&baseboard)?;

                            switch_zone_setup_config =
                                switch_zone_setup_config.clone().add_property(
                                    "baseboard_info",
                                    "astring",
                                    &baseboard_info,
                                );
                        }
                        SwitchService::Dendrite { asic } => {
                            info!(
                                self.inner.log,
                                "Setting up dendrite service"
                            );
                            let mut dendrite_config =
                                PropertyGroupBuilder::new("config");

                            if let Some(i) = info {
                                dendrite_config = add_sled_ident_properties(
                                    dendrite_config,
                                    i,
                                )
                            };

                            for address in addresses {
                                dendrite_config = dendrite_config.add_property(
                                    "address",
                                    "astring",
                                    &format!("[{}]:{}", address, DENDRITE_PORT),
                                );
                                if *address != Ipv6Addr::LOCALHOST {
                                    let az_prefix =
                                        Ipv6Subnet::<AZ_PREFIX>::new(*address);
                                    for addr in
                                        Resolver::servers_from_subnet(az_prefix)
                                    {
                                        dendrite_config = dendrite_config
                                            .add_property(
                                                "dns_server",
                                                "astring",
                                                &format!("{addr}"),
                                            );
                                    }
                                }
                            }

                            match asic {
                                DendriteAsic::TofinoAsic => {
                                    // There should be exactly one device_name
                                    // associated with this zone: the /dev path
                                    // for the tofino ASIC.
                                    let dev_cnt = device_names.len();
                                    if dev_cnt == 1 {
                                        dendrite_config = dendrite_config
                                            .add_property(
                                                "dev_path",
                                                "astring",
                                                &device_names[0].clone(),
                                            );
                                    } else {
                                        return Err(Error::SwitchZone(
                                            anyhow::anyhow!(
                                                "{dev_cnt} devices needed \
                                                    for tofino asic"
                                            ),
                                        ));
                                    }
                                    dendrite_config = dendrite_config
                                        .add_property(
                                            "port_config",
                                            "astring",
                                            "/opt/oxide/dendrite/misc/sidecar_config.toml",
                                        )
                                        .add_property("board_rev", "astring", &sidecar_revision);
                                }
                                DendriteAsic::TofinoStub => {
                                    dendrite_config = dendrite_config
                                        .add_property(
                                            "port_config",
                                            "astring",
                                            "/opt/oxide/dendrite/misc/model_config.toml",
                                        );
                                }
                                asic @ (DendriteAsic::SoftNpuZone
                                | DendriteAsic::SoftNpuPropolisDevice) => {
                                    let s = match self.inner.sidecar_revision {
                                        SidecarRevision::SoftZone(ref s) => s,
                                        SidecarRevision::SoftPropolis(
                                            ref s,
                                        ) => s,
                                        _ => {
                                            return Err(Error::SidecarRevision(
                                                anyhow::anyhow!(
                                                    "expected soft sidecar \
                                                    revision"
                                                ),
                                            ))
                                        }
                                    };

                                    dendrite_config = dendrite_config
                                        .add_property(
                                            "front_ports",
                                            "astring",
                                            &s.front_port_count.to_string(),
                                        )
                                        .add_property(
                                            "rear_ports",
                                            "astring",
                                            &s.rear_port_count.to_string(),
                                        )
                                        .add_property(
                                            "port_config",
                                            "astring",
                                            "/opt/oxide/dendrite/misc/softnpu_single_sled_config.toml",
                                        );

                                    if asic == &DendriteAsic::SoftNpuZone {
                                        dendrite_config = dendrite_config
                                            .add_property(
                                                "mgmt", "astring", "uds",
                                            )
                                            .add_property(
                                                "uds_path",
                                                "astring",
                                                "/opt/softnpu/stuff",
                                            );
                                    }

                                    if asic
                                        == &DendriteAsic::SoftNpuPropolisDevice
                                    {
                                        dendrite_config = dendrite_config
                                            .add_property(
                                                "mgmt", "astring", "uart",
                                            );
                                    }
                                }
                            }

                            dendrite_service = dendrite_service.add_instance(
                                ServiceInstanceBuilder::new("default")
                                    .add_property_group(dendrite_config),
                            );
                        }
                        SwitchService::Tfport { pkt_source, asic } => {
                            info!(self.inner.log, "Setting up tfport service");

                            let mut tfport_config =
                                PropertyGroupBuilder::new("config");

                            tfport_config = tfport_config
                                .add_property(
                                    "dpd_host",
                                    "astring",
                                    &format!("[{}]", Ipv6Addr::LOCALHOST),
                                )
                                .add_property(
                                    "dpd_port",
                                    "astring",
                                    &format!("{}", DENDRITE_PORT),
                                );

                            if let Some(i) = info {
                                tfport_config =
                                    add_sled_ident_properties(tfport_config, i);
                            }

                            for address in addresses {
                                tfport_config = tfport_config.add_property(
                                    "listen_address",
                                    "astring",
                                    &format!("[{}]:{}", address, TFPORTD_PORT),
                                );
                            }

                            let is_gimlet = is_gimlet().map_err(|e| {
                                Error::Underlay(
                                    underlay::Error::SystemDetection(e),
                                )
                            })?;

                            if is_gimlet {
                                // Collect the prefixes for each techport.
                                let nameaddr =
                                    bootstrap_name_and_address.as_ref();
                                let techport_prefixes = match nameaddr {
                                    Some((_, addr)) => {
                                        Self::bootstrap_addr_to_techport_prefixes(addr)
                                    }
                                    None => {
                                        return Err(Error::BadServiceRequest {
                                            service: "tfport".into(),
                                            message: "bootstrap addr missing"
                                                .into(),
                                        });
                                    }
                                };

                                for (i, prefix) in
                                    techport_prefixes.into_iter().enumerate()
                                {
                                    // Each `prefix` is an `Ipv6Subnet`
                                    // including a netmask.  Stringify just the
                                    // network address, without the mask.
                                    tfport_config = tfport_config.add_property(
                                        &format!("techport{i}_prefix"),
                                        "astring",
                                        prefix.net().addr().to_string(),
                                    )
                                }
                            };

                            if is_gimlet
                                || asic == &DendriteAsic::SoftNpuPropolisDevice
                                || asic == &DendriteAsic::TofinoAsic
                            {
                                tfport_config = tfport_config.add_property(
                                    "pkt_source",
                                    "astring",
                                    pkt_source,
                                );
                            };

                            if asic == &DendriteAsic::SoftNpuZone {
                                tfport_config = tfport_config.add_property(
                                    "flags",
                                    "astring",
                                    "--sync-only",
                                );
                            }

                            tfport_service = tfport_service.add_instance(
                                ServiceInstanceBuilder::new("default")
                                    .add_property_group(tfport_config),
                            );
                        }
                        SwitchService::Lldpd { baseboard } => {
                            info!(self.inner.log, "Setting up lldpd service");

                            let mut lldpd_config =
                                PropertyGroupBuilder::new("config")
                                    .add_property(
                                        "board_rev",
                                        "astring",
                                        &sidecar_revision,
                                    );

                            match baseboard {
                                Baseboard::Gimlet {
                                    identifier, model, ..
                                }
                                | Baseboard::Pc { identifier, model, .. } => {
                                    lldpd_config = lldpd_config
                                        .add_property(
                                            "scrimlet_id",
                                            "astring",
                                            identifier,
                                        )
                                        .add_property(
                                            "scrimlet_model",
                                            "astring",
                                            model,
                                        );
                                }
                                Baseboard::Unknown => {}
                            }

                            for address in addresses {
                                lldpd_config = lldpd_config.add_property(
                                    "address",
                                    "astring",
                                    &format!("[{}]:{}", address, LLDP_PORT),
                                );
                            }

                            lldpd_service = lldpd_service.add_instance(
                                ServiceInstanceBuilder::new("default")
                                    .add_property_group(lldpd_config),
                            );
                        }
                        SwitchService::Pumpkind { asic } => {
                            // The pumpkin daemon is only needed when running on
                            // with real sidecar.
                            if asic == &DendriteAsic::TofinoAsic {
                                info!(
                                    self.inner.log,
                                    "Setting up pumpkind service"
                                );
                                let pumpkind_config =
                                    PropertyGroupBuilder::new("config")
                                        .add_property(
                                            "mode", "astring", "switch",
                                        );

                                pumpkind_service = pumpkind_service
                                    .add_instance(
                                        ServiceInstanceBuilder::new("default")
                                            .add_property_group(
                                                pumpkind_config,
                                            ),
                                    );
                            } else {
                                pumpkind_service = pumpkind_service
                                    .add_instance(
                                        ServiceInstanceBuilder::new("default")
                                            .disable(),
                                    );
                            }
                        }
                        SwitchService::Uplink => {
                            // Nothing to do here - this service is special and
                            // configured in
                            // `ensure_switch_zone_uplinks_configured`
                            uplink_service = uplink_service.add_instance(
                                ServiceInstanceBuilder::new("default"),
                            );
                        }
                        SwitchService::Mgd => {
                            info!(self.inner.log, "Setting up mgd service");

                            let mut mgd_config =
                                PropertyGroupBuilder::new("config");

                            if let Some(i) = info {
                                mgd_config = mgd_config
                                    .add_property(
                                        "sled_uuid",
                                        "astring",
                                        &i.config
                                            .sled_identifiers
                                            .sled_id
                                            .to_string(),
                                    )
                                    .add_property(
                                        "rack_uuid",
                                        "astring",
                                        &i.rack_id.to_string(),
                                    );
                            }

                            for address in addresses {
                                if *address != Ipv6Addr::LOCALHOST {
                                    let az_prefix =
                                        Ipv6Subnet::<AZ_PREFIX>::new(*address);
                                    for addr in
                                        Resolver::servers_from_subnet(az_prefix)
                                    {
                                        mgd_config = mgd_config.add_property(
                                            "dns_servers",
                                            "astring",
                                            &format!("{addr}"),
                                        );
                                    }
                                    break;
                                }
                            }

                            mgd_service = mgd_service.add_instance(
                                ServiceInstanceBuilder::new("default")
                                    .add_property_group(mgd_config),
                            );
                        }
                        SwitchService::MgDdm { mode } => {
                            info!(self.inner.log, "Setting up mg-ddm service");

                            let mut mg_ddm_config =
                                PropertyGroupBuilder::new("config")
                                    .add_property("mode", "astring", mode)
                                    .add_property(
                                        "dendrite", "astring", "true",
                                    );

                            if let Some(i) = info {
                                mg_ddm_config = mg_ddm_config
                                    .add_property(
                                        "sled_uuid",
                                        "astring",
                                        &i.config
                                            .sled_identifiers
                                            .sled_id
                                            .to_string(),
                                    )
                                    .add_property(
                                        "rack_uuid",
                                        "astring",
                                        &i.rack_id.to_string(),
                                    );
                            }

                            for address in addresses {
                                if *address != Ipv6Addr::LOCALHOST {
                                    let az_prefix =
                                        Ipv6Subnet::<AZ_PREFIX>::new(*address);
                                    for addr in
                                        Resolver::servers_from_subnet(az_prefix)
                                    {
                                        mg_ddm_config = mg_ddm_config
                                            .add_property(
                                                "dns_servers",
                                                "astring",
                                                &format!("{addr}"),
                                            );
                                    }
                                    break;
                                }
                            }

                            let is_gimlet = is_gimlet().map_err(|e| {
                                Error::Underlay(
                                    underlay::Error::SystemDetection(e),
                                )
                            })?;

                            let maghemite_interfaces: Vec<AddrObject> =
                                if is_gimlet {
                                    (0..32)
                                        .map(|i| {
                                            // See the `tfport_name` function
                                            // for how tfportd names the
                                            // addrconf it creates.  Right now,
                                            // that's `tfportrear[0-31]_0` for
                                            // all rear ports, which is what
                                            // we're directing ddmd to listen
                                            // for advertisements on.
                                            //
                                            // This may grow in a multi-rack
                                            // future to include a subset of
                                            // "front" ports too, when racks are
                                            // cabled together.
                                            AddrObject::new(
                                                &format!("tfportrear{}_0", i),
                                                IPV6_LINK_LOCAL_ADDROBJ_NAME,
                                            )
                                            .unwrap()
                                        })
                                        .collect()
                                } else {
                                    self.inner
                                        .switch_zone_maghemite_links
                                        .iter()
                                        .map(|i| {
                                            AddrObject::new(
                                                &i.to_string(),
                                                IPV6_LINK_LOCAL_ADDROBJ_NAME,
                                            )
                                            .unwrap()
                                        })
                                        .collect()
                                };

                            for i in maghemite_interfaces {
                                mg_ddm_config = mg_ddm_config.add_property(
                                    "interfaces",
                                    "astring",
                                    &i.to_string(),
                                );
                            }

                            if is_gimlet {
                                mg_ddm_config = mg_ddm_config
                                    .add_property(
                                        "dpd_host", "astring", "[::1]",
                                    )
                                    .add_property(
                                        "dpd_port",
                                        "astring",
                                        &DENDRITE_PORT.to_string(),
                                    )
                            }

                            mg_ddm_service = mg_ddm_service.add_instance(
                                ServiceInstanceBuilder::new("default")
                                    .add_property_group(mg_ddm_config),
                            );
                        }
                    }
                }

                switch_zone_setup_service = switch_zone_setup_service
                    .add_instance(
                        ServiceInstanceBuilder::new("default")
                            .add_property_group(switch_zone_setup_config),
                    );

                let profile = ProfileBuilder::new("omicron")
                    .add_service(nw_setup_service)
                    .add_service(disabled_dns_client_service)
                    .add_service(mgs_service)
                    .add_service(wicketd_service)
                    .add_service(switch_zone_setup_service)
                    .add_service(dendrite_service)
                    .add_service(tfport_service)
                    .add_service(lldpd_service)
                    .add_service(pumpkind_service)
                    .add_service(mgd_service)
                    .add_service(mg_ddm_service)
                    .add_service(uplink_service);
                profile
                    .add_to_zone(&self.inner.log, &installed_zone)
                    .await
                    .map_err(|err| {
                        Error::io("Failed to setup Switch zone profile", err)
                    })?;
                RunningZone::boot(installed_zone).await?
            }
        };

        // Now that we've booted the zone, we'll notify the sled-agent about:
        //
        // - Its control VNIC (all zones have one)
        // - Any bootstrap network VNIC (only the switch zone has one)
        // - Any OPTE ports (instance zones, or Oxide zones with external
        // connectivity).
        //
        // Note that we'll almost always have started the sled-agent at this
        // point. The only exception is the switch zone, during bootstrapping
        // but before we've either run RSS or unlocked the rack. In both those
        // cases, we have a `StartSledAgentRequest`, and so a metrics queue.
        if let Some(queue) = self.maybe_metrics_queue() {
            if !queue.track_zone_links(&running_zone).await {
                error!(
                    self.inner.log,
                    "Failed to track one or more links in the zone, \
                    some metrics will not be produced";
                    "zone_name" => running_zone.name(),
                );
            }
        }
        Ok(running_zone)
    }

    // Ensures that a single Omicron zone is running.
    //
    // This method is NOT idempotent.
    //
    // - If the zone already exists, in any form, it is fully removed
    // before being initialized. This is primarily intended to remove "partially
    // stopped/started" zones with detritus from interfering with a new zone
    // being launched.
    // - If zones need time to be synchronized before they are initialized
    // (e.g., this is a hard requirement for CockroachDb) they can check the
    // `time_is_synchronized` argument.
    // - `all_u2_pools` provides a snapshot into durable storage on this sled,
    // which gives the storage manager an opportunity to validate the zone's
    // storage configuration against the reality of the current sled.
    async fn start_omicron_zone(
        &self,
        mount_config: &MountConfig,
        zone: &OmicronZoneConfig,
        time_is_synchronized: bool,
        all_u2_pools: &Vec<ZpoolName>,
        fake_install_dir: Option<&String>,
    ) -> Result<OmicronZone, Error> {
        // Ensure the zone has been fully removed before we try to boot it.
        //
        // This ensures that old "partially booted/stopped" zones do not
        // interfere with our installation.
        self.ensure_removed(&zone).await?;

        // If this zone requires timesync and we aren't ready, fail it early.
        if zone.zone_type.requires_timesync() && !time_is_synchronized {
            return Err(Error::TimeNotSynchronized);
        }

        // Ensure that this zone's storage is ready.
        let zone_root_path = self
            .validate_storage_and_pick_mountpoint(
                mount_config,
                &zone,
                &all_u2_pools,
            )
            .await?;

        let config = OmicronZoneConfigLocal {
            zone: zone.clone(),
            root: zone_root_path.path.clone(),
        };

        let runtime = self
            .initialize_zone(
                ZoneArgs::Omicron(&config),
                zone_root_path,
                // filesystems=
                &[],
                // data_links=
                &[],
                fake_install_dir,
            )
            .await?;

        Ok(OmicronZone { runtime, config })
    }

    // Concurrently attempts to start all zones identified by requests.
    //
    // This method is NOT idempotent.
    //
    // If we try to start ANY zones concurrently, the result is contained
    // in the `StartZonesResult` value. This will contain the set of zones which
    // were initialized successfully, as well as the set of zones which failed
    // to start.
    async fn start_omicron_zones(
        &self,
        mount_config: &MountConfig,
        requests: impl Iterator<Item = &OmicronZoneConfig> + Clone,
        time_is_synchronized: bool,
        all_u2_pools: &Vec<ZpoolName>,
        fake_install_dir: Option<&String>,
    ) -> Result<StartZonesResult, Error> {
        if let Some(name) =
            requests.clone().map(|zone| zone.zone_name()).duplicates().next()
        {
            return Err(Error::BadServiceRequest {
                service: name,
                message: "Should not initialize zone twice".to_string(),
            });
        }

        let futures = requests.map(|zone| async move {
            self.start_omicron_zone(
                mount_config,
                &zone,
                time_is_synchronized,
                all_u2_pools,
                fake_install_dir,
            )
            .await
            .map_err(|err| (zone.zone_name(), err))
        });

        let results = futures::future::join_all(futures).await;

        let mut new_zones = Vec::new();
        let mut errors = Vec::new();
        for result in results {
            match result {
                Ok(zone) => {
                    info!(self.inner.log, "Zone started"; "zone" => zone.name());
                    new_zones.push(zone);
                }
                Err((name, error)) => {
                    warn!(self.inner.log, "Zone failed to start"; "zone" => &name);
                    errors.push((name, error))
                }
            }
        }
        Ok(StartZonesResult { new_zones, errors })
    }

    /// Create a zone bundle for the provided zone.
    pub async fn create_zone_bundle(
        &self,
        name: &str,
    ) -> Result<ZoneBundleMetadata, BundleError> {
        // Search for the named zone.
        if let SwitchZoneState::Running { zone, .. } =
            &*self.inner.switch_zone.lock().await
        {
            if zone.name() == name {
                return self
                    .inner
                    .zone_bundler
                    .create(zone, ZoneBundleCause::ExplicitRequest)
                    .await;
            }
        }
        if let Some(zone) = self.inner.zones.lock().await.get(name) {
            return self
                .inner
                .zone_bundler
                .create(&zone.runtime, ZoneBundleCause::ExplicitRequest)
                .await;
        }
        Err(BundleError::NoSuchZone { name: name.to_string() })
    }

    /// Returns the current Omicron zone configuration
    pub async fn omicron_zones_list(&self) -> OmicronZonesConfig {
        let log = &self.inner.log;

        // We need to take the lock in order for the information in the ledger
        // to be up-to-date.
        let _existing_zones = self.inner.zones.lock().await;

        // Read the existing set of services from the ledger.
        let zone_ledger_paths = self.all_omicron_zone_ledgers().await;
        let ledger_data = match Ledger::<OmicronZonesConfigLocal>::new(
            log,
            zone_ledger_paths.clone(),
        )
        .await
        {
            Some(ledger) => ledger.data().clone(),
            None => OmicronZonesConfigLocal::initial(),
        };

        ledger_data.to_omicron_zones_config()
    }

    /// Ensures that particular Omicron zones are running
    ///
    /// These services will be instantiated by this function, and will be
    /// recorded to a local file to ensure they start automatically on next
    /// boot.
    pub async fn ensure_all_omicron_zones_persistent(
        &self,
        mut request: OmicronZonesConfig,
        fake_install_dir: Option<&String>,
    ) -> Result<(), Error> {
        let log = &self.inner.log;

        let mut existing_zones = self.inner.zones.lock().await;

        // Read the existing set of services from the ledger.
        let zone_ledger_paths = self.all_omicron_zone_ledgers().await;
        let mut ledger = match Ledger::<OmicronZonesConfigLocal>::new(
            log,
            zone_ledger_paths.clone(),
        )
        .await
        {
            Some(ledger) => ledger,
            None => Ledger::<OmicronZonesConfigLocal>::new_with(
                log,
                zone_ledger_paths.clone(),
                OmicronZonesConfigLocal::initial(),
            ),
        };

        let ledger_zone_config = ledger.data_mut();
        debug!(log, "ensure_all_omicron_zones_persistent";
            "request_generation" => request.generation.to_string(),
            "ledger_generation" =>
                ledger_zone_config.omicron_generation.to_string(),
        );

        // Absolutely refuse to downgrade the configuration.
        if ledger_zone_config.omicron_generation > request.generation {
            return Err(Error::RequestedConfigOutdated {
                requested: request.generation,
                current: ledger_zone_config.omicron_generation,
            });
        }

        // If the generation is the same as what we're running, but the contents
        // aren't, that's a problem, too.
        if ledger_zone_config.omicron_generation == request.generation {
            // Nexus should send us consistent zone orderings; however, we may
            // reorder the zone list inside `ensure_all_omicron_zones`. To avoid
            // equality checks failing only because the two lists are ordered
            // differently, sort them both here before comparing.
            let mut ledger_zones =
                ledger_zone_config.clone().to_omicron_zones_config().zones;

            // We sort by ID because we assume no two zones have the same ID. If
            // that assumption is wrong, we may return an error here where the
            // conflict is soley the list orders, but in such a case that's the
            // least of our problems.
            ledger_zones.sort_by_key(|z| z.id);
            request.zones.sort_by_key(|z| z.id);

            if ledger_zones != request.zones {
                return Err(Error::RequestedConfigConflicts(
                    request.generation,
                ));
            }
        }

        let omicron_generation = request.generation;
        let ledger_generation = ledger_zone_config.ledger_generation;
        self.ensure_all_omicron_zones(
            &mut existing_zones,
            request,
            fake_install_dir,
        )
        .await?;
        let zones = existing_zones
            .values()
            .map(|omicron_zone| omicron_zone.config.clone())
            .collect();

        let new_config = OmicronZonesConfigLocal {
            omicron_generation,
            ledger_generation,
            zones,
        };

        // If the contents of the ledger would be identical, we can avoid
        // performing an update and commit.
        if *ledger_zone_config == new_config {
            return Ok(());
        }

        // Update the zones in the ledger and write it back to both M.2s
        *ledger_zone_config = new_config;
        ledger.commit().await?;

        Ok(())
    }

    // Ensures that only the following Omicron zones are running.
    //
    // This method strives to be idempotent.
    //
    // - Starting and stopping zones is not an atomic operation - it's possible
    // that we cannot start a zone after a previous one has been successfully
    // created (or destroyed) intentionally. As a result, even in error cases,
    // it's possible that the set of `existing_zones` changes. However, this set
    // will only change in the direction of `new_request`: zones will only be
    // removed if they ARE NOT part of `new_request`, and zones will only be
    // added if they ARE part of `new_request`.
    // - Zones are generally not updated in-place (i.e., two zone configurations
    // that differ in any way are treated as entirely distinct), with an
    // exception for backfilling the `filesystem_pool`, as long as the new
    // request's filesystem pool matches the actual pool for that zones. This
    // in-place update is allowed because changing only that property to match
    // the runtime system does not require reconfiguring the zone or shutting it
    // down and restarting it.
    // - This method does not record any information such that these services
    // are re-instantiated on boot.
    async fn ensure_all_omicron_zones(
        &self,
        // The MutexGuard here attempts to ensure that the caller has the right
        // lock held when calling this function.
        existing_zones: &mut MutexGuard<'_, ZoneMap>,
        new_request: OmicronZonesConfig,
        fake_install_dir: Option<&String>,
    ) -> Result<(), Error> {
        // Do some data-normalization to ensure we can compare the "requested
        // set" vs the "existing set" as HashSets.
        let ReconciledNewZonesRequest {
            zones_to_be_removed,
            zones_to_be_added,
        } = reconcile_running_zones_with_new_request(
            existing_zones,
            new_request,
            &self.inner.log,
        )?;

        // Destroy zones that should not be running
        for zone in zones_to_be_removed {
            self.zone_bundle_and_try_remove(existing_zones, &zone).await;
        }

        // Collect information that's necessary to start new zones
        let storage = self.inner.storage.get_latest_disks().await;
        let mount_config = storage.mount_config();
        let all_u2_pools = storage.all_u2_zpools();
        let time_is_synchronized =
            match self.timesync_get_locked(&existing_zones).await {
                // Time is synchronized
                Ok(TimeSync { sync: true, .. }) => true,
                // Time is not synchronized, or we can't check
                _ => false,
            };

        // Concurrently boot all new zones
        let StartZonesResult { new_zones, errors } = self
            .start_omicron_zones(
                mount_config,
                zones_to_be_added.iter(),
                time_is_synchronized,
                &all_u2_pools,
                fake_install_dir,
            )
            .await?;

        // Add the new zones to our tracked zone set
        existing_zones.extend(
            new_zones.into_iter().map(|zone| (zone.name().to_string(), zone)),
        );

        // Update our DDM reconciler with the set of all internal DNS global
        // zone addresses we need maghemite to advertise on our behalf.
        self.ddm_reconciler().set_internal_dns_subnets(
            existing_zones
                .values()
                .filter_map(|z| match z.config.zone.zone_type {
                    OmicronZoneType::InternalDns { gz_address, .. } => {
                        Some(Ipv6Subnet::new(gz_address))
                    }
                    _ => None,
                })
                .collect(),
        );

        // If any zones failed to start, exit with an error
        if !errors.is_empty() {
            return Err(Error::ZoneEnsure { errors });
        }
        Ok(())
    }

    // Attempts to take a zone bundle and remove a zone.
    //
    // Logs, but does not return an error on failure.
    async fn zone_bundle_and_try_remove(
        &self,
        existing_zones: &mut MutexGuard<'_, ZoneMap>,
        zone: &OmicronZoneConfig,
    ) {
        let log = &self.inner.log;
        let expected_zone_name = zone.zone_name();
        let Some(mut zone) = existing_zones.remove(&expected_zone_name) else {
            warn!(
                log,
                "Expected to remove zone, but could not find it";
                "zone_name" => &expected_zone_name,
            );
            return;
        };
        // Ensure that the sled agent's metrics task is not tracking the zone's
        // VNICs or OPTE ports.
        if let Some(queue) = self.maybe_metrics_queue() {
            queue.untrack_zone_links(&zone.runtime).await;
        }
        debug!(
            log,
            "removing an existing zone";
            "zone_name" => &expected_zone_name,
        );
        if let Err(e) = self
            .inner
            .zone_bundler
            .create(&zone.runtime, ZoneBundleCause::UnexpectedZone)
            .await
        {
            error!(
                log,
                "Failed to take bundle of unexpected zone";
                "zone_name" => &expected_zone_name,
                "reason" => ?e,
            );
        }
        if let Err(e) = zone.runtime.stop().await {
            error!(log, "Failed to stop zone {}: {e}", zone.name());
        }
    }

    // Ensures that if a zone is about to be installed, it does not exist.
    async fn ensure_removed(
        &self,
        zone: &OmicronZoneConfig,
    ) -> Result<(), Error> {
        let zone_name = zone.zone_name();
        match Zones::find(&zone_name).await {
            Ok(Some(zone)) => {
                warn!(
                    self.inner.log,
                    "removing zone";
                    "zone" => &zone_name,
                    "state" => ?zone.state(),
                );
                // NOTE: We might want to tell the sled-agent's metrics task to
                // stop tracking any links in this zone. However, we don't have
                // very easy access to them, without running a command in the
                // zone. These links are about to be deleted, and the metrics
                // task will expire them after a while anyway, but it might be
                // worth the trouble to do that in the future.
                if let Err(e) =
                    Zones::halt_and_remove_logged(&self.inner.log, &zone_name)
                        .await
                {
                    error!(
                        self.inner.log,
                        "Failed to remove zone";
                        "zone" => &zone_name,
                        "error" => %e,
                    );
                    return Err(Error::ZoneRemoval {
                        zone_name: zone_name.to_string(),
                        err: e,
                    });
                }
                return Ok(());
            }
            Ok(None) => return Ok(()),
            Err(err) => return Err(Error::ZoneList(err)),
        }
    }

    // Returns a zone filesystem mountpoint, after ensuring that U.2 storage
    // is valid.
    async fn validate_storage_and_pick_mountpoint(
        &self,
        mount_config: &MountConfig,
        zone: &OmicronZoneConfig,
        all_u2_pools: &Vec<ZpoolName>,
    ) -> Result<PathInPool, Error> {
        let name = zone.zone_name();

        // If the caller has requested a specific durable dataset,
        // ensure that it is encrypted and that it exists.
        //
        // Typically, the transient filesystem pool will be placed on the same
        // zpool as the durable dataset (to reduce the fault domain), but that
        // decision belongs to Nexus, and is not enforced here.
        if let Some(dataset) = zone.dataset_name() {
            // Check that the dataset is actually ready to be used.
            let [zoned, canmount, encryption] =
                illumos_utils::zfs::Zfs::get_values(
                    &dataset.full_name(),
                    &["zoned", "canmount", "encryption"],
                    None,
                )
                .map_err(|err| Error::GetZfsValue {
                    zone: zone.zone_name(),
                    source: err,
                })?;

            let check_property = |name, actual, expected| {
                if actual != expected {
                    return Err(Error::DatasetNotReady {
                        zone: zone.zone_name(),
                        dataset: dataset.full_name(),
                        prop_name: String::from(name),
                        prop_value: actual,
                        prop_value_expected: String::from(expected),
                    });
                }
                return Ok(());
            };
            check_property("zoned", zoned, "on")?;
            check_property("canmount", canmount, "on")?;
            if dataset.kind().dataset_should_be_encrypted() {
                check_property("encryption", encryption, "aes-256-gcm")?;
            }

            let data_pool = dataset.pool();
            if !all_u2_pools.contains(&data_pool) {
                warn!(
                    self.inner.log,
                    "zone dataset requested on a zpool which doesn't exist";
                    "zone" => &name,
                    "zpool" => %data_pool
                );
                return Err(Error::MissingDevice {
                    device: format!("zpool: {data_pool}"),
                });
            }
        }

        let filesystem_pool = match (&zone.filesystem_pool, zone.dataset_name())
        {
            // If a pool was explicitly requested, use it.
            (Some(pool), _) => pool.clone(),
            // NOTE: The following cases are for backwards compatibility.
            //
            // If no pool was selected, prefer to use the same pool as the
            // durable dataset. Otherwise, pick one randomly.
            (None, Some(dataset)) => dataset.pool().clone(),
            (None, None) => all_u2_pools
                .choose(&mut rand::thread_rng())
                .ok_or_else(|| Error::U2NotFound)?
                .clone(),
        };

        if !all_u2_pools.contains(&filesystem_pool) {
            warn!(
                self.inner.log,
                "zone filesystem dataset requested on a zpool which doesn't exist";
                "zone" => &name,
                "zpool" => %filesystem_pool
            );
            return Err(Error::MissingDevice {
                device: format!("zpool: {filesystem_pool}"),
            });
        }
        let path = filesystem_pool
            .dataset_mountpoint(&mount_config.root, ZONE_DATASET);
        let pool = ZpoolOrRamdisk::Zpool(filesystem_pool);
        Ok(PathInPool { pool, path })
    }

    pub async fn cockroachdb_initialize(&self) -> Result<(), Error> {
        let log = &self.inner.log;
        let dataset_zones = self.inner.zones.lock().await;
        for zone in dataset_zones.values() {
            // TODO: We could probably store the ZoneKind in the running zone to
            // make this "comparison to existing zones by name" mechanism a bit
            // safer.
            if zone.name().contains(ZoneKind::CockroachDb.zone_prefix()) {
                let address = Zones::get_address(
                    Some(zone.name()),
                    &zone.runtime.control_interface(),
                )?
                .ip();
                let host = &format!("[{address}]:{COCKROACH_PORT}");
                info!(
                    log,
                    "Initializing CRDB Cluster - sending request to {host}"
                );
                if let Err(err) = zone.runtime.run_cmd(&[
                    COCKROACH,
                    "init",
                    "--insecure",
                    "--host",
                    host,
                ]) {
                    if !err
                        .to_string()
                        .contains("cluster has already been initialized")
                    {
                        return Err(Error::CockroachInit { err });
                    }
                };
                info!(log, "Formatting CRDB");
                zone.runtime
                    .run_cmd(&[
                        COCKROACH,
                        "sql",
                        "--insecure",
                        "--host",
                        host,
                        "--file",
                        "/opt/oxide/cockroachdb/sql/dbwipe.sql",
                    ])
                    .map_err(|err| Error::CockroachInit { err })?;
                zone.runtime
                    .run_cmd(&[
                        COCKROACH,
                        "sql",
                        "--insecure",
                        "--host",
                        host,
                        "--file",
                        "/opt/oxide/cockroachdb/sql/dbinit.sql",
                    ])
                    .map_err(|err| Error::CockroachInit { err })?;
                info!(log, "Formatting CRDB - Completed");

                // In the single-sled case, if there are multiple CRDB nodes on
                // a single device, we'd still only want to send the
                // initialization requests to a single dataset.
                return Ok(());
            }
        }

        Ok(())
    }

    /// Adjust the system boot time to the latest boot time of all zones.
    fn boottime_rewrite(&self) {
        // Call out to the 'tmpx' utility program which will rewrite the wtmpx
        // and utmpx databases in every zone, including the global zone, to
        // reflect the adjusted system boot time.
        let mut command = std::process::Command::new(PFEXEC);
        let cmd = command.args(&["/usr/platform/oxide/bin/tmpx", "-Z"]);
        if let Err(e) = execute(cmd) {
            warn!(self.inner.log, "Updating [wu]tmpx databases failed: {}", e);
        }
    }

    pub async fn timesync_get(&self) -> Result<TimeSync, Error> {
        let existing_zones = self.inner.zones.lock().await;
        self.timesync_get_locked(&existing_zones).await
    }

    async fn timesync_get_locked(
        &self,
        existing_zones: &tokio::sync::MutexGuard<'_, ZoneMap>,
    ) -> Result<TimeSync, Error> {
        let skip_timesync = match &self.inner.time_sync_config {
            TimeSyncConfig::Normal => false,
            TimeSyncConfig::Skip => true,
            #[cfg(all(test, target_os = "illumos"))]
            TimeSyncConfig::Fail => {
                info!(self.inner.log, "Configured to fail timesync checks");
                return Err(Error::TimeNotSynchronized);
            }
        };

        if skip_timesync {
            info!(self.inner.log, "Configured to skip timesync checks");
            self.on_time_sync().await;
            return Ok(TimeSync {
                sync: true,
                ref_id: 0,
                ip_addr: IPV6_UNSPECIFIED,
                stratum: 0,
                ref_time: 0.0,
                correction: 0.00,
            });
        };

        let ntp_zone_name =
            InstalledZone::get_zone_name(ZoneKind::NTP_PREFIX, None);

        let ntp_zone = existing_zones
            .iter()
            .find(|(name, _)| name.starts_with(&ntp_zone_name))
            .ok_or_else(|| Error::NtpZoneNotReady)?
            .1;

        // XXXNTP - This could be replaced with a direct connection to the
        // daemon using a patched version of the chrony_candm crate to allow
        // a custom server socket path. From the GZ, it should be possible to
        // connect to the UNIX socket at
        // format!("{}/var/run/chrony/chronyd.sock", ntp_zone.root())

        match ntp_zone.runtime.run_cmd(&["/usr/bin/chronyc", "-c", "tracking"])
        {
            Ok(stdout) => {
                let v: Vec<&str> = stdout.split(',').collect();

                if v.len() > 9 {
                    let ref_id = u32::from_str_radix(v[0], 16)
                        .map_err(|_| Error::NtpZoneNotReady)?;
                    let ip_addr =
                        IpAddr::from_str(v[1]).unwrap_or(IPV6_UNSPECIFIED);
                    let stratum = u8::from_str(v[2])
                        .map_err(|_| Error::NtpZoneNotReady)?;
                    let ref_time = f64::from_str(v[3])
                        .map_err(|_| Error::NtpZoneNotReady)?;
                    let correction = f64::from_str(v[4])
                        .map_err(|_| Error::NtpZoneNotReady)?;

                    // Per `chronyc waitsync`'s implementation, if either the
                    // reference IP address is not unspecified or the reference
                    // ID is not 0 or 0x7f7f0101, we are synchronized to a peer.
                    let peer_sync = !ip_addr.is_unspecified()
                        || (ref_id != 0 && ref_id != 0x7f7f0101);

                    let sync = stratum < 10
                        && ref_time > 1234567890.0
                        && peer_sync
                        && correction.abs() <= 0.05;

                    if sync {
                        self.on_time_sync().await;
                    }

                    Ok(TimeSync {
                        sync,
                        ref_id,
                        ip_addr,
                        stratum,
                        ref_time,
                        correction,
                    })
                } else {
                    Err(Error::NtpZoneNotReady)
                }
            }
            Err(e) => {
                error!(self.inner.log, "chronyc command failed: {}", e);
                Err(Error::NtpZoneNotReady)
            }
        }
    }

    /// Check if the synchronization state of the sled has shifted to true and
    /// if so, execute the any out-of-band actions that need to be taken.
    ///
    /// This function only executes the out-of-band actions once, once the
    /// synchronization state has shifted to true.
    async fn on_time_sync(&self) {
        if self
            .inner
            .time_synced
            .compare_exchange(false, true, Ordering::Acquire, Ordering::Relaxed)
            .is_ok()
        {
            debug!(self.inner.log, "Time is now synchronized");
            // We only want to rewrite the boot time once, so we do it here
            // when we know the time is synchronized.
            self.boottime_rewrite();

            // We expect to have a metrics queue by this point, so
            // we can safely send a message on it to say the sled has
            // been synchronized.
            let queue = self.metrics_queue();
            if !queue.notify_time_synced_sled(self.sled_id()).await {
                error!(
                    self.inner.log,
                    "Failed to notify metrics queue of sled \
                     time synchronization, metrics may not be produced."
                );
            }
        } else {
            debug!(self.inner.log, "Time was already synchronized");
        }
    }

    /// Ensures that a switch zone exists with the provided IP adddress.
    pub async fn activate_switch(
        &self,
        // If we're reconfiguring the switch zone with an underlay address, we
        // also need the rack network config to set tfport uplinks.
        underlay_info: Option<(Ipv6Addr, Option<&RackNetworkConfig>)>,
        baseboard: Baseboard,
    ) -> Result<(), Error> {
        info!(self.inner.log, "Ensuring scrimlet services (enabling services)");
        let mut filesystems: Vec<zone::Fs> = vec![];
        let mut data_links: Vec<String> = vec![];

        let services = match self.inner.sled_mode {
            // A pure gimlet sled should not be trying to activate a switch
            // zone.
            SledMode::Gimlet => {
                return Err(Error::SwitchZone(anyhow::anyhow!(
                    "attempted to activate switch zone on non-scrimlet sled"
                )))
            }

            // Sled is a scrimlet and the real tofino driver has been loaded.
            SledMode::Auto
            | SledMode::Scrimlet { asic: DendriteAsic::TofinoAsic } => {
                vec![
                    SwitchService::Dendrite { asic: DendriteAsic::TofinoAsic },
                    SwitchService::Lldpd { baseboard: baseboard.clone() },
                    SwitchService::ManagementGatewayService,
                    SwitchService::Pumpkind { asic: DendriteAsic::TofinoAsic },
                    SwitchService::Tfport {
                        pkt_source: "tfpkt0".to_string(),
                        asic: DendriteAsic::TofinoAsic,
                    },
                    SwitchService::Uplink,
                    SwitchService::Wicketd { baseboard: baseboard.clone() },
                    SwitchService::Mgd,
                    SwitchService::MgDdm { mode: "transit".to_string() },
                ]
            }

            SledMode::Scrimlet {
                asic: asic @ DendriteAsic::SoftNpuPropolisDevice,
            } => {
                data_links = vec!["vioif0".to_owned()];
                vec![
                    SwitchService::Dendrite { asic },
                    SwitchService::Lldpd { baseboard: baseboard.clone() },
                    SwitchService::ManagementGatewayService,
                    SwitchService::Uplink,
                    SwitchService::Wicketd { baseboard: baseboard.clone() },
                    SwitchService::Mgd,
                    SwitchService::MgDdm { mode: "transit".to_string() },
                    SwitchService::Tfport {
                        pkt_source: "vioif0".to_string(),
                        asic,
                    },
                    SwitchService::SpSim,
                ]
            }

            // Sled is a scrimlet but is not running the real tofino driver.
            SledMode::Scrimlet {
                asic:
                    asic @ (DendriteAsic::TofinoStub | DendriteAsic::SoftNpuZone),
            } => {
                if let DendriteAsic::SoftNpuZone = asic {
                    let softnpu_filesystem = zone::Fs {
                        ty: "lofs".to_string(),
                        dir: "/opt/softnpu/stuff".to_string(),
                        special: "/var/run/softnpu/sidecar".to_string(),
                        ..Default::default()
                    };
                    filesystems.push(softnpu_filesystem);
                    data_links = Dladm::get_simulated_tfports()?;
                }
                vec![
                    SwitchService::Dendrite { asic },
                    SwitchService::Lldpd { baseboard: baseboard.clone() },
                    SwitchService::ManagementGatewayService,
                    SwitchService::Uplink,
                    SwitchService::Wicketd { baseboard: baseboard.clone() },
                    SwitchService::Mgd,
                    SwitchService::MgDdm { mode: "transit".to_string() },
                    SwitchService::Tfport {
                        pkt_source: "tfpkt0".to_string(),
                        asic,
                    },
                    SwitchService::SpSim,
                ]
            }
        };

        let mut addresses =
            if let Some((ip, _)) = underlay_info { vec![ip] } else { vec![] };
        addresses.push(Ipv6Addr::LOCALHOST);

        let request =
            SwitchZoneConfig { id: Uuid::new_v4(), addresses, services };

        self.ensure_switch_zone(
            // request=
            Some(request),
            // filesystems=
            filesystems,
            // data_links=
            data_links,
        )
        .await?;

        // If we've given the switch an underlay address, we also need to inject
        // SMF properties so that tfport uplinks can be created.
        if let Some((ip, Some(rack_network_config))) = underlay_info {
            self.ensure_switch_zone_uplinks_configured(ip, rack_network_config)
                .await?;
        }

        Ok(())
    }

    // Ensure our switch zone (at the given IP address) has its uplinks
    // configured based on `rack_network_config`. This first requires us to ask
    // MGS running in the switch zone which switch we are, so we know which
    // uplinks from `rack_network_config` to assign.
    async fn ensure_switch_zone_uplinks_configured(
        &self,
        switch_zone_ip: Ipv6Addr,
        rack_network_config: &RackNetworkConfig,
    ) -> Result<(), Error> {
        let log = &self.inner.log;

        // Configure uplinks via DPD in our switch zone.
        let our_ports = EarlyNetworkSetup::new(log)
            .init_switch_config(rack_network_config, switch_zone_ip)
            .await?
            .into_iter()
            .map(From::from)
            .collect();

        self.ensure_scrimlet_host_ports(our_ports).await
    }

    pub async fn ensure_scrimlet_host_ports(
        &self,
        our_ports: Vec<HostPortConfig>,
    ) -> Result<(), Error> {
        // Helper function to add a property-value pair
        // if the config actually has a value set.
        fn apv(
            smfh: &SmfHelper,
            prop: &str,
            val: &Option<String>,
        ) -> Result<(), Error> {
            if let Some(v) = val {
                smfh.addpropvalue_type(prop, v, "astring")?
            }
            Ok(())
        }

        // We expect the switch zone to be running, as we're called immediately
        // after `ensure_zone()` above and we just successfully configured
        // uplinks via DPD running in our switch zone. If somehow we're in any
        // other state, bail out.
        let mut switch_zone = self.inner.switch_zone.lock().await;

        let zone = match &mut *switch_zone {
            SwitchZoneState::Running { zone, .. } => zone,
            SwitchZoneState::Disabled => {
                return Err(Error::SwitchZone(anyhow!(
                    "Cannot configure switch zone uplinks: \
                     switch zone disabled"
                )));
            }
            SwitchZoneState::Initializing { .. } => {
                return Err(Error::SwitchZone(anyhow!(
                    "Cannot configure switch zone uplinks: \
                     switch zone still initializing"
                )));
            }
        };

        info!(self.inner.log, "ensuring scrimlet uplinks");
        let usmfh = SmfHelper::new(&zone, &SwitchService::Uplink);
        let lsmfh = SmfHelper::new(
            &zone,
            &SwitchService::Lldpd { baseboard: Baseboard::Unknown },
        );

        // We want to delete all the properties in the `uplinks` group, but we
        // don't know their names, so instead we'll delete and recreate the
        // group, then add all our properties.
        let _ = usmfh.delpropgroup("uplinks");
        usmfh.addpropgroup("uplinks", "application")?;

        for port_config in &our_ports {
            for addr in &port_config.addrs {
                usmfh.addpropvalue_type(
                    &format!("uplinks/{}_0", port_config.port,),
                    &addr.to_string(),
                    "astring",
                )?;
            }

            if let Some(lldp_config) = &port_config.lldp {
                let group_name = format!("port_{}", port_config.port);
                info!(self.inner.log, "setting up {group_name}");
                let _ = lsmfh.delpropgroup(&group_name);
                lsmfh.addpropgroup(&group_name, "application")?;
                apv(
                    &lsmfh,
                    &format!("{group_name}/status"),
                    &Some(lldp_config.status.to_string()),
                )?;
                apv(
                    &lsmfh,
                    &format!("{group_name}/chassis_id"),
                    &lldp_config.chassis_id,
                )?;
                apv(
                    &lsmfh,
                    &format!("{group_name}/system_name"),
                    &lldp_config.system_name,
                )?;
                apv(
                    &lsmfh,
                    &format!("{group_name}/system_description"),
                    &lldp_config.system_description,
                )?;
                apv(
                    &lsmfh,
                    &format!("{group_name}/port_description"),
                    &lldp_config.port_description,
                )?;
                apv(
                    &lsmfh,
                    &format!("{group_name}/port_id"),
                    &lldp_config.port_id,
                )?;
                if let Some(a) = &lldp_config.management_addrs {
                    for address in a {
                        apv(
                            &lsmfh,
                            &format!("{group_name}/management_addrs"),
                            &Some(address.to_string()),
                        )?;
                    }
                }
            }
        }
        usmfh.refresh()?;
        lsmfh.refresh()?;

        Ok(())
    }

    /// Ensures that no switch zone is active.
    pub async fn deactivate_switch(&self) -> Result<(), Error> {
        self.ensure_switch_zone(
            // request=
            None,
            // filesystems=
            vec![],
            // data_links=
            vec![],
        )
        .await
    }

    // Forcefully initialize a sled-local switch zone.
    //
    // This is a helper function for "ensure_switch_zone".
    fn start_switch_zone(
        self,
        zone: &mut SwitchZoneState,
        request: SwitchZoneConfig,
        filesystems: Vec<zone::Fs>,
        data_links: Vec<String>,
    ) {
        let (exit_tx, exit_rx) = oneshot::channel();
        *zone = SwitchZoneState::Initializing {
            request,
            filesystems,
            data_links,
            worker: Some(Task {
                exit_tx,
                initializer: tokio::task::spawn(async move {
                    self.initialize_switch_zone_loop(exit_rx).await
                }),
            }),
        };
    }

    // Moves the current state to align with the "request".
    async fn ensure_switch_zone(
        &self,
        request: Option<SwitchZoneConfig>,
        filesystems: Vec<zone::Fs>,
        data_links: Vec<String>,
    ) -> Result<(), Error> {
        let log = &self.inner.log;

        let mut sled_zone = self.inner.switch_zone.lock().await;
        let zone_typestr = "switch";

        match (&mut *sled_zone, request) {
            (SwitchZoneState::Disabled, Some(request)) => {
                info!(log, "Enabling {zone_typestr} zone (new)");
                self.clone().start_switch_zone(
                    &mut sled_zone,
                    request,
                    filesystems,
                    data_links,
                );
            }
            (
                SwitchZoneState::Initializing { request, .. },
                Some(new_request),
            ) => {
                info!(log, "Enabling {zone_typestr} zone (already underway)");
                // The zone has not started yet -- we can simply replace
                // the next request with our new request.
                *request = new_request;
            }
            (SwitchZoneState::Running { request, zone }, Some(new_request))
                if request.addresses != new_request.addresses =>
            {
                // If the switch zone is running but we have new addresses, it
                // means we're moving from the bootstrap to the underlay
                // network.  We need to add an underlay address and route in the
                // switch zone, so dendrite can communicate with nexus.
                info!(log,
                    "Re-enabling running {zone_typestr} zone (new address)";
                    "old" => format!("{:?}", request.addresses),
                    "new" => format!("{:?}", new_request.addresses),
                );
                *request = new_request;

                let first_address = request.addresses.get(0);
                let address = first_address
                    .map(|addr| addr.to_string())
                    .unwrap_or_else(|| "".to_string());

                for addr in &request.addresses {
                    if *addr == Ipv6Addr::LOCALHOST {
                        continue;
                    }
                    info!(
                        self.inner.log,
                        "Ensuring address {} exists",
                        addr.to_string()
                    );
                    let addr_request =
                        AddressRequest::new_static(IpAddr::V6(*addr), None);
                    zone.ensure_address(addr_request).await?;
                    info!(
                        self.inner.log,
                        "Ensuring address {} exists - OK",
                        addr.to_string()
                    );
                }

                // When the request addresses have changed this means the underlay is
                // available now as well.
                if let Some(info) = self.inner.sled_info.get() {
                    info!(
                        self.inner.log,
                        "Ensuring there is a default route";
                        "gateway" => ?info.underlay_address,
                    );
                    match zone.add_default_route(info.underlay_address).map_err(
                        |err| Error::ZoneCommand {
                            intent: "Adding Route".to_string(),
                            err,
                        },
                    ) {
                        Ok(_) => (),
                        Err(e) => {
                            if e.to_string().contains("entry exists") {
                                info!(
                                    self.inner.log,
                                    "Default route already exists";
                                    "gateway" => ?info.underlay_address,
                                )
                            } else {
                                return Err(e);
                            }
                        }
                    };
                }

                for service in &request.services {
                    let smfh = SmfHelper::new(&zone, service);

                    match service {
                        SwitchService::ManagementGatewayService => {
                            info!(self.inner.log, "configuring MGS service");
                            // Remove any existing `config/address` values
                            // without deleting the property itself.
                            smfh.delpropvalue_default_instance(
                                "config/address",
                                "*",
                            )?;

                            // Restore the localhost address that we always add
                            // when setting up MGS.
                            smfh.addpropvalue_type_default_instance(
                                "config/address",
                                &format!("[::1]:{MGS_PORT}"),
                                "astring",
                            )?;

                            // Add the underlay address.
                            smfh.addpropvalue_type_default_instance(
                                "config/address",
                                &format!("[{address}]:{MGS_PORT}"),
                                "astring",
                            )?;

                            // It should be impossible for the `sled_info` not
                            // to be set here, as the underlay is set at the
                            // same time.
                            if let Some(info) = self.inner.sled_info.get() {
                                smfh.setprop_default_instance(
                                    "config/rack_id",
                                    info.rack_id,
                                )?;
                            } else {
                                error!(
                                    self.inner.log,
                                    concat!(
                                        "rack_id not present,",
                                        " even though underlay address exists"
                                    )
                                );
                            }

                            smfh.refresh()?;
                            info!(
                                self.inner.log,
                                "refreshed MGS service with new configuration"
                            )
                        }
                        SwitchService::Dendrite { .. } => {
                            info!(
                                self.inner.log,
                                "configuring dendrite service"
                            );
                            if let Some(info) = self.inner.sled_info.get() {
                                setprop_sled_ident_properties(&smfh, info)?;
                            } else {
                                info!(
                                    self.inner.log,
                                    "no sled info available yet"
                                );
                            }
                            smfh.delpropvalue_default_instance(
                                "config/address",
                                "*",
                            )?;
                            smfh.delpropvalue_default_instance(
                                "config/dns_server",
                                "*",
                            )?;
                            for address in &request.addresses {
                                smfh.addpropvalue_type_default_instance(
                                    "config/address",
                                    &format!("[{}]:{}", address, DENDRITE_PORT),
                                    "astring",
                                )?;
                                if *address != Ipv6Addr::LOCALHOST {
                                    let az_prefix =
                                        Ipv6Subnet::<AZ_PREFIX>::new(*address);
                                    for addr in
                                        Resolver::servers_from_subnet(az_prefix)
                                    {
                                        smfh.addpropvalue_type_default_instance(
                                            "config/dns_server",
                                            &format!("{addr}"),
                                            "astring",
                                        )?;
                                    }
                                }
                            }
                            smfh.refresh()?;
                            info!(self.inner.log, "refreshed dendrite service with new configuration")
                        }
                        SwitchService::Wicketd { .. } => {
                            if let Some(&address) = first_address {
                                let rack_subnet =
                                    Ipv6Subnet::<AZ_PREFIX>::new(address);

                                info!(
                                    self.inner.log, "configuring wicketd";
                                    "rack_subnet" => %rack_subnet.net().addr(),
                                );

                                smfh.setprop_default_instance(
                                    "config/rack-subnet",
                                    &rack_subnet.net().addr().to_string(),
                                )?;

                                smfh.refresh()?;
                                info!(self.inner.log, "refreshed wicketd service with new configuration")
                            } else {
                                error!(
                                    self.inner.log,
                                    "underlay address unexpectedly missing",
                                );
                            }
                        }
                        SwitchService::Lldpd { .. } => {
                            info!(self.inner.log, "configuring lldp service");
                            smfh.delpropvalue_default_instance(
                                "config/address",
                                "*",
                            )?;
                            for address in &request.addresses {
                                smfh.addpropvalue_type_default_instance(
                                    "config/address",
                                    &format!("[{}]:{}", address, LLDP_PORT),
                                    "astring",
                                )?;
                            }
                            smfh.refresh()?;
                            info!(self.inner.log, "refreshed lldpd service with new configuration")
                        }
                        SwitchService::Tfport { pkt_source, asic } => {
                            info!(self.inner.log, "configuring tfport service");
                            if let Some(info) = self.inner.sled_info.get() {
                                setprop_sled_ident_properties(&smfh, info)?;
                            } else {
                                info!(
                                    self.inner.log,
                                    "no sled info available yet"
                                );
                            }
                            smfh.delpropvalue_default_instance(
                                "config/listen_address",
                                "*",
                            )?;
                            for address in &request.addresses {
                                smfh.addpropvalue_type_default_instance(
                                    "config/listen_address",
                                    &format!("[{}]:{}", address, TFPORTD_PORT),
                                    "astring",
                                )?;
                            }

                            match asic {
                                DendriteAsic::SoftNpuPropolisDevice
                                | DendriteAsic::TofinoAsic => {
                                    smfh.setprop_default_instance(
                                        "config/pkt_source",
                                        pkt_source,
                                    )?;
                                }
                                _ => {}
                            }

                            smfh.refresh()?;
                            info!(self.inner.log, "refreshed tfport service with new configuration")
                        }
                        SwitchService::Pumpkind { .. } => {
                            // Unless we want to plumb through the "only log
                            // errors, don't react" option, there are no user
                            // serviceable parts for this daemon.
                        }
                        SwitchService::Uplink { .. } => {
                            // Only configured in
                            // `ensure_switch_zone_uplinks_configured`
                        }
                        SwitchService::SpSim => {
                            // nothing to configure
                        }
                        SwitchService::Mgd => {
                            info!(self.inner.log, "configuring mgd service");
                            smfh.delpropvalue_default_instance(
                                "config/dns_servers",
                                "*",
                            )?;
                            if let Some(info) = self.inner.sled_info.get() {
                                smfh.setprop_default_instance(
                                    "config/rack_uuid",
                                    info.rack_id,
                                )?;
                                smfh.setprop_default_instance(
                                    "config/sled_uuid",
                                    info.config.sled_identifiers.sled_id,
                                )?;
                            }
                            for address in &request.addresses {
                                if *address != Ipv6Addr::LOCALHOST {
                                    let az_prefix =
                                        Ipv6Subnet::<AZ_PREFIX>::new(*address);
                                    for addr in
                                        Resolver::servers_from_subnet(az_prefix)
                                    {
                                        smfh.addpropvalue_type_default_instance(
                                            "config/dns_servers",
                                            &format!("{addr}"),
                                            "astring",
                                        )?;
                                    }
                                    break;
                                }
                            }
                            smfh.refresh()?;
                            info!(
                                self.inner.log,
                                "refreshed mgd service with new configuration"
                            )
                        }
                        SwitchService::MgDdm { mode } => {
                            info!(self.inner.log, "configuring mg-ddm service");
                            smfh.delpropvalue_default_instance(
                                "config/mode",
                                "*",
                            )?;
                            smfh.addpropvalue_type_default_instance(
                                "config/mode",
                                &mode,
                                "astring",
                            )?;
                            if let Some(info) = self.inner.sled_info.get() {
                                smfh.setprop_default_instance(
                                    "config/rack_uuid",
                                    info.rack_id,
                                )?;
                                smfh.setprop_default_instance(
                                    "config/sled_uuid",
                                    info.config.sled_identifiers.sled_id,
                                )?;
                            }
                            smfh.delpropvalue_default_instance(
                                "config/dns_servers",
                                "*",
                            )?;
                            for address in &request.addresses {
                                if *address != Ipv6Addr::LOCALHOST {
                                    let az_prefix =
                                        Ipv6Subnet::<AZ_PREFIX>::new(*address);
                                    for addr in
                                        Resolver::servers_from_subnet(az_prefix)
                                    {
                                        smfh.addpropvalue_type_default_instance(
                                            "config/dns_servers",
                                            &format!("{addr}"),
                                            "astring",
                                        )?;
                                    }
                                    break;
                                }
                            }
                            smfh.refresh()?;
                            info!(self.inner.log, "refreshed mg-ddm service with new configuration")
                        }
                    }
                }
            }
            (SwitchZoneState::Running { .. }, Some(_)) => {
                info!(log, "Enabling {zone_typestr} zone (already complete)");
            }
            (SwitchZoneState::Disabled, None) => {
                info!(log, "Disabling {zone_typestr} zone (already complete)");
            }
            (SwitchZoneState::Initializing { worker, .. }, None) => {
                info!(log, "Disabling {zone_typestr} zone (was initializing)");
                worker.take().unwrap().stop().await;
                *sled_zone = SwitchZoneState::Disabled;
            }
            (SwitchZoneState::Running { zone, .. }, None) => {
                info!(log, "Disabling {zone_typestr} zone (was running)");

                // Notify the sled-agent's metrics task to stop collecting from
                // the VNICs in the zone (if the agent exists).
                if let Some(queue) =
                    self.inner.sled_info.get().map(|sa| &sa.metrics_queue)
                {
                    queue.untrack_zone_links(zone).await;
                }

                let _ = zone.stop().await;
                *sled_zone = SwitchZoneState::Disabled;
            }
        }
        Ok(())
    }

    async fn try_initialize_switch_zone(
        &self,
        sled_zone: &mut SwitchZoneState,
    ) -> Result<(), Error> {
        let SwitchZoneState::Initializing {
            request,
            filesystems,
            data_links,
            ..
        } = &*sled_zone
        else {
            return Ok(());
        };

        // The switch zone must use the ramdisk in order to receive requests
        // from RSS to initialize the rack. This enables the initialization of
        // trust quorum to derive disk encryption keys for U.2 devices. If the
        // switch zone were on a U.2 device we would not be able to run RSS, as
        // we could not create the U.2 disks due to lack of encryption. To break
        // the cycle we put the switch zone root fs on the ramdisk.
        let root = Utf8PathBuf::from(ZONE_ZFS_RAMDISK_DATASET_MOUNTPOINT);
        let zone_root_path =
            PathInPool { pool: ZpoolOrRamdisk::Ramdisk, path: root.clone() };
        let zone_args = ZoneArgs::Switch(&request);
        info!(self.inner.log, "Starting switch zone");
        let zone = self
            .initialize_zone(
                zone_args,
                zone_root_path,
                filesystems,
                data_links,
                None,
            )
            .await?;
        *sled_zone =
            SwitchZoneState::Running { request: request.clone(), zone };
        Ok(())
    }

    // Body of a tokio task responsible for running until the switch zone is
    // inititalized, or it has been told to stop.
    async fn initialize_switch_zone_loop(
        &self,
        mut exit_rx: oneshot::Receiver<()>,
    ) {
        loop {
            {
                let mut sled_zone = self.inner.switch_zone.lock().await;
                match self.try_initialize_switch_zone(&mut sled_zone).await {
                    Ok(()) => return,
                    Err(e) => warn!(
                        self.inner.log,
                        "Failed to initialize switch zone: {e}"
                    ),
                }
            }

            tokio::select! {
                // If we've been told to stop trying, bail.
                _ = &mut exit_rx => return,

                // Poll for the device every second - this timeout is somewhat
                // arbitrary, but we probably don't want to use backoff here.
                _ = tokio::time::sleep(tokio::time::Duration::from_secs(1)) => (),
            };
        }
    }
}

#[derive(Debug)]
struct ReconciledNewZonesRequest {
    zones_to_be_removed: HashSet<OmicronZoneConfig>,
    zones_to_be_added: HashSet<OmicronZoneConfig>,
}

fn reconcile_running_zones_with_new_request(
    existing_zones: &mut MutexGuard<'_, ZoneMap>,
    new_request: OmicronZonesConfig,
    log: &Logger,
) -> Result<ReconciledNewZonesRequest, Error> {
    reconcile_running_zones_with_new_request_impl(
        existing_zones
            .values_mut()
            .map(|z| (&mut z.config.zone, z.runtime.root_zpool())),
        new_request,
        log,
    )
}

// Separate helper function for `reconcile_running_zones_with_new_request` that
// allows unit tests to exercise the implementation without having to construct
// a `&mut MutexGuard<'_, ZoneMap>` for `existing_zones`.
fn reconcile_running_zones_with_new_request_impl<'a>(
    existing_zones_with_runtime_zpool: impl Iterator<
        Item = (&'a mut OmicronZoneConfig, &'a ZpoolOrRamdisk),
    >,
    new_request: OmicronZonesConfig,
    log: &Logger,
) -> Result<ReconciledNewZonesRequest, Error> {
    let mut existing_zones_by_id: BTreeMap<_, _> =
        existing_zones_with_runtime_zpool
            .map(|(zone, zpool)| (zone.id, (zone, zpool)))
            .collect();
    let mut zones_to_be_added = HashSet::new();
    let mut zones_to_be_removed = HashSet::new();
    let mut zones_to_update = Vec::new();

    for zone in new_request.zones.into_iter() {
        let Some((existing_zone, runtime_zpool)) =
            existing_zones_by_id.remove(&zone.id)
        else {
            // This zone isn't in the existing set; add it.
            zones_to_be_added.insert(zone);
            continue;
        };

        // We're already running this zone. If the config hasn't changed, we
        // have nothing to do.
        if zone == *existing_zone {
            continue;
        }

        // Special case for fixing #7229. We have an incoming request for a zone
        // that we're already running except the config has changed; normally,
        // we'd shut the zone down and restart it. However, if we get a new
        // request that is:
        //
        // 1. setting `filesystem_pool`, and
        // 2. the config for this zone is otherwise identical, and
        // 3. the new `filesystem_pool` matches the pool on which the zone is
        //    installed
        //
        // then we don't want to shut the zone down and restart it, because the
        // config hasn't actually changed in any meaningful way; this is just
        // reconfigurator correcting #7229.
        if let Some(new_filesystem_pool) = &zone.filesystem_pool {
            let differs_only_by_filesystem_pool = {
                // Clone `existing_zone` and mutate its `filesystem_pool` to
                // match the new request; if they now match, that's the only
                // field that's different.
                let mut existing = existing_zone.clone();
                existing.filesystem_pool = Some(new_filesystem_pool.clone());
                existing == zone
            };

            let runtime_zpool = match runtime_zpool {
                ZpoolOrRamdisk::Zpool(zpool_name) => zpool_name,
                ZpoolOrRamdisk::Ramdisk => {
                    // The only zone we run on the ramdisk is the switch
                    // zone, for which it isn't possible to get a zone
                    // request, so it should be fine to put an
                    // `unreachable!()` here. Out of caution for future
                    // changes, we'll instead return an error that the
                    // requested zone is on the ramdisk.
                    error!(
                        log,
                        "fix-7229: unexpectedly received request with a \
                         zone config for a zone running on ramdisk";
                        "new_config" => ?zone,
                        "existing_config" => ?existing_zone,
                    );
                    return Err(Error::ZoneIsRunningOnRamdisk {
                        zone_id: zone.id,
                    });
                }
            };

            if differs_only_by_filesystem_pool {
                if new_filesystem_pool == runtime_zpool {
                    // Our #7229 special case: the new config is only filling in
                    // the pool, and it does so correctly. Move on to the next
                    // zone in the request without adding this zone to either of
                    // our `zone_to_be_*` sets.
                    info!(
                        log,
                        "fix-7229: accepted new zone config that changes only \
                         filesystem_pool";
                        "new_config" => ?zone,
                    );

                    // We should update this `existing_zone`, but delay doing so
                    // until we've processed all zones (so if there are any
                    // failures later, we don't return having partially-updated
                    // the existing zones).
                    zones_to_update.push((existing_zone, zone));
                    continue;
                } else {
                    error!(
                        log,
                        "fix-7229: rejected new zone config that changes only \
                         filesystem_pool (incorrect pool)";
                        "new_config" => ?zone,
                        "expected_pool" => %runtime_zpool,
                    );
                    return Err(Error::InvalidFilesystemPoolZoneConfig {
                        zone_id: zone.id,
                        expected_pool: runtime_zpool.clone(),
                        got_pool: new_filesystem_pool.clone(),
                    });
                }
            }
        }

        // End of #7229 special case: this zone is already running, but the new
        // request has changed it in some way. We need to shut it down and
        // restart it.
        zones_to_be_removed.insert(existing_zone.clone());
        zones_to_be_added.insert(zone);
    }

    // Any remaining entries in `existing_zones_by_id` should be shut down.
    zones_to_be_removed
        .extend(existing_zones_by_id.into_values().map(|(z, _)| z.clone()));

    // All zones have been handled successfully; commit any changes to existing
    // zones we found in our "fix 7229" special case above.
    let num_zones_updated = zones_to_update.len();
    for (existing_zone, new_zone) in zones_to_update {
        *existing_zone = new_zone;
    }

    info!(
        log,
        "ensure_all_omicron_zones: request reconciliation done";
        "num_zones_to_be_removed" => zones_to_be_removed.len(),
        "num_zones_to_be_added" => zones_to_be_added.len(),
        "num_zones_updated" => num_zones_updated,
    );
    Ok(ReconciledNewZonesRequest { zones_to_be_removed, zones_to_be_added })
}

#[cfg(all(test, target_os = "illumos"))]
mod illumos_tests {
    use crate::metrics;

    use super::*;
    use illumos_utils::{
        dladm::{
            Etherstub, MockDladm, BOOTSTRAP_ETHERSTUB_NAME,
            UNDERLAY_ETHERSTUB_NAME, UNDERLAY_ETHERSTUB_VNIC_NAME,
        },
        svc,
        zone::MockZones,
    };

    use nexus_sled_agent_shared::inventory::OmicronZoneImageSource;
    use omicron_uuid_kinds::OmicronZoneUuid;
    use sled_storage::manager_test_harness::StorageManagerTestHarness;
    use std::os::unix::process::ExitStatusExt;
    use std::{
        net::{Ipv6Addr, SocketAddrV6},
        time::Duration,
    };
    use tokio::sync::mpsc::error::TryRecvError;
    use uuid::Uuid;

    // Just placeholders. Not used.
    const GLOBAL_ZONE_BOOTSTRAP_IP: Ipv6Addr = Ipv6Addr::LOCALHOST;
    const SWITCH_ZONE_BOOTSTRAP_IP: Ipv6Addr = Ipv6Addr::LOCALHOST;

    const EXPECTED_ZONE_NAME_PREFIX: &str = "oxz_ntp";
    const EXPECTED_PORT: u16 = 12223;

    // Timeout within which we must have received a message about a zone's links
    // to track. This is very generous.
    const LINK_NOTIFICATION_TIMEOUT: Duration = Duration::from_secs(5);

    fn make_bootstrap_networking_config() -> BootstrapNetworking {
        BootstrapNetworking {
            bootstrap_etherstub: Etherstub(
                BOOTSTRAP_ETHERSTUB_NAME.to_string(),
            ),
            global_zone_bootstrap_ip: GLOBAL_ZONE_BOOTSTRAP_IP,
            global_zone_bootstrap_link_local_ip: GLOBAL_ZONE_BOOTSTRAP_IP,
            switch_zone_bootstrap_ip: SWITCH_ZONE_BOOTSTRAP_IP,
            underlay_etherstub: Etherstub(UNDERLAY_ETHERSTUB_NAME.to_string()),
            underlay_etherstub_vnic: EtherstubVnic(
                UNDERLAY_ETHERSTUB_VNIC_NAME.to_string(),
            ),
        }
    }

    // Returns the expectations for a new service to be created.
    fn expect_new_service(
        expected_zone_name_prefix: &str,
    ) -> Vec<Box<dyn std::any::Any>> {
        illumos_utils::USE_MOCKS.store(true, Ordering::SeqCst);

        // Ensure zone doesn't already exist
        let find_zone_ctx = MockZones::find_context();
        let prefix = expected_zone_name_prefix.to_string();
        find_zone_ctx.expect().return_once(move |zone_name| {
            assert!(zone_name.starts_with(&prefix));
            Ok(None)
        });

        // Create a VNIC
        let create_vnic_ctx = MockDladm::create_vnic_context();
        create_vnic_ctx.expect().return_once(
            |physical_link: &Etherstub, _, _, _, _| {
                assert_eq!(&physical_link.0, &UNDERLAY_ETHERSTUB_NAME);
                Ok(())
            },
        );
        // Install the Omicron Zone
        let install_ctx = MockZones::install_omicron_zone_context();
        let prefix = expected_zone_name_prefix.to_string();
        install_ctx.expect().return_once(
            move |_, _, name, _, _, _, _, _, _| {
                assert!(name.starts_with(&prefix));
                Ok(())
            },
        );

        // Boot the zone.
        let boot_ctx = MockZones::boot_context();
        let prefix = expected_zone_name_prefix.to_string();
        boot_ctx.expect().return_once(move |name| {
            assert!(name.starts_with(&prefix));
            Ok(())
        });

        // After calling `MockZones::boot`, `RunningZone::boot` will then look
        // up the zone ID for the booted zone. This goes through
        // `MockZone::id` to find the zone and get its ID.
        let id_ctx = MockZones::id_context();
        let prefix = expected_zone_name_prefix.to_string();
        id_ctx.expect().return_once(move |name| {
            assert!(name.starts_with(&prefix));
            Ok(Some(1))
        });

        // Ensure the address exists
        let ensure_address_ctx = MockZones::ensure_address_context();
        ensure_address_ctx.expect().return_once(|_, _, _| {
            Ok(ipnetwork::IpNetwork::new(IpAddr::V6(Ipv6Addr::LOCALHOST), 64)
                .unwrap())
        });

        // Wait for the networking service.
        let wait_ctx = svc::wait_for_service_context();
        wait_ctx.expect().return_once(|_, _, _| Ok(()));

        let execute_ctx = illumos_utils::execute_helper_context();
        execute_ctx.expect().times(..).returning(|_| {
            Ok(std::process::Output {
                status: std::process::ExitStatus::from_raw(0),
                stdout: vec![],
                stderr: vec![],
            })
        });

        vec![
            Box::new(find_zone_ctx),
            Box::new(create_vnic_ctx),
            Box::new(install_ctx),
            Box::new(boot_ctx),
            Box::new(id_ctx),
            Box::new(ensure_address_ctx),
            Box::new(wait_ctx),
            Box::new(execute_ctx),
        ]
    }

    // Configures our mock implementations to work for cases where we configure
    // multiple zones in one `ensure_all_omicron_zones_persistent()` call.
    //
    // This is looser than the expectations created by ensure_new_service()
    // because these functions may return any number of times.
    fn expect_new_services() -> Vec<Box<dyn std::any::Any>> {
        illumos_utils::USE_MOCKS.store(true, Ordering::SeqCst);

        // Ensure zones don't already exist
        let find_zone_ctx = MockZones::find_context();
        find_zone_ctx.expect().returning(move |_zone_name| Ok(None));

        // Create a VNIC
        let create_vnic_ctx = MockDladm::create_vnic_context();
        create_vnic_ctx.expect().returning(
            |physical_link: &Etherstub, _, _, _, _| {
                assert_eq!(&physical_link.0, &UNDERLAY_ETHERSTUB_NAME);
                Ok(())
            },
        );

        // Install the Omicron Zone
        let install_ctx = MockZones::install_omicron_zone_context();
        install_ctx.expect().returning(|_, _, name, _, _, _, _, _, _| {
            assert!(name.starts_with(EXPECTED_ZONE_NAME_PREFIX));
            Ok(())
        });

        // Boot the zone.
        let boot_ctx = MockZones::boot_context();
        boot_ctx.expect().returning(|name| {
            assert!(name.starts_with(EXPECTED_ZONE_NAME_PREFIX));
            Ok(())
        });

        // After calling `MockZones::boot`, `RunningZone::boot` will then look
        // up the zone ID for the booted zone. This goes through
        // `MockZone::id` to find the zone and get its ID.
        let id_ctx = MockZones::id_context();
        let id = Arc::new(std::sync::Mutex::new(1));
        id_ctx.expect().returning(move |name| {
            assert!(name.starts_with(EXPECTED_ZONE_NAME_PREFIX));
            let mut value = id.lock().unwrap();
            let rv = *value;
            *value = rv + 1;
            Ok(Some(rv))
        });

        // Ensure the address exists
        let ensure_address_ctx = MockZones::ensure_address_context();
        ensure_address_ctx.expect().returning(|_, _, _| {
            Ok(ipnetwork::IpNetwork::new(IpAddr::V6(Ipv6Addr::LOCALHOST), 64)
                .unwrap())
        });

        // Wait for the networking service.
        let wait_ctx = svc::wait_for_service_context();
        wait_ctx.expect().returning(|_, _, _| Ok(()));

        // Import the manifest, enable the service
        let execute_ctx = illumos_utils::execute_helper_context();
        execute_ctx.expect().times(..).returning(|_| {
            Ok(std::process::Output {
                status: std::process::ExitStatus::from_raw(0),
                stdout: vec![],
                stderr: vec![],
            })
        });

        vec![
            Box::new(find_zone_ctx),
            Box::new(create_vnic_ctx),
            Box::new(install_ctx),
            Box::new(boot_ctx),
            Box::new(id_ctx),
            Box::new(ensure_address_ctx),
            Box::new(wait_ctx),
            Box::new(execute_ctx),
        ]
    }

    // Prepare to call "ensure" for a new service, then actually call "ensure".
    async fn ensure_new_service(
        mgr: &ServiceManager,
        id: OmicronZoneUuid,
        generation: Generation,
        tmp_dir: String,
    ) {
        let address =
            SocketAddrV6::new(Ipv6Addr::LOCALHOST, EXPECTED_PORT, 0, 0);
        try_new_service_of_type(
            mgr,
            id,
            generation,
            OmicronZoneType::InternalNtp { address },
            tmp_dir,
        )
        .await
        .expect("Could not create service");
    }

    async fn try_new_service_of_type(
        mgr: &ServiceManager,
        id: OmicronZoneUuid,
        generation: Generation,
        zone_type: OmicronZoneType,
        tmp_dir: String,
    ) -> Result<(), Error> {
        let zone_prefix = format!("oxz_{}", zone_type.kind().zone_prefix());
        let _expectations = expect_new_service(&zone_prefix);
        let r = mgr
            .ensure_all_omicron_zones_persistent(
                OmicronZonesConfig {
                    generation,
                    zones: vec![OmicronZoneConfig {
                        id,
                        zone_type,
                        filesystem_pool: None,
                        image_source: OmicronZoneImageSource::InstallDataset,
                    }],
                },
                Some(&tmp_dir),
            )
            .await;
        illumos_utils::USE_MOCKS.store(false, Ordering::SeqCst);
        r
    }

    // Prepare to call "ensure" for a service which already exists. We should
    // return the service without actually installing a new zone.
    async fn ensure_existing_service(
        mgr: &ServiceManager,
        id: OmicronZoneUuid,
        generation: Generation,
        tmp_dir: String,
    ) {
        let address =
            SocketAddrV6::new(Ipv6Addr::LOCALHOST, EXPECTED_PORT, 0, 0);
        mgr.ensure_all_omicron_zones_persistent(
            OmicronZonesConfig {
                generation,
                zones: vec![OmicronZoneConfig {
                    id,
                    zone_type: OmicronZoneType::InternalNtp { address },
                    filesystem_pool: None,
                    image_source: OmicronZoneImageSource::InstallDataset,
                }],
            },
            Some(&tmp_dir),
        )
        .await
        .unwrap();
    }

    // Prepare to drop the service manager.
    //
    // This will shut down all allocated zones, and delete their
    // associated VNICs.
    async fn drop_service_manager(mgr: ServiceManager) {
        let halt_ctx = MockZones::halt_and_remove_logged_context();
        halt_ctx.expect().returning(|_, name| {
            assert!(name.starts_with(EXPECTED_ZONE_NAME_PREFIX));
            Ok(())
        });
        let delete_vnic_ctx = MockDladm::delete_vnic_context();
        delete_vnic_ctx.expect().returning(|_| Ok(()));

        // Also send a message to the metrics task that the VNIC has been
        // deleted.
        let queue = mgr.metrics_queue();
        for zone in mgr.inner.zones.lock().await.values() {
            queue.untrack_zone_links(&zone.runtime).await;
        }

        // Explicitly drop the service manager
        drop(mgr);
    }

    struct TestConfig {
        config_dir: camino_tempfile::Utf8TempDir,
    }

    impl TestConfig {
        async fn new() -> Self {
            let config_dir = camino_tempfile::Utf8TempDir::new().unwrap();
            Self { config_dir }
        }

        fn make_config(&self) -> Config {
            Config {
                sled_identifiers: SledIdentifiers {
                    rack_id: Uuid::new_v4(),
                    sled_id: Uuid::new_v4(),
                    model: "fake-gimlet".to_string(),
                    revision: 1,
                    serial: "fake-serial".to_string(),
                },
                sidecar_revision: SidecarRevision::Physical(
                    "rev_whatever_its_a_test".to_string(),
                ),
            }
        }

        fn override_paths(&self, mgr: &ServiceManager) {
            let dir = self.config_dir.path();
            mgr.override_ledger_directory(dir.to_path_buf());
            mgr.override_image_directory(dir.to_path_buf());

            // We test launching "fake" versions of the zones, but the
            // logic to find paths relies on checking the existence of
            // files.
            std::fs::write(dir.join("oximeter.tar.gz"), "Not a real file")
                .unwrap();
            std::fs::write(dir.join("ntp.tar.gz"), "Not a real file").unwrap();
        }
    }

    async fn setup_storage(log: &Logger) -> StorageManagerTestHarness {
        let mut harness = StorageManagerTestHarness::new(&log).await;
        let raw_disks =
            harness.add_vdevs(&["u2_test.vdev", "m2_test.vdev"]).await;
        harness.handle().key_manager_ready().await;
        let config = harness.make_config(1, &raw_disks);
        let result = harness
            .handle()
            .omicron_physical_disks_ensure(config.clone())
            .await
            .expect("Failed to ensure disks");
        assert!(!result.has_error(), "{:?}", result);
        harness
    }

    struct LedgerTestHelper<'a> {
        log: slog::Logger,
        storage_test_harness: StorageManagerTestHarness,
        zone_bundler: ZoneBundler,
        test_config: &'a TestConfig,
    }

    impl<'a> LedgerTestHelper<'a> {
        async fn new(log: slog::Logger, test_config: &'a TestConfig) -> Self {
            let storage_test_harness = setup_storage(&log).await;
            let zone_bundler = ZoneBundler::new(
                log.clone(),
                storage_test_harness.handle().clone(),
                Default::default(),
            );

            LedgerTestHelper {
                log,
                storage_test_harness,
                zone_bundler,
                test_config,
            }
        }

        async fn cleanup(&mut self) {
            self.storage_test_harness.cleanup().await;
        }

        fn new_service_manager(&self) -> ServiceManager {
            self.new_service_manager_with_timesync(TimeSyncConfig::Skip)
        }

        fn new_service_manager_with_timesync(
            &self,
            time_sync_config: TimeSyncConfig,
        ) -> ServiceManager {
            let log = &self.log;
            let reconciler =
                DdmReconciler::new(Ipv6Subnet::new(Ipv6Addr::LOCALHOST), log)
                    .expect("created DdmReconciler");
            let mgr = ServiceManager::new(
                log,
                reconciler,
                make_bootstrap_networking_config(),
                SledMode::Auto,
                time_sync_config,
                SidecarRevision::Physical("rev-test".to_string()),
                vec![],
                self.storage_test_harness.handle().clone(),
                self.zone_bundler.clone(),
            );
            self.test_config.override_paths(&mgr);
            mgr
        }

        async fn sled_agent_started(
            log: &slog::Logger,
            test_config: &TestConfig,
            mgr: &ServiceManager,
            metrics_queue: MetricsRequestQueue,
        ) {
            let port_manager = PortManager::new(
                log.new(o!("component" => "PortManager")),
                Ipv6Addr::new(
                    0xfd00, 0x1de, 0x00, 0x00, 0x00, 0x00, 0x00, 0x01,
                ),
            );

            mgr.sled_agent_started(
                test_config.make_config(),
                port_manager,
                Ipv6Addr::LOCALHOST,
                Uuid::new_v4(),
                None,
                metrics_queue,
            )
            .await
            .unwrap();
        }
    }

    #[tokio::test]
    async fn test_ensure_service() {
        let logctx =
            omicron_test_utils::dev::test_setup_log("test_ensure_service");
        let test_config = TestConfig::new().await;
        let mut helper =
            LedgerTestHelper::new(logctx.log.clone(), &test_config).await;
        let mgr = helper.new_service_manager();
        let (metrics_queue, mut metrics_rx) = MetricsRequestQueue::for_test();
        LedgerTestHelper::sled_agent_started(
            &logctx.log,
            &test_config,
            &mgr,
            metrics_queue,
        )
        .await;

        let v1 = Generation::new();
        let found = mgr.omicron_zones_list().await;
        assert_eq!(found.generation, v1);
        assert!(found.zones.is_empty());

        let v2 = v1.next();
        let id = OmicronZoneUuid::new_v4();
        ensure_new_service(
            &mgr,
            id,
            v2,
            String::from(test_config.config_dir.path().as_str()),
        )
        .await;

        let found = mgr.omicron_zones_list().await;
        assert_eq!(found.generation, v2);
        assert_eq!(found.zones.len(), 1);
        assert_eq!(found.zones[0].id, id);

        // First check that we received the synced sled notification
        let synced_message = tokio::time::timeout(
            LINK_NOTIFICATION_TIMEOUT,
            metrics_rx.recv(),
        ).await.expect("Should have received a message about the sled being synced within the timeout")
            .expect("Should have received a message about the sled being synced");
        assert_eq!(
            synced_message,
            metrics::Message::TimeSynced { sled_id: mgr.sled_id() },
        );

        // Then, check that we received a message about the zone's VNIC.
        let vnic_message = tokio::time::timeout(
            LINK_NOTIFICATION_TIMEOUT,
            metrics_rx.recv(),
        )
            .await
            .expect(
                "Should have received a message about the zone's VNIC within the timeout"
            )
            .expect("Should have received a message about the zone's VNIC");
        let zone_name = format!("oxz_ntp_{}", id);
        assert_eq!(
            vnic_message,
            metrics::Message::TrackVnic {
                zone_name,
                name: "oxControlService0".into()
            },
        );
        assert_eq!(metrics_rx.try_recv(), Err(TryRecvError::Empty));

        drop_service_manager(mgr).await;

        helper.cleanup().await;
        logctx.cleanup_successful();
    }

    #[tokio::test]
    async fn test_ensure_service_before_timesync() {
        let logctx = omicron_test_utils::dev::test_setup_log(
            "test_ensure_service_before_timesync",
        );
        let test_config = TestConfig::new().await;
        let mut helper =
            LedgerTestHelper::new(logctx.log.clone(), &test_config).await;

        let mgr =
            helper.new_service_manager_with_timesync(TimeSyncConfig::Fail);
        let (metrics_queue, mut metrics_rx) = MetricsRequestQueue::for_test();
        LedgerTestHelper::sled_agent_started(
            &logctx.log,
            &test_config,
            &mgr,
            metrics_queue,
        )
        .await;

        let v1 = Generation::new();
        let found = mgr.omicron_zones_list().await;
        assert_eq!(found.generation, v1);
        assert!(found.zones.is_empty());

        let v2 = v1.next();
        let id = OmicronZoneUuid::new_v4();

        // Should fail: time has not yet synchronized.
        let address =
            SocketAddrV6::new(Ipv6Addr::LOCALHOST, EXPECTED_PORT, 0, 0);
        let result = try_new_service_of_type(
            &mgr,
            id,
            v2,
            OmicronZoneType::Oximeter { address },
            String::from(test_config.config_dir.path().as_str()),
        )
        .await;

        // First, ensure this is the right kind of error.
        let err = result.unwrap_err();
        let errors = match &err {
            Error::ZoneEnsure { errors } => errors,
            err => panic!("unexpected result: {err:?}"),
        };
        assert_eq!(errors.len(), 1);
        assert_matches::assert_matches!(
            errors[0].1,
            Error::TimeNotSynchronized
        );

        // Ensure we have _not_ received a message about the zone's VNIC,
        // because there isn't a zone.
        assert_eq!(metrics_rx.try_recv(), Err(TryRecvError::Empty));

        // Next, ensure this still converts to an "unavail" common error
        let common_err = omicron_common::api::external::Error::from(err);
        assert_matches::assert_matches!(
            common_err,
            omicron_common::api::external::Error::ServiceUnavailable { .. }
        );

        // Should succeed: we don't care that time has not yet synchronized (for
        // this specific service).
        try_new_service_of_type(
            &mgr,
            id,
            v2,
            OmicronZoneType::InternalNtp { address },
            String::from(test_config.config_dir.path().as_str()),
        )
        .await
        .unwrap();

        drop_service_manager(mgr).await;
        helper.cleanup().await;
        logctx.cleanup_successful();
    }

    #[tokio::test]
    async fn test_ensure_service_which_already_exists() {
        let logctx = omicron_test_utils::dev::test_setup_log(
            "test_ensure_service_which_already_exists",
        );
        let test_config = TestConfig::new().await;
        let mut helper =
            LedgerTestHelper::new(logctx.log.clone(), &test_config).await;
        let mgr = helper.new_service_manager();
        let (metrics_queue, mut metrics_rx) = MetricsRequestQueue::for_test();
        LedgerTestHelper::sled_agent_started(
            &logctx.log,
            &test_config,
            &mgr,
            metrics_queue,
        )
        .await;

        let v2 = Generation::new().next();
        let id = OmicronZoneUuid::new_v4();
        let dir = String::from(test_config.config_dir.path().as_str());
        ensure_new_service(&mgr, id, v2, dir.clone()).await;
        let v3 = v2.next();
        ensure_existing_service(&mgr, id, v3, dir).await;
        let found = mgr.omicron_zones_list().await;
        assert_eq!(found.generation, v3);
        assert_eq!(found.zones.len(), 1);
        assert_eq!(found.zones[0].id, id);

        // First, we will get a message about the sled being synced.
        let synced_message = tokio::time::timeout(
            LINK_NOTIFICATION_TIMEOUT,
            metrics_rx.recv(),
        ).await.expect("Should have received a message about the sled being synced within the timeout")
            .expect("Should have received a message about the sled being synced");
        assert_eq!(
            synced_message,
            metrics::Message::TimeSynced { sled_id: mgr.sled_id() }
        );

        // In this case, the manager creates the zone once, and then "ensuring"
        // it a second time is a no-op. So we simply expect the same message
        // sequence as starting a zone for the first time.
        let vnic_message = tokio::time::timeout(
            LINK_NOTIFICATION_TIMEOUT,
            metrics_rx.recv(),
        )
            .await
            .expect(
                "Should have received a message about the zone's VNIC within the timeout"
            )
            .expect("Should have received a message about the zone's VNIC");
        let zone_name = format!("oxz_ntp_{}", id);
        assert_eq!(
            vnic_message,
            metrics::Message::TrackVnic {
                zone_name,
                name: "oxControlService0".into()
            },
        );
        assert_eq!(metrics_rx.try_recv(), Err(TryRecvError::Empty));

        drop_service_manager(mgr).await;

        helper.cleanup().await;
        logctx.cleanup_successful();
    }

    #[tokio::test]
    async fn test_services_are_recreated_on_reboot() {
        let logctx = omicron_test_utils::dev::test_setup_log(
            "test_services_are_recreated_on_reboot",
        );
        let test_config = TestConfig::new().await;
        let mut helper =
            LedgerTestHelper::new(logctx.log.clone(), &test_config).await;

        // First, spin up a ServiceManager, create a new zone, and then tear
        // down the ServiceManager.
        let mgr = helper.new_service_manager();
        let (metrics_queue, mut metrics_rx) = MetricsRequestQueue::for_test();
        LedgerTestHelper::sled_agent_started(
            &logctx.log,
            &test_config,
            &mgr,
            metrics_queue,
        )
        .await;

        let v2 = Generation::new().next();
        let id = OmicronZoneUuid::new_v4();
        ensure_new_service(
            &mgr,
            id,
            v2,
            String::from(test_config.config_dir.path().as_str()),
        )
        .await;

        let sled_id = mgr.sled_id();
        drop_service_manager(mgr).await;

        // First, we will get a message about the sled being synced.
        let synced_message = tokio::time::timeout(
            LINK_NOTIFICATION_TIMEOUT,
            metrics_rx.recv(),
        ).await.expect("Should have received a message about the sled being synced within the timeout")
            .expect("Should have received a message about the sled being synced");
        assert_eq!(synced_message, metrics::Message::TimeSynced { sled_id });

        // Check that we received a message about the zone's VNIC. Since the
        // manager is being dropped, it should also send a message about the
        // VNIC being deleted.
        let zone_name = format!("oxz_ntp_{}", id);
        for expected_vnic_message in [
            metrics::Message::TrackVnic {
                zone_name,
                name: "oxControlService0".into(),
            },
            metrics::Message::UntrackVnic { name: "oxControlService0".into() },
        ] {
            println!(
                "Expecting message from manager: {expected_vnic_message:#?}"
            );
            let vnic_message = tokio::time::timeout(
                LINK_NOTIFICATION_TIMEOUT,
                metrics_rx.recv(),
            )
                .await
                .expect(
                    "Should have received a message about the zone's VNIC within the timeout"
                )
                .expect("Should have received a message about the zone's VNIC");
            assert_eq!(vnic_message, expected_vnic_message,);
        }
        // Note that the manager has been dropped, so we should get
        // disconnected, not empty.
        assert_eq!(metrics_rx.try_recv(), Err(TryRecvError::Disconnected));

        // Before we re-create the service manager - notably, using the same
        // config file! - expect that a service gets initialized.
        let _expectations = expect_new_service(EXPECTED_ZONE_NAME_PREFIX);
        let mgr = helper.new_service_manager();
        let (metrics_queue, mut metrics_rx) = MetricsRequestQueue::for_test();
        LedgerTestHelper::sled_agent_started(
            &logctx.log,
            &test_config,
            &mgr,
            metrics_queue,
        )
        .await;
        illumos_utils::USE_MOCKS.store(false, Ordering::SeqCst);

        let found = mgr.omicron_zones_list().await;
        assert_eq!(found.generation, v2);
        assert_eq!(found.zones.len(), 1);
        assert_eq!(found.zones[0].id, id);

        // Note that the `omicron_zones_list()` request just returns the
        // configured zones, stored in the on-disk ledger. There is nothing
        // above that actually ensures that those zones exist, as far as I can
        // tell!
        assert_eq!(metrics_rx.try_recv(), Err(TryRecvError::Empty));

        drop_service_manager(mgr).await;

        helper.cleanup().await;
        logctx.cleanup_successful();
    }

    #[tokio::test]
    async fn test_services_do_not_persist_without_config() {
        let logctx = omicron_test_utils::dev::test_setup_log(
            "test_services_do_not_persist_without_config",
        );
        let test_config = TestConfig::new().await;
        let mut helper =
            LedgerTestHelper::new(logctx.log.clone(), &test_config).await;

        // First, spin up a ServiceManager, create a new zone, and then tear
        // down the ServiceManager.
        let mgr = helper.new_service_manager();
        let metrics_handles = MetricsRequestQueue::for_test();
        LedgerTestHelper::sled_agent_started(
            &logctx.log,
            &test_config,
            &mgr,
            metrics_handles.0.clone(),
        )
        .await;

        let v1 = Generation::new();
        let v2 = v1.next();
        let id = OmicronZoneUuid::new_v4();
        ensure_new_service(
            &mgr,
            id,
            v2,
            String::from(test_config.config_dir.path().as_str()),
        )
        .await;
        drop_service_manager(mgr).await;

        // Next, delete the ledger. This means the zone we just created will not
        // be remembered on the next initialization.
        std::fs::remove_file(
            test_config.config_dir.path().join(ZONES_LEDGER_FILENAME),
        )
        .unwrap();

        // Observe that the old service is not re-initialized.
        let mgr = helper.new_service_manager();
        let metrics_handles = MetricsRequestQueue::for_test();
        LedgerTestHelper::sled_agent_started(
            &logctx.log,
            &test_config,
            &mgr,
            metrics_handles.0.clone(),
        )
        .await;

        let found = mgr.omicron_zones_list().await;
        assert_eq!(found.generation, v1);
        assert!(found.zones.is_empty());

        drop_service_manager(mgr).await;

        helper.cleanup().await;
        logctx.cleanup_successful();
    }

    #[tokio::test]
    async fn test_bad_generations() {
        // Start like the normal tests.
        let logctx =
            omicron_test_utils::dev::test_setup_log("test_bad_generations");
        let test_config = TestConfig::new().await;
        let mut helper =
            LedgerTestHelper::new(logctx.log.clone(), &test_config).await;
        let mgr = helper.new_service_manager();
        let metrics_handles = MetricsRequestQueue::for_test();
        LedgerTestHelper::sled_agent_started(
            &logctx.log,
            &test_config,
            &mgr,
            metrics_handles.0.clone(),
        )
        .await;

        // Like the normal tests, set up a generation with one zone in it.
        let v1 = Generation::new();
        let v2 = v1.next();
        let id1 = OmicronZoneUuid::new_v4();

        let _expectations = expect_new_services();
        let address =
            SocketAddrV6::new(Ipv6Addr::LOCALHOST, EXPECTED_PORT, 0, 0);
        let mut zones = vec![OmicronZoneConfig {
            id: id1,
            zone_type: OmicronZoneType::InternalNtp { address },
            filesystem_pool: None,
            image_source: OmicronZoneImageSource::InstallDataset,
        }];

        let tmp_dir = String::from(test_config.config_dir.path().as_str());
        mgr.ensure_all_omicron_zones_persistent(
            OmicronZonesConfig { generation: v2, zones: zones.clone() },
            Some(&tmp_dir),
        )
        .await
        .unwrap();

        let found = mgr.omicron_zones_list().await;
        assert_eq!(found.generation, v2);
        assert_eq!(found.zones.len(), 1);
        assert_eq!(found.zones[0].id, id1);

        // Make a new list of zones that we're going to try with a bunch of
        // different generation numbers.
        let id2 = OmicronZoneUuid::new_v4();
        zones.push(OmicronZoneConfig {
            id: id2,
            zone_type: OmicronZoneType::InternalNtp { address },
            filesystem_pool: None,
            image_source: OmicronZoneImageSource::InstallDataset,
        });

        // Now try to apply that list with an older generation number.  This
        // shouldn't work and the reported state should be unchanged.
        let tmp_dir = String::from(test_config.config_dir.path().as_str());
        let error = mgr
            .ensure_all_omicron_zones_persistent(
                OmicronZonesConfig { generation: v1, zones: zones.clone() },
                Some(&tmp_dir),
            )
            .await
            .expect_err("unexpectedly went backwards in zones generation");
        assert!(matches!(
            error,
            Error::RequestedConfigOutdated { requested, current }
            if requested == v1 && current == v2
        ));
        let found2 = mgr.omicron_zones_list().await;
        assert_eq!(found, found2);

        // Now try to apply that list with the same generation number that we
        // used before.  This shouldn't work either.
        let error = mgr
            .ensure_all_omicron_zones_persistent(
                OmicronZonesConfig { generation: v2, zones: zones.clone() },
                Some(&tmp_dir),
            )
            .await
            .expect_err("unexpectedly changed a single zone generation");
        assert!(matches!(
            error,
            Error::RequestedConfigConflicts(vr) if vr == v2
        ));
        let found3 = mgr.omicron_zones_list().await;
        assert_eq!(found, found3);

        // But we should be able to apply this new list of zones as long as we
        // advance the generation number.
        let v3 = v2.next();
        mgr.ensure_all_omicron_zones_persistent(
            OmicronZonesConfig { generation: v3, zones: zones.clone() },
            Some(&tmp_dir),
        )
        .await
        .expect("failed to remove all zones in a new generation");
        let found4 = mgr.omicron_zones_list().await;
        assert_eq!(found4.generation, v3);
        let mut our_zones = zones;
        our_zones.sort_by(|a, b| a.id.cmp(&b.id));
        let mut found_zones = found4.zones;
        found_zones.sort_by(|a, b| a.id.cmp(&b.id));
        assert_eq!(our_zones, found_zones);

        drop_service_manager(mgr).await;

        illumos_utils::USE_MOCKS.store(false, Ordering::SeqCst);
        helper.cleanup().await;
        logctx.cleanup_successful();
    }
}

#[cfg(test)]
mod test {
    use nexus_sled_agent_shared::inventory::OmicronZoneImageSource;
    use omicron_uuid_kinds::ZpoolUuid;

    use super::*;

    #[test]
    fn test_bootstrap_addr_to_techport_prefixes() {
        let ba: Ipv6Addr = "fdb0:1122:3344:5566::".parse().unwrap();
        let prefixes = ServiceManager::bootstrap_addr_to_techport_prefixes(&ba);
        assert!(prefixes.iter().all(|p| p.net().width() == 64));
        let prefix0 = prefixes[0].net().prefix();
        let prefix1 = prefixes[1].net().prefix();
        assert_eq!(prefix0.segments()[1..], ba.segments()[1..]);
        assert_eq!(prefix1.segments()[1..], ba.segments()[1..]);
        assert_eq!(prefix0.segments()[0], 0xfdb1);
        assert_eq!(prefix1.segments()[0], 0xfdb2);
    }

    #[test]
    fn test_zone_bundle_metadata_schema() {
        let schema = schemars::schema_for!(ZoneBundleMetadata);
        expectorate::assert_contents(
            "../schema/zone-bundle-metadata.json",
            &serde_json::to_string_pretty(&schema).unwrap(),
        );
    }

    #[test]
    fn test_all_zones_requests_schema() {
        let schema = schemars::schema_for!(OmicronZonesConfigLocal);
        expectorate::assert_contents(
            "../schema/all-zones-requests.json",
            &serde_json::to_string_pretty(&schema).unwrap(),
        );
    }

    #[test]
    fn test_fix_7229_zone_config_reconciliation() {
        fn make_omicron_zone_config(
            filesystem_pool: Option<&ZpoolName>,
        ) -> OmicronZoneConfig {
            OmicronZoneConfig {
                id: OmicronZoneUuid::new_v4(),
                filesystem_pool: filesystem_pool.cloned(),
                zone_type: OmicronZoneType::Oximeter {
                    address: "[::1]:0".parse().unwrap(),
                },
                image_source: OmicronZoneImageSource::InstallDataset,
            }
        }

        let logctx =
            omicron_test_utils::dev::test_setup_log("test_ensure_service");
        let log = &logctx.log;

        let some_zpools = (0..10)
            .map(|_| ZpoolName::new_external(ZpoolUuid::new_v4()))
            .collect::<Vec<_>>();

        // Test 1: We have some zones; the new config makes no changes.
        {
            let mut existing = vec![
                (
                    make_omicron_zone_config(None),
                    ZpoolOrRamdisk::Zpool(some_zpools[0].clone()),
                ),
                (
                    make_omicron_zone_config(Some(&some_zpools[1])),
                    ZpoolOrRamdisk::Zpool(some_zpools[1].clone()),
                ),
                (
                    make_omicron_zone_config(Some(&some_zpools[2])),
                    ZpoolOrRamdisk::Zpool(some_zpools[2].clone()),
                ),
            ];
            let new_request = OmicronZonesConfig {
                generation: Generation::new().next(),
                zones: existing.iter().map(|(zone, _)| zone.clone()).collect(),
            };
            let reconciled = reconcile_running_zones_with_new_request_impl(
                existing.iter_mut().map(|(z, p)| (z, &*p)),
                new_request.clone(),
                log,
            )
            .expect("reconciled successfully");
            assert_eq!(reconciled.zones_to_be_removed, HashSet::new());
            assert_eq!(reconciled.zones_to_be_added, HashSet::new());
            assert_eq!(
                existing.iter().map(|(z, _)| z.clone()).collect::<Vec<_>>(),
                new_request.zones,
            );
        }

        // Test 2: We have some zones; the new config changes `filesystem_pool`
        // to match our runtime pools (i.e., the #7229 fix).
        {
            let mut existing = vec![
                (
                    make_omicron_zone_config(None),
                    ZpoolOrRamdisk::Zpool(some_zpools[0].clone()),
                ),
                (
                    make_omicron_zone_config(None),
                    ZpoolOrRamdisk::Zpool(some_zpools[1].clone()),
                ),
                (
                    make_omicron_zone_config(None),
                    ZpoolOrRamdisk::Zpool(some_zpools[2].clone()),
                ),
            ];
            let new_request = OmicronZonesConfig {
                generation: Generation::new().next(),
                zones: existing
                    .iter()
                    .enumerate()
                    .map(|(i, (zone, _))| {
                        let mut zone = zone.clone();
                        zone.filesystem_pool = Some(some_zpools[i].clone());
                        zone
                    })
                    .collect(),
            };
            let reconciled = reconcile_running_zones_with_new_request_impl(
                existing.iter_mut().map(|(z, p)| (z, &*p)),
                new_request.clone(),
                log,
            )
            .expect("reconciled successfully");
            assert_eq!(reconciled.zones_to_be_removed, HashSet::new());
            assert_eq!(reconciled.zones_to_be_added, HashSet::new());
            assert_eq!(
                existing.iter().map(|(z, _)| z.clone()).collect::<Vec<_>>(),
                new_request.zones,
            );
        }

        // Test 3: We have some zones; the new config changes `filesystem_pool`
        // to match our runtime pools (i.e., the #7229 fix) but also changes
        // something else in the config for the final zone; we should attempt to
        // remove and re-add that final zone.
        {
            let mut existing = vec![
                (
                    make_omicron_zone_config(None),
                    ZpoolOrRamdisk::Zpool(some_zpools[0].clone()),
                ),
                (
                    make_omicron_zone_config(None),
                    ZpoolOrRamdisk::Zpool(some_zpools[1].clone()),
                ),
                (
                    make_omicron_zone_config(None),
                    ZpoolOrRamdisk::Zpool(some_zpools[2].clone()),
                ),
            ];
            let new_request = OmicronZonesConfig {
                generation: Generation::new().next(),
                zones: existing
                    .iter()
                    .enumerate()
                    .map(|(i, (zone, _))| {
                        let mut zone = zone.clone();
                        zone.filesystem_pool = Some(some_zpools[i].clone());
                        if i == 2 {
                            zone.zone_type = OmicronZoneType::Oximeter {
                                address: "[::1]:10000".parse().unwrap(),
                            };
                        }
                        zone
                    })
                    .collect(),
            };
            let reconciled = reconcile_running_zones_with_new_request_impl(
                existing.iter_mut().map(|(z, p)| (z, &*p)),
                new_request.clone(),
                log,
            )
            .expect("reconciled successfully");
            assert_eq!(
                reconciled.zones_to_be_removed,
                HashSet::from([existing[2].0.clone()]),
            );
            assert_eq!(
                reconciled.zones_to_be_added,
                HashSet::from([new_request.zones[2].clone()]),
            );
            // The first two existing zones should have been updated to match
            // the new request.
            assert_eq!(
                Vec::from_iter(existing[..2].iter().map(|(z, _)| z.clone())),
                &new_request.zones[..2],
            );
        }

        // Test 4: We have some zones; the new config changes `filesystem_pool`
        // to match our runtime pools (i.e., the #7229 fix), except the new pool
        // on the final zone is incorrect. We should get an error back.
        {
            let mut existing = vec![
                (
                    make_omicron_zone_config(None),
                    ZpoolOrRamdisk::Zpool(some_zpools[0].clone()),
                ),
                (
                    make_omicron_zone_config(None),
                    ZpoolOrRamdisk::Zpool(some_zpools[1].clone()),
                ),
                (
                    make_omicron_zone_config(None),
                    ZpoolOrRamdisk::Zpool(some_zpools[2].clone()),
                ),
            ];
            let existing_orig =
                existing.iter().map(|(z, _)| z.clone()).collect::<Vec<_>>();
            let new_request = OmicronZonesConfig {
                generation: Generation::new().next(),
                zones: existing
                    .iter()
                    .enumerate()
                    .map(|(i, (zone, _))| {
                        let mut zone = zone.clone();
                        if i < 2 {
                            zone.filesystem_pool = Some(some_zpools[i].clone());
                        } else {
                            zone.filesystem_pool = Some(some_zpools[4].clone());
                        }
                        zone
                    })
                    .collect(),
            };
            let err = reconcile_running_zones_with_new_request_impl(
                existing.iter_mut().map(|(z, p)| (z, &*p)),
                new_request.clone(),
                log,
            )
            .expect_err("should not have reconciled successfully");

            match err {
                Error::InvalidFilesystemPoolZoneConfig {
                    zone_id,
                    expected_pool,
                    got_pool,
                } => {
                    assert_eq!(zone_id, existing[2].0.id);
                    assert_eq!(expected_pool, some_zpools[2]);
                    assert_eq!(got_pool, some_zpools[4]);
                }
                _ => panic!("unexpected error: {err}"),
            }
            // reconciliation failed, so the contents of our existing configs
            // should not have changed (even though a couple of the changes
            // were okay, we should either take all or none to maintain
            // consistency with the generation-tagged OmicronZonesConfig)
            assert_eq!(
                existing.iter().map(|(z, _)| z.clone()).collect::<Vec<_>>(),
                existing_orig,
            );
        }

        // Test 5: We have some zones. The new config applies #7229 fix to the
        // first zone, doesn't include the remaining zones, and adds some new
        // zones. We should see "the remaining zones" removed, the "new zones"
        // added, and the 7229-fixed zone not in either set.
        {
            let mut existing = vec![
                (
                    make_omicron_zone_config(None),
                    ZpoolOrRamdisk::Zpool(some_zpools[0].clone()),
                ),
                (
                    make_omicron_zone_config(None),
                    ZpoolOrRamdisk::Zpool(some_zpools[1].clone()),
                ),
                (
                    make_omicron_zone_config(None),
                    ZpoolOrRamdisk::Zpool(some_zpools[2].clone()),
                ),
            ];
            let new_request = OmicronZonesConfig {
                generation: Generation::new().next(),
                zones: vec![
                    {
                        let mut z = existing[0].0.clone();
                        z.filesystem_pool = Some(some_zpools[0].clone());
                        z
                    },
                    make_omicron_zone_config(None),
                    make_omicron_zone_config(None),
                ],
            };
            let reconciled = reconcile_running_zones_with_new_request_impl(
                existing.iter_mut().map(|(z, p)| (z, &*p)),
                new_request.clone(),
                log,
            )
            .expect("reconciled successfully");

            assert_eq!(
                reconciled.zones_to_be_removed,
                HashSet::from_iter(
                    existing[1..].iter().map(|(z, _)| z.clone())
                ),
            );
            assert_eq!(
                reconciled.zones_to_be_added,
                HashSet::from_iter(new_request.zones[1..].iter().cloned()),
            );
            // Only the first existing zone is being kept; ensure it matches the
            // new request.
            assert_eq!(existing[0].0, new_request.zones[0]);
        }
        logctx.cleanup_successful();
    }
}<|MERGE_RESOLUTION|>--- conflicted
+++ resolved
@@ -727,14 +727,8 @@
     underlay_vnic_allocator: VnicAllocator<Etherstub>,
     underlay_vnic: EtherstubVnic,
     bootstrap_vnic_allocator: VnicAllocator<Etherstub>,
-<<<<<<< HEAD
     ddm_reconciler: DdmReconciler,
     sled_info: OnceCell<SledAgentInfo>,
-=======
-    ddmd_client: DdmAdminClient,
-    advertised_prefixes: Mutex<HashSet<Ipv6Subnet<SLED_PREFIX>>>,
-    sled_info: OnceLock<SledAgentInfo>,
->>>>>>> 52fe4e4c
     switch_zone_bootstrap_address: Ipv6Addr,
     storage: StorageHandle,
     zone_bundler: ZoneBundler,
@@ -820,14 +814,8 @@
                     "Bootstrap",
                     bootstrap_networking.bootstrap_etherstub,
                 ),
-<<<<<<< HEAD
                 ddm_reconciler,
                 sled_info: OnceCell::new(),
-=======
-                ddmd_client,
-                advertised_prefixes: Mutex::new(HashSet::new()),
-                sled_info: OnceLock::new(),
->>>>>>> 52fe4e4c
                 switch_zone_bootstrap_address: bootstrap_networking
                     .switch_zone_bootstrap_ip,
                 storage,
@@ -1056,59 +1044,6 @@
         &self.maybe_metrics_queue().expect("Sled agent should have started")
     }
 
-<<<<<<< HEAD
-=======
-    // Advertise the /64 prefix of `address`, unless we already have.
-    //
-    // This method only blocks long enough to check our HashSet of
-    // already-advertised prefixes; the actual request to ddmd to advertise the
-    // prefix is spawned onto a background task.
-    async fn advertise_prefix_of_address(&self, address: Ipv6Addr) {
-        let subnet = Ipv6Subnet::new(address);
-        if self.inner.advertised_prefixes.lock().await.insert(subnet) {
-            // Spawn a background task to notify our local ddmd of this
-            // prefix so it can advertise it to other sleds.
-            //
-            // TODO-correctness Spawning a task here is NOT correct; we need to
-            // withdraw our advertisement for this prefix if the zone providing
-            // it is shut down, which we can't do correctly if we've spawned an
-            // infinite retry loop here. This is omicron#7377.
-            tokio::spawn({
-                let prefix = subnet.net();
-                let ddmd_client = self.inner.ddmd_client.clone();
-                async move {
-                    retry_notify(
-                        retry_policy_internal_service_aggressive(),
-                        || async {
-                            info!(
-                                ddmd_client.log(),
-                                "Sending prefix to \
-                                 ddmd for advertisement";
-                                "prefix" => ?prefix,
-                            );
-                            ddmd_client
-                                .advertise_prefixes(vec![prefix])
-                                .await?;
-                            Ok(())
-                        },
-                        |err, duration| {
-                            info!(
-                                ddmd_client.log(),
-                                "Failed to notify ddmd \
-                                 of our prefix (will retry)";
-                                "retry_after" => ?duration,
-                                InlineErrorChain::new(&err),
-                            );
-                        },
-                    )
-                    .await
-                    .expect("retry policy retries until success");
-                }
-            });
-        }
-    }
-
->>>>>>> 52fe4e4c
     // Check the services intended to run in the zone to determine whether any
     // physical devices need to be mapped into the zone when it is created.
     fn devices_needed(zone_args: &ZoneArgs<'_>) -> Result<Vec<String>, Error> {
