--- conflicted
+++ resolved
@@ -202,35 +202,11 @@
 
     /// Identifies the revision of the sidecar to be used.
     pub sidecar_revision: String,
-
-<<<<<<< HEAD
-    /// An optional internet gateway address for external services.
-    pub gateway_address: Option<Ipv4Addr>,
-}
-
-impl Config {
-    pub fn new(
-        sled_id: Uuid,
-        sidecar_revision: String,
-        gateway_address: Option<Ipv4Addr>,
-    ) -> Self {
-        Self { sled_id, sidecar_revision, gateway_address }
-=======
-    // The path for the ServiceManager to store information about
-    // all running services.
-    all_svcs_ledger_path: PathBuf,
-    storage_svcs_ledger_path: PathBuf,
 }
 
 impl Config {
     pub fn new(sled_id: Uuid, sidecar_revision: String) -> Self {
-        Self {
-            sled_id,
-            sidecar_revision,
-            all_svcs_ledger_path: default_services_ledger_path(),
-            storage_svcs_ledger_path: default_storage_services_ledger_path(),
-        }
->>>>>>> 56a73e3c
+        Self { sled_id, sidecar_revision }
     }
 }
 
@@ -2495,12 +2471,6 @@
             Config {
                 sled_id: Uuid::new_v4(),
                 sidecar_revision: "rev_whatever_its_a_test".to_string(),
-<<<<<<< HEAD
-                gateway_address: None,
-=======
-                all_svcs_ledger_path,
-                storage_svcs_ledger_path,
->>>>>>> 56a73e3c
             }
         }
     }
