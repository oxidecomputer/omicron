// This Source Code Form is subject to the terms of the Mozilla Public
// License, v. 2.0. If a copy of the MPL was not distributed with this
// file, You can obtain one at https://mozilla.org/MPL/2.0/.

//! Sled-local service management.
//!
//! For controlling zone-based storage services, refer to
//! [sled_storage::manager::StorageManager].
//!
//! For controlling virtual machine instances, refer to
//! [crate::instance_manager::InstanceManager].
//!
//! The [ServiceManager] provides separate mechanisms for services where the
//! "source-of-truth" is Nexus, compared with services where the
//! "source-of-truth" is the Sled Agent itself. Although we generally prefer to
//! delegate the decision of "which services run where" to Nexus, there are
//! situations where the Sled Agent must be capable of autonomously ensuring
//! that zones execute. For example, the "switch zone" contains services which
//! should automatically start when a Tofino device is detected, independently
//! of what other services Nexus wants to have executing on the sled.
//!
//! To accomplish this, the following interfaces are exposed:
//! - [ServiceManager::ensure_all_omicron_zones_persistent] exposes an API to
//!   request a set of Omicron zones that should persist beyond reboot.
//! - [ServiceManager::activate_switch] exposes an API to specifically enable
//!   or disable (via [ServiceManager::deactivate_switch]) the switch zone.

use crate::bootstrap::early_networking::{
    EarlyNetworkSetup, EarlyNetworkSetupError,
};
use crate::bootstrap::BootstrapNetworking;
use crate::config::SidecarRevision;
use crate::params::{
    DendriteAsic, OmicronZoneConfigExt, OmicronZoneTypeExt, TimeSync,
    ZoneBundleCause, ZoneBundleMetadata, ZoneType,
};
use crate::profile::*;
use crate::smf_helper::SmfHelper;
use crate::zone_bundle::BundleError;
use crate::zone_bundle::ZoneBundler;
use anyhow::anyhow;
use camino::{Utf8Path, Utf8PathBuf};
use dpd_client::{types as DpdTypes, Client as DpdClient, Error as DpdError};
use dropshot::HandlerTaskMode;
use illumos_utils::addrobj::AddrObject;
use illumos_utils::addrobj::IPV6_LINK_LOCAL_NAME;
use illumos_utils::dladm::{
    Dladm, Etherstub, EtherstubVnic, GetSimnetError, PhysicalLink,
};
use illumos_utils::link::{Link, VnicAllocator};
use illumos_utils::opte::{
    DhcpCfg, Port, PortCreateParams, PortManager, PortTicket,
};
use illumos_utils::running_zone::{
    EnsureAddressError, InstalledZone, RunCommandError, RunningZone,
    ZoneBuilderFactory,
};
use illumos_utils::zfs::ZONE_ZFS_RAMDISK_DATASET_MOUNTPOINT;
use illumos_utils::zone::AddressRequest;
use illumos_utils::zpool::{PathInPool, ZpoolName};
use illumos_utils::{execute, PFEXEC};
use internal_dns::resolver::Resolver;
use itertools::Itertools;
use nexus_config::{ConfigDropshotWithTls, DeploymentConfig};
use omicron_common::address::CLICKHOUSE_KEEPER_PORT;
use omicron_common::address::CLICKHOUSE_PORT;
use omicron_common::address::COCKROACH_PORT;
use omicron_common::address::CRUCIBLE_PANTRY_PORT;
use omicron_common::address::CRUCIBLE_PORT;
use omicron_common::address::DENDRITE_PORT;
use omicron_common::address::DNS_HTTP_PORT;
use omicron_common::address::DNS_PORT;
use omicron_common::address::LLDP_PORT;
use omicron_common::address::MGS_PORT;
use omicron_common::address::RACK_PREFIX;
use omicron_common::address::SLED_PREFIX;
use omicron_common::address::WICKETD_NEXUS_PROXY_PORT;
use omicron_common::address::WICKETD_PORT;
use omicron_common::address::{Ipv6Subnet, NEXUS_TECHPORT_EXTERNAL_PORT};
use omicron_common::address::{AZ_PREFIX, OXIMETER_PORT};
use omicron_common::address::{BOOTSTRAP_ARTIFACT_PORT, COCKROACH_ADMIN_PORT};
use omicron_common::api::external::Generation;
use omicron_common::api::internal::shared::{
    HostPortConfig, RackNetworkConfig,
};
use omicron_common::backoff::{
    retry_notify, retry_policy_internal_service_aggressive, BackoffError,
};
use omicron_common::ledger::{self, Ledger, Ledgerable};
use omicron_common_extended::inventory::{
    OmicronZoneConfig, OmicronZoneType, OmicronZonesConfig, ZoneKind,
};
use omicron_ddm_admin_client::{Client as DdmAdminClient, DdmError};
use once_cell::sync::OnceCell;
use rand::prelude::SliceRandom;
use sled_hardware::is_gimlet;
use sled_hardware::underlay;
use sled_hardware::SledMode;
use sled_hardware_types::Baseboard;
use sled_storage::config::MountConfig;
use sled_storage::dataset::{
    DatasetName, DatasetType, CONFIG_DATASET, INSTALL_DATASET, ZONE_DATASET,
};
use sled_storage::manager::StorageHandle;
use slog::Logger;
use std::collections::BTreeMap;
use std::collections::HashSet;
use std::net::{IpAddr, Ipv6Addr, SocketAddr};
use std::str::FromStr;
use std::sync::atomic::{AtomicBool, Ordering};
use std::sync::Arc;
use tokio::io::AsyncWriteExt;
use tokio::sync::Mutex;
use tokio::sync::{oneshot, MutexGuard};
use tokio::task::JoinHandle;
use uuid::Uuid;

#[cfg(test)]
use illumos_utils::zone::MockZones as Zones;
#[cfg(not(test))]
use illumos_utils::zone::Zones;

const IPV6_UNSPECIFIED: IpAddr = IpAddr::V6(Ipv6Addr::UNSPECIFIED);
pub const SWITCH_ZONE_BASEBOARD_FILE: &str = "/opt/oxide/baseboard.json";

#[derive(thiserror::Error, Debug, slog_error_chain::SlogInlineError)]
pub enum Error {
    #[error("Failed to initialize CockroachDb: {err}")]
    CockroachInit {
        #[source]
        err: RunCommandError,
    },

    #[error("Cannot serialize TOML to file: {path}: {err}")]
    TomlSerialize { path: Utf8PathBuf, err: toml::ser::Error },

    #[error("Failed to perform I/O: {message}: {err}")]
    Io {
        message: String,
        #[source]
        err: std::io::Error,
    },

    #[error("Failed to find device {device}")]
    MissingDevice { device: String },

    #[error("Failed to access ledger: {0}")]
    Ledger(#[from] ledger::Error),

    #[error("Sled Agent not initialized yet")]
    SledAgentNotReady,

    #[error("No U.2 devices found with a {ZONE_DATASET} mountpoint")]
    U2NotFound,

    #[error("Sled-local zone error: {0}")]
    SledLocalZone(anyhow::Error),

    #[error("Failed to issue SMF command: {0}")]
    SmfCommand(#[from] crate::smf_helper::Error),

    #[error("{}", display_zone_init_errors(.0))]
    ZoneInitialize(Vec<(String, Box<Error>)>),

    #[error("Failed to do '{intent}' by running command in zone: {err}")]
    ZoneCommand {
        intent: String,
        #[source]
        err: illumos_utils::running_zone::RunCommandError,
    },

    #[error("Cannot list zones")]
    ZoneList(#[source] illumos_utils::zone::AdmError),

    #[error("Cannot remove zone")]
    ZoneRemoval {
        zone_name: String,
        #[source]
        err: illumos_utils::zone::AdmError,
    },

    #[error("Failed to boot zone: {0}")]
    ZoneBoot(#[from] illumos_utils::running_zone::BootError),

    #[error(transparent)]
    ZoneEnsureAddress(#[from] illumos_utils::running_zone::EnsureAddressError),

    #[error(transparent)]
    ZoneInstall(#[from] illumos_utils::running_zone::InstallZoneError),

    #[error("Failed to initialize zones: {errors:?}")]
    ZoneEnsure { errors: Vec<(String, Error)> },

    #[error("Error contacting ddmd: {0}")]
    DdmError(#[from] DdmError),

    #[error("Failed to access underlay device: {0}")]
    Underlay(#[from] underlay::Error),

    #[error("Failed to create OPTE port for service {}: {err}", service.report_str())]
    ServicePortCreation {
        service: ZoneKind,
        err: Box<illumos_utils::opte::Error>,
    },

    #[error("Error contacting dpd: {0}")]
    DpdError(#[from] DpdError<DpdTypes::Error>),

    #[error("Failed to create Vnic in sled-local zone: {0}")]
    SledLocalVnicCreation(illumos_utils::dladm::CreateVnicError),

    #[error("Failed to add GZ addresses: {message}: {err}")]
    GzAddress {
        message: String,
        err: illumos_utils::zone::EnsureGzAddressError,
    },

    #[error("Could not initialize service {service} as requested: {message}")]
    BadServiceRequest { service: String, message: String },

    #[error("Failed to get address: {0}")]
    GetAddressFailure(#[from] illumos_utils::zone::GetAddressError),

    #[error(
        "Failed to launch zone {zone} because ZFS value cannot be accessed"
    )]
    GetZfsValue {
        zone: String,
        #[source]
        source: illumos_utils::zfs::GetValueError,
    },

    #[error("Cannot launch {zone} with {dataset} (saw {prop_name} = {prop_value}, expected {prop_value_expected})")]
    DatasetNotReady {
        zone: String,
        dataset: String,
        prop_name: String,
        prop_value: String,
        prop_value_expected: String,
    },

    #[error("NTP zone not ready")]
    NtpZoneNotReady,

    // This isn't exactly "NtpZoneNotReady" -- it can happen when the NTP zone
    // is up, but time is still in the process of synchronizing.
    #[error("Time not yet synchronized")]
    TimeNotSynchronized,

    #[error("Execution error: {0}")]
    ExecutionError(#[from] illumos_utils::ExecutionError),

    #[error("Error resolving DNS name: {0}")]
    ResolveError(#[from] internal_dns::resolver::ResolveError),

    #[error("Serde error: {0}")]
    SerdeError(#[from] serde_json::Error),

    #[error("Sidecar revision error")]
    SidecarRevision(#[from] anyhow::Error),

    #[error("Early networking setup error")]
    EarlyNetworkSetupError(#[from] EarlyNetworkSetupError),

    #[error("Error querying simnet devices")]
    Simnet(#[from] GetSimnetError),

    #[error(
        "Requested generation ({requested}) is older than current ({current})"
    )]
    RequestedConfigOutdated { requested: Generation, current: Generation },

    #[error("Requested generation {0} with different zones than before")]
    RequestedConfigConflicts(Generation),

    #[error("Error migrating old-format services ledger: {0:#}")]
    ServicesMigration(anyhow::Error),
}

impl Error {
    fn io(message: &str, err: std::io::Error) -> Self {
        Self::Io { message: message.to_string(), err }
    }
    fn io_path(path: &Utf8Path, err: std::io::Error) -> Self {
        Self::Io { message: format!("Error accessing {path}"), err }
    }
}

impl From<Error> for omicron_common::api::external::Error {
    fn from(err: Error) -> Self {
        match err {
            Error::RequestedConfigConflicts(_) => {
                omicron_common::api::external::Error::invalid_request(
                    &err.to_string(),
                )
            }
            Error::RequestedConfigOutdated { .. } => {
                omicron_common::api::external::Error::conflict(&err.to_string())
            }
            Error::TimeNotSynchronized => {
                omicron_common::api::external::Error::unavail(&err.to_string())
            }
            Error::ZoneEnsure { errors } => {
                // As a special case, if any zones failed to timesync,
                // prioritize that error.
                //
                // This conversion to a 503 error was requested in
                // https://github.com/oxidecomputer/omicron/issues/4776 ,
                // and we preserve that behavior here, even though we may
                // launch many zones at the same time.
                if let Some(err) = errors.iter().find_map(|(_, err)| {
                    if matches!(err, Error::TimeNotSynchronized) {
                        Some(err)
                    } else {
                        None
                    }
                }) {
                    omicron_common::api::external::Error::unavail(
                        &err.to_string(),
                    )
                } else {
                    let internal_message = errors
                        .iter()
                        .map(|(name, err)| {
                            format!("failed to start {name}: {err:?}")
                        })
                        .join("\n");
                    omicron_common::api::external::Error::InternalError {
                        internal_message,
                    }
                }
            }
            _ => omicron_common::api::external::Error::InternalError {
                internal_message: err.to_string(),
            },
        }
    }
}

/// Result of [ServiceManager::load_services]
pub enum LoadServicesResult {
    /// We didn't load anything, there wasn't anything to load
    NoServicesToLoad,
    /// We successfully loaded the zones from our ledger.
    ServicesLoaded,
}

fn display_zone_init_errors(errors: &[(String, Box<Error>)]) -> String {
    if errors.len() == 1 {
        return format!(
            "Failed to initialize zone: {} errored with {}",
            errors[0].0, errors[0].1
        );
    }

    let mut output = format!("Failed to initialize {} zones:\n", errors.len());
    for (zone_name, error) in errors {
        output.push_str(&format!("  - {}: {}\n", zone_name, error));
    }
    output
}

/// Configuration parameters which modify the [`ServiceManager`]'s behavior.
pub struct Config {
    /// Identifies the sled being configured
    pub sled_id: Uuid,

    /// Identifies the revision of the sidecar to be used.
    pub sidecar_revision: SidecarRevision,
}

impl Config {
    pub fn new(sled_id: Uuid, sidecar_revision: SidecarRevision) -> Self {
        Self { sled_id, sidecar_revision }
    }
}

// The filename of the ledger, within the provided directory.
const ZONES_LEDGER_FILENAME: &str = "omicron-zones.json";

/// Combines the Nexus-provided `OmicronZonesConfig` (which describes what Nexus
/// wants for all of its zones) with the locally-determined configuration for
/// these zones.
#[derive(
    Clone,
    Debug,
    Eq,
    PartialEq,
    serde::Serialize,
    serde::Deserialize,
    schemars::JsonSchema,
)]
pub struct OmicronZonesConfigLocal {
    /// generation of the Omicron-provided part of the configuration
    ///
    /// This generation number is outside of Sled Agent's control.  We store
    /// exactly what we were given and use this number to decide when to
    /// fail requests to establish an outdated configuration.
    ///
    /// You can think of this as a major version number, with
    /// `ledger_generation` being a minor version number.  See
    /// `is_newer_than()`.
    pub omicron_generation: Generation,

    /// ledger-managed generation number
    ///
    /// This generation is managed by the ledger facility itself.  It's bumped
    /// whenever we write a new ledger.  In practice, we don't currently have
    /// any reason to bump this _for a given Omicron generation_ so it's
    /// somewhat redundant.  In principle, if we needed to modify the ledgered
    /// configuration due to some event that doesn't change the Omicron config
    /// (e.g., if we wanted to move the root filesystem to a different path), we
    /// could do that by bumping this generation.
    pub ledger_generation: Generation,
    pub zones: Vec<OmicronZoneConfigLocal>,
}

impl Ledgerable for OmicronZonesConfigLocal {
    fn is_newer_than(&self, other: &OmicronZonesConfigLocal) -> bool {
        self.omicron_generation > other.omicron_generation
            || (self.omicron_generation == other.omicron_generation
                && self.ledger_generation >= other.ledger_generation)
    }

    fn generation_bump(&mut self) {
        self.ledger_generation = self.ledger_generation.next();
    }
}

impl OmicronZonesConfigLocal {
    /// Returns the initial configuration for generation 1, which has no zones
    pub fn initial() -> OmicronZonesConfigLocal {
        OmicronZonesConfigLocal {
            omicron_generation: Generation::new(),
            ledger_generation: Generation::new(),
            zones: vec![],
        }
    }

    pub fn to_omicron_zones_config(self) -> OmicronZonesConfig {
        OmicronZonesConfig {
            generation: self.omicron_generation,
            zones: self.zones.into_iter().map(|z| z.zone).collect(),
        }
    }
}

/// Combines the Nexus-provided `OmicronZoneConfig` (which describes what Nexus
/// wants for this zone) with any locally-determined configuration (like the
/// path to the root filesystem)
//
// NOTE: Although the path to the root filesystem is not exactly equal to the
// ZpoolName, it is derivable from it, and the ZpoolName for the root filesystem
// is now being supplied as a part of OmicronZoneConfig. Therefore, this struct
// is less necessary than it has been historically.
#[derive(
    Clone,
    Debug,
    Eq,
    PartialEq,
    serde::Serialize,
    serde::Deserialize,
    schemars::JsonSchema,
)]
pub struct OmicronZoneConfigLocal {
    pub zone: OmicronZoneConfig,
    #[schemars(with = "String")]
    pub root: Utf8PathBuf,
}

/// Describes how we want a switch zone to be configured
///
/// This is analogous to `OmicronZoneConfig`, but for the switch zone (which is
/// operated autonomously by the Sled Agent, not managed by Omicron).
#[derive(Clone)]
struct SwitchZoneConfig {
    id: Uuid,
    addresses: Vec<Ipv6Addr>,
    services: Vec<SwitchService>,
}

/// Describes one of several services that may be deployed in a switch zone
///
/// Some of these are only present in certain configurations (e.g., with a real
/// Tofino vs. SoftNPU) or are configured differently depending on the
/// configuration.
#[derive(Clone)]
enum SwitchService {
    ManagementGatewayService,
    Wicketd { baseboard: Baseboard },
    Dendrite { asic: DendriteAsic },
    Lldpd { baseboard: Baseboard },
    Pumpkind { asic: DendriteAsic },
    Tfport { pkt_source: String, asic: DendriteAsic },
    Uplink,
    MgDdm { mode: String },
    Mgd,
    SpSim,
}

impl crate::smf_helper::Service for SwitchService {
    fn service_name(&self) -> String {
        match self {
            SwitchService::ManagementGatewayService => "mgs",
            SwitchService::Wicketd { .. } => "wicketd",
            SwitchService::Dendrite { .. } => "dendrite",
            SwitchService::Lldpd { .. } => "lldpd",
            SwitchService::Pumpkind { .. } => "pumpkind",
            SwitchService::Tfport { .. } => "tfport",
            SwitchService::Uplink { .. } => "uplink",
            SwitchService::MgDdm { .. } => "mg-ddm",
            SwitchService::Mgd => "mgd",
            SwitchService::SpSim => "sp-sim",
        }
        .to_owned()
    }
    fn smf_name(&self) -> String {
        format!("svc:/oxide/{}", self.service_name())
    }
}

/// Combines the generic `SwitchZoneConfig` with other locally-determined
/// configuration
///
/// This is analogous to `OmicronZoneConfigLocal`, but for the switch zone.
struct SwitchZoneConfigLocal {
    zone: SwitchZoneConfig,
    root: Utf8PathBuf,
}

/// Describes either an Omicron-managed zone or the switch zone, used for
/// functions that operate on either one or the other
enum ZoneArgs<'a> {
    Omicron(&'a OmicronZoneConfigLocal),
    Switch(&'a SwitchZoneConfigLocal),
}

impl<'a> ZoneArgs<'a> {
    /// If this is an Omicron zone, return its type
    pub fn omicron_type(&self) -> Option<&'a OmicronZoneType> {
        match self {
            ZoneArgs::Omicron(zone_config) => Some(&zone_config.zone.zone_type),
            ZoneArgs::Switch(_) => None,
        }
    }

    /// If this is a sled-local (switch) zone, iterate over the services it's
    /// supposed to be running
    pub fn sled_local_services(
        &self,
    ) -> Box<dyn Iterator<Item = &'a SwitchService> + 'a> {
        match self {
            ZoneArgs::Omicron(_) => Box::new(std::iter::empty()),
            ZoneArgs::Switch(request) => Box::new(request.zone.services.iter()),
        }
    }

    /// Return the root filesystem path for this zone
    pub fn root(&self) -> PathInPool {
        match self {
            ZoneArgs::Omicron(zone_config) => PathInPool {
                pool: zone_config.zone.filesystem_pool.clone(),
                path: zone_config.root.clone(),
            },
            ZoneArgs::Switch(zone_request) => {
                PathInPool { pool: None, path: zone_request.root.clone() }
            }
        }
    }
}

struct Task {
    // A signal for the initializer task to terminate
    exit_tx: oneshot::Sender<()>,
    // A task repeatedly trying to initialize the zone
    initializer: JoinHandle<()>,
}

impl Task {
    async fn stop(self) {
        // If this succeeds, we told the background task to exit
        // successfully. If it fails, the background task already
        // exited.
        let _ = self.exit_tx.send(());
        self.initializer.await.expect("Switch initializer task panicked");
    }
}

/// Describes the state of a sled-local zone.
enum SledLocalZone {
    // The zone is not currently running.
    Disabled,
    // The zone is still initializing - it may be awaiting the initialization
    // of certain links.
    Initializing {
        // The request for the zone
        request: SwitchZoneConfig,
        // A background task which keeps looping until the zone is initialized
        worker: Option<Task>,
        // Filesystems for the switch zone to mount
        // Since SoftNPU is currently managed via a UNIX socket, we need to
        // pass those files in to the SwitchZone so Dendrite can manage SoftNPU
        filesystems: Vec<zone::Fs>,
        // Data links that need to be plumbed into the zone.
        data_links: Vec<String>,
    },
    // The Zone is currently running.
    Running {
        // The original request for the zone
        request: SwitchZoneConfig,
        // The currently running zone
        zone: RunningZone,
    },
}

// The return type for `start_omicron_zones`.
//
// When multiple zones are started concurrently, some can fail while others
// succeed. This structure allows the function to return this nuanced
// information.
#[must_use]
struct StartZonesResult {
    // The set of zones which have successfully started.
    new_zones: Vec<OmicronZone>,

    // The set of (zone name, error) of zones that failed to start.
    errors: Vec<(String, Error)>,
}

// A running zone and the configuration which started it.
struct OmicronZone {
    runtime: RunningZone,
    config: OmicronZoneConfigLocal,
}

impl OmicronZone {
    fn name(&self) -> &str {
        self.runtime.name()
    }
}

type ZoneMap = BTreeMap<String, OmicronZone>;

/// Manages miscellaneous Sled-local services.
pub struct ServiceManagerInner {
    log: Logger,
    global_zone_bootstrap_link_local_address: Ipv6Addr,
    switch_zone: Mutex<SledLocalZone>,
    sled_mode: SledMode,
    time_sync_config: TimeSyncConfig,
    time_synced: AtomicBool,
    switch_zone_maghemite_links: Vec<PhysicalLink>,
    sidecar_revision: SidecarRevision,
    // Zones representing running services
    zones: Mutex<ZoneMap>,
    underlay_vnic_allocator: VnicAllocator<Etherstub>,
    underlay_vnic: EtherstubVnic,
    bootstrap_vnic_allocator: VnicAllocator<Etherstub>,
    ddmd_client: DdmAdminClient,
    advertised_prefixes: Mutex<HashSet<Ipv6Subnet<SLED_PREFIX>>>,
    sled_info: OnceCell<SledAgentInfo>,
    switch_zone_bootstrap_address: Ipv6Addr,
    storage: StorageHandle,
    zone_bundler: ZoneBundler,
    ledger_directory_override: OnceCell<Utf8PathBuf>,
    image_directory_override: OnceCell<Utf8PathBuf>,
}

// Late-binding information, only known once the sled agent is up and
// operational.
struct SledAgentInfo {
    config: Config,
    port_manager: PortManager,
    resolver: Resolver,
    underlay_address: Ipv6Addr,
    rack_id: Uuid,
    rack_network_config: Option<RackNetworkConfig>,
}

pub(crate) enum TimeSyncConfig {
    // Waits for NTP to confirm that time has been synchronized.
    Normal,
    // Skips timesync unconditionally.
    Skip,
    // Fails timesync unconditionally.
    #[cfg(all(test, target_os = "illumos"))]
    Fail,
}

#[derive(Clone)]
pub struct ServiceManager {
    inner: Arc<ServiceManagerInner>,
}

impl ServiceManager {
    /// Creates a service manager.
    ///
    /// Args:
    /// - `log`: The logger
    /// - `ddm_client`: Client pointed to our localhost ddmd
    /// - `bootstrap_networking`: Collection of etherstubs/VNICs set up when
    ///    bootstrap agent begins
    /// - `sled_mode`: The sled's mode of operation (Gimlet vs Scrimlet).
    /// - `time_sync_config`: Describes how the sled awaits synced time.
    /// - `sidecar_revision`: Rev of attached sidecar, if present.
    /// - `switch_zone_maghemite_links`: List of physical links on which
    ///    maghemite should listen.
    /// - `storage`: Shared handle to get the current state of disks/zpools.
    #[allow(clippy::too_many_arguments)]
    pub(crate) fn new(
        log: &Logger,
        ddmd_client: DdmAdminClient,
        bootstrap_networking: BootstrapNetworking,
        sled_mode: SledMode,
        time_sync_config: TimeSyncConfig,
        sidecar_revision: SidecarRevision,
        switch_zone_maghemite_links: Vec<PhysicalLink>,
        storage: StorageHandle,
        zone_bundler: ZoneBundler,
    ) -> Self {
        let log = log.new(o!("component" => "ServiceManager"));
        info!(log, "Creating ServiceManager");
        Self {
            inner: Arc::new(ServiceManagerInner {
                log: log.clone(),
                global_zone_bootstrap_link_local_address: bootstrap_networking
                    .global_zone_bootstrap_link_local_ip,
                // TODO(https://github.com/oxidecomputer/omicron/issues/725):
                // Load the switch zone if it already exists?
                switch_zone: Mutex::new(SledLocalZone::Disabled),
                sled_mode,
                time_sync_config,
                time_synced: AtomicBool::new(false),
                sidecar_revision,
                switch_zone_maghemite_links,
                zones: Mutex::new(BTreeMap::new()),
                underlay_vnic_allocator: VnicAllocator::new(
                    "Service",
                    bootstrap_networking.underlay_etherstub,
                ),
                underlay_vnic: bootstrap_networking.underlay_etherstub_vnic,
                bootstrap_vnic_allocator: VnicAllocator::new(
                    "Bootstrap",
                    bootstrap_networking.bootstrap_etherstub,
                ),
                ddmd_client,
                advertised_prefixes: Mutex::new(HashSet::new()),
                sled_info: OnceCell::new(),
                switch_zone_bootstrap_address: bootstrap_networking
                    .switch_zone_bootstrap_ip,
                storage,
                zone_bundler,
                ledger_directory_override: OnceCell::new(),
                image_directory_override: OnceCell::new(),
            }),
        }
    }

    #[cfg(all(test, target_os = "illumos"))]
    fn override_ledger_directory(&self, path: Utf8PathBuf) {
        self.inner.ledger_directory_override.set(path).unwrap();
    }

    #[cfg(all(test, target_os = "illumos"))]
    fn override_image_directory(&self, path: Utf8PathBuf) {
        self.inner.image_directory_override.set(path).unwrap();
    }

    pub fn switch_zone_bootstrap_address(&self) -> Ipv6Addr {
        self.inner.switch_zone_bootstrap_address
    }

    // TODO: This function refers to an old, deprecated format for storing
    // service information. It is not deprecated for cleanup purposes, but
    // should otherwise not be called in new code.
    async fn all_service_ledgers(&self) -> Vec<Utf8PathBuf> {
        pub const SERVICES_LEDGER_FILENAME: &str = "services.json";
        if let Some(dir) = self.inner.ledger_directory_override.get() {
            return vec![dir.join(SERVICES_LEDGER_FILENAME)];
        }
        let resources = self.inner.storage.get_latest_disks().await;
        resources
            .all_m2_mountpoints(CONFIG_DATASET)
            .into_iter()
            .map(|p| p.join(SERVICES_LEDGER_FILENAME))
            .collect()
    }

    async fn all_omicron_zone_ledgers(&self) -> Vec<Utf8PathBuf> {
        if let Some(dir) = self.inner.ledger_directory_override.get() {
            return vec![dir.join(ZONES_LEDGER_FILENAME)];
        }
        let resources = self.inner.storage.get_latest_disks().await;
        resources
            .all_m2_mountpoints(CONFIG_DATASET)
            .into_iter()
            .map(|p| p.join(ZONES_LEDGER_FILENAME))
            .collect()
    }

    // Loads persistent configuration about any Omicron-managed zones that we're
    // supposed to be running.
    async fn load_ledgered_zones(
        &self,
        // This argument attempts to ensure that the caller holds the right
        // lock.
        _map: &MutexGuard<'_, ZoneMap>,
    ) -> Result<Option<Ledger<OmicronZonesConfigLocal>>, Error> {
        let log = &self.inner.log;

        // NOTE: This is a function where we used to access zones by "service
        // ledgers". This format has since been deprecated, and these files,
        // if they exist, should not be used.
        //
        // We try to clean them up at this spot. Deleting this "removal" code
        // in the future should be a safe operation; this is a non-load-bearing
        // cleanup.
        for path in self.all_service_ledgers().await {
            match tokio::fs::remove_file(&path).await {
                Ok(_) => (),
                Err(ref e) if e.kind() == std::io::ErrorKind::NotFound => (),
                Err(e) => {
                    warn!(
                        log,
                        "Failed to delete old service ledger";
                        "err" => ?e,
                        "path" => ?path,
                    );
                }
            }
        }

        // Try to load the current software's zone ledger
        let ledger_paths = self.all_omicron_zone_ledgers().await;
        info!(log, "Loading Omicron zones from: {ledger_paths:?}");
        let maybe_ledger =
            Ledger::<OmicronZonesConfigLocal>::new(log, ledger_paths.clone())
                .await;

        let Some(ledger) = maybe_ledger else {
            info!(log, "Loading Omicron zones - No zones detected");
            return Ok(None);
        };

        info!(
            log,
            "Loaded Omicron zones";
            "zones_config" => ?ledger.data()
        );
        Ok(Some(ledger))
    }

    // TODO(https://github.com/oxidecomputer/omicron/issues/2973):
    //
    // The sled agent retries this function indefinitely at the call-site, but
    // we could be smarter.
    //
    // - If we know that disks are missing, we could wait for them
    // - We could permanently fail if we are able to distinguish other errors
    // more clearly.
    pub async fn load_services(&self) -> Result<LoadServicesResult, Error> {
        let log = &self.inner.log;
        let mut existing_zones = self.inner.zones.lock().await;
        let Some(mut ledger) =
            self.load_ledgered_zones(&existing_zones).await?
        else {
            // Nothing found -- nothing to do.
            info!(
                log,
                "Loading Omicron zones - \
                no zones nor old-format services found"
            );
            return Ok(LoadServicesResult::NoServicesToLoad);
        };

        let zones_config = ledger.data_mut();
        info!(
            log,
            "Loaded Omicron zones";
            "zones_config" => ?zones_config
        );
        let omicron_zones_config =
            zones_config.clone().to_omicron_zones_config();

        self.ensure_all_omicron_zones(
            &mut existing_zones,
            omicron_zones_config,
            None,
        )
        .await?;
        Ok(LoadServicesResult::ServicesLoaded)
    }

    /// Sets up "Sled Agent" information, including underlay info.
    ///
    /// Any subsequent calls after the first invocation return an error.
    pub fn sled_agent_started(
        &self,
        config: Config,
        port_manager: PortManager,
        underlay_address: Ipv6Addr,
        rack_id: Uuid,
        rack_network_config: Option<RackNetworkConfig>,
    ) -> Result<(), Error> {
        info!(&self.inner.log, "sled agent started"; "underlay_address" => underlay_address.to_string());
        self.inner
            .sled_info
            .set(SledAgentInfo {
                config,
                port_manager,
                resolver: Resolver::new_from_ip(
                    self.inner.log.new(o!("component" => "DnsResolver")),
                    underlay_address,
                )?,
                underlay_address,
                rack_id,
                rack_network_config,
            })
            .map_err(|_| "already set".to_string())
            .expect("Sled Agent should only start once");

        Ok(())
    }

    /// Returns the sled's configured mode.
    pub fn sled_mode(&self) -> SledMode {
        self.inner.sled_mode
    }

    // Advertise the /64 prefix of `address`, unless we already have.
    //
    // This method only blocks long enough to check our HashSet of
    // already-advertised prefixes; the actual request to ddmd to advertise the
    // prefix is spawned onto a background task.
    async fn advertise_prefix_of_address(&self, address: Ipv6Addr) {
        let subnet = Ipv6Subnet::new(address);
        if self.inner.advertised_prefixes.lock().await.insert(subnet) {
            self.inner.ddmd_client.advertise_prefix(subnet);
        }
    }

    // Check the services intended to run in the zone to determine whether any
    // physical devices need to be mapped into the zone when it is created.
    fn devices_needed(zone_args: &ZoneArgs<'_>) -> Result<Vec<String>, Error> {
        let mut devices = vec![];
        for svc_details in zone_args.sled_local_services() {
            match svc_details {
                SwitchService::Dendrite {
                    asic: DendriteAsic::TofinoAsic,
                    ..
                } => {
                    if let Ok(Some(n)) = tofino::get_tofino() {
                        if let Ok(device_path) = n.device_path() {
                            devices.push(device_path);
                            continue;
                        }
                    }
                    return Err(Error::MissingDevice {
                        device: "tofino".to_string(),
                    });
                }
                SwitchService::Dendrite {
                    asic: DendriteAsic::SoftNpuPropolisDevice,
                    ..
                } => {
                    devices.push("/dev/tty03".into());
                }
                _ => (),
            }
        }

        for dev in &devices {
            if !Utf8Path::new(dev).exists() {
                return Err(Error::MissingDevice { device: dev.to_string() });
            }
        }
        Ok(devices)
    }

    // If we are running in the switch zone, we need a bootstrap vnic so we can
    // listen on a bootstrap address for the wicketd artifact server.
    //
    // No other zone besides the switch and global zones should have a
    // bootstrap address.
    fn bootstrap_address_needed(
        &self,
        zone_args: &ZoneArgs<'_>,
    ) -> Result<Option<(Link, Ipv6Addr)>, Error> {
        if let ZoneArgs::Switch(_) = zone_args {
            let link = self
                .inner
                .bootstrap_vnic_allocator
                .new_bootstrap()
                .map_err(Error::SledLocalVnicCreation)?;
            Ok(Some((link, self.inner.switch_zone_bootstrap_address)))
        } else {
            Ok(None)
        }
    }

    // Derive two unique techport /64 prefixes from the bootstrap address.
    fn bootstrap_addr_to_techport_prefixes(
        addr: &Ipv6Addr,
    ) -> [Ipv6Subnet<SLED_PREFIX>; 2] {
        // Generate two unique prefixes from the bootstrap address, by
        // incrementing the second octet. This assumes that the bootstrap
        // address starts with `fdb0`, and so we end up with `fdb1` and `fdb2`.
        let mut segments = addr.segments();
        segments[0] += 1;
        let prefix0 = Ipv6Subnet::new(Ipv6Addr::from(segments));
        segments[0] += 1;
        let prefix1 = Ipv6Subnet::new(Ipv6Addr::from(segments));
        [prefix0, prefix1]
    }

    // Check the services intended to run in the zone to determine whether any
    // physical links or vnics need to be mapped into the zone when it is
    // created. Returns a list of links, plus whether or not they need link
    // local addresses in the zone.
    fn links_needed(
        &self,
        zone_args: &ZoneArgs<'_>,
    ) -> Result<Vec<(Link, bool)>, Error> {
        let mut links: Vec<(Link, bool)> = Vec::new();

        let is_gimlet = is_gimlet().map_err(|e| {
            Error::Underlay(underlay::Error::SystemDetection(e))
        })?;

        for svc_details in zone_args.sled_local_services() {
            match &svc_details {
                SwitchService::Tfport { pkt_source, asic: _ } => {
                    // The tfport service requires a MAC device to/from which
                    // sidecar packets may be multiplexed.  If the link isn't
                    // present, don't bother trying to start the zone.
                    match Dladm::verify_link(pkt_source) {
                        Ok(link) => {
                            // It's important that tfpkt does **not** receive a
                            // link local address! See: https://github.com/oxidecomputer/stlouis/issues/391
                            links.push((link, false));
                        }
                        Err(_) => {
                            if is_gimlet {
                                return Err(Error::MissingDevice {
                                    device: pkt_source.to_string(),
                                });
                            }
                        }
                    }
                }
                SwitchService::MgDdm { .. } => {
                    // If on a non-gimlet, sled-agent can be configured to map
                    // links into the switch zone. Validate those links here.
                    for link in &self.inner.switch_zone_maghemite_links {
                        match Dladm::verify_link(&link.to_string()) {
                            Ok(link) => {
                                // Link local addresses should be created in the
                                // zone so that maghemite can listen on them.
                                links.push((link, true));
                            }

                            Err(_) => {
                                if let SidecarRevision::SoftZone(_) =
                                    self.inner.sidecar_revision
                                {
                                    return Err(Error::MissingDevice {
                                        device: link.to_string(),
                                    });
                                }
                            }
                        }
                    }
                }
                _ => (),
            }
        }

        Ok(links)
    }

    // Check the services intended to run in the zone to determine whether any
    // OPTE ports need to be created and mapped into the zone when it is
    // created.
    async fn opte_ports_needed(
        &self,
        zone_args: &ZoneArgs<'_>,
    ) -> Result<Vec<(Port, PortTicket)>, Error> {
        // Only some services currently need OPTE ports
        if !matches!(
            zone_args.omicron_type(),
            Some(OmicronZoneType::ExternalDns { .. })
                | Some(OmicronZoneType::Nexus { .. })
                | Some(OmicronZoneType::BoundaryNtp { .. })
        ) {
            return Ok(vec![]);
        }

        let SledAgentInfo {
            port_manager,
            underlay_address,
            resolver,
            rack_network_config,
            ..
        } = &self.inner.sled_info.get().ok_or(Error::SledAgentNotReady)?;

        let Some(rack_network_config) = rack_network_config.as_ref() else {
            // If we're in a test/dev environments with no uplinks, we have
            // nothing to do; print a warning in the (hopefully unlikely) event
            // we land here on a real rack.
            warn!(
                self.inner.log,
                "No rack network config present; skipping OPTE NAT config",
            );
            return Ok(vec![]);
        };

        let uplinked_switch_zone_addrs =
            EarlyNetworkSetup::new(&self.inner.log)
                .lookup_uplinked_switch_zone_underlay_addrs(
                    resolver,
                    rack_network_config,
                )
                .await;

        let dpd_clients: Vec<DpdClient> = uplinked_switch_zone_addrs
            .iter()
            .map(|addr| {
                DpdClient::new(
                    &format!("http://[{}]:{}", addr, DENDRITE_PORT),
                    dpd_client::ClientState {
                        tag: "sled-agent".to_string(),
                        log: self.inner.log.new(o!(
                            "component" => "DpdClient"
                        )),
                    },
                )
            })
            .collect();

        let external_ip;
        let (zone_kind, nic, snat, floating_ips) = match &zone_args
            .omicron_type()
        {
            Some(
                zone_type @ OmicronZoneType::Nexus { external_ip, nic, .. },
            ) => {
                (zone_type.kind(), nic, None, std::slice::from_ref(external_ip))
            }
            Some(
                zone_type @ OmicronZoneType::ExternalDns {
                    dns_address,
                    nic,
                    ..
                },
            ) => {
                external_ip = dns_address.ip();
                (
                    zone_type.kind(),
                    nic,
                    None,
                    std::slice::from_ref(&external_ip),
                )
            }
            Some(
                zone_type @ OmicronZoneType::BoundaryNtp {
                    nic, snat_cfg, ..
                },
            ) => (zone_type.kind(), nic, Some(*snat_cfg), &[][..]),
            _ => unreachable!("unexpected zone type"),
        };

        // Create the OPTE port for the service.
        // Note we don't plumb any firewall rules at this point,
        // Nexus will plumb them down later but services' default OPTE
        // config allows outbound access which is enough for
        // Boundary NTP which needs to come up before Nexus.
        let port = port_manager
            .create_port(PortCreateParams {
                nic,
                source_nat: snat,
                ephemeral_ip: None,
                floating_ips,
                firewall_rules: &[],
                dhcp_config: DhcpCfg::default(),
                is_service: true,
            })
            .map_err(|err| Error::ServicePortCreation {
                service: zone_kind,
                err: Box::new(err),
            })?;

        // We also need to update the switch with the NAT mappings
        // XXX: need to revisit iff. any services get more than one
        //      address.
        let (target_ip, first_port, last_port) = match snat {
            Some(s) => {
                let (first_port, last_port) = s.port_range_raw();
                (s.ip, first_port, last_port)
            }
            None => (floating_ips[0], 0, u16::MAX),
        };

        for dpd_client in &dpd_clients {
            // TODO-correctness(#2933): If we fail part-way we need to
            // clean up previous entries instead of leaking them.
            let nat_create = || async {
                info!(
                    self.inner.log, "creating NAT entry for service";
                    "zone_type" => zone_kind.report_str(),
                );

                dpd_client
                    .ensure_nat_entry(
                        &self.inner.log,
                        target_ip,
                        dpd_client::types::MacAddr {
                            a: port.0.mac().into_array(),
                        },
                        first_port,
                        last_port,
                        port.0.vni().as_u32(),
                        underlay_address,
                    )
                    .await
                    .map_err(BackoffError::transient)?;

                Ok::<(), BackoffError<DpdError<DpdTypes::Error>>>(())
            };
            let log_failure = |error, _| {
                warn!(
                    self.inner.log, "failed to create NAT entry for service";
                    "error" => ?error,
                    "zone_type" => zone_kind.report_str(),
                );
            };
            retry_notify(
                retry_policy_internal_service_aggressive(),
                nat_create,
                log_failure,
            )
            .await?;
        }
        Ok(vec![port])
    }

    // Check the services intended to run in the zone to determine whether any
    // additional privileges need to be enabled for the zone.
    fn privs_needed(zone_args: &ZoneArgs<'_>) -> Vec<String> {
        let mut needed = vec![
            "default".to_string(),
            "dtrace_user".to_string(),
            "dtrace_proc".to_string(),
        ];
        for svc_details in zone_args.sled_local_services() {
            match svc_details {
                SwitchService::Tfport { .. } => {
                    needed.push("sys_dl_config".to_string());
                }
                _ => (),
            }
        }

        if let Some(omicron_zone_type) = zone_args.omicron_type() {
            match omicron_zone_type {
                OmicronZoneType::BoundaryNtp { .. }
                | OmicronZoneType::InternalNtp { .. } => {
                    needed.push("sys_time".to_string());
                    needed.push("proc_priocntl".to_string());
                }
                _ => (),
            }
        }
        needed
    }

    async fn dns_install(
        info: &SledAgentInfo,
        ip_addrs: Option<Vec<IpAddr>>,
        domain: &Option<String>,
    ) -> Result<ServiceBuilder, Error> {
        // We want to configure the dns/install SMF service inside the
        // zone with the list of DNS nameservers.  This will cause
        // /etc/resolv.conf to be populated inside the zone.  To do
        // this, we need the full list of nameservers.  Fortunately, the
        // nameservers provide a DNS name for the full list of
        // nameservers.
        //
        // Note that when we configure the dns/install service, we're
        // supplying values for an existing property group on the SMF
        // *service*.  We're not creating a new property group, nor are
        // we configuring a property group on the instance.

        // Users may decide to provide specific addresses to set as
        // nameservers, or this information can be retrieved from
        // from SledAgentInfo.
        let nameservers = match ip_addrs {
            None => {
                let addrs = info
                    .resolver
                    .lookup_all_ipv6(internal_dns::ServiceName::InternalDns)
                    .await?;

                let mut servers: Vec<IpAddr> = vec![];
                for a in addrs {
                    let ip = IpAddr::V6(a);
                    servers.push(ip);
                }

                servers
            }
            Some(servers) => servers,
        };

        let mut dns_config_builder = PropertyGroupBuilder::new("install_props");
        for ns_addr in &nameservers {
            dns_config_builder = dns_config_builder.add_property(
                "nameserver",
                "net_address",
                &ns_addr.to_string(),
            );
        }

        match domain {
            Some(d) => {
                dns_config_builder =
                    dns_config_builder.add_property("domain", "astring", d)
            }
            None => (),
        }

        Ok(ServiceBuilder::new("network/dns/install")
            .add_property_group(dns_config_builder)
            // We do need to enable the default instance of the
            // dns/install service.  It's enough to just mention it
            // here, as the ServiceInstanceBuilder enables the
            // instance being added by default.
            .add_instance(ServiceInstanceBuilder::new("default")))
    }

    fn zone_network_setup_install(
        gw_addr: Option<&Ipv6Addr>,
        zone: &InstalledZone,
        static_addrs: &[Ipv6Addr],
    ) -> Result<ServiceBuilder, Error> {
        let datalink = zone.get_control_vnic_name();

        let mut config_builder = PropertyGroupBuilder::new("config");
        config_builder =
            config_builder.add_property("datalink", "astring", datalink);

        // The switch zone is the only zone that will sometimes have an
        // unknown underlay address at zone boot on the first scrimlet.
        if let Some(gateway) = gw_addr {
            config_builder = config_builder.add_property(
                "gateway",
                "astring",
                gateway.to_string(),
            );
        }

        for s in static_addrs {
            config_builder = config_builder.add_property(
                "static_addr",
                "astring",
                &s.to_string(),
            );
        }

        Ok(ServiceBuilder::new("oxide/zone-network-setup")
            .add_property_group(config_builder)
            .add_instance(ServiceInstanceBuilder::new("default")))
    }

    fn opte_interface_set_up_install(
        zone: &InstalledZone,
    ) -> Result<ServiceBuilder, Error> {
        let port_idx = 0;
        let port = zone.opte_ports().nth(port_idx).ok_or_else(|| {
            Error::ZoneEnsureAddress(EnsureAddressError::MissingOptePort {
                zone: String::from(zone.name()),
                port_idx,
            })
        })?;

        let opte_interface = port.name();
        let opte_gateway = port.gateway().ip().to_string();
        let opte_ip = port.ip().to_string();

        let mut config_builder = PropertyGroupBuilder::new("config");
        config_builder = config_builder
            .add_property("interface", "astring", opte_interface)
            .add_property("gateway", "astring", &opte_gateway)
            .add_property("ip", "astring", &opte_ip);

        Ok(ServiceBuilder::new("oxide/opte-interface-setup")
            .add_property_group(config_builder)
            .add_instance(ServiceInstanceBuilder::new("default")))
    }

    async fn initialize_zone(
        &self,
        request: ZoneArgs<'_>,
        filesystems: &[zone::Fs],
        data_links: &[String],
        fake_install_dir: Option<&String>,
    ) -> Result<RunningZone, Error> {
        let device_names = Self::devices_needed(&request)?;
        let (bootstrap_vnic, bootstrap_name_and_address) =
            match self.bootstrap_address_needed(&request)? {
                Some((vnic, address)) => {
                    let name = vnic.name().to_string();
                    (Some(vnic), Some((name, address)))
                }
                None => (None, None),
            };
        // Unzip here, then zip later - it's important that the InstalledZone
        // owns the links, but it doesn't care about the boolean for requesting
        // link local addresses.
        let links: Vec<Link>;
        let links_need_link_local: Vec<bool>;
        (links, links_need_link_local) =
            self.links_needed(&request)?.into_iter().unzip();
        let opte_ports = self.opte_ports_needed(&request).await?;
        let limit_priv = Self::privs_needed(&request);

        // If the zone is managing a particular dataset, plumb that
        // dataset into the zone. Additionally, construct a "unique enough" name
        // so we can create multiple zones of this type without collision.
        let unique_name = match &request {
            ZoneArgs::Omicron(zone_config) => Some(zone_config.zone.id),
            ZoneArgs::Switch(_) => None,
        };
        let datasets: Vec<_> = match &request {
            ZoneArgs::Omicron(zone_config) => zone_config
                .zone
                .dataset_name()
                .map(|n| zone::Dataset { name: n.full_name() })
                .into_iter()
                .collect(),
            ZoneArgs::Switch(_) => vec![],
        };

        let devices: Vec<zone::Device> = device_names
            .iter()
            .map(|d| zone::Device { name: d.to_string() })
            .collect();

        // Look for the image in the ramdisk first
        let mut zone_image_paths = vec![Utf8PathBuf::from("/opt/oxide")];
        // Inject an image path if requested by a test.
        if let Some(path) = self.inner.image_directory_override.get() {
            zone_image_paths.push(path.clone());
        };

        // If the boot disk exists, look for the image in the "install" dataset
        // there too.
        let all_disks = self.inner.storage.get_latest_disks().await;
        if let Some((_, boot_zpool)) = all_disks.boot_disk() {
            zone_image_paths.push(boot_zpool.dataset_mountpoint(
                &all_disks.mount_config().root,
                INSTALL_DATASET,
            ));
        }

        let zone_type_str = match &request {
            ZoneArgs::Omicron(zone_config) => {
                zone_config.zone.zone_type.kind().service_str()
            }
            ZoneArgs::Switch(_) => "switch",
        };

        // We use the fake initialiser for testing
        let mut zone_builder = match fake_install_dir {
            None => ZoneBuilderFactory::default().builder(),
            Some(dir) => ZoneBuilderFactory::fake(Some(dir)).builder(),
        };
        if let Some(uuid) = unique_name {
            zone_builder = zone_builder.with_unique_name(uuid);
        }
        if let Some(vnic) = bootstrap_vnic {
            zone_builder = zone_builder.with_bootstrap_vnic(vnic);
        }
        let installed_zone = zone_builder
            .with_log(self.inner.log.clone())
            .with_underlay_vnic_allocator(&self.inner.underlay_vnic_allocator)
            .with_zone_root_path(request.root())
            .with_zone_image_paths(zone_image_paths.as_slice())
            .with_zone_type(zone_type_str)
            .with_datasets(datasets.as_slice())
            .with_filesystems(&filesystems)
            .with_data_links(&data_links)
            .with_devices(&devices)
            .with_opte_ports(opte_ports)
            .with_links(links)
            .with_limit_priv(limit_priv)
            .install()
            .await?;

        let disabled_ssh_service = ServiceBuilder::new("network/ssh")
            .add_instance(ServiceInstanceBuilder::new("default").disable());

        let disabled_dns_client_service =
            ServiceBuilder::new("network/dns/client")
                .add_instance(ServiceInstanceBuilder::new("default").disable());

        let enabled_dns_client_service =
            ServiceBuilder::new("network/dns/client")
                .add_instance(ServiceInstanceBuilder::new("default"));

        // TODO(https://github.com/oxidecomputer/omicron/issues/1898):
        //
        // These zones are self-assembling -- after they boot, there should
        // be no "zlogin" necessary to initialize.
        match &request {
            ZoneArgs::Omicron(OmicronZoneConfigLocal {
                zone:
                    OmicronZoneConfig {
                        zone_type: OmicronZoneType::Clickhouse { .. },
                        underlay_address,
                        ..
                    },
                ..
            }) => {
                let Some(info) = self.inner.sled_info.get() else {
                    return Err(Error::SledAgentNotReady);
                };

                let listen_addr = *underlay_address;
                let listen_port = &CLICKHOUSE_PORT.to_string();

                let nw_setup_service = Self::zone_network_setup_install(
                    Some(&info.underlay_address),
                    &installed_zone,
                    &[listen_addr],
                )?;

                let dns_service = Self::dns_install(info, None, &None).await?;

                let config = PropertyGroupBuilder::new("config")
                    .add_property(
                        "listen_addr",
                        "astring",
                        listen_addr.to_string(),
                    )
                    .add_property("listen_port", "astring", listen_port)
                    .add_property("store", "astring", "/data");
                let clickhouse_service =
                    ServiceBuilder::new("oxide/clickhouse").add_instance(
                        ServiceInstanceBuilder::new("default")
                            .add_property_group(config),
                    );

                let profile = ProfileBuilder::new("omicron")
                    .add_service(nw_setup_service)
                    .add_service(disabled_ssh_service)
                    .add_service(clickhouse_service)
                    .add_service(dns_service)
                    .add_service(enabled_dns_client_service);
                profile
                    .add_to_zone(&self.inner.log, &installed_zone)
                    .await
                    .map_err(|err| {
                        Error::io("Failed to setup clickhouse profile", err)
                    })?;
                return Ok(RunningZone::boot(installed_zone).await?);
            }

            ZoneArgs::Omicron(OmicronZoneConfigLocal {
                zone:
                    OmicronZoneConfig {
                        zone_type: OmicronZoneType::ClickhouseKeeper { .. },
                        underlay_address,
                        ..
                    },
                ..
            }) => {
                let Some(info) = self.inner.sled_info.get() else {
                    return Err(Error::SledAgentNotReady);
                };

                let listen_addr = *underlay_address;
                let listen_port = &CLICKHOUSE_KEEPER_PORT.to_string();

                let nw_setup_service = Self::zone_network_setup_install(
                    Some(&info.underlay_address),
                    &installed_zone,
                    &[listen_addr],
                )?;

                let dns_service = Self::dns_install(info, None, &None).await?;

                let config = PropertyGroupBuilder::new("config")
                    .add_property(
                        "listen_addr",
                        "astring",
                        listen_addr.to_string(),
                    )
                    .add_property("listen_port", "astring", listen_port)
                    .add_property("store", "astring", "/data");
                let clickhouse_keeper_service =
                    ServiceBuilder::new("oxide/clickhouse_keeper")
                        .add_instance(
                            ServiceInstanceBuilder::new("default")
                                .add_property_group(config),
                        );
                let profile = ProfileBuilder::new("omicron")
                    .add_service(nw_setup_service)
                    .add_service(disabled_ssh_service)
                    .add_service(clickhouse_keeper_service)
                    .add_service(dns_service)
                    .add_service(enabled_dns_client_service);
                profile
                    .add_to_zone(&self.inner.log, &installed_zone)
                    .await
                    .map_err(|err| {
                        Error::io(
                            "Failed to setup clickhouse keeper profile",
                            err,
                        )
                    })?;
                return Ok(RunningZone::boot(installed_zone).await?);
            }

            ZoneArgs::Omicron(OmicronZoneConfigLocal {
                zone:
                    OmicronZoneConfig {
                        id: zone_id,
                        zone_type: OmicronZoneType::CockroachDb { .. },
                        underlay_address,
                        ..
                    },
                ..
            }) => {
                let Some(info) = self.inner.sled_info.get() else {
                    return Err(Error::SledAgentNotReady);
                };

                let crdb_listen_ip = *underlay_address;
                let crdb_address =
                    SocketAddr::new(IpAddr::V6(crdb_listen_ip), COCKROACH_PORT)
                        .to_string();
                let admin_address = SocketAddr::new(
                    IpAddr::V6(crdb_listen_ip),
                    COCKROACH_ADMIN_PORT,
                )
                .to_string();

                let nw_setup_service = Self::zone_network_setup_install(
                    Some(&info.underlay_address),
                    &installed_zone,
                    &[crdb_listen_ip],
                )?;

                let dns_service = Self::dns_install(info, None, &None).await?;

                // Configure the CockroachDB service.
                let cockroachdb_config = PropertyGroupBuilder::new("config")
                    .add_property("listen_addr", "astring", &crdb_address)
                    .add_property("store", "astring", "/data");
                let cockroachdb_service =
                    ServiceBuilder::new("oxide/cockroachdb").add_instance(
                        ServiceInstanceBuilder::new("default")
                            .add_property_group(cockroachdb_config),
                    );

                // Configure the Omicron cockroach-admin service.
                let cockroach_admin_config =
                    PropertyGroupBuilder::new("config")
                        .add_property("zone_id", "astring", zone_id.to_string())
                        .add_property(
                            "cockroach_address",
                            "astring",
                            crdb_address,
                        )
                        .add_property("http_address", "astring", admin_address);
                let cockroach_admin_service =
                    ServiceBuilder::new("oxide/cockroach-admin").add_instance(
                        ServiceInstanceBuilder::new("default")
                            .add_property_group(cockroach_admin_config),
                    );

                let profile = ProfileBuilder::new("omicron")
                    .add_service(nw_setup_service)
                    .add_service(disabled_ssh_service)
                    .add_service(cockroachdb_service)
                    .add_service(cockroach_admin_service)
                    .add_service(dns_service)
                    .add_service(enabled_dns_client_service);
                profile
                    .add_to_zone(&self.inner.log, &installed_zone)
                    .await
                    .map_err(|err| {
                        Error::io("Failed to setup CRDB profile", err)
                    })?;
                return Ok(RunningZone::boot(installed_zone).await?);
            }

            ZoneArgs::Omicron(OmicronZoneConfigLocal {
                zone:
                    OmicronZoneConfig {
                        zone_type: OmicronZoneType::Crucible { dataset, .. },
                        underlay_address,
                        ..
                    },
                ..
            }) => {
                let Some(info) = self.inner.sled_info.get() else {
                    return Err(Error::SledAgentNotReady);
                };
                let listen_addr = *underlay_address;
                let listen_port = &CRUCIBLE_PORT.to_string();

                let nw_setup_service = Self::zone_network_setup_install(
                    Some(&info.underlay_address),
                    &installed_zone,
                    &[listen_addr],
                )?;

                let dataset_name = DatasetName::new(
                    dataset.pool_name.clone(),
                    DatasetType::Crucible,
                )
                .full_name();
                let uuid = &Uuid::new_v4().to_string();
                let config = PropertyGroupBuilder::new("config")
                    .add_property("dataset", "astring", &dataset_name)
                    .add_property(
                        "listen_addr",
                        "astring",
                        listen_addr.to_string(),
                    )
                    .add_property("listen_port", "astring", listen_port)
                    .add_property("uuid", "astring", uuid)
                    .add_property("store", "astring", "/data");

                let profile = ProfileBuilder::new("omicron")
                    .add_service(nw_setup_service)
                    .add_service(disabled_ssh_service)
                    .add_service(disabled_dns_client_service)
                    .add_service(
                        ServiceBuilder::new("oxide/crucible/agent")
                            .add_instance(
                                ServiceInstanceBuilder::new("default")
                                    .add_property_group(config),
                            ),
                    );
                profile
                    .add_to_zone(&self.inner.log, &installed_zone)
                    .await
                    .map_err(|err| {
                        Error::io("Failed to setup crucible profile", err)
                    })?;
                return Ok(RunningZone::boot(installed_zone).await?);
            }

            ZoneArgs::Omicron(OmicronZoneConfigLocal {
                zone:
                    OmicronZoneConfig {
                        zone_type: OmicronZoneType::CruciblePantry { .. },
                        underlay_address,
                        ..
                    },
                ..
            }) => {
                let Some(info) = self.inner.sled_info.get() else {
                    return Err(Error::SledAgentNotReady);
                };

                let listen_addr = *underlay_address;
                let listen_port = &CRUCIBLE_PANTRY_PORT.to_string();

                let nw_setup_service = Self::zone_network_setup_install(
                    Some(&info.underlay_address),
                    &installed_zone,
                    &[listen_addr],
                )?;

                let config = PropertyGroupBuilder::new("config")
                    .add_property(
                        "listen_addr",
                        "astring",
                        listen_addr.to_string(),
                    )
                    .add_property("listen_port", "astring", listen_port);

                let profile = ProfileBuilder::new("omicron")
                    .add_service(nw_setup_service)
                    .add_service(disabled_ssh_service)
                    .add_service(disabled_dns_client_service)
                    .add_service(
                        ServiceBuilder::new("oxide/crucible/pantry")
                            .add_instance(
                                ServiceInstanceBuilder::new("default")
                                    .add_property_group(config),
                            ),
                    );
                profile
                    .add_to_zone(&self.inner.log, &installed_zone)
                    .await
                    .map_err(|err| Error::io("crucible pantry profile", err))?;
                let running_zone = RunningZone::boot(installed_zone).await?;
                return Ok(running_zone);
            }
            ZoneArgs::Omicron(OmicronZoneConfigLocal {
                zone:
                    OmicronZoneConfig {
                        id,
                        zone_type: OmicronZoneType::Oximeter { .. },
                        underlay_address,
                        ..
                    },
                ..
            }) => {
                let Some(info) = self.inner.sled_info.get() else {
                    return Err(Error::SledAgentNotReady);
                };

                // Configure the Oximeter service.
                let address = SocketAddr::new(
                    IpAddr::V6(*underlay_address),
                    OXIMETER_PORT,
                );

                let nw_setup_service = Self::zone_network_setup_install(
                    Some(&info.underlay_address),
                    &installed_zone,
                    &[*underlay_address],
                )?;

                let oximeter_config = PropertyGroupBuilder::new("config")
                    .add_property("id", "astring", &id.to_string())
                    .add_property("address", "astring", &address.to_string());
                let oximeter_service = ServiceBuilder::new("oxide/oximeter")
                    .add_instance(
                        ServiceInstanceBuilder::new("default")
                            .add_property_group(oximeter_config),
                    );

                let profile = ProfileBuilder::new("omicron")
                    .add_service(nw_setup_service)
                    .add_service(disabled_ssh_service)
                    .add_service(oximeter_service)
                    .add_service(disabled_dns_client_service);
                profile
                    .add_to_zone(&self.inner.log, &installed_zone)
                    .await
                    .map_err(|err| {
                        Error::io("Failed to setup Oximeter profile", err)
                    })?;
                return Ok(RunningZone::boot(installed_zone).await?);
            }
            ZoneArgs::Omicron(OmicronZoneConfigLocal {
                zone:
                    OmicronZoneConfig {
                        zone_type: OmicronZoneType::ExternalDns { .. },
                        underlay_address,
                        ..
                    },
                ..
            }) => {
                let Some(info) = self.inner.sled_info.get() else {
                    return Err(Error::SledAgentNotReady);
                };

                let nw_setup_service = Self::zone_network_setup_install(
                    Some(&info.underlay_address),
                    &installed_zone,
                    &[*underlay_address],
                )?;
                // Like Nexus, we need to be reachable externally via
                // `dns_address` but we don't listen on that address
                // directly but instead on a VPC private IP. OPTE will
                // en/decapsulate as appropriate.
                let opte_interface_setup =
                    Self::opte_interface_set_up_install(&installed_zone)?;

                let port_idx = 0;
                let port = installed_zone
                    .opte_ports()
                    .nth(port_idx)
                    .ok_or_else(|| {
                        Error::ZoneEnsureAddress(
                            EnsureAddressError::MissingOptePort {
                                zone: String::from(installed_zone.name()),
                                port_idx,
                            },
                        )
                    })?;
                let opte_ip = port.ip();

                let http_addr =
                    format!("[{}]:{}", underlay_address, DNS_HTTP_PORT);
                let dns_addr = format!("{}:{}", opte_ip, DNS_PORT);

                let external_dns_config = PropertyGroupBuilder::new("config")
                    .add_property("http_address", "astring", &http_addr)
                    .add_property("dns_address", "astring", &dns_addr);
                let external_dns_service =
                    ServiceBuilder::new("oxide/external_dns").add_instance(
                        ServiceInstanceBuilder::new("default")
                            .add_property_group(external_dns_config),
                    );

                let profile = ProfileBuilder::new("omicron")
                    .add_service(nw_setup_service)
                    .add_service(opte_interface_setup)
                    .add_service(disabled_ssh_service)
                    .add_service(external_dns_service)
                    .add_service(disabled_dns_client_service);
                profile
                    .add_to_zone(&self.inner.log, &installed_zone)
                    .await
                    .map_err(|err| {
                        Error::io("Failed to setup External DNS profile", err)
                    })?;
                return Ok(RunningZone::boot(installed_zone).await?);
            }
            ZoneArgs::Omicron(OmicronZoneConfigLocal {
                zone:
                    OmicronZoneConfig {
                        zone_type:
                            OmicronZoneType::BoundaryNtp {
                                dns_servers,
                                ntp_servers,
                                domain,
                                ..
                            },
                        underlay_address,
                        ..
                    },
                ..
            })
            | ZoneArgs::Omicron(OmicronZoneConfigLocal {
                zone:
                    OmicronZoneConfig {
                        zone_type:
                            OmicronZoneType::InternalNtp {
                                dns_servers,
                                ntp_servers,
                                domain,
                                ..
                            },
                        underlay_address,
                        ..
                    },
                ..
            }) => {
                let Some(info) = self.inner.sled_info.get() else {
                    return Err(Error::SledAgentNotReady);
                };

                let nw_setup_service = Self::zone_network_setup_install(
                    Some(&info.underlay_address),
                    &installed_zone,
                    &[*underlay_address],
                )?;

                let is_boundary = matches!(
                    // It's safe to unwrap here as we already know it's one of InternalNTP or BoundaryNtp.
                    request.omicron_type().unwrap(),
                    OmicronZoneType::BoundaryNtp { .. }
                );

                let rack_net =
                    Ipv6Subnet::<RACK_PREFIX>::new(info.underlay_address)
                        .net()
                        .to_string();

                let dns_install_service =
                    Self::dns_install(info, Some(dns_servers.to_vec()), domain)
                        .await?;

                let mut chrony_config = PropertyGroupBuilder::new("config")
                    .add_property("allow", "astring", &rack_net)
                    .add_property(
                        "boundary",
                        "boolean",
                        &is_boundary.to_string(),
                    );

                for s in ntp_servers {
                    chrony_config = chrony_config.add_property(
                        "server",
                        "astring",
                        &s.to_string(),
                    );
                }

                let dns_client_service;
                if dns_servers.is_empty() {
                    dns_client_service = disabled_dns_client_service;
                } else {
                    dns_client_service = enabled_dns_client_service;
                }

                let ntp_service = ServiceBuilder::new("oxide/ntp")
                    .add_instance(ServiceInstanceBuilder::new("default"));

                let chrony_setup_service =
                    ServiceBuilder::new("oxide/chrony-setup").add_instance(
                        ServiceInstanceBuilder::new("default")
                            .add_property_group(chrony_config),
                    );

                let mut profile = ProfileBuilder::new("omicron")
                    .add_service(nw_setup_service)
                    .add_service(chrony_setup_service)
                    .add_service(disabled_ssh_service)
                    .add_service(dns_install_service)
                    .add_service(dns_client_service)
                    .add_service(ntp_service);

                // Only Boundary NTP needs an OPTE interface and port configured.
                if is_boundary {
                    let opte_interface_setup =
                        Self::opte_interface_set_up_install(&installed_zone)?;
                    profile = profile.add_service(opte_interface_setup)
                }

                profile
                    .add_to_zone(&self.inner.log, &installed_zone)
                    .await
                    .map_err(|err| {
                        Error::io("Failed to set up NTP profile", err)
                    })?;

                return Ok(RunningZone::boot(installed_zone).await?);
            }
            ZoneArgs::Omicron(OmicronZoneConfigLocal {
                zone:
                    OmicronZoneConfig {
                        zone_type:
                            OmicronZoneType::InternalDns {
                                http_address,
                                dns_address,
                                gz_address,
                                gz_address_index,
                                ..
                            },
                        underlay_address,
                        ..
                    },
                ..
            }) => {
                let nw_setup_service = Self::zone_network_setup_install(
                    Some(gz_address),
                    &installed_zone,
                    &[*underlay_address],
                )?;

                // Internal DNS zones require a special route through
                // the global zone, since they are not on the same part
                // of the underlay as most other services on this sled
                // (the sled's subnet).
                //
                // We create an IP address in the dedicated portion of
                // the underlay used for internal DNS servers, but we
                // *also* add a number ("which DNS server is this") to
                // ensure these addresses are given unique names. In the
                // unlikely case that two internal DNS servers end up on
                // the same machine (which is effectively a
                // developer-only environment -- we wouldn't want this
                // in prod!), they need to be given distinct names.
                let addr_name = format!("internaldns{gz_address_index}");
                Zones::ensure_has_global_zone_v6_address(
                    self.inner.underlay_vnic.clone(),
                    *gz_address,
                    &addr_name,
                )
                .map_err(|err| Error::GzAddress {
                    message: format!(
                        "Failed to create address {} for Internal DNS zone",
                        addr_name
                    ),
                    err,
                })?;

                // If this address is in a new ipv6 prefix, notify
                // maghemite so it can advertise it to other sleds.
                self.advertise_prefix_of_address(*gz_address).await;

                let http_addr =
                    format!("[{}]:{}", http_address.ip(), http_address.port());
                let dns_addr =
                    format!("[{}]:{}", dns_address.ip(), dns_address.port());

                let internal_dns_config = PropertyGroupBuilder::new("config")
                    .add_property("http_address", "astring", &http_addr)
                    .add_property("dns_address", "astring", &dns_addr);
                let internal_dns_service =
                    ServiceBuilder::new("oxide/internal_dns").add_instance(
                        ServiceInstanceBuilder::new("default")
                            .add_property_group(internal_dns_config),
                    );

                let profile = ProfileBuilder::new("omicron")
                    .add_service(nw_setup_service)
                    .add_service(disabled_ssh_service)
                    .add_service(internal_dns_service)
                    .add_service(disabled_dns_client_service);
                profile
                    .add_to_zone(&self.inner.log, &installed_zone)
                    .await
                    .map_err(|err| {
                        Error::io("Failed to setup Internal DNS profile", err)
                    })?;
                return Ok(RunningZone::boot(installed_zone).await?);
            }
            ZoneArgs::Omicron(OmicronZoneConfigLocal {
                zone:
                    OmicronZoneConfig {
                        zone_type:
                            OmicronZoneType::Nexus {
                                internal_address,
                                external_tls,
                                external_dns_servers,
                                ..
                            },
                        underlay_address,
                        id,
                        ..
                    },
                ..
            }) => {
                let Some(info) = self.inner.sled_info.get() else {
                    return Err(Error::SledAgentNotReady);
                };

                let nw_setup_service = Self::zone_network_setup_install(
                    Some(&info.underlay_address),
                    &installed_zone,
                    &[*underlay_address],
                )?;

                // While Nexus will be reachable via `external_ip`, it
                // communicates atop an OPTE port which operates on a
                // VPC private IP. OPTE will map the private IP to the
                // external IP automatically.
                let opte_interface_setup =
                    Self::opte_interface_set_up_install(&installed_zone)?;

                let port_idx = 0;
                let port = installed_zone
                    .opte_ports()
                    .nth(port_idx)
                    .ok_or_else(|| {
                        Error::ZoneEnsureAddress(
                            EnsureAddressError::MissingOptePort {
                                zone: String::from(installed_zone.name()),
                                port_idx,
                            },
                        )
                    })?;
                let opte_ip = port.ip();

                // Nexus takes a separate config file for parameters
                // which cannot be known at packaging time.
                let nexus_port = if *external_tls { 443 } else { 80 };
                let deployment_config = DeploymentConfig {
                    id: *id,
                    rack_id: info.rack_id,
                    techport_external_server_port: NEXUS_TECHPORT_EXTERNAL_PORT,

                    dropshot_external: ConfigDropshotWithTls {
                        tls: *external_tls,
                        dropshot: dropshot::ConfigDropshot {
                            bind_address: SocketAddr::new(*opte_ip, nexus_port),
                            // This has to be large enough to support:
                            // - bulk writes to disks
                            request_body_max_bytes: 8192 * 1024,
                            default_handler_task_mode:
                                HandlerTaskMode::Detached,
                            log_headers: vec![],
                        },
                    },
                    dropshot_internal: dropshot::ConfigDropshot {
                        bind_address: (*internal_address).into(),
                        // This has to be large enough to support, among
                        // other things, the initial list of TLS
                        // certificates provided by the customer during
                        // rack setup.
                        request_body_max_bytes: 10 * 1024 * 1024,
                        default_handler_task_mode: HandlerTaskMode::Detached,
                        log_headers: vec![],
                    },
                    internal_dns: nexus_config::InternalDns::FromSubnet {
                        subnet: Ipv6Subnet::<RACK_PREFIX>::new(
                            info.underlay_address,
                        ),
                    },
                    database: nexus_config::Database::FromDns,
                    external_dns_servers: external_dns_servers.clone(),
                };

                // Copy the partial config file to the expected
                // location.
                let config_dir = Utf8PathBuf::from(format!(
                    "{}/var/svc/manifest/site/nexus",
                    installed_zone.root()
                ));
                // The filename of a half-completed config, in need of
                // parameters supplied at runtime.
                const PARTIAL_LEDGER_FILENAME: &str = "config-partial.toml";
                // The filename of a completed config, merging the
                // partial config with additional appended parameters
                // known at runtime.
                const COMPLETE_LEDGER_FILENAME: &str = "config.toml";
                let partial_config_path =
                    config_dir.join(PARTIAL_LEDGER_FILENAME);
                let config_path = config_dir.join(COMPLETE_LEDGER_FILENAME);
                tokio::fs::copy(partial_config_path, &config_path)
                    .await
                    .map_err(|err| Error::io_path(&config_path, err))?;

                // Serialize the configuration and append it into the
                // file.
                let serialized_cfg = toml::Value::try_from(&deployment_config)
                    .expect("Cannot serialize config");
                let mut map = toml::map::Map::new();
                map.insert("deployment".to_string(), serialized_cfg);
                let config_str = toml::to_string(&map).map_err(|err| {
                    Error::TomlSerialize { path: config_path.clone(), err }
                })?;
                let mut file = tokio::fs::OpenOptions::new()
                    .append(true)
                    .open(&config_path)
                    .await
                    .map_err(|err| Error::io_path(&config_path, err))?;
                file.write_all(b"\n\n")
                    .await
                    .map_err(|err| Error::io_path(&config_path, err))?;
                file.write_all(config_str.as_bytes())
                    .await
                    .map_err(|err| Error::io_path(&config_path, err))?;

                let nexus_config = PropertyGroupBuilder::new("config");
                let nexus_service = ServiceBuilder::new("oxide/nexus")
                    .add_instance(
                        ServiceInstanceBuilder::new("default")
                            .add_property_group(nexus_config),
                    );

                let profile = ProfileBuilder::new("omicron")
                    .add_service(nw_setup_service)
                    .add_service(opte_interface_setup)
                    .add_service(disabled_ssh_service)
                    .add_service(nexus_service)
                    .add_service(disabled_dns_client_service);
                profile
                    .add_to_zone(&self.inner.log, &installed_zone)
                    .await
                    .map_err(|err| {
                        Error::io("Failed to setup Nexus profile", err)
                    })?;
                return Ok(RunningZone::boot(installed_zone).await?);
            }
            ZoneArgs::Switch(SwitchZoneConfigLocal {
                zone: SwitchZoneConfig { id, services, addresses },
                ..
            }) => {
                let info = self.inner.sled_info.get();

                let gw_addr = match info {
                    Some(i) => Some(&i.underlay_address),
                    None => None,
                };

                let nw_setup_service = Self::zone_network_setup_install(
                    gw_addr,
                    &installed_zone,
                    addresses,
                )?;

                let sidecar_revision = match &self.inner.sidecar_revision {
                    SidecarRevision::Physical(rev) => rev.to_string(),
                    SidecarRevision::SoftZone(rev)
                    | SidecarRevision::SoftPropolis(rev) => format!(
                        "softnpu_front_{}_rear_{}",
                        rev.front_port_count, rev.rear_port_count
                    ),
                };

                // Define all services in the switch zone
                let mut mgs_service = ServiceBuilder::new("oxide/mgs");
                let mut wicketd_service = ServiceBuilder::new("oxide/wicketd");
                let mut switch_zone_setup_service =
                    ServiceBuilder::new("oxide/switch_zone_setup");
                let mut dendrite_service =
                    ServiceBuilder::new("oxide/dendrite");
                let mut tfport_service = ServiceBuilder::new("oxide/tfport");
                let mut lldpd_service = ServiceBuilder::new("oxide/lldpd");
                let mut pumpkind_service =
                    ServiceBuilder::new("oxide/pumpkind");
                let mut mgd_service = ServiceBuilder::new("oxide/mgd");
                let mut mg_ddm_service = ServiceBuilder::new("oxide/mg-ddm");
                let mut uplink_service = ServiceBuilder::new("oxide/uplink");

                let mut switch_zone_setup_config =
                    PropertyGroupBuilder::new("config").add_property(
                        "gz_local_link_addr",
                        "astring",
                        &format!(
                            "{}",
                            self.inner.global_zone_bootstrap_link_local_address
                        ),
                    );

<<<<<<< HEAD
        match &request {
            ZoneArgs::Omicron(zone_config) => {
                match &zone_config.zone.zone_type {
                    OmicronZoneType::BoundaryNtp { .. }
                    | OmicronZoneType::Clickhouse { .. }
                    | OmicronZoneType::ClickhouseKeeper { .. }
                    | OmicronZoneType::CockroachDb { .. }
                    | OmicronZoneType::Crucible { .. }
                    | OmicronZoneType::CruciblePantry { .. }
                    | OmicronZoneType::ExternalDns { .. }
                    | OmicronZoneType::InternalDns { .. }
                    | OmicronZoneType::InternalNtp { .. }
                    | OmicronZoneType::Nexus { .. }
                    | OmicronZoneType::Oximeter { .. } => {
                        panic!(
                            "{} is a service which exists as part of a \
                            self-assembling zone",
                            &zone_config.zone.zone_type.kind().report_str(),
                        )
=======
                for (link, needs_link_local) in
                    installed_zone.links().iter().zip(links_need_link_local)
                {
                    if needs_link_local {
                        switch_zone_setup_config = switch_zone_setup_config
                            .add_property(
                                "link_local_links",
                                "astring",
                                link.name(),
                            );
>>>>>>> 67d0cbd0
                    }
                }

                if let Some((bootstrap_name, bootstrap_address)) =
                    bootstrap_name_and_address.as_ref()
                {
                    switch_zone_setup_config = switch_zone_setup_config
                        .add_property(
                            "link_local_links",
                            "astring",
                            bootstrap_name,
                        )
                        .add_property(
                            "bootstrap_addr",
                            "astring",
                            &format!("{bootstrap_address}"),
                        )
                        .add_property(
                            "bootstrap_vnic",
                            "astring",
                            bootstrap_name,
                        );
                }

                // Set properties for each service
                for service in services {
                    match service {
                        SwitchService::ManagementGatewayService => {
                            info!(self.inner.log, "Setting up MGS service");
                            let mut mgs_config =
                                PropertyGroupBuilder::new("config")
                                    // Always tell MGS to listen on localhost so wicketd
                                    // can contact it even before we have an underlay
                                    // network.
                                    .add_property(
                                        "address",
                                        "astring",
                                        &format!("[::1]:{MGS_PORT}"),
                                    )
                                    .add_property(
                                        "id",
                                        "astring",
                                        &id.to_string(),
                                    );

                            if let Some(i) = info {
                                mgs_config = mgs_config.add_property(
                                    "rack_id",
                                    "astring",
                                    &i.rack_id.to_string(),
                                );
                            }

                            if let Some(address) = addresses.get(0) {
                                // Don't use localhost twice
                                if *address != Ipv6Addr::LOCALHOST {
                                    mgs_config = mgs_config.add_property(
                                        "address",
                                        "astring",
                                        &format!("[{address}]:{MGS_PORT}"),
                                    );
                                }
                            }
                            mgs_service = mgs_service.add_instance(
                                ServiceInstanceBuilder::new("default")
                                    .add_property_group(mgs_config),
                            );
                        }
                        SwitchService::SpSim => {
                            info!(
                                self.inner.log,
                                "Setting up Simulated SP service"
                            );
                        }
                        SwitchService::Wicketd { baseboard } => {
                            info!(self.inner.log, "Setting up wicketd service");
                            // If we're launching the switch zone, we'll have a
                            // bootstrap_address based on our call to
                            // `self.bootstrap_address_needed` (which always
                            // gives us an address for the switch zone. If we
                            // _don't_ have a bootstrap address, someone has
                            // requested wicketd in a non-switch zone; return an
                            // error.
                            let Some((_, bootstrap_address)) =
                                bootstrap_name_and_address
                            else {
                                return Err(Error::BadServiceRequest {
                                    service: "wicketd".to_string(),
                                    message: concat!(
                                        "missing bootstrap address: ",
                                        "wicketd can only be started in the ",
                                        "switch zone",
                                    )
                                    .to_string(),
                                });
                            };

                            let mut wicketd_config =
                                PropertyGroupBuilder::new("config")
                                    .add_property(
                                        "address",
                                        "astring",
                                        &format!("[::1]:{WICKETD_PORT}"),
                                    )
                                    .add_property(
                                        "artifact-address",
                                        "astring",
                                        &format!("[{bootstrap_address}]:{BOOTSTRAP_ARTIFACT_PORT}"),
                                    )
                                    .add_property(
                                        "baseboard-file",
                                        "astring",
                                        SWITCH_ZONE_BASEBOARD_FILE,
                                    )
                                    .add_property(
                                        "mgs-address",
                                        "astring",
                                        &format!("[::1]:{MGS_PORT}"),
                                    )
                                    // We intentionally bind `nexus-proxy-address` to
                                    // `::` so wicketd will serve this on all
                                    // interfaces, particularly the tech port
                                    // interfaces, allowing external clients to connect
                                    // to this Nexus proxy.
                                    .add_property(
                                        "nexus-proxy-address",
                                        "astring",
                                        &format!("[::]:{WICKETD_NEXUS_PROXY_PORT}"),
                                    );

                            if let Some(i) = info {
                                let rack_subnet = Ipv6Subnet::<AZ_PREFIX>::new(
                                    i.underlay_address,
                                );

                                wicketd_config = wicketd_config.add_property(
                                    "rack-subnet",
                                    "astring",
                                    &rack_subnet.net().addr().to_string(),
                                );
                            }

                            wicketd_service = wicketd_service.add_instance(
                                ServiceInstanceBuilder::new("default")
                                    .add_property_group(wicketd_config),
                            );

                            let baseboard_info =
                                serde_json::to_string(&baseboard)?;

                            switch_zone_setup_config =
                                switch_zone_setup_config.clone().add_property(
                                    "baseboard_info",
                                    "astring",
                                    &baseboard_info,
                                );
                        }
                        SwitchService::Dendrite { asic } => {
                            info!(
                                self.inner.log,
                                "Setting up dendrite service"
                            );
                            let mut dendrite_config =
                                PropertyGroupBuilder::new("config");

                            if let Some(i) = info {
                                dendrite_config = dendrite_config
                                    .add_property(
                                        "sled_id",
                                        "astring",
                                        &i.config.sled_id.to_string(),
                                    )
                                    .add_property(
                                        "rack_id",
                                        "astring",
                                        &i.rack_id.to_string(),
                                    );
                            }

                            for address in addresses {
                                dendrite_config = dendrite_config.add_property(
                                    "address",
                                    "astring",
                                    &format!("[{}]:{}", address, DENDRITE_PORT),
                                );
                                if *address != Ipv6Addr::LOCALHOST {
                                    let az_prefix =
                                        Ipv6Subnet::<AZ_PREFIX>::new(*address);
                                    for addr in
                                        Resolver::servers_from_subnet(az_prefix)
                                    {
                                        dendrite_config = dendrite_config
                                            .add_property(
                                                "dns_server",
                                                "astring",
                                                &format!("{addr}"),
                                            );
                                    }
                                }
                            }

                            match asic {
                                DendriteAsic::TofinoAsic => {
                                    // There should be exactly one device_name
                                    // associated with this zone: the /dev path
                                    // for the tofino ASIC.
                                    let dev_cnt = device_names.len();
                                    if dev_cnt == 1 {
                                        dendrite_config = dendrite_config
                                            .add_property(
                                                "dev_path",
                                                "astring",
                                                &device_names[0].clone(),
                                            );
                                    } else {
                                        return Err(Error::SledLocalZone(
                                            anyhow::anyhow!(
                                                "{dev_cnt} devices needed \
                                                    for tofino asic"
                                            ),
                                        ));
                                    }
                                    dendrite_config = dendrite_config
                                        .add_property(
                                            "port_config",
                                            "astring",
                                            "/opt/oxide/dendrite/misc/sidecar_config.toml",
                                        )
                                        .add_property("board_rev", "astring", &sidecar_revision);
                                }
                                DendriteAsic::TofinoStub => {
                                    dendrite_config = dendrite_config
                                        .add_property(
                                            "port_config",
                                            "astring",
                                            "/opt/oxide/dendrite/misc/model_config.toml",
                                        );
                                }
                                asic @ (DendriteAsic::SoftNpuZone
                                | DendriteAsic::SoftNpuPropolisDevice) => {
                                    let s = match self.inner.sidecar_revision {
                                        SidecarRevision::SoftZone(ref s) => s,
                                        SidecarRevision::SoftPropolis(
                                            ref s,
                                        ) => s,
                                        _ => {
                                            return Err(Error::SidecarRevision(
                                                anyhow::anyhow!(
                                                    "expected soft sidecar \
                                                    revision"
                                                ),
                                            ))
                                        }
                                    };

                                    dendrite_config = dendrite_config
                                        .add_property(
                                            "front_ports",
                                            "astring",
                                            &s.front_port_count.to_string(),
                                        )
                                        .add_property(
                                            "rear_ports",
                                            "astring",
                                            &s.rear_port_count.to_string(),
                                        )
                                        .add_property(
                                            "port_config",
                                            "astring",
                                            "/opt/oxide/dendrite/misc/softnpu_single_sled_config.toml",
                                        );

                                    if asic == &DendriteAsic::SoftNpuZone {
                                        dendrite_config = dendrite_config
                                            .add_property(
                                                "mgmt", "astring", "uds",
                                            )
                                            .add_property(
                                                "uds_path",
                                                "astring",
                                                "/opt/softnpu/stuff",
                                            );
                                    }

                                    if asic
                                        == &DendriteAsic::SoftNpuPropolisDevice
                                    {
                                        dendrite_config = dendrite_config
                                            .add_property(
                                                "mgmt", "astring", "uart",
                                            );
                                    }
                                }
                            }

                            dendrite_service = dendrite_service.add_instance(
                                ServiceInstanceBuilder::new("default")
                                    .add_property_group(dendrite_config),
                            );
                        }
                        SwitchService::Tfport { pkt_source, asic } => {
                            info!(self.inner.log, "Setting up tfport service");
                            let mut tfport_config =
                                PropertyGroupBuilder::new("config")
                                    .add_property(
                                        "host",
                                        "astring",
                                        &format!("[{}]", Ipv6Addr::LOCALHOST),
                                    )
                                    .add_property(
                                        "port",
                                        "astring",
                                        &format!("{}", DENDRITE_PORT),
                                    );

                            let is_gimlet = is_gimlet().map_err(|e| {
                                Error::Underlay(
                                    underlay::Error::SystemDetection(e),
                                )
                            })?;

                            if is_gimlet {
                                // Collect the prefixes for each techport.
                                let nameaddr =
                                    bootstrap_name_and_address.as_ref();
                                let techport_prefixes = match nameaddr {
                                    Some((_, addr)) => {
                                        Self::bootstrap_addr_to_techport_prefixes(addr)
                                    }
                                    None => {
                                        return Err(Error::BadServiceRequest {
                                            service: "tfport".into(),
                                            message: "bootstrap addr missing"
                                                .into(),
                                        });
                                    }
                                };

                                for (i, prefix) in
                                    techport_prefixes.into_iter().enumerate()
                                {
                                    // Each `prefix` is an `Ipv6Subnet`
                                    // including a netmask.  Stringify just the
                                    // network address, without the mask.
                                    tfport_config = tfport_config.add_property(
                                        &format!("techport{i}_prefix"),
                                        "astring",
                                        prefix.net().addr().to_string(),
                                    )
                                }
                            };

                            if is_gimlet
                                || asic == &DendriteAsic::SoftNpuPropolisDevice
                            {
                                tfport_config = tfport_config.add_property(
                                    "pkt_source",
                                    "astring",
                                    pkt_source,
                                );
                            };

                            if asic == &DendriteAsic::SoftNpuZone {
                                tfport_config = tfport_config.add_property(
                                    "flags",
                                    "astring",
                                    "--sync-only",
                                );
                            }

                            tfport_service = tfport_service.add_instance(
                                ServiceInstanceBuilder::new("default")
                                    .add_property_group(tfport_config),
                            );
                        }
                        SwitchService::Lldpd { baseboard } => {
                            info!(self.inner.log, "Setting up lldpd service");

                            let mut lldpd_config =
                                PropertyGroupBuilder::new("config")
                                    .add_property(
                                        "board_rev",
                                        "astring",
                                        &sidecar_revision,
                                    );

                            match baseboard {
                                Baseboard::Gimlet {
                                    identifier, model, ..
                                }
                                | Baseboard::Pc { identifier, model, .. } => {
                                    lldpd_config = lldpd_config
                                        .add_property(
                                            "scrimlet_id",
                                            "astring",
                                            identifier,
                                        )
                                        .add_property(
                                            "scrimlet_model",
                                            "astring",
                                            model,
                                        );
                                }
                                Baseboard::Unknown => {}
                            }

                            for address in addresses {
                                lldpd_config = lldpd_config.add_property(
                                    "address",
                                    "astring",
                                    &format!("[{}]:{}", address, LLDP_PORT),
                                );
                            }

                            lldpd_service = lldpd_service.add_instance(
                                ServiceInstanceBuilder::new("default")
                                    .add_property_group(lldpd_config),
                            );
                        }
                        SwitchService::Pumpkind { asic } => {
                            // The pumpkin daemon is only needed when running on
                            // with real sidecar.
                            if asic == &DendriteAsic::TofinoAsic {
                                info!(
                                    self.inner.log,
                                    "Setting up pumpkind service"
                                );
                                let pumpkind_config =
                                    PropertyGroupBuilder::new("config")
                                        .add_property(
                                            "mode", "astring", "switch",
                                        );

                                pumpkind_service = pumpkind_service
                                    .add_instance(
                                        ServiceInstanceBuilder::new("default")
                                            .add_property_group(
                                                pumpkind_config,
                                            ),
                                    );
                            } else {
                                pumpkind_service = pumpkind_service
                                    .add_instance(
                                        ServiceInstanceBuilder::new("default")
                                            .disable(),
                                    );
                            }
                        }
                        SwitchService::Uplink => {
                            // Nothing to do here - this service is special and
                            // configured in
                            // `ensure_switch_zone_uplinks_configured`
                            uplink_service = uplink_service.add_instance(
                                ServiceInstanceBuilder::new("default"),
                            );
                        }
                        SwitchService::Mgd => {
                            info!(self.inner.log, "Setting up mgd service");

                            let mut mgd_config =
                                PropertyGroupBuilder::new("config");

                            if let Some(i) = info {
                                mgd_config = mgd_config
                                    .add_property(
                                        "sled_uuid",
                                        "astring",
                                        &i.config.sled_id.to_string(),
                                    )
                                    .add_property(
                                        "rack_uuid",
                                        "astring",
                                        &i.rack_id.to_string(),
                                    );
                            }

                            for address in addresses {
                                if *address != Ipv6Addr::LOCALHOST {
                                    let az_prefix =
                                        Ipv6Subnet::<AZ_PREFIX>::new(*address);
                                    for addr in
                                        Resolver::servers_from_subnet(az_prefix)
                                    {
                                        mgd_config = mgd_config.add_property(
                                            "dns_servers",
                                            "astring",
                                            &format!("{addr}"),
                                        );
                                    }
                                    break;
                                }
                            }

                            mgd_service = mgd_service.add_instance(
                                ServiceInstanceBuilder::new("default")
                                    .add_property_group(mgd_config),
                            );
                        }
                        SwitchService::MgDdm { mode } => {
                            info!(self.inner.log, "Setting up mg-ddm service");

                            let mut mg_ddm_config =
                                PropertyGroupBuilder::new("config")
                                    .add_property("mode", "astring", mode)
                                    .add_property(
                                        "dendrite", "astring", "true",
                                    );

                            if let Some(i) = info {
                                mg_ddm_config = mg_ddm_config
                                    .add_property(
                                        "sled_uuid",
                                        "astring",
                                        &i.config.sled_id.to_string(),
                                    )
                                    .add_property(
                                        "rack_uuid",
                                        "astring",
                                        &i.rack_id.to_string(),
                                    );
                            }

                            for address in addresses {
                                if *address != Ipv6Addr::LOCALHOST {
                                    let az_prefix =
                                        Ipv6Subnet::<AZ_PREFIX>::new(*address);
                                    for addr in
                                        Resolver::servers_from_subnet(az_prefix)
                                    {
                                        mg_ddm_config = mg_ddm_config
                                            .add_property(
                                                "dns_servers",
                                                "astring",
                                                &format!("{addr}"),
                                            );
                                    }
                                    break;
                                }
                            }

                            let is_gimlet = is_gimlet().map_err(|e| {
                                Error::Underlay(
                                    underlay::Error::SystemDetection(e),
                                )
                            })?;

                            let maghemite_interfaces: Vec<AddrObject> =
                                if is_gimlet {
                                    (0..32)
                                        .map(|i| {
                                            // See the `tfport_name` function
                                            // for how tfportd names the
                                            // addrconf it creates.  Right now,
                                            // that's `tfportrear[0-31]_0` for
                                            // all rear ports, which is what
                                            // we're directing ddmd to listen
                                            // for advertisements on.
                                            //
                                            // This may grow in a multi-rack
                                            // future to include a subset of
                                            // "front" ports too, when racks are
                                            // cabled together.
                                            AddrObject::new(
                                                &format!("tfportrear{}_0", i),
                                                IPV6_LINK_LOCAL_NAME,
                                            )
                                            .unwrap()
                                        })
                                        .collect()
                                } else {
                                    self.inner
                                        .switch_zone_maghemite_links
                                        .iter()
                                        .map(|i| {
                                            AddrObject::new(
                                                &i.to_string(),
                                                IPV6_LINK_LOCAL_NAME,
                                            )
                                            .unwrap()
                                        })
                                        .collect()
                                };

                            for i in maghemite_interfaces {
                                mg_ddm_config = mg_ddm_config.add_property(
                                    "interfaces",
                                    "astring",
                                    &i.to_string(),
                                );
                            }

                            if is_gimlet {
                                mg_ddm_config = mg_ddm_config
                                    .add_property(
                                        "dpd_host", "astring", "[::1]",
                                    )
                                    .add_property(
                                        "dpd_port",
                                        "astring",
                                        &DENDRITE_PORT.to_string(),
                                    )
                            }

                            mg_ddm_service = mg_ddm_service.add_instance(
                                ServiceInstanceBuilder::new("default")
                                    .add_property_group(mg_ddm_config),
                            );
                        }
                    }
                }

                switch_zone_setup_service = switch_zone_setup_service
                    .add_instance(
                        ServiceInstanceBuilder::new("default")
                            .add_property_group(switch_zone_setup_config),
                    );

                let profile = ProfileBuilder::new("omicron")
                    .add_service(nw_setup_service)
                    .add_service(disabled_dns_client_service)
                    .add_service(mgs_service)
                    .add_service(wicketd_service)
                    .add_service(switch_zone_setup_service)
                    .add_service(dendrite_service)
                    .add_service(tfport_service)
                    .add_service(lldpd_service)
                    .add_service(pumpkind_service)
                    .add_service(mgd_service)
                    .add_service(mg_ddm_service)
                    .add_service(uplink_service);
                profile
                    .add_to_zone(&self.inner.log, &installed_zone)
                    .await
                    .map_err(|err| {
                        Error::io("Failed to setup Switch zone profile", err)
                    })?;
                return Ok(RunningZone::boot(installed_zone).await?);
            }
        }
    }

    // Ensures that a single Omicron zone is running.
    //
    // This method is NOT idempotent.
    //
    // - If the zone already exists, in any form, it is fully removed
    // before being initialized. This is primarily intended to remove "partially
    // stopped/started" zones with detritus from interfering with a new zone
    // being launched.
    // - If zones need time to be synchronized before they are initialized
    // (e.g., this is a hard requirement for CockroachDb) they can check the
    // `time_is_synchronized` argument.
    // - `all_u2_pools` provides a snapshot into durable storage on this sled,
    // which gives the storage manager an opportunity to validate the zone's
    // storage configuration against the reality of the current sled.
    async fn start_omicron_zone(
        &self,
        mount_config: &MountConfig,
        zone: &OmicronZoneConfig,
        time_is_synchronized: bool,
        all_u2_pools: &Vec<ZpoolName>,
        fake_install_dir: Option<&String>,
    ) -> Result<OmicronZone, Error> {
        // Ensure the zone has been fully removed before we try to boot it.
        //
        // This ensures that old "partially booted/stopped" zones do not
        // interfere with our installation.
        self.ensure_removed(&zone).await?;

        // If this zone requires timesync and we aren't ready, fail it early.
        if zone.zone_type.requires_timesync() && !time_is_synchronized {
            return Err(Error::TimeNotSynchronized);
        }

        // Ensure that this zone's storage is ready.
        let root = self
            .validate_storage_and_pick_mountpoint(
                mount_config,
                &zone,
                &all_u2_pools,
            )
            .await?;

        let config =
            OmicronZoneConfigLocal { zone: zone.clone(), root: root.path };

        let runtime = self
            .initialize_zone(
                ZoneArgs::Omicron(&config),
                // filesystems=
                &[],
                // data_links=
                &[],
                fake_install_dir,
            )
            .await?;

        Ok(OmicronZone { runtime, config })
    }

    // Concurrently attempts to start all zones identified by requests.
    //
    // This method is NOT idempotent.
    //
    // If we try to start ANY zones concurrently, the result is contained
    // in the `StartZonesResult` value. This will contain the set of zones which
    // were initialized successfully, as well as the set of zones which failed
    // to start.
    async fn start_omicron_zones(
        &self,
        mount_config: &MountConfig,
        requests: impl Iterator<Item = &OmicronZoneConfig> + Clone,
        time_is_synchronized: bool,
        all_u2_pools: &Vec<ZpoolName>,
        fake_install_dir: Option<&String>,
    ) -> Result<StartZonesResult, Error> {
        if let Some(name) =
            requests.clone().map(|zone| zone.zone_name()).duplicates().next()
        {
            return Err(Error::BadServiceRequest {
                service: name,
                message: "Should not initialize zone twice".to_string(),
            });
        }

        let futures = requests.map(|zone| async move {
            self.start_omicron_zone(
                mount_config,
                &zone,
                time_is_synchronized,
                all_u2_pools,
                fake_install_dir,
            )
            .await
            .map_err(|err| (zone.zone_name(), err))
        });

        let results = futures::future::join_all(futures).await;

        let mut new_zones = Vec::new();
        let mut errors = Vec::new();
        for result in results {
            match result {
                Ok(zone) => {
                    info!(self.inner.log, "Zone started"; "zone" => zone.name());
                    new_zones.push(zone);
                }
                Err((name, error)) => {
                    warn!(self.inner.log, "Zone failed to start"; "zone" => &name);
                    errors.push((name, error))
                }
            }
        }
        Ok(StartZonesResult { new_zones, errors })
    }

    /// Create a zone bundle for the provided zone.
    pub async fn create_zone_bundle(
        &self,
        name: &str,
    ) -> Result<ZoneBundleMetadata, BundleError> {
        // Search for the named zone.
        if let SledLocalZone::Running { zone, .. } =
            &*self.inner.switch_zone.lock().await
        {
            if zone.name() == name {
                return self
                    .inner
                    .zone_bundler
                    .create(zone, ZoneBundleCause::ExplicitRequest)
                    .await;
            }
        }
        if let Some(zone) = self.inner.zones.lock().await.get(name) {
            return self
                .inner
                .zone_bundler
                .create(&zone.runtime, ZoneBundleCause::ExplicitRequest)
                .await;
        }
        Err(BundleError::NoSuchZone { name: name.to_string() })
    }

    /// Returns the current Omicron zone configuration
    pub async fn omicron_zones_list(
        &self,
    ) -> Result<OmicronZonesConfig, Error> {
        let log = &self.inner.log;

        // We need to take the lock in order for the information in the ledger
        // to be up-to-date.
        let _existing_zones = self.inner.zones.lock().await;

        // Read the existing set of services from the ledger.
        let zone_ledger_paths = self.all_omicron_zone_ledgers().await;
        let ledger_data = match Ledger::<OmicronZonesConfigLocal>::new(
            log,
            zone_ledger_paths.clone(),
        )
        .await
        {
            Some(ledger) => ledger.data().clone(),
            None => OmicronZonesConfigLocal::initial(),
        };

        Ok(ledger_data.to_omicron_zones_config())
    }

    /// Ensures that particular Omicron zones are running
    ///
    /// These services will be instantiated by this function, and will be
    /// recorded to a local file to ensure they start automatically on next
    /// boot.
    pub async fn ensure_all_omicron_zones_persistent(
        &self,
        mut request: OmicronZonesConfig,
        fake_install_dir: Option<&String>,
    ) -> Result<(), Error> {
        let log = &self.inner.log;

        let mut existing_zones = self.inner.zones.lock().await;

        // Read the existing set of services from the ledger.
        let zone_ledger_paths = self.all_omicron_zone_ledgers().await;
        let mut ledger = match Ledger::<OmicronZonesConfigLocal>::new(
            log,
            zone_ledger_paths.clone(),
        )
        .await
        {
            Some(ledger) => ledger,
            None => Ledger::<OmicronZonesConfigLocal>::new_with(
                log,
                zone_ledger_paths.clone(),
                OmicronZonesConfigLocal::initial(),
            ),
        };

        let ledger_zone_config = ledger.data_mut();
        debug!(log, "ensure_all_omicron_zones_persistent";
            "request_generation" => request.generation.to_string(),
            "ledger_generation" =>
                ledger_zone_config.omicron_generation.to_string(),
        );

        // Absolutely refuse to downgrade the configuration.
        if ledger_zone_config.omicron_generation > request.generation {
            return Err(Error::RequestedConfigOutdated {
                requested: request.generation,
                current: ledger_zone_config.omicron_generation,
            });
        }

        // If the generation is the same as what we're running, but the contents
        // aren't, that's a problem, too.
        if ledger_zone_config.omicron_generation == request.generation {
            // Nexus should send us consistent zone orderings; however, we may
            // reorder the zone list inside `ensure_all_omicron_zones`. To avoid
            // equality checks failing only because the two lists are ordered
            // differently, sort them both here before comparing.
            let mut ledger_zones =
                ledger_zone_config.clone().to_omicron_zones_config().zones;

            // We sort by ID because we assume no two zones have the same ID. If
            // that assumption is wrong, we may return an error here where the
            // conflict is soley the list orders, but in such a case that's the
            // least of our problems.
            ledger_zones.sort_by_key(|z| z.id);
            request.zones.sort_by_key(|z| z.id);

            if ledger_zones != request.zones {
                return Err(Error::RequestedConfigConflicts(
                    request.generation,
                ));
            }
        }

        let omicron_generation = request.generation;
        let ledger_generation = ledger_zone_config.ledger_generation;
        self.ensure_all_omicron_zones(
            &mut existing_zones,
            request,
            fake_install_dir,
        )
        .await?;
        let zones = existing_zones
            .values()
            .map(|omicron_zone| omicron_zone.config.clone())
            .collect();

        let new_config = OmicronZonesConfigLocal {
            omicron_generation,
            ledger_generation,
            zones,
        };

        // If the contents of the ledger would be identical, we can avoid
        // performing an update and commit.
        if *ledger_zone_config == new_config {
            return Ok(());
        }

        // Update the zones in the ledger and write it back to both M.2s
        *ledger_zone_config = new_config;
        ledger.commit().await?;

        Ok(())
    }

    // Ensures that only the following Omicron zones are running.
    //
    // This method strives to be idempotent.
    //
    // - Starting and stopping zones is not an atomic operation - it's possible
    // that we cannot start a zone after a previous one has been successfully
    // created (or destroyed) intentionally. As a result, even in error cases,
    // it's possible that the set of `existing_zones` changes. However, this set
    // will only change in the direction of `new_request`: zones will only be
    // removed if they ARE NOT part of `new_request`, and zones will only be
    // added if they ARE part of `new_request`.
    // - Zones are not updated in-place: two zone configurations that differ
    // in any way are treated as entirely distinct.
    // - This method does not record any information such that these services
    // are re-instantiated on boot.
    async fn ensure_all_omicron_zones(
        &self,
        // The MutexGuard here attempts to ensure that the caller has the right
        // lock held when calling this function.
        existing_zones: &mut MutexGuard<'_, ZoneMap>,
        new_request: OmicronZonesConfig,
        fake_install_dir: Option<&String>,
    ) -> Result<(), Error> {
        // Do some data-normalization to ensure we can compare the "requested
        // set" vs the "existing set" as HashSets.
        let old_zone_configs: HashSet<OmicronZoneConfig> = existing_zones
            .values()
            .map(|omicron_zone| omicron_zone.config.zone.clone())
            .collect();
        let requested_zones_set: HashSet<OmicronZoneConfig> =
            new_request.zones.into_iter().collect();

        let zones_to_be_removed =
            old_zone_configs.difference(&requested_zones_set);
        let zones_to_be_added =
            requested_zones_set.difference(&old_zone_configs);
        // Destroy zones that should not be running
        for zone in zones_to_be_removed {
            self.zone_bundle_and_try_remove(existing_zones, &zone).await;
        }

        // Collect information that's necessary to start new zones
        let storage = self.inner.storage.get_latest_disks().await;
        let mount_config = storage.mount_config();
        let all_u2_pools = storage.all_u2_zpools();
        let time_is_synchronized =
            match self.timesync_get_locked(&existing_zones).await {
                // Time is synchronized
                Ok(TimeSync { sync: true, .. }) => true,
                // Time is not synchronized, or we can't check
                _ => false,
            };

        // Concurrently boot all new zones
        let StartZonesResult { new_zones, errors } = self
            .start_omicron_zones(
                mount_config,
                zones_to_be_added,
                time_is_synchronized,
                &all_u2_pools,
                fake_install_dir,
            )
            .await?;

        // Add the new zones to our tracked zone set
        existing_zones.extend(
            new_zones.into_iter().map(|zone| (zone.name().to_string(), zone)),
        );

        // If any zones failed to start, exit with an error
        if !errors.is_empty() {
            return Err(Error::ZoneEnsure { errors });
        }
        Ok(())
    }

    // Attempts to take a zone bundle and remove a zone.
    //
    // Logs, but does not return an error on failure.
    async fn zone_bundle_and_try_remove(
        &self,
        existing_zones: &mut MutexGuard<'_, ZoneMap>,
        zone: &OmicronZoneConfig,
    ) {
        let log = &self.inner.log;
        let expected_zone_name = zone.zone_name();
        let Some(mut zone) = existing_zones.remove(&expected_zone_name) else {
            warn!(
                log,
                "Expected to remove zone, but could not find it";
                "zone_name" => &expected_zone_name,
            );
            return;
        };
        debug!(
            log,
            "removing an existing zone";
            "zone_name" => &expected_zone_name,
        );
        if let Err(e) = self
            .inner
            .zone_bundler
            .create(&zone.runtime, ZoneBundleCause::UnexpectedZone)
            .await
        {
            error!(
                log,
                "Failed to take bundle of unexpected zone";
                "zone_name" => &expected_zone_name,
                "reason" => ?e,
            );
        }
        if let Err(e) = zone.runtime.stop().await {
            error!(log, "Failed to stop zone {}: {e}", zone.name());
        }
    }

    // Ensures that if a zone is about to be installed, it does not exist.
    async fn ensure_removed(
        &self,
        zone: &OmicronZoneConfig,
    ) -> Result<(), Error> {
        let zone_name = zone.zone_name();
        match Zones::find(&zone_name).await {
            Ok(Some(zone)) => {
                warn!(
                    self.inner.log,
                    "removing zone";
                    "zone" => &zone_name,
                    "state" => ?zone.state(),
                );
                if let Err(e) =
                    Zones::halt_and_remove_logged(&self.inner.log, &zone_name)
                        .await
                {
                    error!(
                        self.inner.log,
                        "Failed to remove zone";
                        "zone" => &zone_name,
                        "error" => %e,
                    );
                    return Err(Error::ZoneRemoval {
                        zone_name: zone_name.to_string(),
                        err: e,
                    });
                }
                return Ok(());
            }
            Ok(None) => return Ok(()),
            Err(err) => return Err(Error::ZoneList(err)),
        }
    }

    // Returns a zone filesystem mountpoint, after ensuring that U.2 storage
    // is valid.
    async fn validate_storage_and_pick_mountpoint(
        &self,
        mount_config: &MountConfig,
        zone: &OmicronZoneConfig,
        all_u2_pools: &Vec<ZpoolName>,
    ) -> Result<PathInPool, Error> {
        let name = zone.zone_name();

        // If the caller has requested a specific durable dataset,
        // ensure that it is encrypted and that it exists.
        //
        // Typically, the transient filesystem pool will be placed on the same
        // zpool as the durable dataset (to reduce the fault domain), but that
        // decision belongs to Nexus, and is not enforced here.
        if let Some(dataset) = zone.dataset_name() {
            // Check that the dataset is actually ready to be used.
            let [zoned, canmount, encryption] =
                illumos_utils::zfs::Zfs::get_values(
                    &dataset.full_name(),
                    &["zoned", "canmount", "encryption"],
                )
                .map_err(|err| Error::GetZfsValue {
                    zone: zone.zone_name(),
                    source: err,
                })?;

            let check_property = |name, actual, expected| {
                if actual != expected {
                    return Err(Error::DatasetNotReady {
                        zone: zone.zone_name(),
                        dataset: dataset.full_name(),
                        prop_name: String::from(name),
                        prop_value: actual,
                        prop_value_expected: String::from(expected),
                    });
                }
                return Ok(());
            };
            check_property("zoned", zoned, "on")?;
            check_property("canmount", canmount, "on")?;
            if dataset.dataset().dataset_should_be_encrypted() {
                check_property("encryption", encryption, "aes-256-gcm")?;
            }

            let data_pool = dataset.pool();
            if !all_u2_pools.contains(&data_pool) {
                warn!(
                    self.inner.log,
                    "zone dataset requested on a zpool which doesn't exist";
                    "zone" => &name,
                    "zpool" => %data_pool
                );
                return Err(Error::MissingDevice {
                    device: format!("zpool: {data_pool}"),
                });
            }
        }

        let filesystem_pool = match (&zone.filesystem_pool, zone.dataset_name())
        {
            // If a pool was explicitly requested, use it.
            (Some(pool), _) => pool.clone(),
            // NOTE: The following cases are for backwards compatibility.
            //
            // If no pool was selected, prefer to use the same pool as the
            // durable dataset. Otherwise, pick one randomly.
            (None, Some(dataset)) => dataset.pool().clone(),
            (None, None) => all_u2_pools
                .choose(&mut rand::thread_rng())
                .ok_or_else(|| Error::U2NotFound)?
                .clone(),
        };

        if !all_u2_pools.contains(&filesystem_pool) {
            warn!(
                self.inner.log,
                "zone filesystem dataset requested on a zpool which doesn't exist";
                "zone" => &name,
                "zpool" => %filesystem_pool
            );
            return Err(Error::MissingDevice {
                device: format!("zpool: {filesystem_pool}"),
            });
        }
        let path = filesystem_pool
            .dataset_mountpoint(&mount_config.root, ZONE_DATASET);
        Ok(PathInPool { pool: Some(filesystem_pool), path })
    }

    pub async fn cockroachdb_initialize(&self) -> Result<(), Error> {
        let log = &self.inner.log;
        let dataset_zones = self.inner.zones.lock().await;
        for zone in dataset_zones.values() {
            // TODO: We could probably store the ZoneKind in the running zone to
            // make this "comparison to existing zones by name" mechanism a bit
            // safer.
            if zone.name().contains(&ZoneType::CockroachDb.to_string()) {
                let address = Zones::get_address(
                    Some(zone.name()),
                    &zone.runtime.control_interface(),
                )?
                .ip();
                let host = &format!("[{address}]:{COCKROACH_PORT}");
                info!(
                    log,
                    "Initializing CRDB Cluster - sending request to {host}"
                );
                if let Err(err) = zone.runtime.run_cmd(&[
                    "/opt/oxide/cockroachdb/bin/cockroach",
                    "init",
                    "--insecure",
                    "--host",
                    host,
                ]) {
                    if !err
                        .to_string()
                        .contains("cluster has already been initialized")
                    {
                        return Err(Error::CockroachInit { err });
                    }
                };
                info!(log, "Formatting CRDB");
                zone.runtime
                    .run_cmd(&[
                        "/opt/oxide/cockroachdb/bin/cockroach",
                        "sql",
                        "--insecure",
                        "--host",
                        host,
                        "--file",
                        "/opt/oxide/cockroachdb/sql/dbwipe.sql",
                    ])
                    .map_err(|err| Error::CockroachInit { err })?;
                zone.runtime
                    .run_cmd(&[
                        "/opt/oxide/cockroachdb/bin/cockroach",
                        "sql",
                        "--insecure",
                        "--host",
                        host,
                        "--file",
                        "/opt/oxide/cockroachdb/sql/dbinit.sql",
                    ])
                    .map_err(|err| Error::CockroachInit { err })?;
                info!(log, "Formatting CRDB - Completed");

                // In the single-sled case, if there are multiple CRDB nodes on
                // a single device, we'd still only want to send the
                // initialization requests to a single dataset.
                return Ok(());
            }
        }

        Ok(())
    }

    pub fn boottime_rewrite(&self) {
        if self
            .inner
            .time_synced
            .compare_exchange(false, true, Ordering::Acquire, Ordering::Relaxed)
            .is_err()
        {
            // Already done.
            return;
        }

        // Call out to the 'tmpx' utility program which will rewrite the wtmpx
        // and utmpx databases in every zone, including the global zone, to
        // reflect the adjusted system boot time.
        let mut command = std::process::Command::new(PFEXEC);
        let cmd = command.args(&["/usr/platform/oxide/bin/tmpx", "-Z"]);
        if let Err(e) = execute(cmd) {
            warn!(self.inner.log, "Updating [wu]tmpx databases failed: {}", e);
        }
    }

    pub async fn timesync_get(&self) -> Result<TimeSync, Error> {
        let existing_zones = self.inner.zones.lock().await;
        self.timesync_get_locked(&existing_zones).await
    }

    async fn timesync_get_locked(
        &self,
        existing_zones: &tokio::sync::MutexGuard<'_, ZoneMap>,
    ) -> Result<TimeSync, Error> {
        let skip_timesync = match &self.inner.time_sync_config {
            TimeSyncConfig::Normal => false,
            TimeSyncConfig::Skip => true,
            #[cfg(all(test, target_os = "illumos"))]
            TimeSyncConfig::Fail => {
                info!(self.inner.log, "Configured to fail timesync checks");
                return Err(Error::TimeNotSynchronized);
            }
        };

        if skip_timesync {
            info!(self.inner.log, "Configured to skip timesync checks");
            self.boottime_rewrite();
            return Ok(TimeSync {
                sync: true,
                ref_id: 0,
                ip_addr: IPV6_UNSPECIFIED,
                stratum: 0,
                ref_time: 0.0,
                correction: 0.00,
            });
        };

        let ntp_zone_name =
            InstalledZone::get_zone_name(&ZoneType::Ntp.to_string(), None);

        let ntp_zone = existing_zones
            .iter()
            .find(|(name, _)| name.starts_with(&ntp_zone_name))
            .ok_or_else(|| Error::NtpZoneNotReady)?
            .1;

        // XXXNTP - This could be replaced with a direct connection to the
        // daemon using a patched version of the chrony_candm crate to allow
        // a custom server socket path. From the GZ, it should be possible to
        // connect to the UNIX socket at
        // format!("{}/var/run/chrony/chronyd.sock", ntp_zone.root())

        match ntp_zone.runtime.run_cmd(&["/usr/bin/chronyc", "-c", "tracking"])
        {
            Ok(stdout) => {
                let v: Vec<&str> = stdout.split(',').collect();

                if v.len() > 9 {
                    let ref_id = u32::from_str_radix(v[0], 16)
                        .map_err(|_| Error::NtpZoneNotReady)?;
                    let ip_addr =
                        IpAddr::from_str(v[1]).unwrap_or(IPV6_UNSPECIFIED);
                    let stratum = u8::from_str(v[2])
                        .map_err(|_| Error::NtpZoneNotReady)?;
                    let ref_time = f64::from_str(v[3])
                        .map_err(|_| Error::NtpZoneNotReady)?;
                    let correction = f64::from_str(v[4])
                        .map_err(|_| Error::NtpZoneNotReady)?;

                    // Per `chronyc waitsync`'s implementation, if either the
                    // reference IP address is not unspecified or the reference
                    // ID is not 0 or 0x7f7f0101, we are synchronized to a peer.
                    let peer_sync = !ip_addr.is_unspecified()
                        || (ref_id != 0 && ref_id != 0x7f7f0101);

                    let sync = stratum < 10
                        && ref_time > 1234567890.0
                        && peer_sync
                        && correction.abs() <= 0.05;

                    if sync {
                        self.boottime_rewrite();
                    }

                    Ok(TimeSync {
                        sync,
                        ref_id,
                        ip_addr,
                        stratum,
                        ref_time,
                        correction,
                    })
                } else {
                    Err(Error::NtpZoneNotReady)
                }
            }
            Err(e) => {
                info!(self.inner.log, "chronyc command failed: {}", e);
                Err(Error::NtpZoneNotReady)
            }
        }
    }

    /// Ensures that a switch zone exists with the provided IP adddress.
    pub async fn activate_switch(
        &self,
        // If we're reconfiguring the switch zone with an underlay address, we
        // also need the rack network config to set tfport uplinks.
        underlay_info: Option<(Ipv6Addr, Option<&RackNetworkConfig>)>,
        baseboard: Baseboard,
    ) -> Result<(), Error> {
        info!(self.inner.log, "Ensuring scrimlet services (enabling services)");
        let mut filesystems: Vec<zone::Fs> = vec![];
        let mut data_links: Vec<String> = vec![];

        let services = match self.inner.sled_mode {
            // A pure gimlet sled should not be trying to activate a switch
            // zone.
            SledMode::Gimlet => {
                return Err(Error::SledLocalZone(anyhow::anyhow!(
                    "attempted to activate switch zone on non-scrimlet sled"
                )))
            }

            // Sled is a scrimlet and the real tofino driver has been loaded.
            SledMode::Auto
            | SledMode::Scrimlet { asic: DendriteAsic::TofinoAsic } => {
                vec![
                    SwitchService::Dendrite { asic: DendriteAsic::TofinoAsic },
                    SwitchService::Lldpd { baseboard: baseboard.clone() },
                    SwitchService::ManagementGatewayService,
                    SwitchService::Pumpkind { asic: DendriteAsic::TofinoAsic },
                    SwitchService::Tfport {
                        pkt_source: "tfpkt0".to_string(),
                        asic: DendriteAsic::TofinoAsic,
                    },
                    SwitchService::Uplink,
                    SwitchService::Wicketd { baseboard: baseboard.clone() },
                    SwitchService::Mgd,
                    SwitchService::MgDdm { mode: "transit".to_string() },
                ]
            }

            SledMode::Scrimlet {
                asic: asic @ DendriteAsic::SoftNpuPropolisDevice,
            } => {
                data_links = vec!["vioif0".to_owned()];
                vec![
                    SwitchService::Dendrite { asic },
                    SwitchService::Lldpd { baseboard: baseboard.clone() },
                    SwitchService::ManagementGatewayService,
                    SwitchService::Uplink,
                    SwitchService::Wicketd { baseboard: baseboard.clone() },
                    SwitchService::Mgd,
                    SwitchService::MgDdm { mode: "transit".to_string() },
                    SwitchService::Tfport {
                        pkt_source: "vioif0".to_string(),
                        asic,
                    },
                    SwitchService::SpSim,
                ]
            }

            // Sled is a scrimlet but is not running the real tofino driver.
            SledMode::Scrimlet {
                asic:
                    asic @ (DendriteAsic::TofinoStub | DendriteAsic::SoftNpuZone),
            } => {
                if let DendriteAsic::SoftNpuZone = asic {
                    let softnpu_filesystem = zone::Fs {
                        ty: "lofs".to_string(),
                        dir: "/opt/softnpu/stuff".to_string(),
                        special: "/var/run/softnpu/sidecar".to_string(),
                        ..Default::default()
                    };
                    filesystems.push(softnpu_filesystem);
                    data_links = Dladm::get_simulated_tfports()?;
                }
                vec![
                    SwitchService::Dendrite { asic },
                    SwitchService::Lldpd { baseboard: baseboard.clone() },
                    SwitchService::ManagementGatewayService,
                    SwitchService::Uplink,
                    SwitchService::Wicketd { baseboard: baseboard.clone() },
                    SwitchService::Mgd,
                    SwitchService::MgDdm { mode: "transit".to_string() },
                    SwitchService::Tfport {
                        pkt_source: "tfpkt0".to_string(),
                        asic,
                    },
                    SwitchService::SpSim,
                ]
            }
        };

        let mut addresses =
            if let Some((ip, _)) = underlay_info { vec![ip] } else { vec![] };
        addresses.push(Ipv6Addr::LOCALHOST);

        let request =
            SwitchZoneConfig { id: Uuid::new_v4(), addresses, services };

        self.ensure_zone(
            // request=
            Some(request),
            // filesystems=
            filesystems,
            // data_links=
            data_links,
        )
        .await?;

        // If we've given the switch an underlay address, we also need to inject
        // SMF properties so that tfport uplinks can be created.
        if let Some((ip, Some(rack_network_config))) = underlay_info {
            self.ensure_switch_zone_uplinks_configured(ip, rack_network_config)
                .await?;
        }

        Ok(())
    }

    // Ensure our switch zone (at the given IP address) has its uplinks
    // configured based on `rack_network_config`. This first requires us to ask
    // MGS running in the switch zone which switch we are, so we know which
    // uplinks from `rack_network_config` to assign.
    async fn ensure_switch_zone_uplinks_configured(
        &self,
        switch_zone_ip: Ipv6Addr,
        rack_network_config: &RackNetworkConfig,
    ) -> Result<(), Error> {
        let log = &self.inner.log;

        // Configure uplinks via DPD in our switch zone.
        let our_ports = EarlyNetworkSetup::new(log)
            .init_switch_config(rack_network_config, switch_zone_ip)
            .await?
            .into_iter()
            .map(From::from)
            .collect();

        self.ensure_scrimlet_host_ports(our_ports).await
    }

    pub async fn ensure_scrimlet_host_ports(
        &self,
        our_ports: Vec<HostPortConfig>,
    ) -> Result<(), Error> {
        // We expect the switch zone to be running, as we're called immediately
        // after `ensure_zone()` above and we just successfully configured
        // uplinks via DPD running in our switch zone. If somehow we're in any
        // other state, bail out.
        let mut switch_zone = self.inner.switch_zone.lock().await;

        let zone = match &mut *switch_zone {
            SledLocalZone::Running { zone, .. } => zone,
            SledLocalZone::Disabled => {
                return Err(Error::SledLocalZone(anyhow!(
                    "Cannot configure switch zone uplinks: \
                     switch zone disabled"
                )));
            }
            SledLocalZone::Initializing { .. } => {
                return Err(Error::SledLocalZone(anyhow!(
                    "Cannot configure switch zone uplinks: \
                     switch zone still initializing"
                )));
            }
        };

        info!(self.inner.log, "Setting up uplinkd service");
        let smfh = SmfHelper::new(&zone, &SwitchService::Uplink);

        // We want to delete all the properties in the `uplinks` group, but we
        // don't know their names, so instead we'll delete and recreate the
        // group, then add all our properties.
        smfh.delpropgroup("uplinks")?;
        smfh.addpropgroup("uplinks", "application")?;

        for port_config in &our_ports {
            for addr in &port_config.addrs {
                info!(self.inner.log, "configuring port: {port_config:?}");
                smfh.addpropvalue_type(
                    &format!("uplinks/{}_0", port_config.port,),
                    &addr.to_string(),
                    "astring",
                )?;
            }
        }
        smfh.refresh()?;

        Ok(())
    }

    /// Ensures that no switch zone is active.
    pub async fn deactivate_switch(&self) -> Result<(), Error> {
        self.ensure_zone(
            // request=
            None,
            // filesystems=
            vec![],
            // data_links=
            vec![],
        )
        .await
    }

    // Forcefully initialize a sled-local zone.
    //
    // This is a helper function for "ensure_zone".
    fn start_zone(
        self,
        zone: &mut SledLocalZone,
        request: SwitchZoneConfig,
        filesystems: Vec<zone::Fs>,
        data_links: Vec<String>,
    ) {
        let (exit_tx, exit_rx) = oneshot::channel();
        *zone = SledLocalZone::Initializing {
            request,
            filesystems,
            data_links,
            worker: Some(Task {
                exit_tx,
                initializer: tokio::task::spawn(async move {
                    self.initialize_zone_loop(exit_rx).await
                }),
            }),
        };
    }

    // Moves the current state to align with the "request".
    async fn ensure_zone(
        &self,
        request: Option<SwitchZoneConfig>,
        filesystems: Vec<zone::Fs>,
        data_links: Vec<String>,
    ) -> Result<(), Error> {
        let log = &self.inner.log;

        let mut sled_zone = self.inner.switch_zone.lock().await;
        let zone_typestr = "switch";

        match (&mut *sled_zone, request) {
            (SledLocalZone::Disabled, Some(request)) => {
                info!(log, "Enabling {zone_typestr} zone (new)");
                self.clone().start_zone(
                    &mut sled_zone,
                    request,
                    filesystems,
                    data_links,
                );
            }
            (
                SledLocalZone::Initializing { request, .. },
                Some(new_request),
            ) => {
                info!(log, "Enabling {zone_typestr} zone (already underway)");
                // The zone has not started yet -- we can simply replace
                // the next request with our new request.
                *request = new_request;
            }
            (SledLocalZone::Running { request, zone }, Some(new_request))
                if request.addresses != new_request.addresses =>
            {
                // If the switch zone is running but we have new addresses, it
                // means we're moving from the bootstrap to the underlay
                // network.  We need to add an underlay address and route in the
                // switch zone, so dendrite can communicate with nexus.
                info!(log,
                    "Re-enabling running {zone_typestr} zone (new address)";
                    "old" => format!("{:?}", request.addresses),
                    "new" => format!("{:?}", new_request.addresses),
                );
                *request = new_request;

                let first_address = request.addresses.get(0);
                let address = first_address
                    .map(|addr| addr.to_string())
                    .unwrap_or_else(|| "".to_string());

                for addr in &request.addresses {
                    if *addr == Ipv6Addr::LOCALHOST {
                        continue;
                    }
                    info!(
                        self.inner.log,
                        "Ensuring address {} exists",
                        addr.to_string()
                    );
                    let addr_request =
                        AddressRequest::new_static(IpAddr::V6(*addr), None);
                    zone.ensure_address(addr_request).await?;
                    info!(
                        self.inner.log,
                        "Ensuring address {} exists - OK",
                        addr.to_string()
                    );
                }

                // When the request addresses have changed this means the underlay is
                // available now as well.
                if let Some(info) = self.inner.sled_info.get() {
                    info!(
                        self.inner.log,
                        "Ensuring there is a default route";
                        "gateway" => ?info.underlay_address,
                    );
                    match zone.add_default_route(info.underlay_address).map_err(
                        |err| Error::ZoneCommand {
                            intent: "Adding Route".to_string(),
                            err,
                        },
                    ) {
                        Ok(_) => (),
                        Err(e) => {
                            if e.to_string().contains("entry exists") {
                                info!(
                                    self.inner.log,
                                    "Default route already exists";
                                    "gateway" => ?info.underlay_address,
                                )
                            } else {
                                return Err(e);
                            }
                        }
                    };
                }

                for service in &request.services {
                    let smfh = SmfHelper::new(&zone, service);

                    match service {
                        SwitchService::ManagementGatewayService => {
                            info!(self.inner.log, "configuring MGS service");
                            // Remove any existing `config/address` values
                            // without deleting the property itself.
                            smfh.delpropvalue_default_instance(
                                "config/address",
                                "*",
                            )?;

                            // Restore the localhost address that we always add
                            // when setting up MGS.
                            smfh.addpropvalue_type_default_instance(
                                "config/address",
                                &format!("[::1]:{MGS_PORT}"),
                                "astring",
                            )?;

                            // Add the underlay address.
                            smfh.addpropvalue_type_default_instance(
                                "config/address",
                                &format!("[{address}]:{MGS_PORT}"),
                                "astring",
                            )?;

                            // It should be impossible for the `sled_info` not
                            // to be set here, as the underlay is set at the
                            // same time.
                            if let Some(info) = self.inner.sled_info.get() {
                                smfh.setprop_default_instance(
                                    "config/rack_id",
                                    info.rack_id,
                                )?;
                            } else {
                                error!(
                                    self.inner.log,
                                    concat!(
                                        "rack_id not present,",
                                        " even though underlay address exists"
                                    )
                                );
                            }

                            smfh.refresh()?;
                            info!(
                                self.inner.log,
                                "refreshed MGS service with new configuration"
                            )
                        }
                        SwitchService::Dendrite { .. } => {
                            info!(
                                self.inner.log,
                                "configuring dendrite service"
                            );
                            if let Some(info) = self.inner.sled_info.get() {
                                smfh.setprop_default_instance(
                                    "config/rack_id",
                                    info.rack_id,
                                )?;
                                smfh.setprop_default_instance(
                                    "config/sled_id",
                                    info.config.sled_id,
                                )?;
                            } else {
                                info!(
                                    self.inner.log,
                                    "no rack_id/sled_id available yet"
                                );
                            }
                            smfh.delpropvalue_default_instance(
                                "config/address",
                                "*",
                            )?;
                            smfh.delpropvalue_default_instance(
                                "config/dns_server",
                                "*",
                            )?;
                            for address in &request.addresses {
                                smfh.addpropvalue_type_default_instance(
                                    "config/address",
                                    &format!("[{}]:{}", address, DENDRITE_PORT),
                                    "astring",
                                )?;
                                if *address != Ipv6Addr::LOCALHOST {
                                    let az_prefix =
                                        Ipv6Subnet::<AZ_PREFIX>::new(*address);
                                    for addr in
                                        Resolver::servers_from_subnet(az_prefix)
                                    {
                                        smfh.addpropvalue_type_default_instance(
                                            "config/dns_server",
                                            &format!("{addr}"),
                                            "astring",
                                        )?;
                                    }
                                }
                            }
                            smfh.refresh()?;
                            info!(self.inner.log, "refreshed dendrite service with new configuration")
                        }
                        SwitchService::Wicketd { .. } => {
                            if let Some(&address) = first_address {
                                let rack_subnet =
                                    Ipv6Subnet::<AZ_PREFIX>::new(address);

                                info!(
                                    self.inner.log, "configuring wicketd";
                                    "rack_subnet" => %rack_subnet.net().addr(),
                                );

                                smfh.setprop_default_instance(
                                    "config/rack-subnet",
                                    &rack_subnet.net().addr().to_string(),
                                )?;

                                smfh.refresh()?;
                                info!(self.inner.log, "refreshed wicketd service with new configuration")
                            } else {
                                error!(
                                    self.inner.log,
                                    "underlay address unexpectedly missing",
                                );
                            }
                        }
                        SwitchService::Lldpd { .. } => {
                            info!(self.inner.log, "configuring lldp service");
                            smfh.delpropvalue_default_instance(
                                "config/address",
                                "*",
                            )?;
                            for address in &request.addresses {
                                smfh.addpropvalue_type_default_instance(
                                    "config/address",
                                    &format!("[{}]:{}", address, LLDP_PORT),
                                    "astring",
                                )?;
                            }
                            smfh.refresh()?;
                            info!(self.inner.log, "refreshed lldpd service with new configuration")
                        }
                        SwitchService::Tfport { .. } => {
                            // Since tfport and dpd communicate using localhost,
                            // the tfport service shouldn't need to be
                            // restarted.
                        }
                        SwitchService::Pumpkind { .. } => {
                            // Unless we want to plumb through the "only log
                            // errors, don't react" option, there are no user
                            // serviceable parts for this daemon.
                        }
                        SwitchService::Uplink { .. } => {
                            // Only configured in
                            // `ensure_switch_zone_uplinks_configured`
                        }
                        SwitchService::SpSim => {
                            // nothing to configure
                        }
                        SwitchService::Mgd => {
                            info!(self.inner.log, "configuring mgd service");
                            smfh.delpropvalue_default_instance(
                                "config/dns_servers",
                                "*",
                            )?;
                            if let Some(info) = self.inner.sled_info.get() {
                                smfh.setprop_default_instance(
                                    "config/rack_uuid",
                                    info.rack_id,
                                )?;
                                smfh.setprop_default_instance(
                                    "config/sled_uuid",
                                    info.config.sled_id,
                                )?;
                            }
                            for address in &request.addresses {
                                if *address != Ipv6Addr::LOCALHOST {
                                    let az_prefix =
                                        Ipv6Subnet::<AZ_PREFIX>::new(*address);
                                    for addr in
                                        Resolver::servers_from_subnet(az_prefix)
                                    {
                                        smfh.addpropvalue_type_default_instance(
                                            "config/dns_servers",
                                            &format!("{addr}"),
                                            "astring",
                                        )?;
                                    }
                                    break;
                                }
                            }
                            smfh.refresh()?;
                            info!(
                                self.inner.log,
                                "refreshed mgd service with new configuration"
                            )
                        }
                        SwitchService::MgDdm { mode } => {
                            info!(self.inner.log, "configuring mg-ddm service");
                            smfh.delpropvalue_default_instance(
                                "config/mode",
                                "*",
                            )?;
                            smfh.addpropvalue_type_default_instance(
                                "config/mode",
                                &mode,
                                "astring",
                            )?;
                            if let Some(info) = self.inner.sled_info.get() {
                                smfh.setprop_default_instance(
                                    "config/rack_uuid",
                                    info.rack_id,
                                )?;
                                smfh.setprop_default_instance(
                                    "config/sled_uuid",
                                    info.config.sled_id,
                                )?;
                            }
                            smfh.delpropvalue_default_instance(
                                "config/dns_servers",
                                "*",
                            )?;
                            for address in &request.addresses {
                                if *address != Ipv6Addr::LOCALHOST {
                                    let az_prefix =
                                        Ipv6Subnet::<AZ_PREFIX>::new(*address);
                                    for addr in
                                        Resolver::servers_from_subnet(az_prefix)
                                    {
                                        smfh.addpropvalue_type_default_instance(
                                            "config/dns_servers",
                                            &format!("{addr}"),
                                            "astring",
                                        )?;
                                    }
                                    break;
                                }
                            }
                            smfh.refresh()?;
                            info!(self.inner.log, "refreshed mg-ddm service with new configuration")
                        }
                    }
                }
            }
            (SledLocalZone::Running { .. }, Some(_)) => {
                info!(log, "Enabling {zone_typestr} zone (already complete)");
            }
            (SledLocalZone::Disabled, None) => {
                info!(log, "Disabling {zone_typestr} zone (already complete)");
            }
            (SledLocalZone::Initializing { worker, .. }, None) => {
                info!(log, "Disabling {zone_typestr} zone (was initializing)");
                worker.take().unwrap().stop().await;
                *sled_zone = SledLocalZone::Disabled;
            }
            (SledLocalZone::Running { zone, .. }, None) => {
                info!(log, "Disabling {zone_typestr} zone (was running)");
                let _ = zone.stop().await;
                *sled_zone = SledLocalZone::Disabled;
            }
        }
        Ok(())
    }

    async fn try_initialize_sled_local_zone(
        &self,
        sled_zone: &mut SledLocalZone,
    ) -> Result<(), Error> {
        let SledLocalZone::Initializing {
            request,
            filesystems,
            data_links,
            ..
        } = &*sled_zone
        else {
            return Ok(());
        };

        // The switch zone must use the ramdisk in order to receive requests
        // from RSS to initialize the rack. This enables the initialization of
        // trust quorum to derive disk encryption keys for U.2 devices. If the
        // switch zone were on a U.2 device we would not be able to run RSS, as
        // we could not create the U.2 disks due to lack of encryption. To break
        // the cycle we put the switch zone root fs on the ramdisk.
        let root = Utf8PathBuf::from(ZONE_ZFS_RAMDISK_DATASET_MOUNTPOINT);
        let zone_request =
            SwitchZoneConfigLocal { root, zone: request.clone() };
        let zone_args = ZoneArgs::Switch(&zone_request);
        info!(self.inner.log, "Starting switch zone",);
        let zone = self
            .initialize_zone(zone_args, filesystems, data_links, None)
            .await?;
        *sled_zone = SledLocalZone::Running { request: request.clone(), zone };
        Ok(())
    }

    // Body of a tokio task responsible for running until the switch zone is
    // inititalized, or it has been told to stop.
    async fn initialize_zone_loop(&self, mut exit_rx: oneshot::Receiver<()>) {
        loop {
            {
                let mut sled_zone = self.inner.switch_zone.lock().await;
                match self.try_initialize_sled_local_zone(&mut sled_zone).await
                {
                    Ok(()) => return,
                    Err(e) => warn!(
                        self.inner.log,
                        "Failed to initialize switch zone: {e}"
                    ),
                }
            }

            tokio::select! {
                // If we've been told to stop trying, bail.
                _ = &mut exit_rx => return,

                // Poll for the device every second - this timeout is somewhat
                // arbitrary, but we probably don't want to use backoff here.
                _ = tokio::time::sleep(tokio::time::Duration::from_secs(1)) => (),
            };
        }
    }
}

#[cfg(all(test, target_os = "illumos"))]
mod test {
    use super::*;
    use illumos_utils::{
        dladm::{
            Etherstub, MockDladm, BOOTSTRAP_ETHERSTUB_NAME,
            UNDERLAY_ETHERSTUB_NAME, UNDERLAY_ETHERSTUB_VNIC_NAME,
        },
        svc,
        zone::MockZones,
    };

    use sled_storage::manager_test_harness::StorageManagerTestHarness;
    use std::net::{Ipv6Addr, SocketAddrV6};
    use std::os::unix::process::ExitStatusExt;
    use uuid::Uuid;

    // Just placeholders. Not used.
    const GLOBAL_ZONE_BOOTSTRAP_IP: Ipv6Addr = Ipv6Addr::LOCALHOST;
    const SWITCH_ZONE_BOOTSTRAP_IP: Ipv6Addr = Ipv6Addr::LOCALHOST;

    const EXPECTED_ZONE_NAME_PREFIX: &str = "oxz_ntp";
    const EXPECTED_PORT: u16 = 12223;

    fn make_bootstrap_networking_config() -> BootstrapNetworking {
        BootstrapNetworking {
            bootstrap_etherstub: Etherstub(
                BOOTSTRAP_ETHERSTUB_NAME.to_string(),
            ),
            global_zone_bootstrap_ip: GLOBAL_ZONE_BOOTSTRAP_IP,
            global_zone_bootstrap_link_local_ip: GLOBAL_ZONE_BOOTSTRAP_IP,
            switch_zone_bootstrap_ip: SWITCH_ZONE_BOOTSTRAP_IP,
            underlay_etherstub: Etherstub(UNDERLAY_ETHERSTUB_NAME.to_string()),
            underlay_etherstub_vnic: EtherstubVnic(
                UNDERLAY_ETHERSTUB_VNIC_NAME.to_string(),
            ),
        }
    }

    // Returns the expectations for a new service to be created.
    fn expect_new_service(
        expected_zone_name_prefix: &str,
    ) -> Vec<Box<dyn std::any::Any>> {
        illumos_utils::USE_MOCKS.store(true, Ordering::SeqCst);

        // Ensure zone doesn't already exist
        let find_zone_ctx = MockZones::find_context();
        let prefix = expected_zone_name_prefix.to_string();
        find_zone_ctx.expect().return_once(move |zone_name| {
            assert!(zone_name.starts_with(&prefix));
            Ok(None)
        });

        // Create a VNIC
        let create_vnic_ctx = MockDladm::create_vnic_context();
        create_vnic_ctx.expect().return_once(
            |physical_link: &Etherstub, _, _, _, _| {
                assert_eq!(&physical_link.0, &UNDERLAY_ETHERSTUB_NAME);
                Ok(())
            },
        );
        // Install the Omicron Zone
        let install_ctx = MockZones::install_omicron_zone_context();
        let prefix = expected_zone_name_prefix.to_string();
        install_ctx.expect().return_once(
            move |_, _, name, _, _, _, _, _, _| {
                assert!(name.starts_with(&prefix));
                Ok(())
            },
        );

        // Boot the zone.
        let boot_ctx = MockZones::boot_context();
        let prefix = expected_zone_name_prefix.to_string();
        boot_ctx.expect().return_once(move |name| {
            assert!(name.starts_with(&prefix));
            Ok(())
        });

        // After calling `MockZones::boot`, `RunningZone::boot` will then look
        // up the zone ID for the booted zone. This goes through
        // `MockZone::id` to find the zone and get its ID.
        let id_ctx = MockZones::id_context();
        let prefix = expected_zone_name_prefix.to_string();
        id_ctx.expect().return_once(move |name| {
            assert!(name.starts_with(&prefix));
            Ok(Some(1))
        });

        // Ensure the address exists
        let ensure_address_ctx = MockZones::ensure_address_context();
        ensure_address_ctx.expect().return_once(|_, _, _| {
            Ok(ipnetwork::IpNetwork::new(IpAddr::V6(Ipv6Addr::LOCALHOST), 64)
                .unwrap())
        });

        // Wait for the networking service.
        let wait_ctx = svc::wait_for_service_context();
        wait_ctx.expect().return_once(|_, _, _| Ok(()));

        let execute_ctx = illumos_utils::execute_helper_context();
        execute_ctx.expect().times(..).returning(|_| {
            Ok(std::process::Output {
                status: std::process::ExitStatus::from_raw(0),
                stdout: vec![],
                stderr: vec![],
            })
        });

        vec![
            Box::new(find_zone_ctx),
            Box::new(create_vnic_ctx),
            Box::new(install_ctx),
            Box::new(boot_ctx),
            Box::new(id_ctx),
            Box::new(ensure_address_ctx),
            Box::new(wait_ctx),
            Box::new(execute_ctx),
        ]
    }

    // Configures our mock implementations to work for cases where we configure
    // multiple zones in one `ensure_all_omicron_zones_persistent()` call.
    //
    // This is looser than the expectations created by ensure_new_service()
    // because these functions may return any number of times.
    fn expect_new_services() -> Vec<Box<dyn std::any::Any>> {
        illumos_utils::USE_MOCKS.store(true, Ordering::SeqCst);

        // Ensure zones don't already exist
        let find_zone_ctx = MockZones::find_context();
        find_zone_ctx.expect().returning(move |_zone_name| Ok(None));

        // Create a VNIC
        let create_vnic_ctx = MockDladm::create_vnic_context();
        create_vnic_ctx.expect().returning(
            |physical_link: &Etherstub, _, _, _, _| {
                assert_eq!(&physical_link.0, &UNDERLAY_ETHERSTUB_NAME);
                Ok(())
            },
        );

        // Install the Omicron Zone
        let install_ctx = MockZones::install_omicron_zone_context();
        install_ctx.expect().returning(|_, _, name, _, _, _, _, _, _| {
            assert!(name.starts_with(EXPECTED_ZONE_NAME_PREFIX));
            Ok(())
        });

        // Boot the zone.
        let boot_ctx = MockZones::boot_context();
        boot_ctx.expect().returning(|name| {
            assert!(name.starts_with(EXPECTED_ZONE_NAME_PREFIX));
            Ok(())
        });

        // After calling `MockZones::boot`, `RunningZone::boot` will then look
        // up the zone ID for the booted zone. This goes through
        // `MockZone::id` to find the zone and get its ID.
        let id_ctx = MockZones::id_context();
        let id = Arc::new(std::sync::Mutex::new(1));
        id_ctx.expect().returning(move |name| {
            assert!(name.starts_with(EXPECTED_ZONE_NAME_PREFIX));
            let mut value = id.lock().unwrap();
            let rv = *value;
            *value = rv + 1;
            Ok(Some(rv))
        });

        // Ensure the address exists
        let ensure_address_ctx = MockZones::ensure_address_context();
        ensure_address_ctx.expect().returning(|_, _, _| {
            Ok(ipnetwork::IpNetwork::new(IpAddr::V6(Ipv6Addr::LOCALHOST), 64)
                .unwrap())
        });

        // Wait for the networking service.
        let wait_ctx = svc::wait_for_service_context();
        wait_ctx.expect().returning(|_, _, _| Ok(()));

        // Import the manifest, enable the service
        let execute_ctx = illumos_utils::execute_helper_context();
        execute_ctx.expect().times(..).returning(|_| {
            Ok(std::process::Output {
                status: std::process::ExitStatus::from_raw(0),
                stdout: vec![],
                stderr: vec![],
            })
        });

        vec![
            Box::new(find_zone_ctx),
            Box::new(create_vnic_ctx),
            Box::new(install_ctx),
            Box::new(boot_ctx),
            Box::new(id_ctx),
            Box::new(ensure_address_ctx),
            Box::new(wait_ctx),
            Box::new(execute_ctx),
        ]
    }

    // Prepare to call "ensure" for a new service, then actually call "ensure".
    async fn ensure_new_service(
        mgr: &ServiceManager,
        id: Uuid,
        generation: Generation,
        tmp_dir: String,
    ) {
        let address =
            SocketAddrV6::new(Ipv6Addr::LOCALHOST, EXPECTED_PORT, 0, 0);
        try_new_service_of_type(
            mgr,
            id,
            generation,
            OmicronZoneType::InternalNtp {
                address,
                ntp_servers: vec![],
                dns_servers: vec![],
                domain: None,
            },
            tmp_dir,
        )
        .await
        .expect("Could not create service");
    }

    async fn try_new_service_of_type(
        mgr: &ServiceManager,
        id: Uuid,
        generation: Generation,
        zone_type: OmicronZoneType,
        tmp_dir: String,
    ) -> Result<(), Error> {
        let zone_prefix = format!("oxz_{}", zone_type.zone_type_str());
        let _expectations = expect_new_service(&zone_prefix);
        let r = mgr
            .ensure_all_omicron_zones_persistent(
                OmicronZonesConfig {
                    generation,
                    zones: vec![OmicronZoneConfig {
                        id,
                        underlay_address: Ipv6Addr::LOCALHOST,
                        zone_type,
                        filesystem_pool: None,
                    }],
                },
                Some(&tmp_dir),
            )
            .await;
        illumos_utils::USE_MOCKS.store(false, Ordering::SeqCst);
        r
    }

    // Prepare to call "ensure" for a service which already exists. We should
    // return the service without actually installing a new zone.
    async fn ensure_existing_service(
        mgr: &ServiceManager,
        id: Uuid,
        generation: Generation,
        tmp_dir: String,
    ) {
        let address =
            SocketAddrV6::new(Ipv6Addr::LOCALHOST, EXPECTED_PORT, 0, 0);
        mgr.ensure_all_omicron_zones_persistent(
            OmicronZonesConfig {
                generation,
                zones: vec![OmicronZoneConfig {
                    id,
                    underlay_address: Ipv6Addr::LOCALHOST,
                    zone_type: OmicronZoneType::InternalNtp {
                        address,
                        ntp_servers: vec![],
                        dns_servers: vec![],
                        domain: None,
                    },
                    filesystem_pool: None,
                }],
            },
            Some(&tmp_dir),
        )
        .await
        .unwrap();
    }

    // Prepare to drop the service manager.
    //
    // This will shut down all allocated zones, and delete their
    // associated VNICs.
    fn drop_service_manager(mgr: ServiceManager) {
        let halt_ctx = MockZones::halt_and_remove_logged_context();
        halt_ctx.expect().returning(|_, name| {
            assert!(name.starts_with(EXPECTED_ZONE_NAME_PREFIX));
            Ok(())
        });
        let delete_vnic_ctx = MockDladm::delete_vnic_context();
        delete_vnic_ctx.expect().returning(|_| Ok(()));

        // Explicitly drop the service manager
        drop(mgr);
    }

    struct TestConfig {
        config_dir: camino_tempfile::Utf8TempDir,
    }

    impl TestConfig {
        async fn new() -> Self {
            let config_dir = camino_tempfile::Utf8TempDir::new().unwrap();
            Self { config_dir }
        }

        fn make_config(&self) -> Config {
            Config {
                sled_id: Uuid::new_v4(),
                sidecar_revision: SidecarRevision::Physical(
                    "rev_whatever_its_a_test".to_string(),
                ),
            }
        }

        fn override_paths(&self, mgr: &ServiceManager) {
            let dir = self.config_dir.path();
            mgr.override_ledger_directory(dir.to_path_buf());
            mgr.override_image_directory(dir.to_path_buf());

            // We test launching "fake" versions of the zones, but the
            // logic to find paths relies on checking the existence of
            // files.
            std::fs::write(dir.join("oximeter.tar.gz"), "Not a real file")
                .unwrap();
            std::fs::write(dir.join("ntp.tar.gz"), "Not a real file").unwrap();
        }
    }

    async fn setup_storage(log: &Logger) -> StorageManagerTestHarness {
        let mut harness = StorageManagerTestHarness::new(&log).await;
        let raw_disks =
            harness.add_vdevs(&["u2_test.vdev", "m2_test.vdev"]).await;
        harness.handle().key_manager_ready().await;
        let config = harness.make_config(1, &raw_disks);
        let result = harness
            .handle()
            .omicron_physical_disks_ensure(config.clone())
            .await
            .expect("Failed to ensure disks");
        assert!(!result.has_error(), "{:?}", result);
        harness
    }

    struct LedgerTestHelper<'a> {
        log: slog::Logger,
        ddmd_client: DdmAdminClient,
        storage_test_harness: StorageManagerTestHarness,
        zone_bundler: ZoneBundler,
        test_config: &'a TestConfig,
    }

    impl<'a> LedgerTestHelper<'a> {
        async fn new(
            log: slog::Logger,
            test_config: &'a TestConfig,
        ) -> LedgerTestHelper {
            let ddmd_client = DdmAdminClient::localhost(&log).unwrap();
            let storage_test_harness = setup_storage(&log).await;
            let zone_bundler = ZoneBundler::new(
                log.clone(),
                storage_test_harness.handle().clone(),
                Default::default(),
            );

            LedgerTestHelper {
                log,
                ddmd_client,
                storage_test_harness,
                zone_bundler,
                test_config,
            }
        }

        async fn cleanup(&mut self) {
            self.storage_test_harness.cleanup().await;
        }

        fn new_service_manager(&self) -> ServiceManager {
            self.new_service_manager_with_timesync(TimeSyncConfig::Skip)
        }

        fn new_service_manager_with_timesync(
            &self,
            time_sync_config: TimeSyncConfig,
        ) -> ServiceManager {
            let log = &self.log;
            let mgr = ServiceManager::new(
                log,
                self.ddmd_client.clone(),
                make_bootstrap_networking_config(),
                SledMode::Auto,
                time_sync_config,
                SidecarRevision::Physical("rev-test".to_string()),
                vec![],
                self.storage_test_harness.handle().clone(),
                self.zone_bundler.clone(),
            );
            self.test_config.override_paths(&mgr);
            mgr
        }

        fn sled_agent_started(
            log: &slog::Logger,
            test_config: &TestConfig,
            mgr: &ServiceManager,
        ) {
            let port_manager = PortManager::new(
                log.new(o!("component" => "PortManager")),
                Ipv6Addr::new(
                    0xfd00, 0x1de, 0x00, 0x00, 0x00, 0x00, 0x00, 0x01,
                ),
            );

            mgr.sled_agent_started(
                test_config.make_config(),
                port_manager,
                Ipv6Addr::LOCALHOST,
                Uuid::new_v4(),
                None,
            )
            .unwrap();
        }
    }

    #[tokio::test]
    async fn test_ensure_service() {
        let logctx =
            omicron_test_utils::dev::test_setup_log("test_ensure_service");
        let test_config = TestConfig::new().await;
        let mut helper =
            LedgerTestHelper::new(logctx.log.clone(), &test_config).await;
        let mgr = helper.new_service_manager();
        LedgerTestHelper::sled_agent_started(&logctx.log, &test_config, &mgr);

        let v1 = Generation::new();
        let found =
            mgr.omicron_zones_list().await.expect("failed to list zones");
        assert_eq!(found.generation, v1);
        assert!(found.zones.is_empty());

        let v2 = v1.next();
        let id = Uuid::new_v4();
        ensure_new_service(
            &mgr,
            id,
            v2,
            String::from(test_config.config_dir.path().as_str()),
        )
        .await;

        let found =
            mgr.omicron_zones_list().await.expect("failed to list zones");
        assert_eq!(found.generation, v2);
        assert_eq!(found.zones.len(), 1);
        assert_eq!(found.zones[0].id, id);

        drop_service_manager(mgr);

        helper.cleanup().await;
        logctx.cleanup_successful();
    }

    #[tokio::test]
    async fn test_ensure_service_before_timesync() {
        let logctx = omicron_test_utils::dev::test_setup_log(
            "test_ensure_service_before_timesync",
        );
        let test_config = TestConfig::new().await;
        let mut helper =
            LedgerTestHelper::new(logctx.log.clone(), &test_config).await;

        let mgr =
            helper.new_service_manager_with_timesync(TimeSyncConfig::Fail);
        LedgerTestHelper::sled_agent_started(&logctx.log, &test_config, &mgr);

        let v1 = Generation::new();
        let found =
            mgr.omicron_zones_list().await.expect("failed to list zones");
        assert_eq!(found.generation, v1);
        assert!(found.zones.is_empty());

        let v2 = v1.next();
        let id = Uuid::new_v4();

        // Should fail: time has not yet synchronized.
        let address =
            SocketAddrV6::new(Ipv6Addr::LOCALHOST, EXPECTED_PORT, 0, 0);
        let result = try_new_service_of_type(
            &mgr,
            id,
            v2,
            OmicronZoneType::Oximeter { address },
            String::from(test_config.config_dir.path().as_str()),
        )
        .await;

        // First, ensure this is the right kind of error.
        let err = result.unwrap_err();
        let errors = match &err {
            Error::ZoneEnsure { errors } => errors,
            err => panic!("unexpected result: {err:?}"),
        };
        assert_eq!(errors.len(), 1);
        assert_matches::assert_matches!(
            errors[0].1,
            Error::TimeNotSynchronized
        );

        // Next, ensure this still converts to an "unavail" common error
        let common_err = omicron_common::api::external::Error::from(err);
        assert_matches::assert_matches!(
            common_err,
            omicron_common::api::external::Error::ServiceUnavailable { .. }
        );

        // Should succeed: we don't care that time has not yet synchronized (for
        // this specific service).
        try_new_service_of_type(
            &mgr,
            id,
            v2,
            OmicronZoneType::InternalNtp {
                address,
                ntp_servers: vec![],
                dns_servers: vec![],
                domain: None,
            },
            String::from(test_config.config_dir.path().as_str()),
        )
        .await
        .unwrap();

        drop_service_manager(mgr);
        helper.cleanup().await;
        logctx.cleanup_successful();
    }

    #[tokio::test]
    async fn test_ensure_service_which_already_exists() {
        let logctx = omicron_test_utils::dev::test_setup_log(
            "test_ensure_service_which_already_exists",
        );
        let test_config = TestConfig::new().await;
        let mut helper =
            LedgerTestHelper::new(logctx.log.clone(), &test_config).await;
        let mgr = helper.new_service_manager();
        LedgerTestHelper::sled_agent_started(&logctx.log, &test_config, &mgr);

        let v2 = Generation::new().next();
        let id = Uuid::new_v4();
        let dir = String::from(test_config.config_dir.path().as_str());
        ensure_new_service(&mgr, id, v2, dir.clone()).await;
        let v3 = v2.next();
        ensure_existing_service(&mgr, id, v3, dir).await;
        let found =
            mgr.omicron_zones_list().await.expect("failed to list zones");
        assert_eq!(found.generation, v3);
        assert_eq!(found.zones.len(), 1);
        assert_eq!(found.zones[0].id, id);

        drop_service_manager(mgr);

        helper.cleanup().await;
        logctx.cleanup_successful();
    }

    #[tokio::test]
    async fn test_services_are_recreated_on_reboot() {
        let logctx = omicron_test_utils::dev::test_setup_log(
            "test_services_are_recreated_on_reboot",
        );
        let test_config = TestConfig::new().await;
        let mut helper =
            LedgerTestHelper::new(logctx.log.clone(), &test_config).await;

        // First, spin up a ServiceManager, create a new zone, and then tear
        // down the ServiceManager.
        let mgr = helper.new_service_manager();
        LedgerTestHelper::sled_agent_started(&logctx.log, &test_config, &mgr);

        let v2 = Generation::new().next();
        let id = Uuid::new_v4();
        ensure_new_service(
            &mgr,
            id,
            v2,
            String::from(test_config.config_dir.path().as_str()),
        )
        .await;
        drop_service_manager(mgr);

        // Before we re-create the service manager - notably, using the same
        // config file! - expect that a service gets initialized.
        let _expectations = expect_new_service(EXPECTED_ZONE_NAME_PREFIX);
        let mgr = helper.new_service_manager();
        LedgerTestHelper::sled_agent_started(&logctx.log, &test_config, &mgr);
        illumos_utils::USE_MOCKS.store(false, Ordering::SeqCst);

        let found =
            mgr.omicron_zones_list().await.expect("failed to list zones");
        assert_eq!(found.generation, v2);
        assert_eq!(found.zones.len(), 1);
        assert_eq!(found.zones[0].id, id);

        drop_service_manager(mgr);

        helper.cleanup().await;
        logctx.cleanup_successful();
    }

    #[tokio::test]
    async fn test_services_do_not_persist_without_config() {
        let logctx = omicron_test_utils::dev::test_setup_log(
            "test_services_do_not_persist_without_config",
        );
        let test_config = TestConfig::new().await;
        let mut helper =
            LedgerTestHelper::new(logctx.log.clone(), &test_config).await;

        // First, spin up a ServiceManager, create a new zone, and then tear
        // down the ServiceManager.
        let mgr = helper.new_service_manager();
        LedgerTestHelper::sled_agent_started(&logctx.log, &test_config, &mgr);

        let v1 = Generation::new();
        let v2 = v1.next();
        let id = Uuid::new_v4();
        ensure_new_service(
            &mgr,
            id,
            v2,
            String::from(test_config.config_dir.path().as_str()),
        )
        .await;
        drop_service_manager(mgr);

        // Next, delete the ledger. This means the zone we just created will not
        // be remembered on the next initialization.
        std::fs::remove_file(
            test_config.config_dir.path().join(ZONES_LEDGER_FILENAME),
        )
        .unwrap();

        // Observe that the old service is not re-initialized.
        let mgr = helper.new_service_manager();
        LedgerTestHelper::sled_agent_started(&logctx.log, &test_config, &mgr);

        let found =
            mgr.omicron_zones_list().await.expect("failed to list zones");
        assert_eq!(found.generation, v1);
        assert!(found.zones.is_empty());

        drop_service_manager(mgr);

        helper.cleanup().await;
        logctx.cleanup_successful();
    }

    #[tokio::test]
    async fn test_bad_generations() {
        // Start like the normal tests.
        let logctx =
            omicron_test_utils::dev::test_setup_log("test_bad_generations");
        let test_config = TestConfig::new().await;
        let mut helper =
            LedgerTestHelper::new(logctx.log.clone(), &test_config).await;
        let mgr = helper.new_service_manager();
        LedgerTestHelper::sled_agent_started(&logctx.log, &test_config, &mgr);

        // Like the normal tests, set up a generation with one zone in it.
        let v1 = Generation::new();
        let v2 = v1.next();
        let id1 = Uuid::new_v4();

        let _expectations = expect_new_services();
        let address =
            SocketAddrV6::new(Ipv6Addr::LOCALHOST, EXPECTED_PORT, 0, 0);
        let mut zones = vec![OmicronZoneConfig {
            id: id1,
            underlay_address: Ipv6Addr::LOCALHOST,
            zone_type: OmicronZoneType::InternalNtp {
                address,
                ntp_servers: vec![],
                dns_servers: vec![],
                domain: None,
            },
            filesystem_pool: None,
        }];

        let tmp_dir = String::from(test_config.config_dir.path().as_str());
        mgr.ensure_all_omicron_zones_persistent(
            OmicronZonesConfig { generation: v2, zones: zones.clone() },
            Some(&tmp_dir),
        )
        .await
        .unwrap();

        let found =
            mgr.omicron_zones_list().await.expect("failed to list zones");
        assert_eq!(found.generation, v2);
        assert_eq!(found.zones.len(), 1);
        assert_eq!(found.zones[0].id, id1);

        // Make a new list of zones that we're going to try with a bunch of
        // different generation numbers.
        let id2 = Uuid::new_v4();
        zones.push(OmicronZoneConfig {
            id: id2,
            underlay_address: Ipv6Addr::LOCALHOST,
            zone_type: OmicronZoneType::InternalNtp {
                address,
                ntp_servers: vec![],
                dns_servers: vec![],
                domain: None,
            },
            filesystem_pool: None,
        });

        // Now try to apply that list with an older generation number.  This
        // shouldn't work and the reported state should be unchanged.
        let tmp_dir = String::from(test_config.config_dir.path().as_str());
        let error = mgr
            .ensure_all_omicron_zones_persistent(
                OmicronZonesConfig { generation: v1, zones: zones.clone() },
                Some(&tmp_dir),
            )
            .await
            .expect_err("unexpectedly went backwards in zones generation");
        assert!(matches!(
            error,
            Error::RequestedConfigOutdated { requested, current }
            if requested == v1 && current == v2
        ));
        let found2 =
            mgr.omicron_zones_list().await.expect("failed to list zones");
        assert_eq!(found, found2);

        // Now try to apply that list with the same generation number that we
        // used before.  This shouldn't work either.
        let error = mgr
            .ensure_all_omicron_zones_persistent(
                OmicronZonesConfig { generation: v2, zones: zones.clone() },
                Some(&tmp_dir),
            )
            .await
            .expect_err("unexpectedly changed a single zone generation");
        assert!(matches!(
            error,
            Error::RequestedConfigConflicts(vr) if vr == v2
        ));
        let found3 =
            mgr.omicron_zones_list().await.expect("failed to list zones");
        assert_eq!(found, found3);

        // But we should be able to apply this new list of zones as long as we
        // advance the generation number.
        let v3 = v2.next();
        mgr.ensure_all_omicron_zones_persistent(
            OmicronZonesConfig { generation: v3, zones: zones.clone() },
            Some(&tmp_dir),
        )
        .await
        .expect("failed to remove all zones in a new generation");
        let found4 =
            mgr.omicron_zones_list().await.expect("failed to list zones");
        assert_eq!(found4.generation, v3);
        let mut our_zones = zones;
        our_zones.sort_by(|a, b| a.id.cmp(&b.id));
        let mut found_zones = found4.zones;
        found_zones.sort_by(|a, b| a.id.cmp(&b.id));
        assert_eq!(our_zones, found_zones);

        drop_service_manager(mgr);

        illumos_utils::USE_MOCKS.store(false, Ordering::SeqCst);
        helper.cleanup().await;
        logctx.cleanup_successful();
    }

    #[test]
    fn test_bootstrap_addr_to_techport_prefixes() {
        let ba: Ipv6Addr = "fdb0:1122:3344:5566::".parse().unwrap();
        let prefixes = ServiceManager::bootstrap_addr_to_techport_prefixes(&ba);
        assert!(prefixes.iter().all(|p| p.net().width() == 64));
        let prefix0 = prefixes[0].net().prefix();
        let prefix1 = prefixes[1].net().prefix();
        assert_eq!(prefix0.segments()[1..], ba.segments()[1..]);
        assert_eq!(prefix1.segments()[1..], ba.segments()[1..]);
        assert_eq!(prefix0.segments()[0], 0xfdb1);
        assert_eq!(prefix1.segments()[0], 0xfdb2);
    }

    #[test]
    fn test_zone_bundle_metadata_schema() {
        let schema = schemars::schema_for!(ZoneBundleMetadata);
        expectorate::assert_contents(
            "../schema/zone-bundle-metadata.json",
            &serde_json::to_string_pretty(&schema).unwrap(),
        );
    }

    #[test]
    fn test_all_zones_requests_schema() {
        let schema = schemars::schema_for!(OmicronZonesConfigLocal);
        expectorate::assert_contents(
            "../schema/all-zones-requests.json",
            &serde_json::to_string_pretty(&schema).unwrap(),
        );
    }
}<|MERGE_RESOLUTION|>--- conflicted
+++ resolved
@@ -2305,27 +2305,6 @@
                         ),
                     );
 
-<<<<<<< HEAD
-        match &request {
-            ZoneArgs::Omicron(zone_config) => {
-                match &zone_config.zone.zone_type {
-                    OmicronZoneType::BoundaryNtp { .. }
-                    | OmicronZoneType::Clickhouse { .. }
-                    | OmicronZoneType::ClickhouseKeeper { .. }
-                    | OmicronZoneType::CockroachDb { .. }
-                    | OmicronZoneType::Crucible { .. }
-                    | OmicronZoneType::CruciblePantry { .. }
-                    | OmicronZoneType::ExternalDns { .. }
-                    | OmicronZoneType::InternalDns { .. }
-                    | OmicronZoneType::InternalNtp { .. }
-                    | OmicronZoneType::Nexus { .. }
-                    | OmicronZoneType::Oximeter { .. } => {
-                        panic!(
-                            "{} is a service which exists as part of a \
-                            self-assembling zone",
-                            &zone_config.zone.zone_type.kind().report_str(),
-                        )
-=======
                 for (link, needs_link_local) in
                     installed_zone.links().iter().zip(links_need_link_local)
                 {
@@ -2336,7 +2315,6 @@
                                 "astring",
                                 link.name(),
                             );
->>>>>>> 67d0cbd0
                     }
                 }
 
@@ -4561,7 +4539,7 @@
         zone_type: OmicronZoneType,
         tmp_dir: String,
     ) -> Result<(), Error> {
-        let zone_prefix = format!("oxz_{}", zone_type.zone_type_str());
+        let zone_prefix = format!("oxz_{}", zone_type.kind().service_str());
         let _expectations = expect_new_service(&zone_prefix);
         let r = mgr
             .ensure_all_omicron_zones_persistent(
