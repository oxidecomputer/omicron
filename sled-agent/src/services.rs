// This Source Code Form is subject to the terms of the Mozilla Public
// License, v. 2.0. If a copy of the MPL was not distributed with this
// file, You can obtain one at https://mozilla.org/MPL/2.0/.

//! Support for miscellaneous services managed by the sled.

use crate::illumos::dladm::PhysicalLink;
use crate::illumos::running_zone::{InstalledZone, RunningZone};
use crate::illumos::vnic::VnicAllocator;
use crate::illumos::zone::{AddressRequest, Zones};
use crate::params::{ServiceEnsureBody, ServiceRequest};
use omicron_common::address::{DNS_PORT, DNS_SERVER_PORT};
use slog::Logger;
use std::collections::HashSet;
use std::iter::FromIterator;
use std::net::IpAddr;
use std::path::{Path, PathBuf};
use tokio::sync::Mutex;

#[derive(thiserror::Error, Debug)]
pub enum Error {
    #[error("Cannot serialize TOML to file {path}: {err}")]
    TomlSerialize { path: PathBuf, err: toml::ser::Error },

    #[error("Cannot deserialize TOML from file {path}: {err}")]
    TomlDeserialize { path: PathBuf, err: toml::de::Error },

    #[error("I/O Error accessing {path}: {err}")]
    Io { path: PathBuf, err: std::io::Error },

    #[error("Failed to do '{intent}' by running command in zone: {err}")]
    ZoneCommand {
        intent: String,
        #[source]
        err: crate::illumos::running_zone::RunCommandError,
    },

    #[error("Failed to boot zone: {0}")]
    ZoneBoot(#[from] crate::illumos::running_zone::BootError),

    #[error(transparent)]
    ZoneEnsureAddress(#[from] crate::illumos::running_zone::EnsureAddressError),

    #[error(transparent)]
    ZoneInstall(#[from] crate::illumos::running_zone::InstallZoneError),

    #[error("Failed to add GZ addresses: {message}: {err}")]
    GzAddress {
        message: String,
        err: crate::illumos::zone::EnsureGzAddressError,
    },

    #[error("Could not initialize service {service} as requested: {message}")]
    BadServiceRequest { service: String, message: String },

    #[error("Services already configured for this Sled Agent")]
    ServicesAlreadyConfigured,
}

impl From<Error> for omicron_common::api::external::Error {
    fn from(err: Error) -> Self {
        omicron_common::api::external::Error::InternalError {
            internal_message: err.to_string(),
        }
    }
}

/// The default path to service configuration, if one is not
/// explicitly provided.
pub fn default_services_config_path() -> PathBuf {
    Path::new(omicron_common::OMICRON_CONFIG_PATH).join("services.toml")
}

/// Manages miscellaneous Sled-local services.
pub struct ServiceManager {
    log: Logger,
    config_path: Option<PathBuf>,
    zones: Mutex<Vec<RunningZone>>,
    vnic_allocator: VnicAllocator,
    physical_link: PhysicalLink,
}

impl ServiceManager {
    /// Creates a service manager, which returns once all requested services
    /// have been started.
    ///
    /// Args:
    /// - `log`: The logger
    /// - `physical_link`: A physical link on which to allocate datalinks.
    /// - `config_path`: An optional path to a configuration file to store
    /// the record of services. By default, [`default_services_config_path`]
    /// is used.
    pub async fn new(
        log: Logger,
        physical_link: PhysicalLink,
        config_path: Option<PathBuf>,
    ) -> Result<Self, Error> {
        debug!(log, "Creating new ServiceManager");
        let mgr = Self {
            log,
            config_path,
            zones: Mutex::new(vec![]),
            vnic_allocator: VnicAllocator::new(
                "Service",
                physical_link.clone(),
            ),
            physical_link,
        };

        let config_path = mgr.services_config_path();
        if config_path.exists() {
            info!(
                &mgr.log,
                "Sled services found at {}; loading",
                config_path.to_string_lossy()
            );
            let cfg: ServiceEnsureBody = toml::from_str(
                &tokio::fs::read_to_string(&config_path).await.map_err(
                    |err| Error::Io { path: config_path.clone(), err },
                )?,
            )
            .map_err(|err| Error::TomlDeserialize {
                path: config_path.clone(),
                err,
            })?;
            let mut existing_zones = mgr.zones.lock().await;
            mgr.initialize_services_locked(&mut existing_zones, &cfg.services)
                .await?;
        } else {
            info!(
                &mgr.log,
                "No sled services found at {}",
                config_path.to_string_lossy()
            );
        }

        Ok(mgr)
    }

    // Returns either the path to the explicitly provided config path, or
    // chooses the default one.
    fn services_config_path(&self) -> PathBuf {
        if let Some(path) = &self.config_path {
            path.clone()
        } else {
            default_services_config_path()
        }
    }

    // Populates `existing_zones` according to the requests in `services`.
    //
    // At the point this function is invoked, IP addresses have already been
    // allocated (by either RSS or Nexus). However, this function explicitly
    // assigns such addresses to interfaces within zones.
    async fn initialize_services_locked(
        &self,
        existing_zones: &mut Vec<RunningZone>,
        services: &Vec<ServiceRequest>,
    ) -> Result<(), Error> {
        info!(self.log, "Ensuring services are initialized: {:?}", services);
        // TODO(https://github.com/oxidecomputer/omicron/issues/726):
        // As long as we ensure the requests don't overlap, we could
        // parallelize this request.
        for service in services {
            // Before we bother allocating anything for this request, check if
            // this service has already been created.
            let expected_zone_name =
                InstalledZone::get_zone_name(&service.name, None);
            if existing_zones.iter().any(|z| z.name() == expected_zone_name) {
                info!(self.log, "Service {} already exists", service.name);
                continue;
            } else {
                info!(self.log, "Service {} does not yet exist", service.name);
            }

            let installed_zone = InstalledZone::install(
                &self.log,
                &self.vnic_allocator,
                &service.name,
                // unique_name=
                None,
                // dataset=
                &[],
                // devices=
                &[],
                // vnics=
                vec![],
            )
            .await?;

            let running_zone = RunningZone::boot(installed_zone).await?;

            for addr in &service.addresses {
                info!(self.log, "Ensuring address {} exists", addr.to_string());
                let addr_request =
                    AddressRequest::new_static(IpAddr::V6(*addr), None);
                running_zone.ensure_address(addr_request).await?;
                info!(
                    self.log,
                    "Ensuring address {} exists - OK",
                    addr.to_string()
                );
            }

            info!(self.log, "GZ addresses: {:#?}", service.gz_addresses);
            for addr in &service.gz_addresses {
                info!(
                    self.log,
                    "Ensuring GZ address {} exists",
                    addr.to_string()
                );

                let addr_name = service.name.replace(&['-', '_'][..], "");
                Zones::ensure_has_global_zone_v6_address(
                    self.physical_link.clone(),
                    *addr,
                    &addr_name,
                )
                .map_err(|err| Error::GzAddress {
                    message: format!(
                        "adding address on behalf of service '{}'",
                        service.name
                    ),
                    err,
                })?;
            }

            debug!(self.log, "importing manifest");

            running_zone
                .run_cmd(&[
                    crate::illumos::zone::SVCCFG,
                    "import",
                    &format!(
                        "/var/svc/manifest/site/{}/manifest.xml",
                        service.name
                    ),
                ])
                .map_err(|err| Error::ZoneCommand {
                    intent: "importing manifest".to_string(),
                    err,
                })?;
<<<<<<< HEAD
=======

            let smf_name = format!("svc:/system/illumos/{}", service.name);
            let default_smf_name = format!("{}:default", smf_name);

            match service.name.as_str() {
                "internal-dns" => {
                    info!(self.log, "Setting up internal-dns service");
                    let address =
                        service.addresses.get(0).ok_or_else(|| {
                            Error::BadServiceRequest {
                                service: service.name.clone(),
                                message: "Not enough addresses".to_string(),
                            }
                        })?;
                    running_zone
                        .run_cmd(&[
                            crate::illumos::zone::SVCCFG,
                            "-s",
                            &smf_name,
                            "setprop",
                            &format!(
                                "config/server_address=[{}]:{}",
                                address, DNS_SERVER_PORT
                            ),
                        ])
                        .map_err(|err| Error::ZoneCommand {
                            intent: "set server address".to_string(),
                            err,
                        })?;

                    running_zone
                        .run_cmd(&[
                            crate::illumos::zone::SVCCFG,
                            "-s",
                            &smf_name,
                            "setprop",
                            &format!(
                                "config/dns_address=[{}]:{}",
                                address, DNS_PORT
                            ),
                        ])
                        .map_err(|err| Error::ZoneCommand {
                            intent: "Set DNS address".to_string(),
                            err,
                        })?;

                    // Refresh the manifest with the new properties we set,
                    // so they become "effective" properties when the service is enabled.
                    running_zone
                        .run_cmd(&[
                            crate::illumos::zone::SVCCFG,
                            "-s",
                            &default_smf_name,
                            "refresh",
                        ])
                        .map_err(|err| Error::ZoneCommand {
                            intent: format!(
                                "Refresh SMF manifest {}",
                                default_smf_name
                            ),
                            err,
                        })?;
                }
                _ => {
                    info!(
                        self.log,
                        "Service name {} did not match", service.name
                    );
                }
            }
>>>>>>> c8c7f34f

            let smf_name = format!("svc:/system/illumos/{}", service.name);
            let default_smf_name = format!("{}:default", smf_name);

            match service.name.as_str() {
                "internal-dns" => {
                    info!(self.log, "Setting up internal-dns service");
                    let address =
                        service.addresses.get(0).ok_or_else(|| {
                            Error::BadServiceRequest {
                                service: service.name.clone(),
                                message: "Not enough addresses".to_string(),
                            }
                        })?;
                    running_zone
                        .run_cmd(&[
                            crate::illumos::zone::SVCCFG,
                            "-s",
                            &smf_name,
                            "setprop",
                            &format!(
                                "config/server_address=[{}]:{}",
                                address, DNS_SERVER_PORT
                            ),
                        ])
                        .map_err(|err| Error::ZoneCommand {
<<<<<<< HEAD
                            intent: "set server address".to_string(),
=======
                            intent: format!(
                                "Setting DNS server address [{}]:{}",
                                address, DNS_SERVER_PORT
                            ),
>>>>>>> c8c7f34f
                            err,
                        })?;

                    running_zone
                        .run_cmd(&[
                            crate::illumos::zone::SVCCFG,
                            "-s",
                            &smf_name,
                            "setprop",
                            &format!(
                                "config/dns_address=[{}]:{}",
                                address, DNS_PORT
                            ),
                        ])
                        .map_err(|err| Error::ZoneCommand {
<<<<<<< HEAD
                            intent: "Set DNS address".to_string(),
=======
                            intent: format!(
                                "Setting DNS address [{}]:{}",
                                address, DNS_SERVER_PORT
                            ),
>>>>>>> c8c7f34f
                            err,
                        })?;

                    // Refresh the manifest with the new properties we set,
                    // so they become "effective" properties when the service is enabled.
                    running_zone
                        .run_cmd(&[
                            crate::illumos::zone::SVCCFG,
                            "-s",
                            &default_smf_name,
                            "refresh",
                        ])
                        .map_err(|err| Error::ZoneCommand {
                            intent: format!(
<<<<<<< HEAD
                                "Refresh SMF manifest {}",
                                default_smf_name
                            ),
                            err,
                        })?;
                }
                _ => {
                    info!(
                        self.log,
                        "Service name {} did not match", service.name
                    );
                }
            }

            let smf_name = format!("svc:/system/illumos/{}", service.name);
            let default_smf_name = format!("{}:default", smf_name);

            match service.name.as_str() {
                "internal-dns" => {
                    info!(self.log, "Setting up internal-dns service");
                    let address =
                        service.addresses.get(0).ok_or_else(|| {
                            Error::BadServiceRequest {
                                service: service.name.clone(),
                                message: "Not enough addresses".to_string(),
                            }
                        })?;
                    running_zone
                        .run_cmd(&[
                            crate::illumos::zone::SVCCFG,
                            "-s",
                            &smf_name,
                            "setprop",
                            &format!(
                                "config/server_address=[{}]:{}",
                                address, DNS_SERVER_PORT
                            ),
                        ])
                        .map_err(|err| Error::ZoneCommand {
                            intent: format!(
                                "Setting DNS server address [{}]:{}",
                                address, DNS_SERVER_PORT
                            ),
                            err,
                        })?;

                    running_zone
                        .run_cmd(&[
                            crate::illumos::zone::SVCCFG,
                            "-s",
                            &smf_name,
                            "setprop",
                            &format!(
                                "config/dns_address=[{}]:{}",
                                address, DNS_PORT
                            ),
                        ])
                        .map_err(|err| Error::ZoneCommand {
                            intent: format!(
                                "Setting DNS address [{}]:{}",
                                address, DNS_SERVER_PORT
                            ),
                            err,
                        })?;

                    // Refresh the manifest with the new properties we set,
                    // so they become "effective" properties when the service is enabled.
                    running_zone
                        .run_cmd(&[
                            crate::illumos::zone::SVCCFG,
                            "-s",
                            &default_smf_name,
                            "refresh",
                        ])
                        .map_err(|err| Error::ZoneCommand {
                            intent: format!(
=======
>>>>>>> c8c7f34f
                                "Refreshing DNS service config for {}",
                                default_smf_name
                            ),
                            err,
                        })?;
                }
                _ => {
                    info!(
                        self.log,
                        "Service name {} did not match", service.name
                    );
                }
            }

            debug!(self.log, "enabling service");

            running_zone
                .run_cmd(&[
                    crate::illumos::zone::SVCADM,
                    "enable",
                    "-t",
                    &default_smf_name,
                ])
                .map_err(|err| Error::ZoneCommand {
                    intent: format!("Enable {} service", default_smf_name),
                    err,
                })?;

            existing_zones.push(running_zone);
        }
        Ok(())
    }

    /// Ensures that particular services should be initialized.
    ///
    /// These services will be instantiated by this function, will be recorded
    /// to a local file to ensure they start automatically on next boot.
    pub async fn ensure(
        &self,
        request: ServiceEnsureBody,
    ) -> Result<(), Error> {
        let mut existing_zones = self.zones.lock().await;
        let config_path = self.services_config_path();

        let services_to_initialize = {
            if config_path.exists() {
                let cfg: ServiceEnsureBody = toml::from_str(
                    &tokio::fs::read_to_string(&config_path).await.map_err(
                        |err| Error::Io { path: config_path.clone(), err },
                    )?,
                )
                .map_err(|err| Error::TomlDeserialize {
                    path: config_path.clone(),
                    err,
                })?;
                let known_services = cfg.services;

                let known_set: HashSet<&ServiceRequest> =
                    HashSet::from_iter(known_services.iter());
                let requested_set = HashSet::from_iter(request.services.iter());

                if !requested_set.is_superset(&known_set) {
                    // The caller may only request services additively.
                    //
                    // We may want to use a different mechanism for zone removal, in
                    // the case of changing configurations, rather than just doing
                    // that removal implicitly.
                    warn!(
                        self.log,
                        "Cannot request services on this sled, differing configurations: {:?}",
                        known_set.symmetric_difference(&requested_set)
                    );
                    return Err(Error::ServicesAlreadyConfigured);
                }
                requested_set
                    .difference(&known_set)
                    .map(|s| (*s).clone())
                    .collect::<Vec<ServiceRequest>>()
            } else {
                request.services.clone()
            }
        };

        self.initialize_services_locked(
            &mut existing_zones,
            &services_to_initialize,
        )
        .await?;

        let serialized_services = toml::Value::try_from(&request)
            .expect("Cannot serialize service list");
        let services_str =
            toml::to_string(&serialized_services).map_err(|err| {
                Error::TomlSerialize { path: config_path.clone(), err }
            })?;
        tokio::fs::write(&config_path, services_str)
            .await
            .map_err(|err| Error::Io { path: config_path.clone(), err })?;

        Ok(())
    }
}

#[cfg(test)]
mod test {
    use super::*;
    use crate::illumos::{
        dladm::MockDladm, dladm::PhysicalLink, svc, zone::MockZones,
    };
    use std::os::unix::process::ExitStatusExt;
    use uuid::Uuid;

    const SVC_NAME: &str = "my_svc";
    const EXPECTED_ZONE_NAME: &str = "oxz_my_svc";
    const EXPECTED_LINK_NAME: &str = "my_link";

    // Returns the expectations for a new service to be created.
    fn expect_new_service() -> Vec<Box<dyn std::any::Any>> {
        // Create a VNIC
        let create_vnic_ctx = MockDladm::create_vnic_context();
        create_vnic_ctx.expect().return_once(|physical_link, _, _, _| {
            assert_eq!(
                physical_link,
                &PhysicalLink(EXPECTED_LINK_NAME.to_string())
            );
            Ok(())
        });
        // Install the Omicron Zone
        let install_ctx = MockZones::install_omicron_zone_context();
        install_ctx.expect().return_once(|_, name, _, _, _, _| {
            assert_eq!(name, EXPECTED_ZONE_NAME);
            Ok(())
        });
        // Boot the zone
        let boot_ctx = MockZones::boot_context();
        boot_ctx.expect().return_once(|name| {
            assert_eq!(name, EXPECTED_ZONE_NAME);
            Ok(())
        });
        // Wait for the networking service.
        let wait_ctx = svc::wait_for_service_context();
        wait_ctx.expect().return_once(|_, _| Ok(()));
        // Import the manifest, enable the service
        let execute_ctx = crate::illumos::execute_context();
        execute_ctx.expect().times(2).returning(|_| {
            Ok(std::process::Output {
                status: std::process::ExitStatus::from_raw(0),
                stdout: vec![],
                stderr: vec![],
            })
        });

        vec![
            Box::new(create_vnic_ctx),
            Box::new(install_ctx),
            Box::new(boot_ctx),
            Box::new(wait_ctx),
            Box::new(execute_ctx),
        ]
    }

    // Prepare to call "ensure" for a new service, then actually call "ensure".
    async fn ensure_new_service(mgr: &ServiceManager, id: Uuid) {
        let _expectations = expect_new_service();

        mgr.ensure(ServiceEnsureBody {
            services: vec![ServiceRequest {
                id,
                name: SVC_NAME.to_string(),
                addresses: vec![],
                gz_addresses: vec![],
            }],
        })
        .await
        .unwrap();
    }

    // Prepare to call "ensure" for a service which already exists. We should
    // return the service without actually installing a new zone.
    async fn ensure_existing_service(mgr: &ServiceManager, id: Uuid) {
        mgr.ensure(ServiceEnsureBody {
            services: vec![ServiceRequest {
                id,
                name: SVC_NAME.to_string(),
                addresses: vec![],
                gz_addresses: vec![],
            }],
        })
        .await
        .unwrap();
    }

    // Prepare to drop the service manager.
    //
    // This will shut down all allocated zones, and delete their
    // associated VNICs.
    fn drop_service_manager(mgr: ServiceManager) {
        let halt_ctx = MockZones::halt_and_remove_logged_context();
        halt_ctx.expect().returning(|_, name| {
            assert_eq!(name, EXPECTED_ZONE_NAME);
            Ok(())
        });
        let delete_vnic_ctx = MockDladm::delete_vnic_context();
        delete_vnic_ctx.expect().returning(|_| Ok(()));

        // Explicitly drop the servie manager
        drop(mgr);
    }

    #[tokio::test]
    #[serial_test::serial]
    async fn test_ensure_service() {
        let logctx =
            omicron_test_utils::dev::test_setup_log("test_ensure_service");
        let log = logctx.log.clone();

        let config_dir = tempfile::TempDir::new().unwrap();
        let config = config_dir.path().join("services.toml");
        let mgr = ServiceManager::new(
            log,
            PhysicalLink(EXPECTED_LINK_NAME.to_string()),
            Some(config),
        )
        .await
        .unwrap();

        let id = Uuid::new_v4();
        ensure_new_service(&mgr, id).await;
        drop_service_manager(mgr);

        logctx.cleanup_successful();
    }

    #[tokio::test]
    #[serial_test::serial]
    async fn test_ensure_service_which_already_exists() {
        let logctx = omicron_test_utils::dev::test_setup_log(
            "test_ensure_service_which_already_exists",
        );
        let log = logctx.log.clone();

        let config_dir = tempfile::TempDir::new().unwrap();
        let config = config_dir.path().join("services.toml");
        let mgr = ServiceManager::new(
            log,
            PhysicalLink(EXPECTED_LINK_NAME.to_string()),
            Some(config),
        )
        .await
        .unwrap();

        let id = Uuid::new_v4();
        ensure_new_service(&mgr, id).await;
        ensure_existing_service(&mgr, id).await;
        drop_service_manager(mgr);

        logctx.cleanup_successful();
    }

    #[tokio::test]
    #[serial_test::serial]
    async fn test_services_are_recreated_on_reboot() {
        let logctx = omicron_test_utils::dev::test_setup_log(
            "test_services_are_recreated_on_reboot",
        );

        let config_dir = tempfile::TempDir::new().unwrap();
        let config = config_dir.path().join("services.toml");

        // First, spin up a ServiceManager, create a new service, and tear it
        // down.
        let mgr = ServiceManager::new(
            logctx.log.clone(),
            PhysicalLink(EXPECTED_LINK_NAME.to_string()),
            Some(config.clone()),
        )
        .await
        .unwrap();

        let id = Uuid::new_v4();
        ensure_new_service(&mgr, id).await;
        drop_service_manager(mgr);

        // Before we re-create the service manager - notably, using the same
        // config file! - expect that a service gets initialized.
        let _expectations = expect_new_service();
        let mgr = ServiceManager::new(
            logctx.log.clone(),
            PhysicalLink(EXPECTED_LINK_NAME.to_string()),
            Some(config.clone()),
        )
        .await
        .unwrap();
        drop_service_manager(mgr);

        logctx.cleanup_successful();
    }

    #[tokio::test]
    #[serial_test::serial]
    async fn test_services_do_not_persist_without_config() {
        let logctx = omicron_test_utils::dev::test_setup_log(
            "test_services_do_not_persist_without_config",
        );

        let config_dir = tempfile::TempDir::new().unwrap();
        let config = config_dir.path().join("services.toml");

        // First, spin up a ServiceManager, create a new service, and tear it
        // down.
        let mgr = ServiceManager::new(
            logctx.log.clone(),
            PhysicalLink(EXPECTED_LINK_NAME.to_string()),
            Some(config.clone()),
        )
        .await
        .unwrap();
        let id = Uuid::new_v4();
        ensure_new_service(&mgr, id).await;
        drop_service_manager(mgr);

        // Next, delete the config. This means the service we just created will
        // not be remembered on the next initialization.
        std::fs::remove_file(&config).unwrap();

        // Observe that the old service is not re-initialized.
        let mgr = ServiceManager::new(
            logctx.log.clone(),
            PhysicalLink(EXPECTED_LINK_NAME.to_string()),
            Some(config.clone()),
        )
        .await
        .unwrap();
        drop_service_manager(mgr);

        logctx.cleanup_successful();
    }
}<|MERGE_RESOLUTION|>--- conflicted
+++ resolved
@@ -240,8 +240,6 @@
                     intent: "importing manifest".to_string(),
                     err,
                 })?;
-<<<<<<< HEAD
-=======
 
             let smf_name = format!("svc:/system/illumos/{}", service.name);
             let default_smf_name = format!("{}:default", smf_name);
@@ -300,170 +298,6 @@
                         .map_err(|err| Error::ZoneCommand {
                             intent: format!(
                                 "Refresh SMF manifest {}",
-                                default_smf_name
-                            ),
-                            err,
-                        })?;
-                }
-                _ => {
-                    info!(
-                        self.log,
-                        "Service name {} did not match", service.name
-                    );
-                }
-            }
->>>>>>> c8c7f34f
-
-            let smf_name = format!("svc:/system/illumos/{}", service.name);
-            let default_smf_name = format!("{}:default", smf_name);
-
-            match service.name.as_str() {
-                "internal-dns" => {
-                    info!(self.log, "Setting up internal-dns service");
-                    let address =
-                        service.addresses.get(0).ok_or_else(|| {
-                            Error::BadServiceRequest {
-                                service: service.name.clone(),
-                                message: "Not enough addresses".to_string(),
-                            }
-                        })?;
-                    running_zone
-                        .run_cmd(&[
-                            crate::illumos::zone::SVCCFG,
-                            "-s",
-                            &smf_name,
-                            "setprop",
-                            &format!(
-                                "config/server_address=[{}]:{}",
-                                address, DNS_SERVER_PORT
-                            ),
-                        ])
-                        .map_err(|err| Error::ZoneCommand {
-<<<<<<< HEAD
-                            intent: "set server address".to_string(),
-=======
-                            intent: format!(
-                                "Setting DNS server address [{}]:{}",
-                                address, DNS_SERVER_PORT
-                            ),
->>>>>>> c8c7f34f
-                            err,
-                        })?;
-
-                    running_zone
-                        .run_cmd(&[
-                            crate::illumos::zone::SVCCFG,
-                            "-s",
-                            &smf_name,
-                            "setprop",
-                            &format!(
-                                "config/dns_address=[{}]:{}",
-                                address, DNS_PORT
-                            ),
-                        ])
-                        .map_err(|err| Error::ZoneCommand {
-<<<<<<< HEAD
-                            intent: "Set DNS address".to_string(),
-=======
-                            intent: format!(
-                                "Setting DNS address [{}]:{}",
-                                address, DNS_SERVER_PORT
-                            ),
->>>>>>> c8c7f34f
-                            err,
-                        })?;
-
-                    // Refresh the manifest with the new properties we set,
-                    // so they become "effective" properties when the service is enabled.
-                    running_zone
-                        .run_cmd(&[
-                            crate::illumos::zone::SVCCFG,
-                            "-s",
-                            &default_smf_name,
-                            "refresh",
-                        ])
-                        .map_err(|err| Error::ZoneCommand {
-                            intent: format!(
-<<<<<<< HEAD
-                                "Refresh SMF manifest {}",
-                                default_smf_name
-                            ),
-                            err,
-                        })?;
-                }
-                _ => {
-                    info!(
-                        self.log,
-                        "Service name {} did not match", service.name
-                    );
-                }
-            }
-
-            let smf_name = format!("svc:/system/illumos/{}", service.name);
-            let default_smf_name = format!("{}:default", smf_name);
-
-            match service.name.as_str() {
-                "internal-dns" => {
-                    info!(self.log, "Setting up internal-dns service");
-                    let address =
-                        service.addresses.get(0).ok_or_else(|| {
-                            Error::BadServiceRequest {
-                                service: service.name.clone(),
-                                message: "Not enough addresses".to_string(),
-                            }
-                        })?;
-                    running_zone
-                        .run_cmd(&[
-                            crate::illumos::zone::SVCCFG,
-                            "-s",
-                            &smf_name,
-                            "setprop",
-                            &format!(
-                                "config/server_address=[{}]:{}",
-                                address, DNS_SERVER_PORT
-                            ),
-                        ])
-                        .map_err(|err| Error::ZoneCommand {
-                            intent: format!(
-                                "Setting DNS server address [{}]:{}",
-                                address, DNS_SERVER_PORT
-                            ),
-                            err,
-                        })?;
-
-                    running_zone
-                        .run_cmd(&[
-                            crate::illumos::zone::SVCCFG,
-                            "-s",
-                            &smf_name,
-                            "setprop",
-                            &format!(
-                                "config/dns_address=[{}]:{}",
-                                address, DNS_PORT
-                            ),
-                        ])
-                        .map_err(|err| Error::ZoneCommand {
-                            intent: format!(
-                                "Setting DNS address [{}]:{}",
-                                address, DNS_SERVER_PORT
-                            ),
-                            err,
-                        })?;
-
-                    // Refresh the manifest with the new properties we set,
-                    // so they become "effective" properties when the service is enabled.
-                    running_zone
-                        .run_cmd(&[
-                            crate::illumos::zone::SVCCFG,
-                            "-s",
-                            &default_smf_name,
-                            "refresh",
-                        ])
-                        .map_err(|err| Error::ZoneCommand {
-                            intent: format!(
-=======
->>>>>>> c8c7f34f
-                                "Refreshing DNS service config for {}",
                                 default_smf_name
                             ),
                             err,
