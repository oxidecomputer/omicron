// This Source Code Form is subject to the terms of the Mozilla Public
// License, v. 2.0. If a copy of the MPL was not distributed with this
// file, You can obtain one at https://mozilla.org/MPL/2.0/.

//! Sled-local service management.
//!
//! For controlling zone-based storage services, refer to
//! [sled_storage::manager::StorageManager].
//!
//! For controlling virtual machine instances, refer to
//! [crate::instance_manager::InstanceManager].
//!
//! The [ServiceManager] provides separate mechanisms for services where the
//! "source-of-truth" is Nexus, compared with services where the
//! "source-of-truth" is the Sled Agent itself. Although we generally prefer to
//! delegate the decision of "which services run where" to Nexus, there are
//! situations where the Sled Agent must be capable of autonomously ensuring
//! that zones execute. For example, the "switch zone" contains services which
//! should automatically start when a Tofino device is detected, independently
//! of what other services Nexus wants to have executing on the sled.
//!
//! To accomplish this, the following interfaces are exposed:
//! - [ServiceManager::ensure_all_omicron_zones_persistent] exposes an API to
//!   request a set of Omicron zones that should persist beyond reboot.
//! - [ServiceManager::activate_switch] exposes an API to specifically enable
//!   or disable (via [ServiceManager::deactivate_switch]) the switch zone.

use crate::bootstrap::early_networking::{
    EarlyNetworkSetup, EarlyNetworkSetupError,
};
use crate::bootstrap::BootstrapNetworking;
use crate::config::SidecarRevision;
use crate::params::{
    DendriteAsic, OmicronZoneConfig, OmicronZoneType, OmicronZonesConfig,
    TimeSync, ZoneBundleCause, ZoneBundleMetadata, ZoneType,
};
use crate::profile::*;
use crate::services_migration::{AllZoneRequests, SERVICES_LEDGER_FILENAME};
use crate::smf_helper::Service;
use crate::smf_helper::SmfHelper;
use crate::zone_bundle::BundleError;
use crate::zone_bundle::ZoneBundler;
use anyhow::anyhow;
use camino::{Utf8Path, Utf8PathBuf};
use ddm_admin_client::{Client as DdmAdminClient, DdmError};
use dpd_client::{types as DpdTypes, Client as DpdClient, Error as DpdError};
use dropshot::HandlerTaskMode;
use illumos_utils::addrobj::AddrObject;
use illumos_utils::addrobj::IPV6_LINK_LOCAL_NAME;
use illumos_utils::dladm::{
    Dladm, Etherstub, EtherstubVnic, GetSimnetError, PhysicalLink,
};
use illumos_utils::link::{Link, VnicAllocator};
use illumos_utils::opte::{DhcpCfg, Port, PortManager, PortTicket};
use illumos_utils::running_zone::{
    InstalledZone, RunCommandError, RunningZone, ZoneBuilderFactory,
};
use illumos_utils::zfs::ZONE_ZFS_RAMDISK_DATASET_MOUNTPOINT;
use illumos_utils::zone::AddressRequest;
use illumos_utils::zone::Zones;
use illumos_utils::{execute, PFEXEC};
use internal_dns::resolver::Resolver;
use itertools::Itertools;
use omicron_common::address::AZ_PREFIX;
use omicron_common::address::BOOTSTRAP_ARTIFACT_PORT;
use omicron_common::address::CLICKHOUSE_KEEPER_PORT;
use omicron_common::address::CLICKHOUSE_PORT;
use omicron_common::address::COCKROACH_PORT;
use omicron_common::address::CRUCIBLE_PANTRY_PORT;
use omicron_common::address::CRUCIBLE_PORT;
use omicron_common::address::DENDRITE_PORT;
use omicron_common::address::MGS_PORT;
use omicron_common::address::RACK_PREFIX;
use omicron_common::address::SLED_PREFIX;
use omicron_common::address::WICKETD_NEXUS_PROXY_PORT;
use omicron_common::address::WICKETD_PORT;
use omicron_common::address::{Ipv6Subnet, NEXUS_TECHPORT_EXTERNAL_PORT};
use omicron_common::api::external::Generation;
use omicron_common::api::internal::shared::{
    HostPortConfig, RackNetworkConfig,
};
use omicron_common::backoff::{
    retry_notify, retry_policy_internal_service_aggressive, retry_policy_local,
    BackoffError,
};
use omicron_common::ledger::{self, Ledger, Ledgerable};
use omicron_common::nexus_config::{
    self, ConfigDropshotWithTls, DeploymentConfig as NexusDeploymentConfig,
};
use once_cell::sync::OnceCell;
use rand::prelude::SliceRandom;
use sled_hardware::is_gimlet;
use sled_hardware::underlay;
use sled_hardware::underlay::BOOTSTRAP_PREFIX;
use sled_hardware::Baseboard;
use sled_hardware::SledMode;
use sled_storage::dataset::{
    DatasetKind, DatasetName, CONFIG_DATASET, INSTALL_DATASET, ZONE_DATASET,
};
use sled_storage::manager::StorageHandle;
use slog::Logger;
use std::collections::BTreeMap;
use std::collections::HashSet;
use std::iter::FromIterator;
use std::net::{IpAddr, Ipv6Addr, SocketAddr};
use std::str::FromStr;
use std::sync::atomic::{AtomicBool, Ordering};
use std::sync::Arc;
use tokio::io::AsyncWriteExt;
use tokio::sync::Mutex;
use tokio::sync::{oneshot, MutexGuard};
use tokio::task::JoinHandle;
use uuid::Uuid;

const IPV6_UNSPECIFIED: IpAddr = IpAddr::V6(Ipv6Addr::UNSPECIFIED);

#[derive(thiserror::Error, Debug)]
pub enum Error {
    #[error("Failed to initialize CockroachDb: {err}")]
    CockroachInit {
        #[source]
        err: RunCommandError,
    },

    #[error("Cannot serialize TOML to file: {path}: {err}")]
    TomlSerialize { path: Utf8PathBuf, err: toml::ser::Error },

    #[error("Failed to perform I/O: {message}: {err}")]
    Io {
        message: String,
        #[source]
        err: std::io::Error,
    },

    #[error("Failed to find device {device}")]
    MissingDevice { device: String },

    #[error("Failed to access ledger: {0}")]
    Ledger(#[from] ledger::Error),

    #[error("Sled Agent not initialized yet")]
    SledAgentNotReady,

    #[error("No U.2 devices found with a {ZONE_DATASET} mountpoint")]
    U2NotFound,

    #[error("Sled-local zone error: {0}")]
    SledLocalZone(anyhow::Error),

    #[error("Failed to issue SMF command: {0}")]
    SmfCommand(#[from] crate::smf_helper::Error),

    #[error("{}", display_zone_init_errors(.0))]
    ZoneInitialize(Vec<(String, Box<Error>)>),

    #[error("Failed to do '{intent}' by running command in zone: {err}")]
    ZoneCommand {
        intent: String,
        #[source]
        err: illumos_utils::running_zone::RunCommandError,
    },

    #[error("Failed to boot zone: {0}")]
    ZoneBoot(#[from] illumos_utils::running_zone::BootError),

    #[error(transparent)]
    ZoneEnsureAddress(#[from] illumos_utils::running_zone::EnsureAddressError),

    #[error(transparent)]
    ZoneInstall(#[from] illumos_utils::running_zone::InstallZoneError),

    #[error("Error contacting ddmd: {0}")]
    DdmError(#[from] DdmError),

    #[error("Failed to access underlay device: {0}")]
    Underlay(#[from] underlay::Error),

    #[error("Failed to create OPTE port for service {service}: {err}")]
    ServicePortCreation {
        service: String,
        err: Box<illumos_utils::opte::Error>,
    },

    #[error("Error contacting dpd: {0}")]
    DpdError(#[from] DpdError<DpdTypes::Error>),

    #[error("Failed to create Vnic in sled-local zone: {0}")]
    SledLocalVnicCreation(illumos_utils::dladm::CreateVnicError),

    #[error("Failed to add GZ addresses: {message}: {err}")]
    GzAddress {
        message: String,
        err: illumos_utils::zone::EnsureGzAddressError,
    },

    #[error("Could not initialize service {service} as requested: {message}")]
    BadServiceRequest { service: String, message: String },

    #[error("Failed to get address: {0}")]
    GetAddressFailure(#[from] illumos_utils::zone::GetAddressError),

    #[error("NTP zone not ready")]
    NtpZoneNotReady,

    #[error("Execution error: {0}")]
    ExecutionError(#[from] illumos_utils::ExecutionError),

    #[error("Error resolving DNS name: {0}")]
    ResolveError(#[from] internal_dns::resolver::ResolveError),

    #[error("Serde error: {0}")]
    SerdeError(#[from] serde_json::Error),

    #[error("Sidecar revision error")]
    SidecarRevision(#[from] anyhow::Error),

    #[error("Early networking setup error")]
    EarlyNetworkSetupError(#[from] EarlyNetworkSetupError),

    #[error("Error querying simnet devices")]
    Simnet(#[from] GetSimnetError),

    #[error(
        "Requested generation ({requested}) is older than current ({current})"
    )]
    RequestedConfigOutdated { requested: Generation, current: Generation },

    #[error("Requested generation {0} with different zones than before")]
    RequestedConfigConflicts(Generation),

    #[error("Error migrating old-format services ledger: {0:#}")]
    ServicesMigration(anyhow::Error),
}

impl Error {
    fn io(message: &str, err: std::io::Error) -> Self {
        Self::Io { message: message.to_string(), err }
    }
    fn io_path(path: &Utf8Path, err: std::io::Error) -> Self {
        Self::Io { message: format!("Error accessing {path}"), err }
    }
}

impl From<Error> for omicron_common::api::external::Error {
    fn from(err: Error) -> Self {
        match err {
            err @ Error::RequestedConfigConflicts(_) => {
                omicron_common::api::external::Error::invalid_request(
                    &err.to_string(),
                )
            }
            err @ Error::RequestedConfigOutdated { .. } => {
                omicron_common::api::external::Error::conflict(&err.to_string())
            }
            _ => omicron_common::api::external::Error::InternalError {
                internal_message: err.to_string(),
            },
        }
    }
}

fn display_zone_init_errors(errors: &[(String, Box<Error>)]) -> String {
    if errors.len() == 1 {
        return format!(
            "Failed to initialize zone: {} errored with {}",
            errors[0].0, errors[0].1
        );
    }

    let mut output = format!("Failed to initialize {} zones:\n", errors.len());
    for (zone_name, error) in errors {
        output.push_str(&format!("  - {}: {}\n", zone_name, error));
    }
    output
}

/// Configuration parameters which modify the [`ServiceManager`]'s behavior.
pub struct Config {
    /// Identifies the sled being configured
    pub sled_id: Uuid,

    /// Identifies the revision of the sidecar to be used.
    pub sidecar_revision: SidecarRevision,
}

impl Config {
    pub fn new(sled_id: Uuid, sidecar_revision: SidecarRevision) -> Self {
        Self { sled_id, sidecar_revision }
    }
}

// The filename of the ledger, within the provided directory.
const ZONES_LEDGER_FILENAME: &str = "omicron-zones.json";

/// Combines the Nexus-provided `OmicronZonesConfig` (which describes what Nexus
/// wants for all of its zones) with the locally-determined configuration for
/// these zones.
#[derive(
    Clone, Debug, serde::Serialize, serde::Deserialize, schemars::JsonSchema,
)]
pub struct OmicronZonesConfigLocal {
    /// generation of the Omicron-provided part of the configuration
    ///
    /// This generation number is outside of Sled Agent's control.  We store
    /// exactly what we were given and use this number to decide when to
    /// fail requests to establish an outdated configuration.
    ///
    /// You can think of this as a major version number, with
    /// `ledger_generation` being a minor version number.  See
    /// `is_newer_than()`.
    pub omicron_generation: Generation,

    /// ledger-managed generation number
    ///
    /// This generation is managed by the ledger facility itself.  It's bumped
    /// whenever we write a new ledger.  In practice, we don't currently have
    /// any reason to bump this _for a given Omicron generation_ so it's
    /// somewhat redundant.  In principle, if we needed to modify the ledgered
    /// configuration due to some event that doesn't change the Omicron config
    /// (e.g., if we wanted to move the root filesystem to a different path), we
    /// could do that by bumping this generation.
    pub ledger_generation: Generation,
    pub zones: Vec<OmicronZoneConfigLocal>,
}

impl Ledgerable for OmicronZonesConfigLocal {
    fn is_newer_than(&self, other: &OmicronZonesConfigLocal) -> bool {
        self.omicron_generation > other.omicron_generation
            || (self.omicron_generation == other.omicron_generation
                && self.ledger_generation >= other.ledger_generation)
    }

    fn generation_bump(&mut self) {
        self.ledger_generation = self.ledger_generation.next();
    }
}

impl OmicronZonesConfigLocal {
    /// Returns the initial configuration for generation 1, which has no zones
    pub fn initial() -> OmicronZonesConfigLocal {
        OmicronZonesConfigLocal {
            omicron_generation: Generation::new(),
            ledger_generation: Generation::new(),
            zones: vec![],
        }
    }

    pub fn to_omicron_zones_config(self) -> OmicronZonesConfig {
        OmicronZonesConfig {
            generation: self.omicron_generation,
            zones: self.zones.into_iter().map(|z| z.zone).collect(),
        }
    }
}

/// Combines the Nexus-provided `OmicronZoneConfig` (which describes what Nexus
/// wants for this zone) with any locally-determined configuration (like the
/// path to the root filesystem)
#[derive(
    Clone, Debug, serde::Serialize, serde::Deserialize, schemars::JsonSchema,
)]
pub struct OmicronZoneConfigLocal {
    pub zone: OmicronZoneConfig,
    #[schemars(with = "String")]
    pub root: Utf8PathBuf,
}

/// Describes how we want a switch zone to be configured
///
/// This is analogous to `OmicronZoneConfig`, but for the switch zone (which is
/// operated autonomously by the Sled Agent, not managed by Omicron).
#[derive(Clone)]
struct SwitchZoneConfig {
    id: Uuid,
    addresses: Vec<Ipv6Addr>,
    services: Vec<SwitchService>,
}

/// Describes one of several services that may be deployed in a switch zone
///
/// Some of these are only present in certain configurations (e.g., with a real
/// Tofino vs. SoftNPU) or are configured differently depending on the
/// configuration.
#[derive(Clone)]
enum SwitchService {
    ManagementGatewayService,
    Wicketd { baseboard: Baseboard },
    Dendrite { asic: DendriteAsic },
    Tfport { pkt_source: String, asic: DendriteAsic },
    Uplink,
    MgDdm { mode: String },
    Mgd,
    SpSim,
}

impl crate::smf_helper::Service for SwitchService {
    fn service_name(&self) -> String {
        match self {
            SwitchService::ManagementGatewayService => "mgs",
            SwitchService::Wicketd { .. } => "wicketd",
            SwitchService::Dendrite { .. } => "dendrite",
            SwitchService::Tfport { .. } => "tfport",
            SwitchService::Uplink { .. } => "uplink",
            SwitchService::MgDdm { .. } => "mg-ddm",
            SwitchService::Mgd => "mgd",
            SwitchService::SpSim => "sp-sim",
        }
        .to_owned()
    }
    fn smf_name(&self) -> String {
        format!("svc:/oxide/{}", self.service_name())
    }
    fn should_import(&self) -> bool {
        true
    }
}

/// Combines the generic `SwitchZoneConfig` with other locally-determined
/// configuration
///
/// This is analogous to `OmicronZoneConfigLocal`, but for the switch zone.
struct SwitchZoneConfigLocal {
    zone: SwitchZoneConfig,
    root: Utf8PathBuf,
}

/// Describes either an Omicron-managed zone or the switch zone, used for
/// functions that operate on either one or the other
enum ZoneArgs<'a> {
    Omicron(&'a OmicronZoneConfigLocal),
    Switch(&'a SwitchZoneConfigLocal),
}

impl<'a> ZoneArgs<'a> {
    /// If this is an Omicron zone, return its type
    pub fn omicron_type(&self) -> Option<&'a OmicronZoneType> {
        match self {
            ZoneArgs::Omicron(zone_config) => Some(&zone_config.zone.zone_type),
            ZoneArgs::Switch(_) => None,
        }
    }

    /// If this is a sled-local (switch) zone, iterate over the services it's
    /// supposed to be running
    pub fn sled_local_services(
        &self,
    ) -> Box<dyn Iterator<Item = &'a SwitchService> + 'a> {
        match self {
            ZoneArgs::Omicron(_) => Box::new(std::iter::empty()),
            ZoneArgs::Switch(request) => Box::new(request.zone.services.iter()),
        }
    }

    /// Return the root filesystem path for this zone
    pub fn root(&self) -> &Utf8Path {
        match self {
            ZoneArgs::Omicron(zone_config) => &zone_config.root,
            ZoneArgs::Switch(zone_request) => &zone_request.root,
        }
    }
}

struct Task {
    // A signal for the initializer task to terminate
    exit_tx: oneshot::Sender<()>,
    // A task repeatedly trying to initialize the zone
    initializer: JoinHandle<()>,
}

impl Task {
    async fn stop(self) {
        // If this succeeds, we told the background task to exit
        // successfully. If it fails, the background task already
        // exited.
        let _ = self.exit_tx.send(());
        self.initializer.await.expect("Switch initializer task panicked");
    }
}

/// Describes the state of a sled-local zone.
enum SledLocalZone {
    // The zone is not currently running.
    Disabled,
    // The zone is still initializing - it may be awaiting the initialization
    // of certain links.
    Initializing {
        // The request for the zone
        request: SwitchZoneConfig,
        // A background task which keeps looping until the zone is initialized
        worker: Option<Task>,
        // Filesystems for the switch zone to mount
        // Since SoftNPU is currently managed via a UNIX socket, we need to
        // pass those files in to the SwitchZone so Dendrite can manage SoftNPU
        filesystems: Vec<zone::Fs>,
        // Data links that need to be plumbed into the zone.
        data_links: Vec<String>,
    },
    // The Zone is currently running.
    Running {
        // The original request for the zone
        request: SwitchZoneConfig,
        // The currently running zone
        zone: RunningZone,
    },
}

/// Manages miscellaneous Sled-local services.
pub struct ServiceManagerInner {
    log: Logger,
    global_zone_bootstrap_link_local_address: Ipv6Addr,
    switch_zone: Mutex<SledLocalZone>,
    sled_mode: SledMode,
    skip_timesync: Option<bool>,
    time_synced: AtomicBool,
    switch_zone_maghemite_links: Vec<PhysicalLink>,
    sidecar_revision: SidecarRevision,
    // Zones representing running services
    zones: Mutex<BTreeMap<String, RunningZone>>,
    underlay_vnic_allocator: VnicAllocator<Etherstub>,
    underlay_vnic: EtherstubVnic,
    bootstrap_vnic_allocator: VnicAllocator<Etherstub>,
    ddmd_client: DdmAdminClient,
    advertised_prefixes: Mutex<HashSet<Ipv6Subnet<SLED_PREFIX>>>,
    sled_info: OnceCell<SledAgentInfo>,
    switch_zone_bootstrap_address: Ipv6Addr,
    storage: StorageHandle,
    zone_bundler: ZoneBundler,
    ledger_directory_override: OnceCell<Utf8PathBuf>,
    image_directory_override: OnceCell<Utf8PathBuf>,
}

// Late-binding information, only known once the sled agent is up and
// operational.
struct SledAgentInfo {
    config: Config,
    port_manager: PortManager,
    resolver: Resolver,
    underlay_address: Ipv6Addr,
    rack_id: Uuid,
    rack_network_config: Option<RackNetworkConfig>,
}

#[derive(Clone)]
pub struct ServiceManager {
    inner: Arc<ServiceManagerInner>,
}

impl ServiceManager {
    /// Creates a service manager.
    ///
    /// Args:
    /// - `log`: The logger
    /// - `ddm_client`: Client pointed to our localhost ddmd
    /// - `bootstrap_networking`: Collection of etherstubs/VNICs set up when
    ///    bootstrap agent begins
    /// - `sled_mode`: The sled's mode of operation (Gimlet vs Scrimlet).
    /// - `skip_timesync`: If true, the sled always reports synced time.
    /// - `sidecar_revision`: Rev of attached sidecar, if present.
    /// - `switch_zone_maghemite_links`: List of physical links on which
    ///    maghemite should listen.
    /// - `storage`: Shared handle to get the current state of disks/zpools.
    #[allow(clippy::too_many_arguments)]
    pub(crate) fn new(
        log: &Logger,
        ddmd_client: DdmAdminClient,
        bootstrap_networking: BootstrapNetworking,
        sled_mode: SledMode,
        skip_timesync: Option<bool>,
        sidecar_revision: SidecarRevision,
        switch_zone_maghemite_links: Vec<PhysicalLink>,
        storage: StorageHandle,
        zone_bundler: ZoneBundler,
    ) -> Self {
        let log = log.new(o!("component" => "ServiceManager"));
        info!(log, "Creating ServiceManager");
        Self {
            inner: Arc::new(ServiceManagerInner {
                log: log.clone(),
                global_zone_bootstrap_link_local_address: bootstrap_networking
                    .global_zone_bootstrap_link_local_ip,
                // TODO(https://github.com/oxidecomputer/omicron/issues/725):
                // Load the switch zone if it already exists?
                switch_zone: Mutex::new(SledLocalZone::Disabled),
                sled_mode,
                skip_timesync,
                time_synced: AtomicBool::new(false),
                sidecar_revision,
                switch_zone_maghemite_links,
                zones: Mutex::new(BTreeMap::new()),
                underlay_vnic_allocator: VnicAllocator::new(
                    "Service",
                    bootstrap_networking.underlay_etherstub,
                ),
                underlay_vnic: bootstrap_networking.underlay_etherstub_vnic,
                bootstrap_vnic_allocator: VnicAllocator::new(
                    "Bootstrap",
                    bootstrap_networking.bootstrap_etherstub,
                ),
                ddmd_client,
                advertised_prefixes: Mutex::new(HashSet::new()),
                sled_info: OnceCell::new(),
                switch_zone_bootstrap_address: bootstrap_networking
                    .switch_zone_bootstrap_ip,
                storage,
                zone_bundler,
                ledger_directory_override: OnceCell::new(),
                image_directory_override: OnceCell::new(),
            }),
        }
    }

    #[cfg(test)]
    fn override_ledger_directory(&self, path: Utf8PathBuf) {
        self.inner.ledger_directory_override.set(path).unwrap();
    }

    #[cfg(test)]
    fn override_image_directory(&self, path: Utf8PathBuf) {
        self.inner.image_directory_override.set(path).unwrap();
    }

    pub fn switch_zone_bootstrap_address(&self) -> Ipv6Addr {
        self.inner.switch_zone_bootstrap_address
    }

    async fn all_service_ledgers(&self) -> Vec<Utf8PathBuf> {
        if let Some(dir) = self.inner.ledger_directory_override.get() {
            return vec![dir.join(SERVICES_LEDGER_FILENAME)];
        }
        let resources = self.inner.storage.get_latest_resources().await;
        resources
            .all_m2_mountpoints(CONFIG_DATASET)
            .into_iter()
            .map(|p| p.join(SERVICES_LEDGER_FILENAME))
            .collect()
    }

    async fn all_omicron_zone_ledgers(&self) -> Vec<Utf8PathBuf> {
        if let Some(dir) = self.inner.ledger_directory_override.get() {
            return vec![dir.join(ZONES_LEDGER_FILENAME)];
        }
        let resources = self.inner.storage.get_latest_resources().await;
        resources
            .all_m2_mountpoints(CONFIG_DATASET)
            .into_iter()
            .map(|p| p.join(ZONES_LEDGER_FILENAME))
            .collect()
    }

    // Loads persistent configuration about any Omicron-managed zones that we're
    // supposed to be running.
    //
    // For historical reasons, there are two possible places this configuration
    // could live, each with its own format.  This function first checks the
    // newer one.  If no configuration was found there, it checks the older
    // one.  If only the older one was found, it is converted into the new form
    // so that future calls will only look at the new form.
    async fn load_ledgered_zones(
        &self,
        // This argument attempts to ensure that the caller holds the right
        // lock.
        _map: &MutexGuard<'_, BTreeMap<String, RunningZone>>,
    ) -> Result<Option<Ledger<OmicronZonesConfigLocal>>, Error> {
        // First, try to load the current software's zone ledger.  If that
        // works, we're done.
        let log = &self.inner.log;
        let ledger_paths = self.all_omicron_zone_ledgers().await;
        info!(log, "Loading Omicron zones from: {ledger_paths:?}");
        let maybe_ledger =
            Ledger::<OmicronZonesConfigLocal>::new(log, ledger_paths.clone())
                .await;

        if let Some(ledger) = maybe_ledger {
            info!(
                log,
                "Loaded Omicron zones";
                "zones_config" => ?ledger.data()
            );
            return Ok(Some(ledger));
        }

        // Now look for the ledger used by previous versions.  If we find it,
        // we'll convert it and write out a new ledger used by the current
        // software.
        info!(
            log,
            "Loading Omicron zones - No zones detected \
            (will look for old-format services)"
        );
        let services_ledger_paths = self.all_service_ledgers().await;
        info!(
            log,
            "Loading old-format services from: {services_ledger_paths:?}"
        );

        let maybe_ledger =
            Ledger::<AllZoneRequests>::new(log, services_ledger_paths.clone())
                .await;
        let maybe_converted = match maybe_ledger {
            None => {
                // The ledger ignores all errors attempting to load files.  That
                // might be fine most of the time.  In this case, we want to
                // raise a big red flag if we find an old-format ledger that we
                // can't process.
                if services_ledger_paths.iter().any(|p| p.exists()) {
                    Err(Error::ServicesMigration(anyhow!(
                        "failed to read or parse old-format ledger, \
                        but one exists"
                    )))
                } else {
                    // There was no old-format ledger at all.
                    return Ok(None);
                }
            }
            Some(ledger) => {
                let all_services = ledger.into_inner();
                OmicronZonesConfigLocal::try_from(all_services)
                    .map_err(Error::ServicesMigration)
            }
        };

        match maybe_converted {
            Err(error) => {
                // We've tried to test thoroughly so that this should never
                // happen.  If for some reason it does happen, engineering
                // intervention is likely to be required to figure out how to
                // proceed.  The current software does not directly support
                // whatever was in the ledger, and it's not safe to just come up
                // with no zones when we're supposed to be running stuff.  We'll
                // need to figure out what's unexpected about what we found in
                // the ledger and figure out how to fix the
                // conversion.
                error!(
                    log,
                    "Loading Omicron zones - found services but failed \
                    to convert them (support intervention required): \
                    {:#}",
                    error
                );
                return Err(error);
            }
            Ok(new_config) => {
                // We've successfully converted the old ledger.  Write a new
                // one.
                info!(
                    log,
                    "Successfully migrated old-format services ledger to \
                    zones ledger"
                );
                let mut ledger = Ledger::<OmicronZonesConfigLocal>::new_with(
                    log,
                    ledger_paths.clone(),
                    new_config,
                );

                ledger.commit().await?;

                // We could consider removing the old ledger here.  That would
                // not guarantee that it would be gone, though, because we could
                // crash during `ledger.commit()` above having written at least
                // one of the new ledgers.  In that case, we won't go through
                // this code path again on restart.  If we wanted to ensure the
                // old-format ledger was gone after the migration, we could
                // consider unconditionally removing the old ledger paths in the
                // caller, after we've got a copy of the new-format ledger.
                //
                // Should we?  In principle, it shouldn't matter either way
                // because we will never look at the old-format ledger unless we
                // don't have a new-format one, and we should now have a
                // new-format one forever now.
                //
                // When might it matter?  Two cases:
                //
                // (1) If the sled agent is downgraded to a previous version
                //     that doesn't know about the new-format ledger.  Do we
                //     want that sled agent to use the old-format one?  It
                //     depends.  If that downgrade happens immediately because
                //     the upgrade to the first new-format version was a
                //     disaster, then we'd probably rather the downgraded sled
                //     agent _did_ start its zones.  If the downgrade happens
                //     months later, potentially after various additional
                //     reconfigurations, then that old-format ledger is probably
                //     out of date and shouldn't be used.  There's no way to
                //     really know which case we're in, but the latter seems
                //     quite unlikely (why would we downgrade so far back after
                //     so long?).  So that's a reason to keep the old-format
                //     ledger.
                //
                // (2) Suppose a developer or Oxide support engineer removes the
                //     new ledger for some reason, maybe thinking sled agent
                //     would come up with no zones running.  They'll be
                //     surprised to discover that it actually starts running a
                //     potentially old set of zones.  This probably only matters
                //     on a production system, and even then, it probably
                //     shouldn't happen.
                //
                // Given these cases, we're left ambivalent.  We choose to keep
                // the old ledger around.  If nothing else, if something goes
                // wrong, we'll have a copy of its last contents!
                Ok(Some(ledger))
            }
        }
    }

    // TODO(https://github.com/oxidecomputer/omicron/issues/2973):
    //
    // The sled agent retries this function indefinitely at the call-site, but
    // we could be smarter.
    //
    // - If we know that disks are missing, we could wait for them
    // - We could permanently fail if we are able to distinguish other errors
    // more clearly.
    pub async fn load_services(&self) -> Result<(), Error> {
        let log = &self.inner.log;
        let mut existing_zones = self.inner.zones.lock().await;
        let Some(mut ledger) =
            self.load_ledgered_zones(&existing_zones).await?
        else {
            // Nothing found -- nothing to do.
            info!(
                log,
                "Loading Omicron zones - \
                no zones nor old-format services found"
            );
            return Ok(());
        };

        let zones_config = ledger.data_mut();
        info!(
            log,
            "Loaded Omicron zones";
            "zones_config" => ?zones_config
        );
        let omicron_zones_config =
            zones_config.clone().to_omicron_zones_config();

        // Initialize internal DNS only first: we need it to look up the
        // boundary switch addresses. This dependency is implicit: when we call
        // `ensure_all_omicron_zones` below, we eventually land in
        // `opte_ports_needed()`, which for some service types (including Ntp
        // but _not_ including InternalDns), we perform internal DNS lookups.
        let all_zones_request = self
            .ensure_all_omicron_zones(
                &mut existing_zones,
                None,
                omicron_zones_config.clone(),
                |z: &OmicronZoneConfig| {
                    matches!(z.zone_type, OmicronZoneType::InternalDns { .. })
                },
            )
            .await?;

        // Initialize NTP services next as they are required for time
        // synchronization, which is a pre-requisite for the other services. We
        // keep `OmicronZoneType::InternalDns` because
        // `ensure_all_omicron_zones` is additive.
        let all_zones_request = self
            .ensure_all_omicron_zones(
                &mut existing_zones,
                Some(&all_zones_request),
                omicron_zones_config.clone(),
                |z: &OmicronZoneConfig| {
                    matches!(
                        z.zone_type,
                        OmicronZoneType::InternalDns { .. }
                            | OmicronZoneType::BoundaryNtp { .. }
                            | OmicronZoneType::InternalNtp { .. }
                    )
                },
            )
            .await?;

        drop(existing_zones);

        info!(&self.inner.log, "Waiting for sled time synchronization");

        retry_notify(
            retry_policy_local(),
            || async {
                match self.timesync_get().await {
                    Ok(TimeSync { sync: true, .. }) => {
                        info!(&self.inner.log, "Time is synchronized");
                        Ok(())
                    }
                    Ok(ts) => Err(BackoffError::transient(format!(
                        "No sync {:?}",
                        ts
                    ))),
                    Err(e) => Err(BackoffError::transient(format!(
                        "Error checking for time synchronization: {}",
                        e
                    ))),
                }
            },
            |error, delay| {
                warn!(
                    self.inner.log,
                    "Time not yet synchronised (retrying in {:?})",
                    delay;
                    "error" => ?error
                );
            },
        )
        .await
        .expect("Expected an infinite retry loop syncing time");

        let mut existing_zones = self.inner.zones.lock().await;

        // Initialize all remaining services
        self.ensure_all_omicron_zones(
            &mut existing_zones,
            Some(&all_zones_request),
            omicron_zones_config,
            |_| true,
        )
        .await?;
        Ok(())
    }

    /// Sets up "Sled Agent" information, including underlay info.
    ///
    /// Any subsequent calls after the first invocation return an error.
    pub fn sled_agent_started(
        &self,
        config: Config,
        port_manager: PortManager,
        underlay_address: Ipv6Addr,
        rack_id: Uuid,
        rack_network_config: Option<RackNetworkConfig>,
    ) -> Result<(), Error> {
        info!(&self.inner.log, "sled agent started"; "underlay_address" => underlay_address.to_string());
        self.inner
            .sled_info
            .set(SledAgentInfo {
                config,
                port_manager,
                resolver: Resolver::new_from_ip(
                    self.inner.log.new(o!("component" => "DnsResolver")),
                    underlay_address,
                )?,
                underlay_address,
                rack_id,
                rack_network_config,
            })
            .map_err(|_| "already set".to_string())
            .expect("Sled Agent should only start once");

        Ok(())
    }

    /// Returns the sled's configured mode.
    pub fn sled_mode(&self) -> SledMode {
        self.inner.sled_mode
    }

    // Advertise the /64 prefix of `address`, unless we already have.
    //
    // This method only blocks long enough to check our HashSet of
    // already-advertised prefixes; the actual request to ddmd to advertise the
    // prefix is spawned onto a background task.
    async fn advertise_prefix_of_address(&self, address: Ipv6Addr) {
        let subnet = Ipv6Subnet::new(address);
        if self.inner.advertised_prefixes.lock().await.insert(subnet) {
            self.inner.ddmd_client.advertise_prefix(subnet);
        }
    }

    // Check the services intended to run in the zone to determine whether any
    // physical devices need to be mapped into the zone when it is created.
    fn devices_needed(zone_args: &ZoneArgs<'_>) -> Result<Vec<String>, Error> {
        let mut devices = vec![];
        for svc_details in zone_args.sled_local_services() {
            match svc_details {
                SwitchService::Dendrite { asic: DendriteAsic::TofinoAsic } => {
                    if let Ok(Some(n)) = tofino::get_tofino() {
                        if let Ok(device_path) = n.device_path() {
                            devices.push(device_path);
                            continue;
                        }
                    }
                    return Err(Error::MissingDevice {
                        device: "tofino".to_string(),
                    });
                }
                SwitchService::Dendrite {
                    asic: DendriteAsic::SoftNpuPropolisDevice,
                } => {
                    devices.push("/dev/tty03".into());
                }
                _ => (),
            }
        }

        for dev in &devices {
            if !Utf8Path::new(dev).exists() {
                return Err(Error::MissingDevice { device: dev.to_string() });
            }
        }
        Ok(devices)
    }

    // If we are running in the switch zone, we need a bootstrap vnic so we can
    // listen on a bootstrap address for the wicketd artifact server.
    //
    // No other zone besides the switch and global zones should have a
    // bootstrap address.
    fn bootstrap_address_needed(
        &self,
        zone_args: &ZoneArgs<'_>,
    ) -> Result<Option<(Link, Ipv6Addr)>, Error> {
        if let ZoneArgs::Switch(_) = zone_args {
            let link = self
                .inner
                .bootstrap_vnic_allocator
                .new_bootstrap()
                .map_err(Error::SledLocalVnicCreation)?;
            Ok(Some((link, self.inner.switch_zone_bootstrap_address)))
        } else {
            Ok(None)
        }
    }

    // Derive two unique techport /64 prefixes from the bootstrap address.
    fn bootstrap_addr_to_techport_prefixes(
        addr: &Ipv6Addr,
    ) -> [Ipv6Subnet<SLED_PREFIX>; 2] {
        // Generate two unique prefixes from the bootstrap address, by
        // incrementing the second octet. This assumes that the bootstrap
        // address starts with `fdb0`, and so we end up with `fdb1` and `fdb2`.
        let mut segments = addr.segments();
        segments[0] += 1;
        let prefix0 = Ipv6Subnet::new(Ipv6Addr::from(segments));
        segments[0] += 1;
        let prefix1 = Ipv6Subnet::new(Ipv6Addr::from(segments));
        [prefix0, prefix1]
    }

    // Check the services intended to run in the zone to determine whether any
    // physical links or vnics need to be mapped into the zone when it is
    // created. Returns a list of links, plus whether or not they need link
    // local addresses in the zone.
    fn links_needed(
        &self,
        zone_args: &ZoneArgs<'_>,
    ) -> Result<Vec<(Link, bool)>, Error> {
        let mut links: Vec<(Link, bool)> = Vec::new();

        let is_gimlet = is_gimlet().map_err(|e| {
            Error::Underlay(underlay::Error::SystemDetection(e))
        })?;

        for svc_details in zone_args.sled_local_services() {
            match &svc_details {
                SwitchService::Tfport { pkt_source, asic: _ } => {
                    // The tfport service requires a MAC device to/from which
                    // sidecar packets may be multiplexed.  If the link isn't
                    // present, don't bother trying to start the zone.
                    match Dladm::verify_link(pkt_source) {
                        Ok(link) => {
                            // It's important that tfpkt does **not** receive a
                            // link local address! See: https://github.com/oxidecomputer/stlouis/issues/391
                            links.push((link, false));
                        }
                        Err(_) => {
                            if is_gimlet {
                                return Err(Error::MissingDevice {
                                    device: pkt_source.to_string(),
                                });
                            }
                        }
                    }
                }
                SwitchService::MgDdm { .. } => {
                    // If on a non-gimlet, sled-agent can be configured to map
                    // links into the switch zone. Validate those links here.
                    for link in &self.inner.switch_zone_maghemite_links {
                        match Dladm::verify_link(&link.to_string()) {
                            Ok(link) => {
                                // Link local addresses should be created in the
                                // zone so that maghemite can listen on them.
                                links.push((link, true));
                            }

                            Err(_) => {
                                if let SidecarRevision::SoftZone(_) =
                                    self.inner.sidecar_revision
                                {
                                    return Err(Error::MissingDevice {
                                        device: link.to_string(),
                                    });
                                }
                            }
                        }
                    }
                }
                _ => (),
            }
        }

        Ok(links)
    }

    // Check the services intended to run in the zone to determine whether any
    // OPTE ports need to be created and mapped into the zone when it is
    // created.
    async fn opte_ports_needed(
        &self,
        zone_args: &ZoneArgs<'_>,
    ) -> Result<Vec<(Port, PortTicket)>, Error> {
        // Only some services currently need OPTE ports
        if !matches!(
            zone_args.omicron_type(),
            Some(OmicronZoneType::ExternalDns { .. })
                | Some(OmicronZoneType::Nexus { .. })
                | Some(OmicronZoneType::BoundaryNtp { .. })
        ) {
            return Ok(vec![]);
        }

        let SledAgentInfo {
            port_manager,
            underlay_address,
            resolver,
            rack_network_config,
            ..
        } = &self.inner.sled_info.get().ok_or(Error::SledAgentNotReady)?;

        let Some(rack_network_config) = rack_network_config.as_ref() else {
            // If we're in a test/dev environments with no uplinks, we have
            // nothing to do; print a warning in the (hopefully unlikely) event
            // we land here on a real rack.
            warn!(
                self.inner.log,
                "No rack network config present; skipping OPTE NAT config",
            );
            return Ok(vec![]);
        };

        let uplinked_switch_zone_addrs =
            EarlyNetworkSetup::new(&self.inner.log)
                .lookup_uplinked_switch_zone_underlay_addrs(
                    resolver,
                    rack_network_config,
                )
                .await;

        let dpd_clients: Vec<DpdClient> = uplinked_switch_zone_addrs
            .iter()
            .map(|addr| {
                DpdClient::new(
                    &format!("http://[{}]:{}", addr, DENDRITE_PORT),
                    dpd_client::ClientState {
                        tag: "sled-agent".to_string(),
                        log: self.inner.log.new(o!(
                            "component" => "DpdClient"
                        )),
                    },
                )
            })
            .collect();

        let external_ip;
        let (zone_type_str, nic, snat, floating_ips) = match &zone_args
            .omicron_type()
        {
            Some(
                zone_type @ OmicronZoneType::Nexus { external_ip, nic, .. },
            ) => (
                zone_type.zone_type_str(),
                nic,
                None,
                std::slice::from_ref(external_ip),
            ),
            Some(
                zone_type @ OmicronZoneType::ExternalDns {
                    dns_address,
                    nic,
                    ..
                },
            ) => {
                external_ip = dns_address.ip();
                (
                    zone_type.zone_type_str(),
                    nic,
                    None,
                    std::slice::from_ref(&external_ip),
                )
            }
            Some(
                zone_type @ OmicronZoneType::BoundaryNtp {
                    nic, snat_cfg, ..
                },
            ) => (zone_type.zone_type_str(), nic, Some(*snat_cfg), &[][..]),
            _ => unreachable!("unexpected zone type"),
        };

        // Create the OPTE port for the service.
        // Note we don't plumb any firewall rules at this point,
        // Nexus will plumb them down later but the default OPTE
        // config allows outbound access which is enough for
        // Boundary NTP which needs to come up before Nexus.
        let port = port_manager
            .create_port(nic, snat, None, floating_ips, &[], DhcpCfg::default())
            .map_err(|err| Error::ServicePortCreation {
                service: zone_type_str.clone(),
                err: Box::new(err),
            })?;

        // We also need to update the switch with the NAT mappings
        // XXX: need to revisit iff. any services get more than one
        //      address.
        let (target_ip, first_port, last_port) = match snat {
            Some(s) => (s.ip, s.first_port, s.last_port),
            None => (floating_ips[0], 0, u16::MAX),
        };

        for dpd_client in &dpd_clients {
            // TODO-correctness(#2933): If we fail part-way we need to
            // clean up previous entries instead of leaking them.
            let nat_create = || async {
                info!(
                    self.inner.log, "creating NAT entry for service";
                    "zone_type" => &zone_type_str,
                );

                dpd_client
                    .ensure_nat_entry(
                        &self.inner.log,
                        target_ip.into(),
                        dpd_client::types::MacAddr {
                            a: port.0.mac().into_array(),
                        },
                        first_port,
                        last_port,
                        port.0.vni().as_u32(),
                        underlay_address,
                    )
                    .await
                    .map_err(BackoffError::transient)?;

                Ok::<(), BackoffError<DpdError<DpdTypes::Error>>>(())
            };
            let log_failure = |error, _| {
                warn!(
                    self.inner.log, "failed to create NAT entry for service";
                    "error" => ?error,
                    "zone_type" => &zone_type_str,
                );
            };
            retry_notify(
                retry_policy_internal_service_aggressive(),
                nat_create,
                log_failure,
            )
            .await?;
        }
        Ok(vec![port])
    }

    // Check the services intended to run in the zone to determine whether any
    // additional privileges need to be enabled for the zone.
    fn privs_needed(zone_args: &ZoneArgs<'_>) -> Vec<String> {
        let mut needed = vec![
            "default".to_string(),
            "dtrace_user".to_string(),
            "dtrace_proc".to_string(),
        ];
        for svc_details in zone_args.sled_local_services() {
            match svc_details {
                SwitchService::Tfport { .. } => {
                    needed.push("sys_dl_config".to_string());
                }
                _ => (),
            }
        }

        if let Some(omicron_zone_type) = zone_args.omicron_type() {
            match omicron_zone_type {
                OmicronZoneType::BoundaryNtp { .. }
                | OmicronZoneType::InternalNtp { .. } => {
                    needed.push("sys_time".to_string());
                    needed.push("proc_priocntl".to_string());
                }
                _ => (),
            }
        }
        needed
    }

    async fn configure_dns_client(
        &self,
        running_zone: &RunningZone,
        dns_servers: &[IpAddr],
        domain: &Option<String>,
    ) -> Result<(), Error> {
        struct DnsClient {}

        impl crate::smf_helper::Service for DnsClient {
            fn service_name(&self) -> String {
                "dns_client".to_string()
            }
            fn smf_name(&self) -> String {
                "svc:/network/dns/client".to_string()
            }
            fn should_import(&self) -> bool {
                false
            }
        }

        let service = DnsClient {};
        let smfh = SmfHelper::new(&running_zone, &service);

        let etc = running_zone.root().join("etc");
        let resolv_conf = etc.join("resolv.conf");
        let nsswitch_conf = etc.join("nsswitch.conf");
        let nsswitch_dns = etc.join("nsswitch.dns");

        if dns_servers.is_empty() {
            // Disable the dns/client service
            smfh.disable()?;
        } else {
            debug!(self.inner.log, "enabling {:?}", service.service_name());
            let mut config = String::new();
            if let Some(d) = domain {
                config.push_str(&format!("domain {d}\n"));
            }
            for s in dns_servers {
                config.push_str(&format!("nameserver {s}\n"));
            }

            debug!(self.inner.log, "creating {resolv_conf}");
            tokio::fs::write(&resolv_conf, config)
                .await
                .map_err(|err| Error::io_path(&resolv_conf, err))?;

            tokio::fs::copy(&nsswitch_dns, &nsswitch_conf)
                .await
                .map_err(|err| Error::io_path(&nsswitch_dns, err))?;

            smfh.refresh()?;
            smfh.enable()?;
        }
        Ok(())
    }

    async fn dns_install(
        info: &SledAgentInfo,
    ) -> Result<ServiceBuilder, Error> {
        // We want to configure the dns/install SMF service inside the
        // zone with the list of DNS nameservers.  This will cause
        // /etc/resolv.conf to be populated inside the zone.  To do
        // this, we need the full list of nameservers.  Fortunately, the
        // nameservers provide a DNS name for the full list of
        // nameservers.
        //
        // Note that when we configure the dns/install service, we're
        // supplying values for an existing property group on the SMF
        // *service*.  We're not creating a new property group, nor are
        // we configuring a property group on the instance.
        let all_nameservers = info
            .resolver
            .lookup_all_ipv6(internal_dns::ServiceName::InternalDns)
            .await?;
        let mut dns_config_builder = PropertyGroupBuilder::new("install_props");
        for ns_addr in &all_nameservers {
            dns_config_builder = dns_config_builder.add_property(
                "nameserver",
                "net_address",
                &ns_addr.to_string(),
            );
        }
        Ok(ServiceBuilder::new("network/dns/install")
            .add_property_group(dns_config_builder)
            // We do need to enable the default instance of the
            // dns/install service.  It's enough to just mention it
            // here, as the ServiceInstanceBuilder enables the
            // instance being added by default.
            .add_instance(ServiceInstanceBuilder::new("default")))
    }

    async fn zone_network_setup_install(
        info: &SledAgentInfo,
        zone: &InstalledZone,
        listen_addr: &String,
    ) -> Result<ServiceBuilder, Error> {
        let datalink = zone.get_control_vnic_name();
        let gateway = &info.underlay_address.to_string();

        let mut config_builder = PropertyGroupBuilder::new("config");
        config_builder = config_builder
            .add_property("datalink", "astring", datalink)
            .add_property("gateway", "astring", gateway)
            .add_property("listen_addr", "astring", listen_addr);

        Ok(ServiceBuilder::new("oxide/zone-network-setup")
            .add_property_group(config_builder)
            .add_instance(ServiceInstanceBuilder::new("default")))
    }

    async fn initialize_zone(
        &self,
        request: ZoneArgs<'_>,
        filesystems: &[zone::Fs],
        data_links: &[String],
    ) -> Result<RunningZone, Error> {
        let device_names = Self::devices_needed(&request)?;
        let (bootstrap_vnic, bootstrap_name_and_address) =
            match self.bootstrap_address_needed(&request)? {
                Some((vnic, address)) => {
                    let name = vnic.name().to_string();
                    (Some(vnic), Some((name, address)))
                }
                None => (None, None),
            };
        // Unzip here, then zip later - it's important that the InstalledZone
        // owns the links, but it doesn't care about the boolean for requesting
        // link local addresses.
        let links: Vec<Link>;
        let links_need_link_local: Vec<bool>;
        (links, links_need_link_local) =
            self.links_needed(&request)?.into_iter().unzip();
        let opte_ports = self.opte_ports_needed(&request).await?;
        let limit_priv = Self::privs_needed(&request);

        // If the zone is managing a particular dataset, plumb that
        // dataset into the zone. Additionally, construct a "unique enough" name
        // so we can create multiple zones of this type without collision.
        let unique_name = match &request {
            ZoneArgs::Omicron(zone_config) => Some(zone_config.zone.id),
            ZoneArgs::Switch(_) => None,
        };
        let datasets: Vec<_> = match &request {
            ZoneArgs::Omicron(zone_config) => zone_config
                .zone
                .dataset_name()
                .map(|n| zone::Dataset { name: n.full() })
                .into_iter()
                .collect(),
            ZoneArgs::Switch(_) => vec![],
        };

        let devices: Vec<zone::Device> = device_names
            .iter()
            .map(|d| zone::Device { name: d.to_string() })
            .collect();

        // Look for the image in the ramdisk first
        let mut zone_image_paths = vec![Utf8PathBuf::from("/opt/oxide")];
        // Inject an image path if requested by a test.
        if let Some(path) = self.inner.image_directory_override.get() {
            zone_image_paths.push(path.clone());
        };

        // If the boot disk exists, look for the image in the "install" dataset
        // there too.
        if let Some((_, boot_zpool)) =
            self.inner.storage.get_latest_resources().await.boot_disk()
        {
            zone_image_paths
                .push(boot_zpool.dataset_mountpoint(INSTALL_DATASET));
        }

        let zone_type_str = match &request {
            ZoneArgs::Omicron(zone_config) => {
                zone_config.zone.zone_type.zone_type_str()
            }
            ZoneArgs::Switch(_) => "switch".to_string(),
        };

        let mut zone_builder = ZoneBuilderFactory::default().builder();
        if let Some(uuid) = unique_name {
            zone_builder = zone_builder.with_unique_name(uuid);
        }
        if let Some(vnic) = bootstrap_vnic {
            zone_builder = zone_builder.with_bootstrap_vnic(vnic);
        }
        let installed_zone = zone_builder
            .with_log(self.inner.log.clone())
            .with_underlay_vnic_allocator(&self.inner.underlay_vnic_allocator)
            .with_zone_root_path(&request.root())
            .with_zone_image_paths(zone_image_paths.as_slice())
            .with_zone_type(&zone_type_str)
            .with_datasets(datasets.as_slice())
            .with_filesystems(&filesystems)
            .with_data_links(&data_links)
            .with_devices(&devices)
            .with_opte_ports(opte_ports)
            .with_links(links)
            .with_limit_priv(limit_priv)
            .install()
            .await?;

        // TODO(https://github.com/oxidecomputer/omicron/issues/1898):
        //
        // These zones are self-assembling -- after they boot, there should
        // be no "zlogin" necessary to initialize.
        let disabled_ssh_service = ServiceBuilder::new("network/ssh")
            .add_instance(ServiceInstanceBuilder::new("default").disable());
        match &request {
            ZoneArgs::Omicron(OmicronZoneConfigLocal {
                zone:
                    OmicronZoneConfig {
                        zone_type: OmicronZoneType::Clickhouse { .. },
                        underlay_address,
                        ..
                    },
                ..
            }) => {
                let Some(info) = self.inner.sled_info.get() else {
                    return Err(Error::SledAgentNotReady);
                };

                let listen_addr = &underlay_address.to_string();
                let listen_port = &CLICKHOUSE_PORT.to_string();

                let nw_setup_service = Self::zone_network_setup_install(
                    info,
                    &installed_zone,
                    listen_addr,
                )
                .await?;

                let dns_service = Self::dns_install(info).await?;

                let config = PropertyGroupBuilder::new("config")
                    .add_property("listen_addr", "astring", listen_addr)
                    .add_property("listen_port", "astring", listen_port)
                    .add_property("store", "astring", "/data");
                let clickhouse_service =
                    ServiceBuilder::new("oxide/clickhouse").add_instance(
                        ServiceInstanceBuilder::new("default")
                            .add_property_group(config),
                    );

                let profile = ProfileBuilder::new("omicron")
<<<<<<< HEAD
                    .add_service(nw_setup_service)
=======
                    .add_service(disabled_ssh_service)
>>>>>>> 688167a0
                    .add_service(clickhouse_service)
                    .add_service(dns_service);
                profile
                    .add_to_zone(&self.inner.log, &installed_zone)
                    .await
                    .map_err(|err| {
                        Error::io("Failed to setup clickhouse profile", err)
                    })?;
                return Ok(RunningZone::boot(installed_zone).await?);
            }

            ZoneArgs::Omicron(OmicronZoneConfigLocal {
                zone:
                    OmicronZoneConfig {
                        zone_type: OmicronZoneType::ClickhouseKeeper { .. },
                        underlay_address,
                        ..
                    },
                ..
            }) => {
                let Some(info) = self.inner.sled_info.get() else {
                    return Err(Error::SledAgentNotReady);
                };

                let listen_addr = &underlay_address.to_string();
                let listen_port = &CLICKHOUSE_KEEPER_PORT.to_string();

                let nw_setup_service = Self::zone_network_setup_install(
                    info,
                    &installed_zone,
                    listen_addr,
                )
                .await?;

                let dns_service = Self::dns_install(info).await?;

                let config = PropertyGroupBuilder::new("config")
                    .add_property("listen_addr", "astring", listen_addr)
                    .add_property("listen_port", "astring", listen_port)
                    .add_property("store", "astring", "/data");
                let clickhouse_keeper_service =
                    ServiceBuilder::new("oxide/clickhouse_keeper")
                        .add_instance(
                            ServiceInstanceBuilder::new("default")
                                .add_property_group(config),
                        );
                let profile = ProfileBuilder::new("omicron")
<<<<<<< HEAD
                    .add_service(nw_setup_service)
=======
                    .add_service(disabled_ssh_service)
>>>>>>> 688167a0
                    .add_service(clickhouse_keeper_service)
                    .add_service(dns_service);
                profile
                    .add_to_zone(&self.inner.log, &installed_zone)
                    .await
                    .map_err(|err| {
                        Error::io(
                            "Failed to setup clickhouse keeper profile",
                            err,
                        )
                    })?;
                return Ok(RunningZone::boot(installed_zone).await?);
            }

            ZoneArgs::Omicron(OmicronZoneConfigLocal {
                zone:
                    OmicronZoneConfig {
                        zone_type: OmicronZoneType::CockroachDb { .. },
                        underlay_address,
                        ..
                    },
                ..
            }) => {
                let Some(info) = self.inner.sled_info.get() else {
                    return Err(Error::SledAgentNotReady);
                };

                let address = SocketAddr::new(
                    IpAddr::V6(*underlay_address),
                    COCKROACH_PORT,
                );
                let listen_addr = &address.ip().to_string();
                let listen_port = &address.port().to_string();

                let nw_setup_service = Self::zone_network_setup_install(
                    info,
                    &installed_zone,
                    listen_addr,
                )
                .await?;

                let dns_service = Self::dns_install(info).await?;

                // Configure the CockroachDB service.
                let cockroachdb_config = PropertyGroupBuilder::new("config")
                    .add_property("listen_addr", "astring", listen_addr)
                    .add_property("listen_port", "astring", listen_port)
                    .add_property("store", "astring", "/data");
                let cockroachdb_service =
                    ServiceBuilder::new("oxide/cockroachdb").add_instance(
                        ServiceInstanceBuilder::new("default")
                            .add_property_group(cockroachdb_config),
                    );

                let profile = ProfileBuilder::new("omicron")
<<<<<<< HEAD
                    .add_service(nw_setup_service)
=======
                    .add_service(disabled_ssh_service)
>>>>>>> 688167a0
                    .add_service(cockroachdb_service)
                    .add_service(dns_service);
                profile
                    .add_to_zone(&self.inner.log, &installed_zone)
                    .await
                    .map_err(|err| {
                        Error::io("Failed to setup CRDB profile", err)
                    })?;
                return Ok(RunningZone::boot(installed_zone).await?);
            }

            ZoneArgs::Omicron(OmicronZoneConfigLocal {
                zone:
                    OmicronZoneConfig {
                        zone_type: OmicronZoneType::Crucible { dataset, .. },
                        underlay_address,
                        ..
                    },
                ..
            }) => {
                let Some(info) = self.inner.sled_info.get() else {
                    return Err(Error::SledAgentNotReady);
                };
                let datalink = installed_zone.get_control_vnic_name();
                let gateway = &info.underlay_address.to_string();
                let listen_addr = &underlay_address.to_string();
                let listen_port = &CRUCIBLE_PORT.to_string();

                let dataset_name = DatasetName::new(
                    dataset.pool_name.clone(),
                    DatasetKind::Crucible,
                )
                .full();
                let uuid = &Uuid::new_v4().to_string();
                let config = PropertyGroupBuilder::new("config")
                    .add_property("datalink", "astring", datalink)
                    .add_property("gateway", "astring", gateway)
                    .add_property("dataset", "astring", &dataset_name)
                    .add_property("listen_addr", "astring", listen_addr)
                    .add_property("listen_port", "astring", listen_port)
                    .add_property("uuid", "astring", uuid)
                    .add_property("store", "astring", "/data");

                let profile = ProfileBuilder::new("omicron")
                    .add_service(disabled_ssh_service)
                    .add_service(
                        ServiceBuilder::new("oxide/crucible/agent")
                            .add_instance(
                                ServiceInstanceBuilder::new("default")
                                    .add_property_group(config),
                            ),
                    );
                profile
                    .add_to_zone(&self.inner.log, &installed_zone)
                    .await
                    .map_err(|err| {
                        Error::io("Failed to setup crucible profile", err)
                    })?;
                return Ok(RunningZone::boot(installed_zone).await?);
            }

            ZoneArgs::Omicron(OmicronZoneConfigLocal {
                zone:
                    OmicronZoneConfig {
                        zone_type: OmicronZoneType::CruciblePantry { .. },
                        underlay_address,
                        ..
                    },
                ..
            }) => {
                let Some(info) = self.inner.sled_info.get() else {
                    return Err(Error::SledAgentNotReady);
                };

                let datalink = installed_zone.get_control_vnic_name();
                let gateway = &info.underlay_address.to_string();
                let listen_addr = &underlay_address.to_string();
                let listen_port = &CRUCIBLE_PANTRY_PORT.to_string();

                let config = PropertyGroupBuilder::new("config")
                    .add_property("datalink", "astring", datalink)
                    .add_property("gateway", "astring", gateway)
                    .add_property("listen_addr", "astring", listen_addr)
                    .add_property("listen_port", "astring", listen_port);

                let profile = ProfileBuilder::new("omicron")
                    .add_service(disabled_ssh_service)
                    .add_service(
                        ServiceBuilder::new("oxide/crucible/pantry")
                            .add_instance(
                                ServiceInstanceBuilder::new("default")
                                    .add_property_group(config),
                            ),
                    );
                profile
                    .add_to_zone(&self.inner.log, &installed_zone)
                    .await
                    .map_err(|err| Error::io("crucible pantry profile", err))?;
                let running_zone = RunningZone::boot(installed_zone).await?;
                return Ok(running_zone);
            }

            _ => {}
        }

        let running_zone = RunningZone::boot(installed_zone).await?;

        for (link, needs_link_local) in
            running_zone.links().iter().zip(links_need_link_local)
        {
            if needs_link_local {
                info!(
                    self.inner.log,
                    "Ensuring {}/{} exists in zone",
                    link.name(),
                    IPV6_LINK_LOCAL_NAME
                );
                Zones::ensure_has_link_local_v6_address(
                    Some(running_zone.name()),
                    &AddrObject::new(link.name(), IPV6_LINK_LOCAL_NAME)
                        .unwrap(),
                )?;
            }
        }

        if let Some((bootstrap_name, bootstrap_address)) =
            bootstrap_name_and_address.as_ref()
        {
            info!(
                self.inner.log,
                "Ensuring bootstrap address {} exists in {} zone",
                bootstrap_address.to_string(),
                &zone_type_str,
            );
            running_zone.ensure_bootstrap_address(*bootstrap_address).await?;
            info!(
                self.inner.log,
                "Forwarding bootstrap traffic via {} to {}",
                bootstrap_name,
                self.inner.global_zone_bootstrap_link_local_address,
            );
            running_zone
                .add_bootstrap_route(
                    BOOTSTRAP_PREFIX,
                    self.inner.global_zone_bootstrap_link_local_address,
                    bootstrap_name,
                )
                .map_err(|err| Error::ZoneCommand {
                    intent: "add bootstrap network route".to_string(),
                    err,
                })?;
        }

        let addresses = match &request {
            ZoneArgs::Omicron(OmicronZoneConfigLocal {
                zone: OmicronZoneConfig { underlay_address, .. },
                ..
            }) => std::slice::from_ref(underlay_address),
            ZoneArgs::Switch(req) => &req.zone.addresses,
        };
        for addr in addresses {
            if *addr == Ipv6Addr::LOCALHOST {
                continue;
            }
            info!(
                self.inner.log,
                "Ensuring address {} exists",
                addr.to_string()
            );
            let addr_request =
                AddressRequest::new_static(IpAddr::V6(*addr), None);
            running_zone.ensure_address(addr_request).await?;
            info!(
                self.inner.log,
                "Ensuring address {} exists - OK",
                addr.to_string()
            );
        }

        let maybe_gateway = if let Some(info) = self.inner.sled_info.get() {
            // Only consider a route to the sled's underlay address if the
            // underlay is up.
            let sled_underlay_subnet =
                Ipv6Subnet::<SLED_PREFIX>::new(info.underlay_address);

            if addresses
                .iter()
                .any(|ip| sled_underlay_subnet.net().contains(*ip))
            {
                // If the underlay is up, provide a route to it through an
                // existing address in the Zone on the same subnet.
                info!(self.inner.log, "Zone using sled underlay as gateway");
                Some(info.underlay_address)
            } else {
                // If no such address exists in the sled's subnet, don't route
                // to anything.
                info!(
                    self.inner.log,
                    "Zone not using gateway (even though underlay is up)"
                );
                None
            }
        } else {
            // If the underlay doesn't exist, no routing occurs.
            info!(
                self.inner.log,
                "Zone not using gateway (underlay is not up)"
            );
            None
        };

        if let Some(gateway) = maybe_gateway {
            running_zone.add_default_route(gateway).map_err(|err| {
                Error::ZoneCommand { intent: "Adding Route".to_string(), err }
            })?;
        }

        match &request {
            ZoneArgs::Omicron(zone_config) => {
                // TODO: Related to
                // https://github.com/oxidecomputer/omicron/pull/1124 , should we
                // avoid importing this manifest?
                debug!(self.inner.log, "importing manifest");

                let smfh =
                    SmfHelper::new(&running_zone, &zone_config.zone.zone_type);
                smfh.import_manifest()?;

                match &zone_config.zone.zone_type {
                    OmicronZoneType::Nexus {
                        internal_address,
                        external_tls,
                        external_dns_servers,
                        ..
                    } => {
                        info!(self.inner.log, "Setting up Nexus service");

                        let sled_info = self
                            .inner
                            .sled_info
                            .get()
                            .ok_or(Error::SledAgentNotReady)?;

                        // While Nexus will be reachable via `external_ip`, it
                        // communicates atop an OPTE port which operates on a
                        // VPC private IP. OPTE will map the private IP to the
                        // external IP automatically.
                        let port_ip = running_zone
                            .ensure_address_for_port("public", 0)
                            .await?
                            .ip();

                        // Nexus takes a separate config file for parameters
                        // which cannot be known at packaging time.
                        let nexus_port = if *external_tls { 443 } else { 80 };
                        let deployment_config = NexusDeploymentConfig {
                            id: zone_config.zone.id,
                            rack_id: sled_info.rack_id,
                            techport_external_server_port:
                                NEXUS_TECHPORT_EXTERNAL_PORT,

                            dropshot_external: ConfigDropshotWithTls {
                                tls: *external_tls,
                                dropshot: dropshot::ConfigDropshot {
                                    bind_address: SocketAddr::new(
                                        port_ip, nexus_port,
                                    ),
                                    // This has to be large enough to support:
                                    // - bulk writes to disks
                                    request_body_max_bytes: 8192 * 1024,
                                    default_handler_task_mode:
                                        HandlerTaskMode::Detached,
                                },
                            },
                            dropshot_internal: dropshot::ConfigDropshot {
                                bind_address: (*internal_address).into(),
                                // This has to be large enough to support, among
                                // other things, the initial list of TLS
                                // certificates provided by the customer during
                                // rack setup.
                                request_body_max_bytes: 10 * 1024 * 1024,
                                default_handler_task_mode:
                                    HandlerTaskMode::Detached,
                            },
                            internal_dns:
                                nexus_config::InternalDns::FromSubnet {
                                    subnet: Ipv6Subnet::<RACK_PREFIX>::new(
                                        sled_info.underlay_address,
                                    ),
                                },
                            database: nexus_config::Database::FromDns,
                            external_dns_servers: external_dns_servers.clone(),
                        };

                        // Copy the partial config file to the expected
                        // location.
                        let config_dir = Utf8PathBuf::from(format!(
                            "{}/var/svc/manifest/site/nexus",
                            running_zone.root()
                        ));
                        // The filename of a half-completed config, in need of
                        // parameters supplied at runtime.
                        const PARTIAL_LEDGER_FILENAME: &str =
                            "config-partial.toml";
                        // The filename of a completed config, merging the
                        // partial config with additional appended parameters
                        // known at runtime.
                        const COMPLETE_LEDGER_FILENAME: &str = "config.toml";
                        let partial_config_path =
                            config_dir.join(PARTIAL_LEDGER_FILENAME);
                        let config_path =
                            config_dir.join(COMPLETE_LEDGER_FILENAME);
                        tokio::fs::copy(partial_config_path, &config_path)
                            .await
                            .map_err(|err| Error::io_path(&config_path, err))?;

                        // Serialize the configuration and append it into the
                        // file.
                        let serialized_cfg =
                            toml::Value::try_from(&deployment_config)
                                .expect("Cannot serialize config");
                        let mut map = toml::map::Map::new();
                        map.insert("deployment".to_string(), serialized_cfg);
                        let config_str =
                            toml::to_string(&map).map_err(|err| {
                                Error::TomlSerialize {
                                    path: config_path.clone(),
                                    err,
                                }
                            })?;
                        let mut file = tokio::fs::OpenOptions::new()
                            .append(true)
                            .open(&config_path)
                            .await
                            .map_err(|err| Error::io_path(&config_path, err))?;
                        file.write_all(b"\n\n")
                            .await
                            .map_err(|err| Error::io_path(&config_path, err))?;
                        file.write_all(config_str.as_bytes())
                            .await
                            .map_err(|err| Error::io_path(&config_path, err))?;
                    }

                    OmicronZoneType::ExternalDns {
                        http_address,
                        dns_address,
                        ..
                    } => {
                        info!(
                            self.inner.log,
                            "Setting up external-dns service"
                        );

                        // Like Nexus, we need to be reachable externally via
                        // `dns_address` but we don't listen on that address
                        // directly but instead on a VPC private IP. OPTE will
                        // en/decapsulate as appropriate.
                        let port_ip = running_zone
                            .ensure_address_for_port("public", 0)
                            .await?
                            .ip();
                        let dns_address =
                            SocketAddr::new(port_ip, dns_address.port());

                        smfh.setprop(
                            "config/http_address",
                            format!(
                                "[{}]:{}",
                                http_address.ip(),
                                http_address.port(),
                            ),
                        )?;
                        smfh.setprop(
                            "config/dns_address",
                            dns_address.to_string(),
                        )?;

                        // Refresh the manifest with the new properties we set,
                        // so they become "effective" properties when the
                        // service is enabled.
                        smfh.refresh()?;
                    }

                    OmicronZoneType::InternalDns {
                        http_address,
                        dns_address,
                        gz_address,
                        gz_address_index,
                        ..
                    } => {
                        info!(
                            self.inner.log,
                            "Setting up internal-dns service"
                        );

                        // Internal DNS zones require a special route through
                        // the global zone, since they are not on the same part
                        // of the underlay as most other services on this sled
                        // (the sled's subnet).
                        //
                        // We create an IP address in the dedicated portion of
                        // the underlay used for internal DNS servers, but we
                        // *also* add a number ("which DNS server is this") to
                        // ensure these addresses are given unique names. In the
                        // unlikely case that two internal DNS servers end up on
                        // the same machine (which is effectively a
                        // developer-only environment -- we wouldn't want this
                        // in prod!), they need to be given distinct names.
                        let addr_name =
                            format!("internaldns{gz_address_index}");
                        Zones::ensure_has_global_zone_v6_address(
                            self.inner.underlay_vnic.clone(),
                            *gz_address,
                            &addr_name,
                        )
                        .map_err(|err| {
                            Error::GzAddress {
                                message: format!(
                            "Failed to create address {} for Internal DNS zone",
                            addr_name
                        ),
                                err,
                            }
                        })?;
                        // If this address is in a new ipv6 prefix, notify
                        // maghemite so it can advertise it to other sleds.
                        self.advertise_prefix_of_address(*gz_address).await;

                        running_zone.add_default_route(*gz_address).map_err(
                            |err| Error::ZoneCommand {
                                intent: "Adding Route".to_string(),
                                err,
                            },
                        )?;

                        smfh.setprop(
                            "config/http_address",
                            format!(
                                "[{}]:{}",
                                http_address.ip(),
                                http_address.port(),
                            ),
                        )?;
                        smfh.setprop(
                            "config/dns_address",
                            &format!(
                                "[{}]:{}",
                                dns_address.ip(),
                                dns_address.port(),
                            ),
                        )?;

                        // Refresh the manifest with the new properties we set,
                        // so they become "effective" properties when the
                        // service is enabled.
                        smfh.refresh()?;
                    }

                    OmicronZoneType::Oximeter { address } => {
                        info!(self.inner.log, "Setting up oximeter service");
                        smfh.setprop("config/id", zone_config.zone.id)?;
                        smfh.setprop("config/address", address.to_string())?;
                        smfh.refresh()?;
                    }

                    OmicronZoneType::BoundaryNtp {
                        ntp_servers,
                        dns_servers,
                        domain,
                        ..
                    }
                    | OmicronZoneType::InternalNtp {
                        ntp_servers,
                        dns_servers,
                        domain,
                        ..
                    } => {
                        let boundary = matches!(
                            &zone_config.zone.zone_type,
                            OmicronZoneType::BoundaryNtp { .. }
                        );
                        info!(
                            self.inner.log,
                            "Set up NTP service boundary={}, Servers={:?}",
                            boundary,
                            ntp_servers
                        );

                        let sled_info =
                            if let Some(info) = self.inner.sled_info.get() {
                                info
                            } else {
                                return Err(Error::SledAgentNotReady);
                            };

                        let rack_net = Ipv6Subnet::<RACK_PREFIX>::new(
                            sled_info.underlay_address,
                        )
                        .net();

                        smfh.setprop("config/allow", &format!("{}", rack_net))?;
                        smfh.setprop(
                            "config/boundary",
                            if boundary { "true" } else { "false" },
                        )?;

                        if boundary {
                            // Configure OPTE port for boundary NTP
                            running_zone
                                .ensure_address_for_port("public", 0)
                                .await?;
                        }

                        smfh.delpropvalue("config/server", "*")?;
                        for server in ntp_servers {
                            smfh.addpropvalue("config/server", server)?;
                        }
                        self.configure_dns_client(
                            &running_zone,
                            &dns_servers,
                            &domain,
                        )
                        .await?;

                        smfh.refresh()?;
                    }
                    OmicronZoneType::Clickhouse { .. }
                    | OmicronZoneType::ClickhouseKeeper { .. }
                    | OmicronZoneType::CockroachDb { .. }
                    | OmicronZoneType::Crucible { .. }
                    | OmicronZoneType::CruciblePantry { .. } => {
                        panic!(
                            "{} is a service which exists as part of a \
                            self-assembling zone",
                            &zone_config.zone.zone_type.zone_type_str(),
                        )
                    }
                };

                debug!(self.inner.log, "enabling service");
                smfh.enable()?;
            }
            ZoneArgs::Switch(request) => {
                for service in &request.zone.services {
                    // TODO: Related to
                    // https://github.com/oxidecomputer/omicron/pull/1124 , should we
                    // avoid importing this manifest?
                    debug!(self.inner.log, "importing manifest");

                    let smfh = SmfHelper::new(&running_zone, service);
                    smfh.import_manifest()?;

                    match service {
                        SwitchService::ManagementGatewayService => {
                            info!(self.inner.log, "Setting up MGS service");
                            smfh.setprop("config/id", request.zone.id)?;

                            // Always tell MGS to listen on localhost so wicketd
                            // can contact it even before we have an underlay
                            // network.
                            smfh.addpropvalue(
                                "config/address",
                                &format!("[::1]:{MGS_PORT}"),
                            )?;

                            if let Some(address) = request.zone.addresses.get(0)
                            {
                                // Don't use localhost twice
                                if *address != Ipv6Addr::LOCALHOST {
                                    smfh.addpropvalue(
                                        "config/address",
                                        &format!("[{address}]:{MGS_PORT}"),
                                    )?;
                                }
                            }

                            if let Some(info) = self.inner.sled_info.get() {
                                smfh.setprop("config/rack_id", info.rack_id)?;
                            }

                            smfh.refresh()?;
                        }
                        SwitchService::SpSim => {
                            info!(
                                self.inner.log,
                                "Setting up Simulated SP service"
                            );
                        }
                        SwitchService::Wicketd { baseboard } => {
                            info!(self.inner.log, "Setting up wicketd service");

                            smfh.setprop(
                                "config/address",
                                &format!("[::1]:{WICKETD_PORT}"),
                            )?;

                            // If we're launching the switch zone, we'll have a
                            // bootstrap_address based on our call to
                            // `self.bootstrap_address_needed` (which always
                            // gives us an address for the switch zone. If we
                            // _don't_ have a bootstrap address, someone has
                            // requested wicketd in a non-switch zone; return an
                            // error.
                            let Some((_, bootstrap_address)) =
                                bootstrap_name_and_address
                            else {
                                return Err(Error::BadServiceRequest {
                                    service: "wicketd".to_string(),
                                    message: concat!(
                                        "missing bootstrap address: ",
                                        "wicketd can only be started in the ",
                                        "switch zone",
                                    )
                                    .to_string(),
                                });
                            };
                            smfh.setprop(
                                "config/artifact-address",
                                &format!(
                                    "[{bootstrap_address}]:{BOOTSTRAP_ARTIFACT_PORT}"
                                ),
                            )?;

                            smfh.setprop(
                                "config/mgs-address",
                                &format!("[::1]:{MGS_PORT}"),
                            )?;

                            // We intentionally bind `nexus-proxy-address` to
                            // `::` so wicketd will serve this on all
                            // interfaces, particularly the tech port
                            // interfaces, allowing external clients to connect
                            // to this Nexus proxy.
                            smfh.setprop(
                                "config/nexus-proxy-address",
                                &format!("[::]:{WICKETD_NEXUS_PROXY_PORT}"),
                            )?;
                            if let Some(underlay_address) = self
                                .inner
                                .sled_info
                                .get()
                                .map(|info| info.underlay_address)
                            {
                                let rack_subnet = Ipv6Subnet::<AZ_PREFIX>::new(
                                    underlay_address,
                                );
                                smfh.setprop(
                                    "config/rack-subnet",
                                    &rack_subnet.net().ip().to_string(),
                                )?;
                            }

                            let serialized_baseboard =
                                serde_json::to_string_pretty(&baseboard)?;
                            let serialized_baseboard_path =
                                Utf8PathBuf::from(format!(
                                    "{}/opt/oxide/baseboard.json",
                                    running_zone.root()
                                ));
                            tokio::fs::write(
                                &serialized_baseboard_path,
                                &serialized_baseboard,
                            )
                            .await
                            .map_err(|err| {
                                Error::io_path(&serialized_baseboard_path, err)
                            })?;
                            smfh.setprop(
                                "config/baseboard-file",
                                String::from("/opt/oxide/baseboard.json"),
                            )?;

                            smfh.refresh()?;
                        }
                        SwitchService::Dendrite { asic } => {
                            info!(
                                self.inner.log,
                                "Setting up dendrite service"
                            );

                            if let Some(info) = self.inner.sled_info.get() {
                                smfh.setprop("config/rack_id", info.rack_id)?;
                                smfh.setprop(
                                    "config/sled_id",
                                    info.config.sled_id,
                                )?;
                            } else {
                                info!(
                                    self.inner.log,
                                    "no rack_id/sled_id available yet"
                                );
                            }

                            smfh.delpropvalue("config/address", "*")?;
                            smfh.delpropvalue("config/dns_server", "*")?;
                            for address in &request.zone.addresses {
                                smfh.addpropvalue(
                                    "config/address",
                                    &format!("[{}]:{}", address, DENDRITE_PORT),
                                )?;
                                if *address != Ipv6Addr::LOCALHOST {
                                    let az_prefix =
                                        Ipv6Subnet::<AZ_PREFIX>::new(*address);
                                    for addr in
                                        Resolver::servers_from_subnet(az_prefix)
                                    {
                                        smfh.addpropvalue(
                                            "config/dns_server",
                                            &format!("{addr}"),
                                        )?;
                                    }
                                }
                            }
                            match asic {
                                DendriteAsic::TofinoAsic => {
                                    // There should be exactly one device_name
                                    // associated with this zone: the /dev path
                                    // for the tofino ASIC.
                                    let dev_cnt = device_names.len();
                                    if dev_cnt == 1 {
                                        smfh.setprop(
                                            "config/dev_path",
                                            device_names[0].clone(),
                                        )?;
                                    } else {
                                        return Err(Error::SledLocalZone(
                                            anyhow::anyhow!(
                                                "{dev_cnt} devices needed \
                                                for tofino asic"
                                            ),
                                        ));
                                    }
                                    smfh.setprop(
                                        "config/port_config",
                                        "/opt/oxide/dendrite/misc/sidecar_config.toml",
                                    )?;
                                    let sidecar_revision =
                                        match self.inner.sidecar_revision {
                                            SidecarRevision::Physical(ref rev) => rev,
                                            _ => {
                                                return Err(Error::SidecarRevision(
                                                    anyhow::anyhow!(
                                                        "expected physical \
                                                        sidecar revision"
                                                    ),
                                                ))
                                            }
                                        };
                                    smfh.setprop("config/board_rev", sidecar_revision)?;
                                }
                                DendriteAsic::TofinoStub => smfh.setprop(
                                    "config/port_config",
                                    "/opt/oxide/dendrite/misc/model_config.toml",
                                )?,
                                asic @ (DendriteAsic::SoftNpuZone
                                | DendriteAsic::SoftNpuPropolisDevice) => {
                                    if asic == &DendriteAsic::SoftNpuZone {
                                        smfh.setprop("config/mgmt", "uds")?;
                                        smfh.setprop(
                                            "config/uds_path",
                                            "/opt/softnpu/stuff",
                                        )?;
                                    }
                                    if asic == &DendriteAsic::SoftNpuPropolisDevice {
                                        smfh.setprop("config/mgmt", "uart")?;
                                    }
                                    let s = match self.inner.sidecar_revision {
                                        SidecarRevision::SoftZone(ref s) => s,
                                        SidecarRevision::SoftPropolis(ref s) => s,
                                        _ => {
                                            return Err(Error::SidecarRevision(
                                                anyhow::anyhow!(
                                                    "expected soft sidecar \
                                                    revision"
                                                ),
                                            ))
                                        }
                                    };
                                    smfh.setprop(
                                        "config/front_ports",
                                        &s.front_port_count.to_string(),
                                    )?;
                                    smfh.setprop(
                                        "config/rear_ports",
                                        &s.rear_port_count.to_string(),
                                    )?;
                                    smfh.setprop(
                                        "config/port_config",
                                        "/opt/oxide/dendrite/misc/softnpu_single_sled_config.toml",
                                    )?
                                }
                            };
                            smfh.refresh()?;
                        }
                        SwitchService::Tfport { pkt_source, asic } => {
                            info!(self.inner.log, "Setting up tfport service");

                            let is_gimlet = is_gimlet().map_err(|e| {
                                Error::Underlay(
                                    underlay::Error::SystemDetection(e),
                                )
                            })?;

                            if is_gimlet {
                                // Collect the prefixes for each techport.
                                let nameaddr =
                                    bootstrap_name_and_address.as_ref();
                                let techport_prefixes = match nameaddr {
                                    Some((_, addr)) => {
                                        Self::bootstrap_addr_to_techport_prefixes(addr)
                                    }
                                    None => {
                                        return Err(Error::BadServiceRequest {
                                            service: "tfport".into(),
                                            message: "bootstrap addr missing"
                                                .into(),
                                        });
                                    }
                                };

                                for (i, prefix) in
                                    techport_prefixes.into_iter().enumerate()
                                {
                                    // Each `prefix` is an `Ipv6Subnet`
                                    // including a netmask.  Stringify just the
                                    // network address, without the mask.
                                    smfh.setprop(
                                        format!("config/techport{i}_prefix"),
                                        prefix.net().network().to_string(),
                                    )?;
                                }
                                smfh.setprop("config/pkt_source", pkt_source)?;
                            }
                            if asic == &DendriteAsic::SoftNpuZone {
                                smfh.setprop("config/flags", "--sync-only")?;
                            }
                            if asic == &DendriteAsic::SoftNpuPropolisDevice {
                                smfh.setprop("config/pkt_source", pkt_source)?;
                            }
                            smfh.setprop(
                                "config/host",
                                &format!("[{}]", Ipv6Addr::LOCALHOST),
                            )?;
                            smfh.setprop(
                                "config/port",
                                &format!("{}", DENDRITE_PORT),
                            )?;

                            smfh.refresh()?;
                        }
                        SwitchService::Uplink => {
                            // Nothing to do here - this service is special and
                            // configured in
                            // `ensure_switch_zone_uplinks_configured`
                        }
                        SwitchService::Mgd => {
                            info!(self.inner.log, "Setting up mgd service");
                            smfh.setprop("config/admin_host", "::")?;
                            smfh.refresh()?;
                        }
                        SwitchService::MgDdm { mode } => {
                            info!(self.inner.log, "Setting up mg-ddm service");

                            smfh.setprop("config/mode", &mode)?;
                            smfh.setprop("config/admin_host", "::")?;

                            let is_gimlet = is_gimlet().map_err(|e| {
                                Error::Underlay(
                                    underlay::Error::SystemDetection(e),
                                )
                            })?;

                            let maghemite_interfaces: Vec<AddrObject> =
                                if is_gimlet {
                                    (0..32)
                                        .map(|i| {
                                            // See the `tfport_name` function
                                            // for how tfportd names the
                                            // addrconf it creates.  Right now,
                                            // that's `tfportrear[0-31]_0` for
                                            // all rear ports, which is what
                                            // we're directing ddmd to listen
                                            // for advertisements on.
                                            //
                                            // This may grow in a multi-rack
                                            // future to include a subset of
                                            // "front" ports too, when racks are
                                            // cabled together.
                                            AddrObject::new(
                                                &format!("tfportrear{}_0", i),
                                                IPV6_LINK_LOCAL_NAME,
                                            )
                                            .unwrap()
                                        })
                                        .collect()
                                } else {
                                    self.inner
                                        .switch_zone_maghemite_links
                                        .iter()
                                        .map(|i| {
                                            AddrObject::new(
                                                &i.to_string(),
                                                IPV6_LINK_LOCAL_NAME,
                                            )
                                            .unwrap()
                                        })
                                        .collect()
                                };

                            smfh.setprop(
                                "config/interfaces",
                                // `svccfg setprop` requires a list of values to
                                // be enclosed in `()`, and each string value to
                                // be enclosed in `""`. Note that we do _not_
                                // need to escape the parentheses, since this is
                                // not passed through a shell, but directly to
                                // `exec(2)` in the zone.
                                format!(
                                    "({})",
                                    maghemite_interfaces
                                        .iter()
                                        .map(|interface| format!(
                                            r#""{}""#,
                                            interface
                                        ))
                                        .join(" "),
                                ),
                            )?;

                            if is_gimlet {
                                // Ddm for a scrimlet needs to be configured to
                                // talk to dendrite
                                smfh.setprop("config/dpd_host", "[::1]")?;
                                smfh.setprop("config/dpd_port", DENDRITE_PORT)?;
                            }
                            smfh.setprop("config/dendrite", "true")?;

                            smfh.refresh()?;
                        }
                    }

                    debug!(self.inner.log, "enabling service");
                    smfh.enable()?;
                }
            }
        };

        Ok(running_zone)
    }

    // Populates `existing_zones` according to the requests in `services`.
    async fn initialize_omicron_zones_locked(
        &self,
        existing_zones: &mut BTreeMap<String, RunningZone>,
        requests: &Vec<OmicronZoneConfigLocal>,
    ) -> Result<(), Error> {
        if let Some(name) = requests
            .iter()
            .map(|request| request.zone.zone_name())
            .duplicates()
            .next()
        {
            return Err(Error::BadServiceRequest {
                service: name,
                message: "Should not initialize zone twice".to_string(),
            });
        }

        let futures = requests.iter().map(|request| {
            async move {
                self.initialize_zone(
                    ZoneArgs::Omicron(request),
                    // filesystems=
                    &[],
                    // data_links=
                    &[],
                )
                .await
                .map_err(|error| (request.zone.zone_name(), error))
            }
        });
        let results = futures::future::join_all(futures).await;

        let mut errors = Vec::new();
        for result in results {
            match result {
                Ok(zone) => {
                    existing_zones.insert(zone.name().to_string(), zone);
                }
                Err((zone_name, error)) => {
                    errors.push((zone_name, Box::new(error)));
                }
            }
        }

        if !errors.is_empty() {
            return Err(Error::ZoneInitialize(errors));
        }

        Ok(())
    }

    /// Create a zone bundle for the provided zone.
    pub async fn create_zone_bundle(
        &self,
        name: &str,
    ) -> Result<ZoneBundleMetadata, BundleError> {
        // Search for the named zone.
        if let SledLocalZone::Running { zone, .. } =
            &*self.inner.switch_zone.lock().await
        {
            if zone.name() == name {
                return self
                    .inner
                    .zone_bundler
                    .create(zone, ZoneBundleCause::ExplicitRequest)
                    .await;
            }
        }
        if let Some(zone) = self.inner.zones.lock().await.get(name) {
            return self
                .inner
                .zone_bundler
                .create(zone, ZoneBundleCause::ExplicitRequest)
                .await;
        }
        Err(BundleError::NoSuchZone { name: name.to_string() })
    }

    /// Returns the current Omicron zone configuration
    pub async fn omicron_zones_list(
        &self,
    ) -> Result<OmicronZonesConfig, Error> {
        let log = &self.inner.log;

        // We need to take the lock in order for the information in the ledger
        // to be up-to-date.
        let _existing_zones = self.inner.zones.lock().await;

        // Read the existing set of services from the ledger.
        let zone_ledger_paths = self.all_omicron_zone_ledgers().await;
        let ledger_data = match Ledger::<OmicronZonesConfigLocal>::new(
            log,
            zone_ledger_paths.clone(),
        )
        .await
        {
            Some(ledger) => ledger.data().clone(),
            None => OmicronZonesConfigLocal::initial(),
        };

        Ok(ledger_data.to_omicron_zones_config())
    }

    /// Ensures that particular Omicron zones are running
    ///
    /// These services will be instantiated by this function, and will be
    /// recorded to a local file to ensure they start automatically on next
    /// boot.
    pub async fn ensure_all_omicron_zones_persistent(
        &self,
        request: OmicronZonesConfig,
    ) -> Result<(), Error> {
        let log = &self.inner.log;

        let mut existing_zones = self.inner.zones.lock().await;

        // Read the existing set of services from the ledger.
        let zone_ledger_paths = self.all_omicron_zone_ledgers().await;
        let mut ledger = match Ledger::<OmicronZonesConfigLocal>::new(
            log,
            zone_ledger_paths.clone(),
        )
        .await
        {
            Some(ledger) => ledger,
            None => Ledger::<OmicronZonesConfigLocal>::new_with(
                log,
                zone_ledger_paths.clone(),
                OmicronZonesConfigLocal::initial(),
            ),
        };

        let ledger_zone_config = ledger.data_mut();
        debug!(log, "ensure_all_omicron_zones_persistent";
            "request_generation" => request.generation.to_string(),
            "ledger_generation" =>
                ledger_zone_config.omicron_generation.to_string(),
        );

        // Absolutely refuse to downgrade the configuration.
        if ledger_zone_config.omicron_generation > request.generation {
            return Err(Error::RequestedConfigOutdated {
                requested: request.generation,
                current: ledger_zone_config.omicron_generation,
            });
        }

        // If the generation is the same as what we're running, but the contents
        // aren't, that's a problem, too.
        if ledger_zone_config.omicron_generation == request.generation
            && ledger_zone_config.clone().to_omicron_zones_config().zones
                != request.zones
        {
            return Err(Error::RequestedConfigConflicts(request.generation));
        }

        let new_config = self
            .ensure_all_omicron_zones(
                &mut existing_zones,
                Some(ledger_zone_config),
                request,
                |_| true,
            )
            .await?;

        // Update the zones in the ledger and write it back to both M.2s
        *ledger_zone_config = new_config;
        ledger.commit().await?;

        Ok(())
    }

    // Ensures that only the following Omicron zones are running.
    //
    // Does not record any information such that these services are
    // re-instantiated on boot.
    async fn ensure_all_omicron_zones<F>(
        &self,
        // The MutexGuard here attempts to ensure that the caller has the right
        // lock held when calling this function.
        existing_zones: &mut MutexGuard<'_, BTreeMap<String, RunningZone>>,
        old_config: Option<&OmicronZonesConfigLocal>,
        new_request: OmicronZonesConfig,
        filter: F,
    ) -> Result<OmicronZonesConfigLocal, Error>
    where
        F: Fn(&OmicronZoneConfig) -> bool,
    {
        let log = &self.inner.log;

        // Do some data-normalization to ensure we can compare the "requested
        // set" vs the "existing set" as HashSets.
        let old_zones_set: HashSet<OmicronZoneConfig> = old_config
            .map(|old_config| {
                HashSet::from_iter(
                    old_config.zones.iter().map(|z| z.zone.clone()),
                )
            })
            .unwrap_or_else(HashSet::new);
        let requested_zones_set =
            HashSet::from_iter(new_request.zones.into_iter().filter(filter));

        let zones_to_be_removed =
            old_zones_set.difference(&requested_zones_set);
        let zones_to_be_added = requested_zones_set.difference(&old_zones_set);

        // Destroy zones that should not be running
        for zone in zones_to_be_removed {
            let expected_zone_name = zone.zone_name();
            if let Some(mut zone) = existing_zones.remove(&expected_zone_name) {
                debug!(
                    log,
                    "removing an existing zone";
                    "zone_name" => &expected_zone_name,
                );
                if let Err(e) = self
                    .inner
                    .zone_bundler
                    .create(&zone, ZoneBundleCause::UnexpectedZone)
                    .await
                {
                    error!(
                        log,
                        "Failed to take bundle of unexpected zone";
                        "zone_name" => &expected_zone_name,
                        "reason" => ?e,
                    );
                }
                if let Err(e) = zone.stop().await {
                    error!(log, "Failed to stop zone {}: {e}", zone.name());
                }
            } else {
                warn!(log, "Expected to remove zone, but could not find it");
            }
        }

        // Create zones that should be running
        let all_u2_roots = self
            .inner
            .storage
            .get_latest_resources()
            .await
            .all_u2_mountpoints(ZONE_DATASET);
        let mut new_zones = Vec::new();
        for zone in zones_to_be_added {
            // Check if we think the zone should already be running
            let name = zone.zone_name();
            if existing_zones.contains_key(&name) {
                // Make sure the zone actually exists in the right state too
                match Zones::find(&name).await {
                    Ok(Some(zone)) if zone.state() == zone::State::Running => {
                        info!(log, "skipping running zone"; "zone" => &name);
                        continue;
                    }
                    _ => {
                        // Mismatch between SA's view and reality, let's try to
                        // clean up any remanants and try initialize it again
                        warn!(
                            log,
                            "expected to find existing zone in running state";
                            "zone" => &name,
                        );
                        if let Err(e) =
                            existing_zones.remove(&name).unwrap().stop().await
                        {
                            error!(
                                log,
                                "Failed to stop zone";
                                "zone" => &name,
                                "error" => %e,
                            );
                        }
                    }
                }
            }

            // For each new zone request, we pick an arbitrary U.2 to store
            // the zone filesystem. Note: This isn't known to Nexus right now,
            // so it's a local-to-sled decision.
            //
            // This is (currently) intentional, as the zone filesystem should
            // be destroyed between reboots.
            let mut rng = rand::thread_rng();
            let root = all_u2_roots
                .choose(&mut rng)
                .ok_or_else(|| Error::U2NotFound)?
                .clone();

            new_zones.push(OmicronZoneConfigLocal { zone: zone.clone(), root });
        }

        self.initialize_omicron_zones_locked(existing_zones, &new_zones)
            .await?;

        if let Some(old_config) = old_config {
            for old_zone in &old_config.zones {
                if requested_zones_set.contains(&old_zone.zone) {
                    new_zones.push(old_zone.clone());
                }
            }
        }

        Ok(OmicronZonesConfigLocal {
            omicron_generation: new_request.generation,
            ledger_generation: old_config
                .map(|c| c.ledger_generation)
                .unwrap_or_else(Generation::new),
            zones: new_zones,
        })
    }

    pub async fn cockroachdb_initialize(&self) -> Result<(), Error> {
        let log = &self.inner.log;
        let dataset_zones = self.inner.zones.lock().await;
        for zone in dataset_zones.values() {
            // TODO: We could probably store the ZoneKind in the running zone to
            // make this "comparison to existing zones by name" mechanism a bit
            // safer.
            if zone.name().contains(&ZoneType::CockroachDb.to_string()) {
                let address = Zones::get_address(
                    Some(zone.name()),
                    &zone.control_interface(),
                )?
                .ip();
                let host = &format!("[{address}]:{COCKROACH_PORT}");
                info!(
                    log,
                    "Initializing CRDB Cluster - sending request to {host}"
                );
                if let Err(err) = zone.run_cmd(&[
                    "/opt/oxide/cockroachdb/bin/cockroach",
                    "init",
                    "--insecure",
                    "--host",
                    host,
                ]) {
                    if !err
                        .to_string()
                        .contains("cluster has already been initialized")
                    {
                        return Err(Error::CockroachInit { err });
                    }
                };
                info!(log, "Formatting CRDB");
                zone.run_cmd(&[
                    "/opt/oxide/cockroachdb/bin/cockroach",
                    "sql",
                    "--insecure",
                    "--host",
                    host,
                    "--file",
                    "/opt/oxide/cockroachdb/sql/dbwipe.sql",
                ])
                .map_err(|err| Error::CockroachInit { err })?;
                zone.run_cmd(&[
                    "/opt/oxide/cockroachdb/bin/cockroach",
                    "sql",
                    "--insecure",
                    "--host",
                    host,
                    "--file",
                    "/opt/oxide/cockroachdb/sql/dbinit.sql",
                ])
                .map_err(|err| Error::CockroachInit { err })?;
                info!(log, "Formatting CRDB - Completed");

                // In the single-sled case, if there are multiple CRDB nodes on
                // a single device, we'd still only want to send the
                // initialization requests to a single dataset.
                return Ok(());
            }
        }

        Ok(())
    }

    pub fn boottime_rewrite(&self) {
        if self
            .inner
            .time_synced
            .compare_exchange(false, true, Ordering::Acquire, Ordering::Relaxed)
            .is_err()
        {
            // Already done.
            return;
        }

        // Call out to the 'tmpx' utility program which will rewrite the wtmpx
        // and utmpx databases in every zone, including the global zone, to
        // reflect the adjusted system boot time.
        let mut command = std::process::Command::new(PFEXEC);
        let cmd = command.args(&["/usr/platform/oxide/bin/tmpx", "-Z"]);
        if let Err(e) = execute(cmd) {
            warn!(self.inner.log, "Updating [wu]tmpx databases failed: {}", e);
        }
    }

    pub async fn timesync_get(&self) -> Result<TimeSync, Error> {
        let existing_zones = self.inner.zones.lock().await;

        if let Some(true) = self.inner.skip_timesync {
            info!(self.inner.log, "Configured to skip timesync checks");
            self.boottime_rewrite();
            return Ok(TimeSync {
                sync: true,
                ref_id: 0,
                ip_addr: IPV6_UNSPECIFIED,
                stratum: 0,
                ref_time: 0.0,
                correction: 0.00,
            });
        };

        let ntp_zone_name =
            InstalledZone::get_zone_name(&ZoneType::Ntp.to_string(), None);

        let ntp_zone = existing_zones
            .iter()
            .find(|(name, _)| name.starts_with(&ntp_zone_name))
            .ok_or_else(|| Error::NtpZoneNotReady)?
            .1;

        // XXXNTP - This could be replaced with a direct connection to the
        // daemon using a patched version of the chrony_candm crate to allow
        // a custom server socket path. From the GZ, it should be possible to
        // connect to the UNIX socket at
        // format!("{}/var/run/chrony/chronyd.sock", ntp_zone.root())

        match ntp_zone.run_cmd(&["/usr/bin/chronyc", "-c", "tracking"]) {
            Ok(stdout) => {
                let v: Vec<&str> = stdout.split(',').collect();

                if v.len() > 9 {
                    let ref_id = u32::from_str_radix(v[0], 16)
                        .map_err(|_| Error::NtpZoneNotReady)?;
                    let ip_addr =
                        IpAddr::from_str(v[1]).unwrap_or(IPV6_UNSPECIFIED);
                    let stratum = u8::from_str(v[2])
                        .map_err(|_| Error::NtpZoneNotReady)?;
                    let ref_time = f64::from_str(v[3])
                        .map_err(|_| Error::NtpZoneNotReady)?;
                    let correction = f64::from_str(v[4])
                        .map_err(|_| Error::NtpZoneNotReady)?;

                    // Per `chronyc waitsync`'s implementation, if either the
                    // reference IP address is not unspecified or the reference
                    // ID is not 0 or 0x7f7f0101, we are synchronized to a peer.
                    let peer_sync = !ip_addr.is_unspecified()
                        || (ref_id != 0 && ref_id != 0x7f7f0101);

                    let sync = stratum < 10
                        && ref_time > 1234567890.0
                        && peer_sync
                        && correction.abs() <= 0.05;

                    if sync {
                        self.boottime_rewrite();
                    }

                    Ok(TimeSync {
                        sync,
                        ref_id,
                        ip_addr,
                        stratum,
                        ref_time,
                        correction,
                    })
                } else {
                    Err(Error::NtpZoneNotReady)
                }
            }
            Err(e) => {
                info!(self.inner.log, "chronyc command failed: {}", e);
                Err(Error::NtpZoneNotReady)
            }
        }
    }

    /// Ensures that a switch zone exists with the provided IP adddress.
    pub async fn activate_switch(
        &self,
        // If we're reconfiguring the switch zone with an underlay address, we
        // also need the rack network config to set tfport uplinks.
        underlay_info: Option<(Ipv6Addr, Option<&RackNetworkConfig>)>,
        baseboard: Baseboard,
    ) -> Result<(), Error> {
        info!(self.inner.log, "Ensuring scrimlet services (enabling services)");
        let mut filesystems: Vec<zone::Fs> = vec![];
        let mut data_links: Vec<String> = vec![];

        let services = match self.inner.sled_mode {
            // A pure gimlet sled should not be trying to activate a switch
            // zone.
            SledMode::Gimlet => {
                return Err(Error::SledLocalZone(anyhow::anyhow!(
                    "attempted to activate switch zone on non-scrimlet sled"
                )))
            }

            // Sled is a scrimlet and the real tofino driver has been loaded.
            SledMode::Auto
            | SledMode::Scrimlet { asic: DendriteAsic::TofinoAsic } => {
                vec![
                    SwitchService::Dendrite { asic: DendriteAsic::TofinoAsic },
                    SwitchService::ManagementGatewayService,
                    SwitchService::Tfport {
                        pkt_source: "tfpkt0".to_string(),
                        asic: DendriteAsic::TofinoAsic,
                    },
                    SwitchService::Uplink,
                    SwitchService::Wicketd { baseboard },
                    SwitchService::Mgd,
                    SwitchService::MgDdm { mode: "transit".to_string() },
                ]
            }

            SledMode::Scrimlet {
                asic: asic @ DendriteAsic::SoftNpuPropolisDevice,
            } => {
                data_links = vec!["vioif0".to_owned()];
                vec![
                    SwitchService::Dendrite { asic },
                    SwitchService::ManagementGatewayService,
                    SwitchService::Uplink,
                    SwitchService::Wicketd { baseboard },
                    SwitchService::Mgd,
                    SwitchService::MgDdm { mode: "transit".to_string() },
                    SwitchService::Tfport {
                        pkt_source: "vioif0".to_string(),
                        asic,
                    },
                    SwitchService::SpSim,
                ]
            }

            // Sled is a scrimlet but is not running the real tofino driver.
            SledMode::Scrimlet {
                asic:
                    asic @ (DendriteAsic::TofinoStub | DendriteAsic::SoftNpuZone),
            } => {
                if let DendriteAsic::SoftNpuZone = asic {
                    let softnpu_filesystem = zone::Fs {
                        ty: "lofs".to_string(),
                        dir: "/opt/softnpu/stuff".to_string(),
                        special: "/var/run/softnpu/sidecar".to_string(),
                        ..Default::default()
                    };
                    filesystems.push(softnpu_filesystem);
                    data_links = Dladm::get_simulated_tfports()?;
                }
                vec![
                    SwitchService::Dendrite { asic },
                    SwitchService::ManagementGatewayService,
                    SwitchService::Uplink,
                    SwitchService::Wicketd { baseboard },
                    SwitchService::Mgd,
                    SwitchService::MgDdm { mode: "transit".to_string() },
                    SwitchService::Tfport {
                        pkt_source: "tfpkt0".to_string(),
                        asic,
                    },
                    SwitchService::SpSim,
                ]
            }
        };

        let mut addresses =
            if let Some((ip, _)) = underlay_info { vec![ip] } else { vec![] };
        addresses.push(Ipv6Addr::LOCALHOST);

        let request =
            SwitchZoneConfig { id: Uuid::new_v4(), addresses, services };

        self.ensure_zone(
            // request=
            Some(request),
            // filesystems=
            filesystems,
            // data_links=
            data_links,
        )
        .await?;

        // If we've given the switch an underlay address, we also need to inject
        // SMF properties so that tfport uplinks can be created.
        if let Some((ip, Some(rack_network_config))) = underlay_info {
            self.ensure_switch_zone_uplinks_configured(ip, rack_network_config)
                .await?;
        }

        Ok(())
    }

    // Ensure our switch zone (at the given IP address) has its uplinks
    // configured based on `rack_network_config`. This first requires us to ask
    // MGS running in the switch zone which switch we are, so we know which
    // uplinks from `rack_network_config` to assign.
    async fn ensure_switch_zone_uplinks_configured(
        &self,
        switch_zone_ip: Ipv6Addr,
        rack_network_config: &RackNetworkConfig,
    ) -> Result<(), Error> {
        let log = &self.inner.log;

        // Configure uplinks via DPD in our switch zone.
        let our_ports = EarlyNetworkSetup::new(log)
            .init_switch_config(rack_network_config, switch_zone_ip)
            .await?
            .into_iter()
            .map(From::from)
            .collect();

        self.ensure_scrimlet_host_ports(our_ports).await
    }

    pub async fn ensure_scrimlet_host_ports(
        &self,
        our_ports: Vec<HostPortConfig>,
    ) -> Result<(), Error> {
        // We expect the switch zone to be running, as we're called immediately
        // after `ensure_zone()` above and we just successfully configured
        // uplinks via DPD running in our switch zone. If somehow we're in any
        // other state, bail out.
        let mut switch_zone = self.inner.switch_zone.lock().await;

        let zone = match &mut *switch_zone {
            SledLocalZone::Running { zone, .. } => zone,
            SledLocalZone::Disabled => {
                return Err(Error::SledLocalZone(anyhow!(
                    "Cannot configure switch zone uplinks: \
                     switch zone disabled"
                )));
            }
            SledLocalZone::Initializing { .. } => {
                return Err(Error::SledLocalZone(anyhow!(
                    "Cannot configure switch zone uplinks: \
                     switch zone still initializing"
                )));
            }
        };

        let smfh = SmfHelper::new(&zone, &SwitchService::Uplink);

        // We want to delete all the properties in the `uplinks` group, but we
        // don't know their names, so instead we'll delete and recreate the
        // group, then add all our properties.
        smfh.delpropgroup("uplinks")?;
        smfh.addpropgroup("uplinks", "application")?;

        for port_config in &our_ports {
            for addr in &port_config.addrs {
                smfh.addpropvalue_type(
                    &format!("uplinks/{}_0", port_config.port,),
                    &addr.to_string(),
                    "astring",
                )?;
            }
        }
        smfh.refresh()?;

        Ok(())
    }

    /// Ensures that no switch zone is active.
    pub async fn deactivate_switch(&self) -> Result<(), Error> {
        self.ensure_zone(
            // request=
            None,
            // filesystems=
            vec![],
            // data_links=
            vec![],
        )
        .await
    }

    // Forcefully initialize a sled-local zone.
    //
    // This is a helper function for "ensure_zone".
    fn start_zone(
        self,
        zone: &mut SledLocalZone,
        request: SwitchZoneConfig,
        filesystems: Vec<zone::Fs>,
        data_links: Vec<String>,
    ) {
        let (exit_tx, exit_rx) = oneshot::channel();
        *zone = SledLocalZone::Initializing {
            request,
            filesystems,
            data_links,
            worker: Some(Task {
                exit_tx,
                initializer: tokio::task::spawn(async move {
                    self.initialize_zone_loop(exit_rx).await
                }),
            }),
        };
    }

    // Moves the current state to align with the "request".
    async fn ensure_zone(
        &self,
        request: Option<SwitchZoneConfig>,
        filesystems: Vec<zone::Fs>,
        data_links: Vec<String>,
    ) -> Result<(), Error> {
        let log = &self.inner.log;

        let mut sled_zone = self.inner.switch_zone.lock().await;
        let zone_typestr = "switch";

        match (&mut *sled_zone, request) {
            (SledLocalZone::Disabled, Some(request)) => {
                info!(log, "Enabling {zone_typestr} zone (new)");
                self.clone().start_zone(
                    &mut sled_zone,
                    request,
                    filesystems,
                    data_links,
                );
            }
            (
                SledLocalZone::Initializing { request, .. },
                Some(new_request),
            ) => {
                info!(log, "Enabling {zone_typestr} zone (already underway)");
                // The zone has not started yet -- we can simply replace
                // the next request with our new request.
                *request = new_request;
            }
            (SledLocalZone::Running { request, zone }, Some(new_request))
                if request.addresses != new_request.addresses =>
            {
                // If the switch zone is running but we have new addresses, it
                // means we're moving from the bootstrap to the underlay
                // network.  We need to add an underlay address and route in the
                // switch zone, so dendrite can communicate with nexus.
                info!(log,
                    "Re-enabling running {zone_typestr} zone (new address)";
                    "old" => format!("{:?}", request.addresses),
                    "new" => format!("{:?}", new_request.addresses),
                );
                *request = new_request;

                let first_address = request.addresses.get(0);
                let address = first_address
                    .map(|addr| addr.to_string())
                    .unwrap_or_else(|| "".to_string());

                for addr in &request.addresses {
                    if *addr == Ipv6Addr::LOCALHOST {
                        continue;
                    }
                    info!(
                        self.inner.log,
                        "Ensuring address {} exists",
                        addr.to_string()
                    );
                    let addr_request =
                        AddressRequest::new_static(IpAddr::V6(*addr), None);
                    zone.ensure_address(addr_request).await?;
                    info!(
                        self.inner.log,
                        "Ensuring address {} exists - OK",
                        addr.to_string()
                    );
                }

                if let Some(info) = self.inner.sled_info.get() {
                    zone.add_default_route(info.underlay_address).map_err(
                        |err| Error::ZoneCommand {
                            intent: "Adding Route".to_string(),
                            err,
                        },
                    )?;
                }

                for service in &request.services {
                    let smfh = SmfHelper::new(&zone, service);

                    match service {
                        SwitchService::ManagementGatewayService => {
                            // Remove any existing `config/address` values
                            // without deleting the property itself.
                            smfh.delpropvalue("config/address", "*")?;

                            // Restore the localhost address that we always add
                            // when setting up MGS.
                            smfh.addpropvalue(
                                "config/address",
                                &format!("[::1]:{MGS_PORT}"),
                            )?;

                            // Add the underlay address.
                            smfh.addpropvalue(
                                "config/address",
                                &format!("[{address}]:{MGS_PORT}"),
                            )?;

                            // It should be impossible for the `sled_info` not
                            // to be set here, as the underlay is set at the
                            // same time.
                            if let Some(info) = self.inner.sled_info.get() {
                                smfh.setprop("config/rack_id", info.rack_id)?;
                            } else {
                                error!(
                                    self.inner.log,
                                    concat!(
                                        "rack_id not present,",
                                        " even though underlay address exists"
                                    )
                                );
                            }

                            smfh.refresh()?;
                        }
                        SwitchService::Dendrite { .. } => {
                            info!(self.inner.log, "configuring dendrite zone");
                            if let Some(info) = self.inner.sled_info.get() {
                                smfh.setprop("config/rack_id", info.rack_id)?;
                                smfh.setprop(
                                    "config/sled_id",
                                    info.config.sled_id,
                                )?;
                            } else {
                                info!(
                                    self.inner.log,
                                    "no rack_id/sled_id available yet"
                                );
                            }
                            smfh.delpropvalue("config/address", "*")?;
                            smfh.delpropvalue("config/dns_server", "*")?;
                            for address in &request.addresses {
                                smfh.addpropvalue(
                                    "config/address",
                                    &format!("[{}]:{}", address, DENDRITE_PORT),
                                )?;
                                if *address != Ipv6Addr::LOCALHOST {
                                    let az_prefix =
                                        Ipv6Subnet::<AZ_PREFIX>::new(*address);
                                    for addr in
                                        Resolver::servers_from_subnet(az_prefix)
                                    {
                                        smfh.addpropvalue(
                                            "config/dns_server",
                                            &format!("{addr}"),
                                        )?;
                                    }
                                }
                            }
                            smfh.refresh()?;
                        }
                        SwitchService::Wicketd { .. } => {
                            if let Some(&address) = first_address {
                                let rack_subnet =
                                    Ipv6Subnet::<AZ_PREFIX>::new(address);

                                info!(
                                    self.inner.log, "configuring wicketd";
                                    "rack_subnet" => %rack_subnet.net().ip(),
                                );

                                smfh.setprop(
                                    "config/rack-subnet",
                                    &rack_subnet.net().ip().to_string(),
                                )?;

                                smfh.refresh()?;
                            } else {
                                error!(
                                    self.inner.log,
                                    "underlay address unexpectedly missing",
                                );
                            }
                        }
                        SwitchService::Tfport { .. } => {
                            // Since tfport and dpd communicate using localhost,
                            // the tfport service shouldn't need to be
                            // restarted.
                        }
                        SwitchService::Uplink { .. } => {
                            // Only configured in
                            // `ensure_switch_zone_uplinks_configured`
                        }
                        SwitchService::MgDdm { mode } => {
                            smfh.delpropvalue("config/mode", "*")?;
                            smfh.addpropvalue("config/mode", &mode)?;
                            smfh.refresh()?;
                        }
                        _ => (),
                    }
                }
            }
            (SledLocalZone::Running { .. }, Some(_)) => {
                info!(log, "Enabling {zone_typestr} zone (already complete)");
            }
            (SledLocalZone::Disabled, None) => {
                info!(log, "Disabling {zone_typestr} zone (already complete)");
            }
            (SledLocalZone::Initializing { worker, .. }, None) => {
                info!(log, "Disabling {zone_typestr} zone (was initializing)");
                worker.take().unwrap().stop().await;
                *sled_zone = SledLocalZone::Disabled;
            }
            (SledLocalZone::Running { zone, .. }, None) => {
                info!(log, "Disabling {zone_typestr} zone (was running)");
                let _ = zone.stop().await;
                *sled_zone = SledLocalZone::Disabled;
            }
        }
        Ok(())
    }

    async fn try_initialize_sled_local_zone(
        &self,
        sled_zone: &mut SledLocalZone,
    ) -> Result<(), Error> {
        let SledLocalZone::Initializing {
            request,
            filesystems,
            data_links,
            ..
        } = &*sled_zone
        else {
            return Ok(());
        };

        // The switch zone must use the ramdisk in order to receive requests
        // from RSS to initialize the rack. This enables the initialization of
        // trust quorum to derive disk encryption keys for U.2 devices. If the
        // switch zone were on a U.2 device we would not be able to run RSS, as
        // we could not create the U.2 disks due to lack of encryption. To break
        // the cycle we put the switch zone root fs on the ramdisk.
        let root = Utf8PathBuf::from(ZONE_ZFS_RAMDISK_DATASET_MOUNTPOINT);
        let zone_request =
            SwitchZoneConfigLocal { root, zone: request.clone() };
        let zone_args = ZoneArgs::Switch(&zone_request);
        let zone =
            self.initialize_zone(zone_args, filesystems, data_links).await?;
        *sled_zone = SledLocalZone::Running { request: request.clone(), zone };
        Ok(())
    }

    // Body of a tokio task responsible for running until the switch zone is
    // inititalized, or it has been told to stop.
    async fn initialize_zone_loop(&self, mut exit_rx: oneshot::Receiver<()>) {
        loop {
            {
                let mut sled_zone = self.inner.switch_zone.lock().await;
                match self.try_initialize_sled_local_zone(&mut sled_zone).await
                {
                    Ok(()) => return,
                    Err(e) => warn!(
                        self.inner.log,
                        "Failed to initialize switch zone: {e}"
                    ),
                }
            }

            tokio::select! {
                // If we've been told to stop trying, bail.
                _ = &mut exit_rx => return,

                // Poll for the device every second - this timeout is somewhat
                // arbitrary, but we probably don't want to use backoff here.
                _ = tokio::time::sleep(tokio::time::Duration::from_secs(1)) => (),
            };
        }
    }
}

#[cfg(test)]
mod test {
    use super::*;
    use illumos_utils::zpool::ZpoolName;
    use illumos_utils::{
        dladm::{
            Etherstub, MockDladm, BOOTSTRAP_ETHERSTUB_NAME,
            UNDERLAY_ETHERSTUB_NAME, UNDERLAY_ETHERSTUB_VNIC_NAME,
        },
        svc,
        zone::MockZones,
    };
    use omicron_common::address::OXIMETER_PORT;
    use sled_storage::disk::{RawDisk, SyntheticDisk};

    use sled_storage::manager::{FakeStorageManager, StorageHandle};
    use std::net::{Ipv6Addr, SocketAddrV6};
    use std::os::unix::process::ExitStatusExt;
    use uuid::Uuid;

    // Just placeholders. Not used.
    const GLOBAL_ZONE_BOOTSTRAP_IP: Ipv6Addr = Ipv6Addr::LOCALHOST;
    const SWITCH_ZONE_BOOTSTRAP_IP: Ipv6Addr = Ipv6Addr::LOCALHOST;

    const EXPECTED_ZONE_NAME_PREFIX: &str = "oxz_oximeter";

    fn make_bootstrap_networking_config() -> BootstrapNetworking {
        BootstrapNetworking {
            bootstrap_etherstub: Etherstub(
                BOOTSTRAP_ETHERSTUB_NAME.to_string(),
            ),
            global_zone_bootstrap_ip: GLOBAL_ZONE_BOOTSTRAP_IP,
            global_zone_bootstrap_link_local_ip: GLOBAL_ZONE_BOOTSTRAP_IP,
            switch_zone_bootstrap_ip: SWITCH_ZONE_BOOTSTRAP_IP,
            underlay_etherstub: Etherstub(UNDERLAY_ETHERSTUB_NAME.to_string()),
            underlay_etherstub_vnic: EtherstubVnic(
                UNDERLAY_ETHERSTUB_VNIC_NAME.to_string(),
            ),
        }
    }

    // Returns the expectations for a new service to be created.
    fn expect_new_service() -> Vec<Box<dyn std::any::Any>> {
        illumos_utils::USE_MOCKS.store(true, Ordering::SeqCst);
        // Create a VNIC
        let create_vnic_ctx = MockDladm::create_vnic_context();
        create_vnic_ctx.expect().return_once(
            |physical_link: &Etherstub, _, _, _, _| {
                assert_eq!(&physical_link.0, &UNDERLAY_ETHERSTUB_NAME);
                Ok(())
            },
        );
        // Install the Omicron Zone
        let install_ctx = MockZones::install_omicron_zone_context();
        install_ctx.expect().return_once(|_, _, name, _, _, _, _, _, _| {
            assert!(name.starts_with(EXPECTED_ZONE_NAME_PREFIX));
            Ok(())
        });

        // Boot the zone.
        let boot_ctx = MockZones::boot_context();
        boot_ctx.expect().return_once(|name| {
            assert!(name.starts_with(EXPECTED_ZONE_NAME_PREFIX));
            Ok(())
        });

        // After calling `MockZones::boot`, `RunningZone::boot` will then look
        // up the zone ID for the booted zone. This goes through
        // `MockZone::id` to find the zone and get its ID.
        let id_ctx = MockZones::id_context();
        id_ctx.expect().return_once(|name| {
            assert!(name.starts_with(EXPECTED_ZONE_NAME_PREFIX));
            Ok(Some(1))
        });

        // Ensure the address exists
        let ensure_address_ctx = MockZones::ensure_address_context();
        ensure_address_ctx.expect().return_once(|_, _, _| {
            Ok(ipnetwork::IpNetwork::new(IpAddr::V6(Ipv6Addr::LOCALHOST), 64)
                .unwrap())
        });

        // Wait for the networking service.
        let wait_ctx = svc::wait_for_service_context();
        wait_ctx.expect().return_once(|_, _, _| Ok(()));

        let execute_ctx = illumos_utils::execute_helper_context();
        execute_ctx.expect().times(..).returning(|_| {
            Ok(std::process::Output {
                status: std::process::ExitStatus::from_raw(0),
                stdout: vec![],
                stderr: vec![],
            })
        });

        vec![
            Box::new(create_vnic_ctx),
            Box::new(install_ctx),
            Box::new(boot_ctx),
            Box::new(id_ctx),
            Box::new(ensure_address_ctx),
            Box::new(wait_ctx),
            Box::new(execute_ctx),
        ]
    }

    // Configures our mock implementations to work for cases where we configure
    // multiple zones in one `ensure_all_omicron_zones_persistent()` call.
    //
    // This is looser than the expectations created by ensure_new_service()
    // because these functions may return any number of times.
    fn expect_new_services() -> Vec<Box<dyn std::any::Any>> {
        illumos_utils::USE_MOCKS.store(true, Ordering::SeqCst);
        // Create a VNIC
        let create_vnic_ctx = MockDladm::create_vnic_context();
        create_vnic_ctx.expect().returning(
            |physical_link: &Etherstub, _, _, _, _| {
                assert_eq!(&physical_link.0, &UNDERLAY_ETHERSTUB_NAME);
                Ok(())
            },
        );

        // Install the Omicron Zone
        let install_ctx = MockZones::install_omicron_zone_context();
        install_ctx.expect().returning(|_, _, name, _, _, _, _, _, _| {
            assert!(name.starts_with(EXPECTED_ZONE_NAME_PREFIX));
            Ok(())
        });

        // Boot the zone.
        let boot_ctx = MockZones::boot_context();
        boot_ctx.expect().returning(|name| {
            assert!(name.starts_with(EXPECTED_ZONE_NAME_PREFIX));
            Ok(())
        });

        // After calling `MockZones::boot`, `RunningZone::boot` will then look
        // up the zone ID for the booted zone. This goes through
        // `MockZone::id` to find the zone and get its ID.
        let id_ctx = MockZones::id_context();
        let id = Arc::new(std::sync::Mutex::new(1));
        id_ctx.expect().returning(move |name| {
            assert!(name.starts_with(EXPECTED_ZONE_NAME_PREFIX));
            let mut value = id.lock().unwrap();
            let rv = *value;
            *value = rv + 1;
            Ok(Some(rv))
        });

        // Ensure the address exists
        let ensure_address_ctx = MockZones::ensure_address_context();
        ensure_address_ctx.expect().returning(|_, _, _| {
            Ok(ipnetwork::IpNetwork::new(IpAddr::V6(Ipv6Addr::LOCALHOST), 64)
                .unwrap())
        });

        // Wait for the networking service.
        let wait_ctx = svc::wait_for_service_context();
        wait_ctx.expect().returning(|_, _, _| Ok(()));

        // Import the manifest, enable the service
        let execute_ctx = illumos_utils::execute_helper_context();
        execute_ctx.expect().times(..).returning(|_| {
            Ok(std::process::Output {
                status: std::process::ExitStatus::from_raw(0),
                stdout: vec![],
                stderr: vec![],
            })
        });

        vec![
            Box::new(create_vnic_ctx),
            Box::new(install_ctx),
            Box::new(boot_ctx),
            Box::new(id_ctx),
            Box::new(ensure_address_ctx),
            Box::new(wait_ctx),
            Box::new(execute_ctx),
        ]
    }

    // Prepare to call "ensure" for a new service, then actually call "ensure".
    async fn ensure_new_service(
        mgr: &ServiceManager,
        id: Uuid,
        generation: Generation,
    ) {
        let _expectations = expect_new_service();
        let address =
            SocketAddrV6::new(Ipv6Addr::LOCALHOST, OXIMETER_PORT, 0, 0);
        mgr.ensure_all_omicron_zones_persistent(OmicronZonesConfig {
            generation,
            zones: vec![OmicronZoneConfig {
                id,
                underlay_address: Ipv6Addr::LOCALHOST,
                zone_type: OmicronZoneType::Oximeter { address },
            }],
        })
        .await
        .unwrap();
    }

    // Prepare to call "ensure" for a service which already exists. We should
    // return the service without actually installing a new zone.
    async fn ensure_existing_service(
        mgr: &ServiceManager,
        id: Uuid,
        generation: Generation,
    ) {
        let address =
            SocketAddrV6::new(Ipv6Addr::LOCALHOST, OXIMETER_PORT, 0, 0);
        mgr.ensure_all_omicron_zones_persistent(OmicronZonesConfig {
            generation,
            zones: vec![OmicronZoneConfig {
                id,
                underlay_address: Ipv6Addr::LOCALHOST,
                zone_type: OmicronZoneType::Oximeter { address },
            }],
        })
        .await
        .unwrap();
    }

    // Prepare to drop the service manager.
    //
    // This will shut down all allocated zones, and delete their
    // associated VNICs.
    fn drop_service_manager(mgr: ServiceManager) {
        let halt_ctx = MockZones::halt_and_remove_logged_context();
        halt_ctx.expect().returning(|_, name| {
            assert!(name.starts_with(EXPECTED_ZONE_NAME_PREFIX));
            Ok(())
        });
        let delete_vnic_ctx = MockDladm::delete_vnic_context();
        delete_vnic_ctx.expect().returning(|_| Ok(()));

        // Explicitly drop the service manager
        drop(mgr);
    }

    struct TestConfig {
        config_dir: camino_tempfile::Utf8TempDir,
    }

    impl TestConfig {
        async fn new() -> Self {
            let config_dir = camino_tempfile::Utf8TempDir::new().unwrap();
            Self { config_dir }
        }

        fn make_config(&self) -> Config {
            Config {
                sled_id: Uuid::new_v4(),
                sidecar_revision: SidecarRevision::Physical(
                    "rev_whatever_its_a_test".to_string(),
                ),
            }
        }

        fn override_paths(&self, mgr: &ServiceManager) {
            let dir = self.config_dir.path();
            mgr.override_ledger_directory(dir.to_path_buf());
            mgr.override_image_directory(dir.to_path_buf());

            // We test launching "fake" versions of the zones, but the
            // logic to find paths relies on checking the existence of
            // files.
            std::fs::write(dir.join("oximeter.tar.gz"), "Not a real file")
                .unwrap();
        }
    }

    async fn setup_storage() -> StorageHandle {
        let (manager, handle) = FakeStorageManager::new();

        // Spawn the storage manager as done by sled-agent
        tokio::spawn(async move {
            manager.run().await;
        });

        let internal_zpool_name = ZpoolName::new_internal(Uuid::new_v4());
        let internal_disk: RawDisk =
            SyntheticDisk::new(internal_zpool_name).into();
        handle.upsert_disk(internal_disk).await;
        let external_zpool_name = ZpoolName::new_external(Uuid::new_v4());
        let external_disk: RawDisk =
            SyntheticDisk::new(external_zpool_name).into();
        handle.upsert_disk(external_disk).await;

        handle
    }

    #[derive(Clone)]
    struct LedgerTestHelper<'a> {
        log: slog::Logger,
        ddmd_client: DdmAdminClient,
        storage_handle: StorageHandle,
        zone_bundler: ZoneBundler,
        test_config: &'a TestConfig,
    }

    impl<'a> LedgerTestHelper<'a> {
        async fn new(
            log: slog::Logger,
            test_config: &'a TestConfig,
        ) -> LedgerTestHelper {
            let ddmd_client = DdmAdminClient::localhost(&log).unwrap();
            let storage_handle = setup_storage().await;
            let zone_bundler = ZoneBundler::new(
                log.clone(),
                storage_handle.clone(),
                Default::default(),
            );

            LedgerTestHelper {
                log,
                ddmd_client,
                storage_handle,
                zone_bundler,
                test_config,
            }
        }

        fn new_service_manager(self) -> ServiceManager {
            let log = &self.log;
            let mgr = ServiceManager::new(
                log,
                self.ddmd_client,
                make_bootstrap_networking_config(),
                SledMode::Auto,
                Some(true),
                SidecarRevision::Physical("rev-test".to_string()),
                vec![],
                self.storage_handle,
                self.zone_bundler,
            );
            self.test_config.override_paths(&mgr);
            mgr
        }

        fn sled_agent_started(
            log: &slog::Logger,
            test_config: &TestConfig,
            mgr: &ServiceManager,
        ) {
            let port_manager = PortManager::new(
                log.new(o!("component" => "PortManager")),
                Ipv6Addr::new(
                    0xfd00, 0x1de, 0x00, 0x00, 0x00, 0x00, 0x00, 0x01,
                ),
            );

            mgr.sled_agent_started(
                test_config.make_config(),
                port_manager,
                Ipv6Addr::LOCALHOST,
                Uuid::new_v4(),
                None,
            )
            .unwrap();
        }
    }

    #[tokio::test]
    async fn test_ensure_service() {
        let logctx =
            omicron_test_utils::dev::test_setup_log("test_ensure_service");
        let test_config = TestConfig::new().await;
        let helper =
            LedgerTestHelper::new(logctx.log.clone(), &test_config).await;
        let mgr = helper.new_service_manager();
        LedgerTestHelper::sled_agent_started(&logctx.log, &test_config, &mgr);

        let v1 = Generation::new();
        let found =
            mgr.omicron_zones_list().await.expect("failed to list zones");
        assert_eq!(found.generation, v1);
        assert!(found.zones.is_empty());

        let v2 = v1.next();
        let id = Uuid::new_v4();
        ensure_new_service(&mgr, id, v2).await;

        let found =
            mgr.omicron_zones_list().await.expect("failed to list zones");
        assert_eq!(found.generation, v2);
        assert_eq!(found.zones.len(), 1);
        assert_eq!(found.zones[0].id, id);

        drop_service_manager(mgr);

        logctx.cleanup_successful();
    }

    #[tokio::test]
    async fn test_ensure_service_which_already_exists() {
        let logctx = omicron_test_utils::dev::test_setup_log(
            "test_ensure_service_which_already_exists",
        );
        let test_config = TestConfig::new().await;
        let helper =
            LedgerTestHelper::new(logctx.log.clone(), &test_config).await;
        let mgr = helper.new_service_manager();
        LedgerTestHelper::sled_agent_started(&logctx.log, &test_config, &mgr);

        let v2 = Generation::new().next();
        let id = Uuid::new_v4();
        ensure_new_service(&mgr, id, v2).await;
        let v3 = v2.next();
        ensure_existing_service(&mgr, id, v3).await;
        let found =
            mgr.omicron_zones_list().await.expect("failed to list zones");
        assert_eq!(found.generation, v3);
        assert_eq!(found.zones.len(), 1);
        assert_eq!(found.zones[0].id, id);

        drop_service_manager(mgr);

        logctx.cleanup_successful();
    }

    #[tokio::test]
    async fn test_services_are_recreated_on_reboot() {
        let logctx = omicron_test_utils::dev::test_setup_log(
            "test_services_are_recreated_on_reboot",
        );
        let test_config = TestConfig::new().await;
        let helper =
            LedgerTestHelper::new(logctx.log.clone(), &test_config).await;

        // First, spin up a ServiceManager, create a new zone, and then tear
        // down the ServiceManager.
        let mgr = helper.clone().new_service_manager();
        LedgerTestHelper::sled_agent_started(&logctx.log, &test_config, &mgr);

        let v2 = Generation::new().next();
        let id = Uuid::new_v4();
        ensure_new_service(&mgr, id, v2).await;
        drop_service_manager(mgr);

        // Before we re-create the service manager - notably, using the same
        // config file! - expect that a service gets initialized.
        let _expectations = expect_new_service();
        let mgr = helper.new_service_manager();
        LedgerTestHelper::sled_agent_started(&logctx.log, &test_config, &mgr);

        let found =
            mgr.omicron_zones_list().await.expect("failed to list zones");
        assert_eq!(found.generation, v2);
        assert_eq!(found.zones.len(), 1);
        assert_eq!(found.zones[0].id, id);

        drop_service_manager(mgr);

        logctx.cleanup_successful();
    }

    #[tokio::test]
    async fn test_services_do_not_persist_without_config() {
        let logctx = omicron_test_utils::dev::test_setup_log(
            "test_services_do_not_persist_without_config",
        );
        let test_config = TestConfig::new().await;
        let helper =
            LedgerTestHelper::new(logctx.log.clone(), &test_config).await;

        // First, spin up a ServiceManager, create a new zone, and then tear
        // down the ServiceManager.
        let mgr = helper.clone().new_service_manager();
        LedgerTestHelper::sled_agent_started(&logctx.log, &test_config, &mgr);

        let v1 = Generation::new();
        let v2 = v1.next();
        let id = Uuid::new_v4();
        ensure_new_service(&mgr, id, v2).await;
        drop_service_manager(mgr);

        // Next, delete the ledger. This means the zone we just created will not
        // be remembered on the next initialization.
        std::fs::remove_file(
            test_config.config_dir.path().join(ZONES_LEDGER_FILENAME),
        )
        .unwrap();

        // Observe that the old service is not re-initialized.
        let mgr = helper.new_service_manager();
        LedgerTestHelper::sled_agent_started(&logctx.log, &test_config, &mgr);

        let found =
            mgr.omicron_zones_list().await.expect("failed to list zones");
        assert_eq!(found.generation, v1);
        assert!(found.zones.is_empty());

        drop_service_manager(mgr);

        logctx.cleanup_successful();
    }

    #[tokio::test]
    async fn test_bad_generations() {
        // Start like the normal tests.
        let logctx =
            omicron_test_utils::dev::test_setup_log("test_bad_generations");
        let test_config = TestConfig::new().await;
        let helper =
            LedgerTestHelper::new(logctx.log.clone(), &test_config).await;
        let mgr = helper.new_service_manager();
        LedgerTestHelper::sled_agent_started(&logctx.log, &test_config, &mgr);

        // Like the normal tests, set up a generation with one zone in it.
        let v1 = Generation::new();
        let v2 = v1.next();
        let id1 = Uuid::new_v4();

        let _expectations = expect_new_services();
        let address =
            SocketAddrV6::new(Ipv6Addr::LOCALHOST, OXIMETER_PORT, 0, 0);
        let mut zones = vec![OmicronZoneConfig {
            id: id1,
            underlay_address: Ipv6Addr::LOCALHOST,
            zone_type: OmicronZoneType::Oximeter { address },
        }];
        mgr.ensure_all_omicron_zones_persistent(OmicronZonesConfig {
            generation: v2,
            zones: zones.clone(),
        })
        .await
        .unwrap();

        let found =
            mgr.omicron_zones_list().await.expect("failed to list zones");
        assert_eq!(found.generation, v2);
        assert_eq!(found.zones.len(), 1);
        assert_eq!(found.zones[0].id, id1);

        // Make a new list of zones that we're going to try with a bunch of
        // different generation numbers.
        let id2 = Uuid::new_v4();
        zones.push(OmicronZoneConfig {
            id: id2,
            underlay_address: Ipv6Addr::LOCALHOST,
            zone_type: OmicronZoneType::Oximeter { address },
        });

        // Now try to apply that list with an older generation number.  This
        // shouldn't work and the reported state should be unchanged.
        let error = mgr
            .ensure_all_omicron_zones_persistent(OmicronZonesConfig {
                generation: v1,
                zones: zones.clone(),
            })
            .await
            .expect_err("unexpectedly went backwards in zones generation");
        assert!(matches!(
            error,
            Error::RequestedConfigOutdated { requested, current }
            if requested == v1 && current == v2
        ));
        let found2 =
            mgr.omicron_zones_list().await.expect("failed to list zones");
        assert_eq!(found, found2);

        // Now try to apply that list with the same generation number that we
        // used before.  This shouldn't work either.
        let error = mgr
            .ensure_all_omicron_zones_persistent(OmicronZonesConfig {
                generation: v2,
                zones: zones.clone(),
            })
            .await
            .expect_err("unexpectedly changed a single zone generation");
        assert!(matches!(
            error,
            Error::RequestedConfigConflicts(vr) if vr == v2
        ));
        let found3 =
            mgr.omicron_zones_list().await.expect("failed to list zones");
        assert_eq!(found, found3);

        // But we should be able to apply this new list of zones as long as we
        // advance the generation number.
        let v3 = v2.next();
        mgr.ensure_all_omicron_zones_persistent(OmicronZonesConfig {
            generation: v3,
            zones: zones.clone(),
        })
        .await
        .expect("failed to remove all zones in a new generation");
        let found4 =
            mgr.omicron_zones_list().await.expect("failed to list zones");
        assert_eq!(found4.generation, v3);
        let mut our_zones = zones;
        our_zones.sort_by(|a, b| a.id.cmp(&b.id));
        let mut found_zones = found4.zones;
        found_zones.sort_by(|a, b| a.id.cmp(&b.id));
        assert_eq!(our_zones, found_zones);

        drop_service_manager(mgr);

        logctx.cleanup_successful();
    }

    #[tokio::test]
    async fn test_old_ledger_migration() {
        let logctx = omicron_test_utils::dev::test_setup_log(
            "test_old_ledger_migration",
        );
        let test_config = TestConfig::new().await;

        // Before we start the service manager, stuff one of our old-format
        // service ledgers into place.
        let contents =
            include_str!("../tests/old-service-ledgers/rack2-sled10.json");
        std::fs::write(
            test_config.config_dir.path().join(SERVICES_LEDGER_FILENAME),
            contents,
        )
        .expect("failed to copy example old-format services ledger into place");

        // Now start the service manager.
        let helper =
            LedgerTestHelper::new(logctx.log.clone(), &test_config).await;
        let mgr = helper.clone().new_service_manager();
        LedgerTestHelper::sled_agent_started(&logctx.log, &test_config, &mgr);

        // Trigger the migration code.  (Yes, it's hokey that we create this
        // fake argument.)
        let unused = Mutex::new(BTreeMap::new());
        let migrated_ledger = mgr
            .load_ledgered_zones(&unused.lock().await)
            .await
            .expect("failed to load ledgered zones")
            .unwrap();

        // As a quick check, the migrated ledger should have some zones.
        let migrated_config = migrated_ledger.data();
        assert!(!migrated_config.zones.is_empty());

        // The ServiceManager should now report the migrated zones, meaning that
        // they've been copied into the new-format ledger.
        let found =
            mgr.omicron_zones_list().await.expect("failed to list zones");
        assert_eq!(found, migrated_config.clone().to_omicron_zones_config());
        // They should both match the expected converted output.
        let expected: OmicronZonesConfigLocal = serde_json::from_str(
            include_str!("../tests/output/new-zones-ledgers/rack2-sled10.json"),
        )
        .unwrap();
        let expected_config = expected.to_omicron_zones_config();
        assert_eq!(found, expected_config);

        // Just to be sure, shut down the manager and create a new one without
        // triggering migration again.  It should also report the same zones.
        drop_service_manager(mgr);

        let mgr = helper.new_service_manager();
        LedgerTestHelper::sled_agent_started(&logctx.log, &test_config, &mgr);

        let found =
            mgr.omicron_zones_list().await.expect("failed to list zones");
        assert_eq!(found, expected_config);

        drop_service_manager(mgr);
        logctx.cleanup_successful();
    }

    #[tokio::test]
    async fn test_old_ledger_migration_continue() {
        // This test is just like "test_old_ledger_migration", except that we
        // deploy a new zone after migration and before shutting down the
        // service manager.  This tests that new changes modify the new,
        // migrated config.
        let logctx = omicron_test_utils::dev::test_setup_log(
            "test_old_ledger_migration_continue",
        );
        let test_config = TestConfig::new().await;

        // Before we start the service manager, stuff one of our old-format
        // service ledgers into place.
        let contents =
            include_str!("../tests/old-service-ledgers/rack2-sled10.json");
        std::fs::write(
            test_config.config_dir.path().join(SERVICES_LEDGER_FILENAME),
            contents,
        )
        .expect("failed to copy example old-format services ledger into place");

        // Now start the service manager.
        let helper =
            LedgerTestHelper::new(logctx.log.clone(), &test_config).await;
        let mgr = helper.clone().new_service_manager();
        LedgerTestHelper::sled_agent_started(&logctx.log, &test_config, &mgr);

        // Trigger the migration code.
        let unused = Mutex::new(BTreeMap::new());
        let migrated_ledger = mgr
            .load_ledgered_zones(&unused.lock().await)
            .await
            .expect("failed to load ledgered zones")
            .unwrap();

        // The other test verified that migration has happened normally so let's
        // assume it has.  Now provision a new zone.
        let vv = migrated_ledger.data().omicron_generation.next();
        let id = Uuid::new_v4();

        let _expectations = expect_new_services();
        let address =
            SocketAddrV6::new(Ipv6Addr::LOCALHOST, OXIMETER_PORT, 0, 0);
        let mut zones =
            migrated_ledger.data().clone().to_omicron_zones_config().zones;
        zones.push(OmicronZoneConfig {
            id,
            underlay_address: Ipv6Addr::LOCALHOST,
            zone_type: OmicronZoneType::Oximeter { address },
        });
        mgr.ensure_all_omicron_zones_persistent(OmicronZonesConfig {
            generation: vv,
            zones,
        })
        .await
        .expect("failed to add new zone after migration");
        let found =
            mgr.omicron_zones_list().await.expect("failed to list zones");
        assert_eq!(found.generation, vv);
        assert_eq!(found.zones.len(), migrated_ledger.data().zones.len() + 1);

        // Just to be sure, shut down the manager and create a new one without
        // triggering migration again.  It should now report one more zone than
        // was migrated earlier.
        drop_service_manager(mgr);

        let mgr = helper.new_service_manager();
        LedgerTestHelper::sled_agent_started(&logctx.log, &test_config, &mgr);
        let found =
            mgr.omicron_zones_list().await.expect("failed to list zones");
        assert_eq!(found.generation, vv);
        assert_eq!(found.zones.len(), migrated_ledger.data().zones.len() + 1);

        drop_service_manager(mgr);
        logctx.cleanup_successful();
    }

    #[tokio::test]
    async fn test_old_ledger_migration_bad() {
        let logctx = omicron_test_utils::dev::test_setup_log(
            "test_old_ledger_migration_bad",
        );
        let test_config = TestConfig::new().await;
        let helper =
            LedgerTestHelper::new(logctx.log.clone(), &test_config).await;

        // Before we start things, stuff a broken ledger into place.  For this
        // to test what we want, it needs to be a valid ledger that we simply
        // failed to convert.
        std::fs::write(
            test_config.config_dir.path().join(SERVICES_LEDGER_FILENAME),
            "{",
        )
        .expect("failed to copy example old-format services ledger into place");

        // Start the service manager.
        let mgr = helper.new_service_manager();
        LedgerTestHelper::sled_agent_started(&logctx.log, &test_config, &mgr);

        // Trigger the migration code.
        let unused = Mutex::new(BTreeMap::new());
        let error = mgr
            .load_ledgered_zones(&unused.lock().await)
            .await
            .expect_err("succeeded in loading bogus ledgered zones");
        assert_eq!(
            "Error migrating old-format services ledger: failed to read or \
            parse old-format ledger, but one exists",
            format!("{:#}", error)
        );

        logctx.cleanup_successful();
    }

    #[test]
    fn test_bootstrap_addr_to_techport_prefixes() {
        let ba: Ipv6Addr = "fdb0:1122:3344:5566::".parse().unwrap();
        let prefixes = ServiceManager::bootstrap_addr_to_techport_prefixes(&ba);
        assert!(prefixes.iter().all(|p| p.net().prefix() == 64));
        let prefix0 = prefixes[0].net().network();
        let prefix1 = prefixes[1].net().network();
        assert_eq!(prefix0.segments()[1..], ba.segments()[1..]);
        assert_eq!(prefix1.segments()[1..], ba.segments()[1..]);
        assert_eq!(prefix0.segments()[0], 0xfdb1);
        assert_eq!(prefix1.segments()[0], 0xfdb2);
    }

    #[test]
    fn test_zone_bundle_metadata_schema() {
        let schema = schemars::schema_for!(ZoneBundleMetadata);
        expectorate::assert_contents(
            "../schema/zone-bundle-metadata.json",
            &serde_json::to_string_pretty(&schema).unwrap(),
        );
    }

    #[test]
    fn test_all_zones_requests_schema() {
        let schema = schemars::schema_for!(OmicronZonesConfigLocal);
        expectorate::assert_contents(
            "../schema/all-zones-requests.json",
            &serde_json::to_string_pretty(&schema).unwrap(),
        );
    }
}<|MERGE_RESOLUTION|>--- conflicted
+++ resolved
@@ -1533,11 +1533,8 @@
                     );
 
                 let profile = ProfileBuilder::new("omicron")
-<<<<<<< HEAD
                     .add_service(nw_setup_service)
-=======
                     .add_service(disabled_ssh_service)
->>>>>>> 688167a0
                     .add_service(clickhouse_service)
                     .add_service(dns_service);
                 profile
@@ -1585,11 +1582,8 @@
                                 .add_property_group(config),
                         );
                 let profile = ProfileBuilder::new("omicron")
-<<<<<<< HEAD
                     .add_service(nw_setup_service)
-=======
                     .add_service(disabled_ssh_service)
->>>>>>> 688167a0
                     .add_service(clickhouse_keeper_service)
                     .add_service(dns_service);
                 profile
@@ -1645,11 +1639,8 @@
                     );
 
                 let profile = ProfileBuilder::new("omicron")
-<<<<<<< HEAD
                     .add_service(nw_setup_service)
-=======
                     .add_service(disabled_ssh_service)
->>>>>>> 688167a0
                     .add_service(cockroachdb_service)
                     .add_service(dns_service);
                 profile
