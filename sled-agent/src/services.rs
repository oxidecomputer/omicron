--- conflicted
+++ resolved
@@ -93,13 +93,8 @@
 use omicron_uuid_kinds::OmicronZoneUuid;
 use sled_agent_config_reconciler::InternalDisksReceiver;
 use sled_agent_types::sled::SWITCH_ZONE_BASEBOARD_FILE;
-<<<<<<< HEAD
-use sled_agent_zone_images::ZoneImageSource;
-use sled_agent_zone_images::ZoneImageSourceResolver;
-=======
 use sled_agent_types::zone_images::MupdateOverrideReadError;
 use sled_agent_zone_images::{ZoneImageSource, ZoneImageSourceResolver};
->>>>>>> f6f618cf
 use sled_hardware::DendriteAsic;
 use sled_hardware::SledMode;
 use sled_hardware::is_gimlet;
@@ -268,8 +263,8 @@
     #[error("Unexpected zone config: zone {zone_id} is running on ramdisk ?!")]
     ZoneIsRunningOnRamdisk { zone_id: OmicronZoneUuid },
 
-    #[error("failed to read mupdate override info, not starting zones: {0}")]
-    MupdateOverrideRead(String),
+    #[error("failed to read mupdate override info, not starting zones")]
+    MupdateOverrideRead(#[source] MupdateOverrideReadError),
 
     #[error(
         "Couldn't find requested zone image ({hash}) for \
@@ -777,10 +772,6 @@
 
     pub fn switch_zone_bootstrap_address(&self) -> Ipv6Addr {
         self.inner.switch_zone_bootstrap_address
-    }
-
-    pub fn zone_image_resolver(&self) -> &ZoneImageSourceResolver {
-        &self.inner.zone_image_resolver
     }
 
     /// Sets up "Sled Agent" information, including underlay info.
@@ -3419,6 +3410,11 @@
             vec![],
         )
         .await
+    }
+
+    /// Returns a reference to the zone image resolver.
+    pub(crate) fn zone_image_resolver(&self) -> &ZoneImageSourceResolver {
+        &self.inner.zone_image_resolver
     }
 
     // Forcefully initialize a sled-local switch zone.
