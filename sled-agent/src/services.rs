// This Source Code Form is subject to the terms of the Mozilla Public
// License, v. 2.0. If a copy of the MPL was not distributed with this
// file, You can obtain one at https://mozilla.org/MPL/2.0/.

//! Sled-local service management.
//!
//! For controlling zone-based storage services, refer to
//! [crate::storage_manager::StorageManager].
//!
//! For controlling virtual machine instances, refer to
//! [crate::instance_manager::InstanceManager].
//!
//! The [ServiceManager] provides separate mechanisms for services where the
//! "source-of-truth" is Nexus, compared with services where the
//! "source-of-truth" is the Sled Agent itself. Although we generally prefer to
//! delegate the decision of "which services run where" to Nexus, there are
//! situations where the Sled Agent must be capable of autonomously ensuring
//! that zones execute. For example, the "switch zone" contains services which
//! should automatically start when a Tofino device is detected, independently
//! of what other services Nexus wants to have executing on the sled.
//!
//! To accomplish this, the following interfaces are exposed:
//! - [ServiceManager::ensure_all_services_persistent] exposes an API to request
//! a set of services that should persist beyond reboot.
//! - [ServiceManager::activate_switch] exposes an API to specifically enable
//! or disable (via [ServiceManager::deactivate_switch]) the switch zone.

use crate::config::SidecarRevision;
use crate::params::{
    DendriteAsic, ServiceEnsureBody, ServiceType, ServiceZoneRequest,
    ServiceZoneService, TimeSync, ZoneBundleMetadata, ZoneType,
};
use crate::profile::*;
use crate::smf_helper::Service;
use crate::smf_helper::SmfHelper;
use crate::storage_manager::StorageResources;
use camino::{Utf8Path, Utf8PathBuf};
use ddm_admin_client::{Client as DdmAdminClient, DdmError};
use dpd_client::{types as DpdTypes, Client as DpdClient, Error as DpdError};
use dropshot::HandlerTaskMode;
use flate2::bufread::GzDecoder;
use futures::stream::{self, StreamExt};
use illumos_utils::addrobj::AddrObject;
use illumos_utils::addrobj::IPV6_LINK_LOCAL_NAME;
use illumos_utils::dladm::{Dladm, Etherstub, EtherstubVnic, PhysicalLink};
use illumos_utils::link::{Link, VnicAllocator};
use illumos_utils::opte::{Port, PortManager, PortTicket};
use illumos_utils::running_zone::{
    InstalledZone, RunCommandError, RunningZone,
};
use illumos_utils::zone::AddressRequest;
use illumos_utils::zone::Zones;
use illumos_utils::{execute, PFEXEC};
use internal_dns::resolver::Resolver;
use itertools::Itertools;
use omicron_common::address::Ipv6Subnet;
use omicron_common::address::AZ_PREFIX;
use omicron_common::address::BOOTSTRAP_ARTIFACT_PORT;
use omicron_common::address::CLICKHOUSE_KEEPER_PORT;
use omicron_common::address::CLICKHOUSE_PORT;
use omicron_common::address::COCKROACH_PORT;
use omicron_common::address::CRUCIBLE_PANTRY_PORT;
use omicron_common::address::CRUCIBLE_PORT;
use omicron_common::address::DENDRITE_PORT;
use omicron_common::address::MGS_PORT;
use omicron_common::address::RACK_PREFIX;
use omicron_common::address::SLED_PREFIX;
use omicron_common::address::WICKETD_PORT;
use omicron_common::api::external::Generation;
use omicron_common::backoff::{
    retry_notify, retry_policy_internal_service_aggressive, retry_policy_local,
    BackoffError,
};
use omicron_common::ledger::{self, Ledger, Ledgerable};
use omicron_common::nexus_config::{
    self, ConfigDropshotWithTls, DeploymentConfig as NexusDeploymentConfig,
};
use once_cell::sync::OnceCell;
use rand::prelude::SliceRandom;
use rand::SeedableRng;
use sled_hardware::disk::ZONE_DATASET;
use sled_hardware::is_gimlet;
use sled_hardware::underlay;
use sled_hardware::underlay::BOOTSTRAP_PREFIX;
use sled_hardware::Baseboard;
use sled_hardware::SledMode;
use slog::Logger;
use std::collections::BTreeSet;
use std::collections::HashSet;
use std::io::Cursor;
use std::iter;
use std::iter::FromIterator;
use std::net::{IpAddr, Ipv6Addr, SocketAddr};
use std::str::FromStr;
use std::sync::atomic::{AtomicBool, Ordering};
use std::sync::Arc;
use std::time::{SystemTime, UNIX_EPOCH};
use tar::Archive;
use tar::Builder;
use tar::Header;
use tokio::io::AsyncWriteExt;
use tokio::sync::oneshot;
use tokio::sync::Mutex;
use tokio::sync::MutexGuard;
use tokio::task::JoinHandle;
use uuid::Uuid;

#[derive(thiserror::Error, Debug)]
pub enum Error {
    #[error("Failed to initialize CockroachDb: {err}")]
    CockroachInit {
        #[source]
        err: RunCommandError,
    },

    #[error("Cannot serialize TOML to file: {path}: {err}")]
    TomlSerialize { path: Utf8PathBuf, err: toml::ser::Error },

    #[error("Failed to perform I/O: {message}: {err}")]
    Io {
        message: String,
        #[source]
        err: std::io::Error,
    },

    #[error("Failed to find device {device}")]
    MissingDevice { device: String },

    #[error("Failed to access ledger: {0}")]
    Ledger(#[from] ledger::Error),

    #[error("Sled Agent not initialized yet")]
    SledAgentNotReady,

    #[error("No U.2 devices found with a {ZONE_DATASET} mountpoint")]
    U2NotFound,

    #[error("Sled-local zone error: {0}")]
    SledLocalZone(anyhow::Error),

    #[error("Failed to issue SMF command: {0}")]
    SmfCommand(#[from] crate::smf_helper::Error),

    #[error("Failed to do '{intent}' by running command in zone: {err}")]
    ZoneCommand {
        intent: String,
        #[source]
        err: illumos_utils::running_zone::RunCommandError,
    },

    #[error("Failed to boot zone: {0}")]
    ZoneBoot(#[from] illumos_utils::running_zone::BootError),

    #[error(transparent)]
    ZoneEnsureAddress(#[from] illumos_utils::running_zone::EnsureAddressError),

    #[error(transparent)]
    ZoneInstall(#[from] illumos_utils::running_zone::InstallZoneError),

    #[error("Error contacting ddmd: {0}")]
    DdmError(#[from] DdmError),

    #[error("Failed to access underlay device: {0}")]
    Underlay(#[from] underlay::Error),

    #[error("Failed to create OPTE port for service {service}: {err}")]
    ServicePortCreation {
        service: String,
        err: Box<illumos_utils::opte::Error>,
    },

    #[error("Error contacting dpd: {0}")]
    DpdError(#[from] DpdError<DpdTypes::Error>),

    #[error("Failed to create Vnic in sled-local zone: {0}")]
    SledLocalVnicCreation(illumos_utils::dladm::CreateVnicError),

    #[error("Failed to add GZ addresses: {message}: {err}")]
    GzAddress {
        message: String,
        err: illumos_utils::zone::EnsureGzAddressError,
    },

    #[error("Could not initialize service {service} as requested: {message}")]
    BadServiceRequest { service: String, message: String },

    #[error("Services already configured for this Sled Agent")]
    ServicesAlreadyConfigured,

    #[error("Failed to get address: {0}")]
    GetAddressFailure(#[from] illumos_utils::zone::GetAddressError),

    #[error("NTP zone not ready")]
    NtpZoneNotReady,

    #[error("Execution error: {0}")]
    ExecutionError(#[from] illumos_utils::ExecutionError),

    #[error("Error resolving DNS name: {0}")]
    ResolveError(#[from] internal_dns::resolver::ResolveError),

    #[error("Serde error: {0}")]
    SerdeError(#[from] serde_json::Error),

    #[error("Sidecar revision error")]
    SidecarRevision(#[from] anyhow::Error),

    #[error("Zone bundle error")]
    Bundle(#[from] BundleError),
}

impl Error {
    fn io(message: &str, err: std::io::Error) -> Self {
        Self::Io { message: message.to_string(), err }
    }
    fn io_path(path: &Utf8Path, err: std::io::Error) -> Self {
        Self::Io { message: format!("Error accessing {path}"), err }
    }
}

impl From<Error> for omicron_common::api::external::Error {
    fn from(err: Error) -> Self {
        omicron_common::api::external::Error::InternalError {
            internal_message: err.to_string(),
        }
    }
}

#[derive(Debug, thiserror::Error)]
pub enum BundleError {
    #[error("I/O error")]
    Io(#[from] std::io::Error),

    #[error("TOML serialization failure")]
    Serialization(#[from] toml::ser::Error),

    #[error("TOML deserialization failure")]
    Deserialization(#[from] toml::de::Error),

    #[error("No zone named '{name}' is available for bundling")]
    NoSuchZone { name: String },

    #[error("No storage available for bundles")]
    NoStorage,

    #[error("Failed to join zone bundling task")]
    Task(#[from] tokio::task::JoinError),

    #[error("Failed to create bundle")]
    BundleFailed(#[from] anyhow::Error),
}

/// Configuration parameters which modify the [`ServiceManager`]'s behavior.
pub struct Config {
    /// Identifies the sled being configured
    pub sled_id: Uuid,

    /// Identifies the revision of the sidecar to be used.
    pub sidecar_revision: SidecarRevision,
}

impl Config {
    pub fn new(sled_id: Uuid, sidecar_revision: SidecarRevision) -> Self {
        Self { sled_id, sidecar_revision }
    }
}

// The filename of the ledger, within the provided directory.
const SERVICES_LEDGER_FILENAME: &str = "services.toml";

// The directory within the debug dataset in which bundles are created.
const BUNDLE_DIRECTORY: &str = "bundle";

// The directory for zone bundles.
const ZONE_BUNDLE_DIRECTORY: &str = "zone";

// The name for zone bundle metadata files.
const ZONE_BUNDLE_METADATA_FILENAME: &str = "metadata.toml";

// A wrapper around `ZoneRequest`, which allows it to be serialized
// to a toml file.
#[derive(Clone, serde::Serialize, serde::Deserialize)]
struct AllZoneRequests {
    generation: Generation,
    requests: Vec<ZoneRequest>,
}

impl Default for AllZoneRequests {
    fn default() -> Self {
        Self { generation: Generation::new(), requests: vec![] }
    }
}

impl Ledgerable for AllZoneRequests {
    fn is_newer_than(&self, other: &AllZoneRequests) -> bool {
        self.generation >= other.generation
    }

    fn generation_bump(&mut self) {
        self.generation = self.generation.next();
    }
}

// This struct represents the combo of "what zone did you ask for" + "where did
// we put it".
#[derive(Clone, serde::Serialize, serde::Deserialize)]
struct ZoneRequest {
    zone: ServiceZoneRequest,
    // TODO: Consider collapsing "root" into ServiceZoneRequest
    root: Utf8PathBuf,
}

struct Task {
    // A signal for the initializer task to terminate
    exit_tx: oneshot::Sender<()>,
    // A task repeatedly trying to initialize the zone
    initializer: JoinHandle<()>,
}

impl Task {
    async fn stop(self) {
        // If this succeeds, we told the background task to exit
        // successfully. If it fails, the background task already
        // exited.
        let _ = self.exit_tx.send(());
        self.initializer.await.expect("Switch initializer task panicked");
    }
}

/// Describes the state of a sled-local zone.
enum SledLocalZone {
    // The zone is not currently running.
    Disabled,
    // The zone is still initializing - it may be awaiting the initialization
    // of certain links.
    Initializing {
        // The request for the zone
        request: ServiceZoneRequest,
        // A background task which keeps looping until the zone is initialized
        worker: Option<Task>,
        // Filesystems for the switch zone to mount
        // Since SoftNPU is currently managed via a UNIX socket, we need to
        // pass those files in to the SwitchZone so Dendrite can manage SoftNPU
        filesystems: Vec<zone::Fs>,
    },
    // The Zone is currently running.
    Running {
        // The original request for the zone
        request: ServiceZoneRequest,
        // The currently running zone
        zone: RunningZone,
    },
}

/// Manages miscellaneous Sled-local services.
pub struct ServiceManagerInner {
    log: Logger,
    global_zone_bootstrap_link_local_address: Ipv6Addr,
    switch_zone: Mutex<SledLocalZone>,
    sled_mode: SledMode,
    skip_timesync: Option<bool>,
    time_synced: AtomicBool,
    switch_zone_maghemite_links: Vec<PhysicalLink>,
    sidecar_revision: SidecarRevision,
    // Zones representing running services
    zones: Mutex<Vec<RunningZone>>,
    underlay_vnic_allocator: VnicAllocator<Etherstub>,
    underlay_vnic: EtherstubVnic,
    bootstrap_vnic_allocator: VnicAllocator<Etherstub>,
    ddmd_client: DdmAdminClient,
    advertised_prefixes: Mutex<HashSet<Ipv6Subnet<SLED_PREFIX>>>,
    sled_info: OnceCell<SledAgentInfo>,
    switch_zone_bootstrap_address: Ipv6Addr,
    storage: StorageResources,
    ledger_directory_override: OnceCell<Utf8PathBuf>,
    image_directory_override: OnceCell<Utf8PathBuf>,
}

// Late-binding information, only known once the sled agent is up and
// operational.
struct SledAgentInfo {
    config: Config,
    port_manager: PortManager,
    resolver: Resolver,
    underlay_address: Ipv6Addr,
    rack_id: Uuid,
}

#[derive(Clone)]
pub struct ServiceManager {
    inner: Arc<ServiceManagerInner>,
}

impl ServiceManager {
    /// Creates a service manager.
    ///
    /// Args:
    /// - `log`: The logger
    /// - `underlay_etherstub`: Etherstub used to allocate service vNICs.
    /// - `underlay_vnic`: The underlay's vNIC in the Global Zone.
    /// - `bootstrap_etherstub`: Etherstub used to allocate bootstrap service vNICs.
    /// - `sled_mode`: The sled's mode of operation (Gimlet vs Scrimlet).
    /// - `skip_timesync`: If true, the sled always reports synced time.
    /// - `time_synced`: If true, time sync was achieved.
    /// - `sidecar_revision`: Rev of attached sidecar, if present.
    /// - `switch_zone_bootstrap_address`: The bootstrap IP to use for the switch zone.
    #[allow(clippy::too_many_arguments)]
    pub async fn new(
        log: Logger,
        global_zone_bootstrap_link_local_address: Ipv6Addr,
        underlay_etherstub: Etherstub,
        underlay_vnic: EtherstubVnic,
        bootstrap_etherstub: Etherstub,
        sled_mode: SledMode,
        skip_timesync: Option<bool>,
        sidecar_revision: SidecarRevision,
        switch_zone_bootstrap_address: Ipv6Addr,
        switch_zone_maghemite_links: Vec<PhysicalLink>,
        storage: StorageResources,
    ) -> Result<Self, Error> {
        debug!(log, "Creating new ServiceManager");
        let log = log.new(o!("component" => "ServiceManager"));
        let mgr = Self {
            inner: Arc::new(ServiceManagerInner {
                log: log.clone(),
                global_zone_bootstrap_link_local_address,
                // TODO(https://github.com/oxidecomputer/omicron/issues/725):
                // Load the switch zone if it already exists?
                switch_zone: Mutex::new(SledLocalZone::Disabled),
                sled_mode,
                skip_timesync,
                time_synced: AtomicBool::new(false),
                sidecar_revision,
                switch_zone_maghemite_links,
                zones: Mutex::new(vec![]),
                underlay_vnic_allocator: VnicAllocator::new(
                    "Service",
                    underlay_etherstub,
                ),
                underlay_vnic,
                bootstrap_vnic_allocator: VnicAllocator::new(
                    "Bootstrap",
                    bootstrap_etherstub,
                ),
                ddmd_client: DdmAdminClient::localhost(&log)?,
                advertised_prefixes: Mutex::new(HashSet::new()),
                sled_info: OnceCell::new(),
                switch_zone_bootstrap_address,
                storage,
                ledger_directory_override: OnceCell::new(),
                image_directory_override: OnceCell::new(),
            }),
        };
        Ok(mgr)
    }

    #[cfg(test)]
    fn override_ledger_directory(&self, path: Utf8PathBuf) {
        self.inner.ledger_directory_override.set(path).unwrap();
    }

    #[cfg(test)]
    fn override_image_directory(&self, path: Utf8PathBuf) {
        self.inner.image_directory_override.set(path).unwrap();
    }

    pub fn switch_zone_bootstrap_address(&self) -> Ipv6Addr {
        self.inner.switch_zone_bootstrap_address
    }

    // Return the directories for storing debug information.
    async fn all_debug_directories(&self) -> Vec<Utf8PathBuf> {
        self.inner
            .storage
            .all_m2_mountpoints(sled_hardware::disk::DEBUG_DATASET)
            .await
    }

    // Return the directories for storing all service bundles.
    async fn all_service_bundle_directories(&self) -> Vec<Utf8PathBuf> {
        self.all_debug_directories()
            .await
            .into_iter()
            .map(|p| p.join(BUNDLE_DIRECTORY))
            .collect()
    }

    // Return the directories for storing zone service bundles.
    async fn all_zone_bundle_directories(&self) -> Vec<Utf8PathBuf> {
        self.all_service_bundle_directories()
            .await
            .into_iter()
            .map(|p| p.join(ZONE_BUNDLE_DIRECTORY))
            .collect()
    }

    async fn all_service_ledgers(&self) -> Vec<Utf8PathBuf> {
        if let Some(dir) = self.inner.ledger_directory_override.get() {
            return vec![dir.join(SERVICES_LEDGER_FILENAME)];
        }
        self.inner
            .storage
            .all_m2_mountpoints(sled_hardware::disk::CONFIG_DATASET)
            .await
            .into_iter()
            .map(|p| p.join(SERVICES_LEDGER_FILENAME))
            .collect()
    }

    // TODO(https://github.com/oxidecomputer/omicron/issues/2973):
    // These will fail if the disks aren't attached.
    // Should we have a retry loop here? Kinda like we have with the switch
    // / NTP zone?
    pub async fn load_services(&self) -> Result<(), Error> {
        let log = &self.inner.log;
        let ledger_paths = self.all_service_ledgers().await;
        info!(log, "Loading services from: {ledger_paths:?}");

        let mut existing_zones = self.inner.zones.lock().await;
        let Some(ledger) = Ledger::<AllZoneRequests>::new(
            log,
            ledger_paths,
        )
        .await else {
            info!(log, "Loading services - No services detected");
            return Ok(());
        };
        let services = ledger.data();

        // Initialize and DNS and NTP services first as they are required
        // for time synchronization, which is a pre-requisite for the other
        // services.
        let all_zones_request = self
            .ensure_all_services(
                &mut existing_zones,
                &AllZoneRequests::default(),
                ServiceEnsureBody {
                    services: services
                        .requests
                        .clone()
                        .into_iter()
                        .filter(|svc| {
                            matches!(
                                svc.zone.zone_type,
                                ZoneType::InternalDns | ZoneType::Ntp
                            )
                        })
                        .map(|zone_request| zone_request.zone)
                        .collect(),
                },
            )
            .await?;

        drop(existing_zones);

        info!(&self.inner.log, "Waiting for sled time synchronization");

        retry_notify(
            retry_policy_local(),
            || async {
                match self.timesync_get().await {
                    Ok(TimeSync { sync: true, .. }) => {
                        info!(&self.inner.log, "Time is synchronized");
                        Ok(())
                    }
                    Ok(ts) => Err(BackoffError::transient(format!(
                        "No sync {:?}",
                        ts
                    ))),
                    Err(e) => Err(BackoffError::transient(format!(
                        "Error checking for time synchronization: {}",
                        e
                    ))),
                }
            },
            |error, delay| {
                warn!(
                    self.inner.log,
                    "Time not yet synchronised (retrying in {:?})",
                    delay;
                    "error" => ?error
                );
            },
        )
        .await
        .expect("Expected an infinite retry loop syncing time");

        let mut existing_zones = self.inner.zones.lock().await;

        // Initialize all remaining serivces
        self.ensure_all_services(
            &mut existing_zones,
            &all_zones_request,
            ServiceEnsureBody {
                services: services
                    .requests
                    .clone()
                    .into_iter()
                    .map(|zone_request| zone_request.zone)
                    .collect(),
            },
        )
        .await?;
        Ok(())
    }

    /// Sets up "Sled Agent" information, including underlay info.
    ///
    /// Any subsequent calls after the first invocation return an error.
    pub async fn sled_agent_started(
        &self,
        config: Config,
        port_manager: PortManager,
        underlay_address: Ipv6Addr,
        rack_id: Uuid,
    ) -> Result<(), Error> {
        info!(&self.inner.log, "sled agent started"; "underlay_address" => underlay_address.to_string());
        self.inner
            .sled_info
            .set(SledAgentInfo {
                config,
                port_manager,
                resolver: Resolver::new_from_ip(
                    self.inner.log.new(o!("component" => "DnsResolver")),
                    underlay_address,
                )?,
                underlay_address,
                rack_id,
            })
            .map_err(|_| "already set".to_string())
            .expect("Sled Agent should only start once");

        Ok(())
    }

    /// Returns the sled's configured mode.
    pub fn sled_mode(&self) -> SledMode {
        self.inner.sled_mode
    }

    // Advertise the /64 prefix of `address`, unless we already have.
    //
    // This method only blocks long enough to check our HashSet of
    // already-advertised prefixes; the actual request to ddmd to advertise the
    // prefix is spawned onto a background task.
    async fn advertise_prefix_of_address(&self, address: Ipv6Addr) {
        let subnet = Ipv6Subnet::new(address);
        if self.inner.advertised_prefixes.lock().await.insert(subnet) {
            self.inner.ddmd_client.advertise_prefix(subnet);
        }
    }

    // Check the services intended to run in the zone to determine whether any
    // physical devices need to be mapped into the zone when it is created.
    fn devices_needed(req: &ServiceZoneRequest) -> Result<Vec<String>, Error> {
        let mut devices = vec![];
        for svc in &req.services {
            match &svc.details {
                ServiceType::Dendrite { asic: DendriteAsic::TofinoAsic } => {
                    if let Ok(Some(n)) = tofino::get_tofino() {
                        if let Ok(device_path) = n.device_path() {
                            devices.push(device_path);
                            continue;
                        }
                    }
                    return Err(Error::MissingDevice {
                        device: "tofino".to_string(),
                    });
                }
                _ => (),
            }
        }

        for dev in &devices {
            if !Utf8Path::new(dev).exists() {
                return Err(Error::MissingDevice { device: dev.to_string() });
            }
        }
        Ok(devices)
    }

    // If we are running in the switch zone, we need a bootstrap vnic so we can
    // listen on a bootstrap address for the wicketd artifact server.
    //
    // No other zone besides the switch and global zones should have a
    // bootstrap address.
    fn bootstrap_address_needed(
        &self,
        req: &ServiceZoneRequest,
    ) -> Result<Option<(Link, Ipv6Addr)>, Error> {
        match req.zone_type {
            ZoneType::Switch => {
                let link = self
                    .inner
                    .bootstrap_vnic_allocator
                    .new_bootstrap()
                    .map_err(Error::SledLocalVnicCreation)?;
                Ok(Some((link, self.inner.switch_zone_bootstrap_address)))
            }
            _ => Ok(None),
        }
    }

    // Derive two unique techport /64 prefixes from the bootstrap address.
    fn bootstrap_addr_to_techport_prefixes(
        addr: &Ipv6Addr,
    ) -> [Ipv6Subnet<SLED_PREFIX>; 2] {
        // Generate two unique prefixes from the bootstrap address, by
        // incrementing the second octet. This assumes that the bootstrap
        // address starts with `fdb0`, and so we end up with `fdb1` and `fdb2`.
        let mut segments = addr.segments();
        segments[0] += 1;
        let prefix0 = Ipv6Subnet::new(Ipv6Addr::from(segments));
        segments[0] += 1;
        let prefix1 = Ipv6Subnet::new(Ipv6Addr::from(segments));
        [prefix0, prefix1]
    }

    // Check the services intended to run in the zone to determine whether any
    // physical links or vnics need to be mapped into the zone when it is
    // created. Returns a list of links, plus whether or not they need link
    // local addresses in the zone.
    fn links_needed(
        &self,
        req: &ServiceZoneRequest,
    ) -> Result<Vec<(Link, bool)>, Error> {
        let mut links: Vec<(Link, bool)> = Vec::new();

        for svc in &req.services {
            match &svc.details {
                ServiceType::Tfport { pkt_source } => {
                    // The tfport service requires a MAC device to/from which sidecar
                    // packets may be multiplexed.  If the link isn't present, don't
                    // bother trying to start the zone.
                    match Dladm::verify_link(pkt_source) {
                        Ok(link) => {
                            // It's important that tfpkt does **not** receive a
                            // link local address! See: https://github.com/oxidecomputer/stlouis/issues/391
                            links.push((link, false));
                        }
                        Err(_) => {
                            return Err(Error::MissingDevice {
                                device: pkt_source.to_string(),
                            });
                        }
                    }
                }
                ServiceType::Maghemite { .. } => {
                    // If on a non-gimlet, sled-agent can be configured to map
                    // links into the switch zone. Validate those links here.
                    for link in &self.inner.switch_zone_maghemite_links {
                        match Dladm::verify_link(&link.to_string()) {
                            Ok(link) => {
                                // Link local addresses should be created in the
                                // zone so that maghemite can listen on them.
                                links.push((link, true));
                            }

                            Err(_) => {
                                return Err(Error::MissingDevice {
                                    device: link.to_string(),
                                });
                            }
                        }
                    }
                }
                _ => (),
            }
        }

        Ok(links)
    }

    // Check the services intended to run in the zone to determine whether any
    // OPTE ports need to be created and mapped into the zone when it is created.
    async fn opte_ports_needed(
        &self,
        req: &ServiceZoneRequest,
    ) -> Result<Vec<(Port, PortTicket)>, Error> {
        // Only some services currently need OPTE ports
        if !matches!(
            req.zone_type,
            ZoneType::ExternalDns | ZoneType::Nexus | ZoneType::Ntp
        ) {
            return Ok(vec![]);
        }

        let SledAgentInfo { port_manager, underlay_address, .. } =
            &self.inner.sled_info.get().ok_or(Error::SledAgentNotReady)?;

        let dpd_clients: Vec<DpdClient> = req
            .boundary_switches
            .iter()
            .map(|addr| {
                DpdClient::new(
                    &format!("http://[{}]:{}", addr, DENDRITE_PORT),
                    dpd_client::ClientState {
                        tag: "sled-agent".to_string(),
                        log: self.inner.log.new(o!(
                            "component" => "DpdClient"
                        )),
                    },
                )
            })
            .collect();

        let mut ports = vec![];
        for svc in &req.services {
            let external_ip;
            let (nic, snat, external_ips) = match &svc.details {
                ServiceType::Nexus { external_ip, nic, .. } => {
                    (nic, None, std::slice::from_ref(external_ip))
                }
                ServiceType::ExternalDns { dns_address, nic, .. } => {
                    external_ip = dns_address.ip();
                    (nic, None, std::slice::from_ref(&external_ip))
                }
                ServiceType::BoundaryNtp { nic, snat_cfg, .. } => {
                    (nic, Some(*snat_cfg), &[][..])
                }
                _ => continue,
            };

            // Create the OPTE port for the service.
            // Note we don't plumb any firewall rules at this point,
            // Nexus will plumb them down later but the default OPTE
            // config allows outbound access which is enough for
            // Boundary NTP which needs to come up before Nexus.
            let port = port_manager
                .create_port(nic, snat, external_ips, &[])
                .map_err(|err| Error::ServicePortCreation {
                service: svc.details.to_string(),
                err: Box::new(err),
            })?;

            // We also need to update the switch with the NAT mappings
            let (target_ip, first_port, last_port) = match snat {
                Some(s) => (s.ip, s.first_port, s.last_port),
                None => (external_ips[0], 0, u16::MAX),
            };

            for dpd_client in &dpd_clients {
                // TODO-correctness(#2933): If we fail part-way we need to
                // clean up previous entries instead of leaking them.
                let nat_create = || async {
                    info!(
                        self.inner.log, "creating NAT entry for service";
                        "service" => ?svc,
                    );

                    dpd_client
                        .ensure_nat_entry(
                            &self.inner.log,
                            target_ip.into(),
                            dpd_client::types::MacAddr {
                                a: port.0.mac().into_array(),
                            },
                            first_port,
                            last_port,
                            port.0.vni().as_u32(),
                            underlay_address,
                        )
                        .await
                        .map_err(BackoffError::transient)?;

                    Ok::<(), BackoffError<DpdError<DpdTypes::Error>>>(())
                };
                let log_failure = |error, _| {
                    warn!(
                        self.inner.log, "failed to create NAT entry for service";
                        "error" => ?error,
                        "service" => ?svc,
                    );
                };
                retry_notify(
                    retry_policy_internal_service_aggressive(),
                    nat_create,
                    log_failure,
                )
                .await?;
            }

            ports.push(port);
        }

        Ok(ports)
    }

    // Check the services intended to run in the zone to determine whether any
    // additional privileges need to be enabled for the zone.
    fn privs_needed(req: &ServiceZoneRequest) -> Vec<String> {
        let mut needed = Vec::new();
        for svc in &req.services {
            match &svc.details {
                ServiceType::Tfport { .. } => {
                    needed.push("default".to_string());
                    needed.push("sys_dl_config".to_string());
                }
                ServiceType::BoundaryNtp { .. }
                | ServiceType::InternalNtp { .. } => {
                    needed.push("default".to_string());
                    needed.push("sys_time".to_string());
                    needed.push("proc_priocntl".to_string());
                }
                _ => (),
            }
        }
        needed
    }

    async fn configure_dns_client(
        &self,
        running_zone: &RunningZone,
        dns_servers: &Vec<String>,
        domain: &Option<String>,
    ) -> Result<(), Error> {
        struct DnsClient {}

        impl crate::smf_helper::Service for DnsClient {
            fn service_name(&self) -> String {
                "dns_client".to_string()
            }
            fn smf_name(&self) -> String {
                "svc:/network/dns/client".to_string()
            }
            fn should_import(&self) -> bool {
                false
            }
        }

        let service = DnsClient {};
        let smfh = SmfHelper::new(&running_zone, &service);

        let etc = running_zone.root().join("etc");
        let resolv_conf = etc.join("resolv.conf");
        let nsswitch_conf = etc.join("nsswitch.conf");
        let nsswitch_dns = etc.join("nsswitch.dns");

        if dns_servers.is_empty() {
            // Disable the dns/client service
            smfh.disable()?;
        } else {
            debug!(self.inner.log, "enabling {:?}", service.service_name());
            let mut config = String::new();
            if let Some(d) = domain {
                config.push_str(&format!("domain {d}\n"));
            }
            for s in dns_servers {
                config.push_str(&format!("nameserver {s}\n"));
            }

            debug!(self.inner.log, "creating {resolv_conf}");
            tokio::fs::write(&resolv_conf, config)
                .await
                .map_err(|err| Error::io_path(&resolv_conf, err))?;

            tokio::fs::copy(&nsswitch_dns, &nsswitch_conf)
                .await
                .map_err(|err| Error::io_path(&nsswitch_dns, err))?;

            smfh.refresh()?;
            smfh.enable()?;
        }
        Ok(())
    }

    async fn initialize_zone(
        &self,
        request: &ZoneRequest,
        filesystems: &[zone::Fs],
    ) -> Result<RunningZone, Error> {
        let device_names = Self::devices_needed(&request.zone)?;
        let (bootstrap_vnic, bootstrap_name_and_address) =
            match self.bootstrap_address_needed(&request.zone)? {
                Some((vnic, address)) => {
                    let name = vnic.name().to_string();
                    (Some(vnic), Some((name, address)))
                }
                None => (None, None),
            };
        // Unzip here, then zip later - it's important that the InstalledZone
        // owns the links, but it doesn't care about the boolean for requesting
        // link local addresses.
        let links: Vec<Link>;
        let links_need_link_local: Vec<bool>;
        (links, links_need_link_local) =
            self.links_needed(&request.zone)?.into_iter().unzip();
        let opte_ports = self.opte_ports_needed(&request.zone).await?;
        let limit_priv = Self::privs_needed(&request.zone);

        // If the zone is managing a particular dataset, plumb that
        // dataset into the zone. Additionally, construct a "unique enough" name
        // so we can create multiple zones of this type without collision.
        let unique_name = request.zone.zone_name_unique_identifier();
        let datasets = request
            .zone
            .dataset
            .iter()
            .map(|d| zone::Dataset { name: d.name.full() })
            .collect::<Vec<_>>();

        let devices: Vec<zone::Device> = device_names
            .iter()
            .map(|d| zone::Device { name: d.to_string() })
            .collect();

        // Look for the image in the ramdisk first
        let mut zone_image_paths = vec![Utf8PathBuf::from("/opt/oxide")];
        // Inject an image path if requested by a test.
        if let Some(path) = self.inner.image_directory_override.get() {
            zone_image_paths.push(path.clone());
        };

        // If the boot disk exists, look for the image in the "install" dataset
        // there too.
        if let Some((_, boot_zpool)) = self.inner.storage.boot_disk().await {
            zone_image_paths.push(
                boot_zpool
                    .dataset_mountpoint(sled_hardware::disk::INSTALL_DATASET),
            );
        }

        let installed_zone = InstalledZone::install(
            &self.inner.log,
            &self.inner.underlay_vnic_allocator,
            &request.root,
            zone_image_paths.as_slice(),
            &request.zone.zone_type.to_string(),
            unique_name,
            datasets.as_slice(),
            &filesystems,
            &devices,
            opte_ports,
            bootstrap_vnic,
            links,
            limit_priv,
        )
        .await?;

        // TODO(https://github.com/oxidecomputer/omicron/issues/1898):
        //
        // These zones are self-assembling -- after they boot, there should
        // be no "zlogin" necessary to initialize.
        match request.zone.zone_type {
            ZoneType::Clickhouse => {
                let Some(info) = self.inner.sled_info.get() else {
                    return Err(Error::SledAgentNotReady);
                };
                let datalink = installed_zone.get_control_vnic_name();
                let gateway = &info.underlay_address.to_string();
                assert_eq!(request.zone.addresses.len(), 1);
                let listen_addr = &request.zone.addresses[0].to_string();
                let listen_port = &CLICKHOUSE_PORT.to_string();

                let config = PropertyGroupBuilder::new("config")
                    .add_property("datalink", "astring", datalink)
                    .add_property("gateway", "astring", gateway)
                    .add_property("listen_addr", "astring", listen_addr)
                    .add_property("listen_port", "astring", listen_port)
                    .add_property("store", "astring", "/data");

                let profile = ProfileBuilder::new("omicron").add_service(
                    ServiceBuilder::new("oxide/clickhouse").add_instance(
                        ServiceInstanceBuilder::new("default")
                            .add_property_group(config),
                    ),
                );
                profile
                    .add_to_zone(&self.inner.log, &installed_zone)
                    .await
                    .map_err(|err| {
                        Error::io("Failed to setup clickhouse profile", err)
                    })?;
                return Ok(RunningZone::boot(installed_zone).await?);
            }
            ZoneType::ClickhouseKeeper => {
                let Some(info) = self.inner.sled_info.get() else {
                    return Err(Error::SledAgentNotReady);
                };
                let datalink = installed_zone.get_control_vnic_name();
                let gateway = &info.underlay_address.to_string();
                assert_eq!(request.zone.addresses.len(), 1);
                let listen_addr = &request.zone.addresses[0].to_string();
                let listen_port = &CLICKHOUSE_KEEPER_PORT.to_string();

                let config = PropertyGroupBuilder::new("config")
                    .add_property("datalink", "astring", datalink)
                    .add_property("gateway", "astring", gateway)
                    .add_property("listen_addr", "astring", listen_addr)
                    .add_property("listen_port", "astring", listen_port);
                // TODO: This is probably not necessary
                // .add_property("store", "astring", "/data");

                let profile = ProfileBuilder::new("omicron").add_service(
                    ServiceBuilder::new("oxide/clickhouse-keeper")
                        .add_instance(
                            ServiceInstanceBuilder::new("default")
                                .add_property_group(config),
                        ),
                );
                profile
                    .add_to_zone(&self.inner.log, &installed_zone)
                    .await
                    .map_err(|err| {
                        Error::io("Failed to setup clickhouse profile", err)
                    })?;
                return Ok(RunningZone::boot(installed_zone).await?);
            }
            ZoneType::CockroachDb => {
                let Some(info) = self.inner.sled_info.get() else {
                    return Err(Error::SledAgentNotReady);
                };

                // We want to configure the dns/install SMF service inside the
                // zone with the list of DNS nameservers.  This will cause
                // /etc/resolv.conf to be populated inside the zone.  To do
                // this, we need the full list of nameservers.  Fortunately, the
                // nameservers provide a DNS name for the full list of
                // nameservers.
                //
                // Note that when we configure the dns/install service, we're
                // supplying values for an existing property group on the SMF
                // *service*.  We're not creating a new property group, nor are
                // we configuring a property group on the instance.
                let all_nameservers = info
                    .resolver
                    .lookup_all_ipv6(internal_dns::ServiceName::InternalDns)
                    .await?;
                let mut dns_config_builder =
                    PropertyGroupBuilder::new("install_props");
                for ns_addr in &all_nameservers {
                    dns_config_builder = dns_config_builder.add_property(
                        "nameserver",
                        "net_address",
                        &ns_addr.to_string(),
                    );
                }
                let dns_install = ServiceBuilder::new("network/dns/install")
                    .add_property_group(dns_config_builder)
                    // We do need to enable the default instance of the
                    // dns/install service.  It's enough to just mention it
                    // here, as the ServiceInstanceBuilder always enables the
                    // instance being added.
                    .add_instance(ServiceInstanceBuilder::new("default"));

                // Configure the CockroachDB service.
                let datalink = installed_zone.get_control_vnic_name();
                let gateway = &info.underlay_address.to_string();
                assert_eq!(request.zone.addresses.len(), 1);
                let address = SocketAddr::new(
                    IpAddr::V6(request.zone.addresses[0]),
                    COCKROACH_PORT,
                );
                let listen_addr = &address.ip().to_string();
                let listen_port = &address.port().to_string();

                let cockroachdb_config = PropertyGroupBuilder::new("config")
                    .add_property("datalink", "astring", datalink)
                    .add_property("gateway", "astring", gateway)
                    .add_property("listen_addr", "astring", listen_addr)
                    .add_property("listen_port", "astring", listen_port)
                    .add_property("store", "astring", "/data");
                let cockroachdb_service =
                    ServiceBuilder::new("oxide/cockroachdb").add_instance(
                        ServiceInstanceBuilder::new("default")
                            .add_property_group(cockroachdb_config),
                    );

                let profile = ProfileBuilder::new("omicron")
                    .add_service(cockroachdb_service)
                    .add_service(dns_install);
                profile
                    .add_to_zone(&self.inner.log, &installed_zone)
                    .await
                    .map_err(|err| {
                        Error::io("Failed to setup CRDB profile", err)
                    })?;
                return Ok(RunningZone::boot(installed_zone).await?);
            }
            ZoneType::Crucible => {
                let Some(info) = self.inner.sled_info.get() else {
                    return Err(Error::SledAgentNotReady);
                };
                let datalink = installed_zone.get_control_vnic_name();
                let gateway = &info.underlay_address.to_string();
                assert_eq!(request.zone.addresses.len(), 1);
                let listen_addr = &request.zone.addresses[0].to_string();
                let listen_port = &CRUCIBLE_PORT.to_string();

                let dataset_name = request
                    .zone
                    .dataset
                    .as_ref()
                    .map(|d| d.name.full())
                    .expect("Crucible requires dataset");
                let uuid = &Uuid::new_v4().to_string();
                let config = PropertyGroupBuilder::new("config")
                    .add_property("datalink", "astring", datalink)
                    .add_property("gateway", "astring", gateway)
                    .add_property("dataset", "astring", &dataset_name)
                    .add_property("listen_addr", "astring", listen_addr)
                    .add_property("listen_port", "astring", listen_port)
                    .add_property("uuid", "astring", uuid)
                    .add_property("store", "astring", "/data");

                let profile = ProfileBuilder::new("omicron").add_service(
                    ServiceBuilder::new("oxide/crucible/agent").add_instance(
                        ServiceInstanceBuilder::new("default")
                            .add_property_group(config),
                    ),
                );
                profile
                    .add_to_zone(&self.inner.log, &installed_zone)
                    .await
                    .map_err(|err| {
                        Error::io("Failed to setup crucible profile", err)
                    })?;
                return Ok(RunningZone::boot(installed_zone).await?);
            }
            ZoneType::CruciblePantry => {
                let Some(info) = self.inner.sled_info.get() else {
                    return Err(Error::SledAgentNotReady);
                };

                let datalink = installed_zone.get_control_vnic_name();
                let gateway = &info.underlay_address.to_string();
                assert_eq!(request.zone.addresses.len(), 1);
                let listen_addr = &request.zone.addresses[0].to_string();
                let listen_port = &CRUCIBLE_PANTRY_PORT.to_string();

                let config = PropertyGroupBuilder::new("config")
                    .add_property("datalink", "astring", datalink)
                    .add_property("gateway", "astring", gateway)
                    .add_property("listen_addr", "astring", listen_addr)
                    .add_property("listen_port", "astring", listen_port);

                let profile = ProfileBuilder::new("omicron").add_service(
                    ServiceBuilder::new("oxide/crucible/pantry").add_instance(
                        ServiceInstanceBuilder::new("default")
                            .add_property_group(config),
                    ),
                );
                profile
                    .add_to_zone(&self.inner.log, &installed_zone)
                    .await
                    .map_err(|err| Error::io("crucible pantry profile", err))?;
                let running_zone = RunningZone::boot(installed_zone).await?;
                return Ok(running_zone);
            }
            _ => {}
        }

        let running_zone = RunningZone::boot(installed_zone).await?;

        for (link, needs_link_local) in
            running_zone.links().iter().zip(links_need_link_local)
        {
            if needs_link_local {
                info!(
                    self.inner.log,
                    "Ensuring {}/{} exists in zone",
                    link.name(),
                    IPV6_LINK_LOCAL_NAME
                );
                Zones::ensure_has_link_local_v6_address(
                    Some(running_zone.name()),
                    &AddrObject::new(link.name(), IPV6_LINK_LOCAL_NAME)
                        .unwrap(),
                )?;
            }
        }

        if let Some((bootstrap_name, bootstrap_address)) =
            bootstrap_name_and_address.as_ref()
        {
            info!(
                self.inner.log,
                "Ensuring bootstrap address {} exists in {} zone",
                bootstrap_address.to_string(),
                request.zone.zone_type.to_string()
            );
            running_zone.ensure_bootstrap_address(*bootstrap_address).await?;
            info!(
                self.inner.log,
                "Forwarding bootstrap traffic via {} to {}",
                bootstrap_name,
                self.inner.global_zone_bootstrap_link_local_address,
            );
            running_zone
                .add_bootstrap_route(
                    BOOTSTRAP_PREFIX,
                    self.inner.global_zone_bootstrap_link_local_address,
                    bootstrap_name,
                )
                .map_err(|err| Error::ZoneCommand {
                    intent: "add bootstrap network route".to_string(),
                    err,
                })?;
        }

        for addr in &request.zone.addresses {
            if *addr == Ipv6Addr::LOCALHOST {
                continue;
            }
            info!(
                self.inner.log,
                "Ensuring address {} exists",
                addr.to_string()
            );
            let addr_request =
                AddressRequest::new_static(IpAddr::V6(*addr), None);
            running_zone.ensure_address(addr_request).await?;
            info!(
                self.inner.log,
                "Ensuring address {} exists - OK",
                addr.to_string()
            );
        }

        let maybe_gateway = if let Some(info) = self.inner.sled_info.get() {
            // Only consider a route to the sled's underlay address if the
            // underlay is up.
            let sled_underlay_subnet =
                Ipv6Subnet::<SLED_PREFIX>::new(info.underlay_address);

            if request
                .zone
                .addresses
                .iter()
                .any(|ip| sled_underlay_subnet.net().contains(*ip))
            {
                // If the underlay is up, provide a route to it through an
                // existing address in the Zone on the same subnet.
                info!(self.inner.log, "Zone using sled underlay as gateway");
                Some(info.underlay_address)
            } else {
                // If no such address exists in the sled's subnet, don't route
                // to anything.
                info!(
                    self.inner.log,
                    "Zone not using gateway (even though underlay is up)"
                );
                None
            }
        } else {
            // If the underlay doesn't exist, no routing occurs.
            info!(
                self.inner.log,
                "Zone not using gateway (underlay is not up)"
            );
            None
        };

        if let Some(gateway) = maybe_gateway {
            running_zone.add_default_route(gateway).map_err(|err| {
                Error::ZoneCommand { intent: "Adding Route".to_string(), err }
            })?;
        }

        for service in &request.zone.services {
            // TODO: Related to
            // https://github.com/oxidecomputer/omicron/pull/1124 , should we
            // avoid importing this manifest?
            debug!(self.inner.log, "importing manifest");

            let smfh = SmfHelper::new(&running_zone, &service.details);
            smfh.import_manifest()?;

            match &service.details {
                ServiceType::Nexus {
                    internal_address, external_tls, ..
                } => {
                    info!(self.inner.log, "Setting up Nexus service");

                    let sled_info = self
                        .inner
                        .sled_info
                        .get()
                        .ok_or(Error::SledAgentNotReady)?;

                    // While Nexus will be reachable via `external_ip`, it communicates
                    // atop an OPTE port which operates on a VPC private IP. OPTE will
                    // map the private IP to the external IP automatically.
                    let port_ip = running_zone
                        .ensure_address_for_port("public", 0)
                        .await?
                        .ip();

                    // Nexus takes a separate config file for parameters which
                    // cannot be known at packaging time.
                    let nexus_port = if *external_tls { 443 } else { 80 };
                    let deployment_config = NexusDeploymentConfig {
                        id: request.zone.id,
                        rack_id: sled_info.rack_id,

                        dropshot_external: ConfigDropshotWithTls {
                            tls: *external_tls,
                            dropshot: dropshot::ConfigDropshot {
                                bind_address: SocketAddr::new(
                                    port_ip, nexus_port,
                                ),
                                // This has to be large enough to support:
                                // - bulk writes to disks
                                request_body_max_bytes: 8192 * 1024,
                                default_handler_task_mode:
                                    HandlerTaskMode::Detached,
                            },
                        },
                        dropshot_internal: dropshot::ConfigDropshot {
                            bind_address: (*internal_address).into(),
                            // This has to be large enough to support, among
                            // other things, the initial list of TLS
                            // certificates provided by the customer during rack
                            // setup.
                            request_body_max_bytes: 10 * 1024 * 1024,
                            default_handler_task_mode:
                                HandlerTaskMode::Detached,
                        },
                        internal_dns: nexus_config::InternalDns::FromSubnet {
                            subnet: Ipv6Subnet::<RACK_PREFIX>::new(
                                sled_info.underlay_address,
                            ),
                        },
                        database: nexus_config::Database::FromDns,
                    };

                    // Copy the partial config file to the expected location.
                    let config_dir = Utf8PathBuf::from(format!(
                        "{}/var/svc/manifest/site/nexus",
                        running_zone.root()
                    ));
                    // The filename of a half-completed config, in need of parameters supplied at
                    // runtime.
                    const PARTIAL_LEDGER_FILENAME: &str = "config-partial.toml";
                    // The filename of a completed config, merging the partial config with
                    // additional appended parameters known at runtime.
                    const COMPLETE_LEDGER_FILENAME: &str = "config.toml";
                    let partial_config_path =
                        config_dir.join(PARTIAL_LEDGER_FILENAME);
                    let config_path = config_dir.join(COMPLETE_LEDGER_FILENAME);
                    tokio::fs::copy(partial_config_path, &config_path)
                        .await
                        .map_err(|err| Error::io_path(&config_path, err))?;

                    // Serialize the configuration and append it into the file.
                    let serialized_cfg =
                        toml::Value::try_from(&deployment_config)
                            .expect("Cannot serialize config");
                    let mut map = toml::map::Map::new();
                    map.insert("deployment".to_string(), serialized_cfg);
                    let config_str = toml::to_string(&map).map_err(|err| {
                        Error::TomlSerialize { path: config_path.clone(), err }
                    })?;
                    let mut file = tokio::fs::OpenOptions::new()
                        .append(true)
                        .open(&config_path)
                        .await
                        .map_err(|err| Error::io_path(&config_path, err))?;
                    file.write_all(config_str.as_bytes())
                        .await
                        .map_err(|err| Error::io_path(&config_path, err))?;
                }
                ServiceType::ExternalDns {
                    http_address, dns_address, ..
                } => {
                    info!(self.inner.log, "Setting up external-dns service");

                    // Like Nexus, we need to be reachable externally via
                    // `dns_address` but we don't listen on that address
                    // directly but instead on a VPC private IP. OPTE will
                    // en/decapsulate as appropriate.
                    let port_ip = running_zone
                        .ensure_address_for_port("public", 0)
                        .await?
                        .ip();
                    let dns_address =
                        SocketAddr::new(port_ip, dns_address.port());

                    smfh.setprop(
                        "config/http_address",
                        format!(
                            "[{}]:{}",
                            http_address.ip(),
                            http_address.port(),
                        ),
                    )?;
                    smfh.setprop(
                        "config/dns_address",
                        dns_address.to_string(),
                    )?;

                    // Refresh the manifest with the new properties we set, so
                    // they become "effective" properties when the service is
                    // enabled.
                    smfh.refresh()?;
                }
                ServiceType::InternalDns {
                    http_address,
                    dns_address,
                    gz_address,
                    gz_address_index,
                } => {
                    info!(self.inner.log, "Setting up internal-dns service");

                    // Internal DNS zones require a special route through the
                    // global zone, since they are not on the same part of the
                    // underlay as most other services on this sled (the sled's
                    // subnet).
                    //
                    // We create an IP address in the dedicated portion of the
                    // underlay used for internal DNS servers, but we *also*
                    // add a number ("which DNS server is this") to ensure
                    // these addresses are given unique names. In the unlikely
                    // case that two internal DNS servers end up on the same
                    // machine (which is effectively a developer-only
                    // environment -- we wouldn't want this in prod!), they need
                    // to be given distinct names.
                    let addr_name = format!("internaldns{gz_address_index}");
                    Zones::ensure_has_global_zone_v6_address(
                        self.inner.underlay_vnic.clone(),
                        *gz_address,
                        &addr_name,
                    )
                    .map_err(|err| Error::GzAddress {
                        message: format!(
                            "Failed to create address {} for Internal DNS zone",
                            addr_name
                        ),
                        err,
                    })?;
                    // If this address is in a new ipv6 prefix, notify maghemite so
                    // it can advertise it to other sleds.
                    self.advertise_prefix_of_address(*gz_address).await;

                    running_zone.add_default_route(*gz_address).map_err(
                        |err| Error::ZoneCommand {
                            intent: "Adding Route".to_string(),
                            err,
                        },
                    )?;

                    smfh.setprop(
                        "config/http_address",
                        format!(
                            "[{}]:{}",
                            http_address.ip(),
                            http_address.port(),
                        ),
                    )?;
                    smfh.setprop(
                        "config/dns_address",
                        &format!(
                            "[{}]:{}",
                            dns_address.ip(),
                            dns_address.port(),
                        ),
                    )?;

                    // Refresh the manifest with the new properties we set, so
                    // they become "effective" properties when the service is
                    // enabled.
                    smfh.refresh()?;
                }
                ServiceType::Oximeter { address } => {
                    info!(self.inner.log, "Setting up oximeter service");

                    smfh.setprop("config/id", request.zone.id)?;
                    smfh.setprop("config/address", address.to_string())?;
                    smfh.refresh()?;
                }
                ServiceType::ManagementGatewayService => {
                    info!(self.inner.log, "Setting up MGS service");
                    smfh.setprop("config/id", request.zone.id)?;

                    // Always tell MGS to listen on localhost so wicketd can
                    // contact it even before we have an underlay network.
                    smfh.addpropvalue(
                        "config/address",
                        &format!("[::1]:{MGS_PORT}"),
                    )?;

                    if let Some(address) = request.zone.addresses.get(0) {
                        // Don't use localhost twice
                        if *address != Ipv6Addr::LOCALHOST {
                            smfh.addpropvalue(
                                "config/address",
                                &format!("[{address}]:{MGS_PORT}"),
                            )?;
                        }
                    }

                    smfh.refresh()?;
                }
                ServiceType::SpSim => {
                    info!(self.inner.log, "Setting up Simulated SP service");
                }
                ServiceType::Wicketd { baseboard } => {
                    info!(self.inner.log, "Setting up wicketd service");

                    smfh.setprop(
                        "config/address",
                        &format!("[::1]:{WICKETD_PORT}"),
                    )?;

                    // If we're launching the switch zone, we'll have a
                    // bootstrap_address based on our call to
                    // `self.bootstrap_address_needed` (which always gives us an
                    // address for the switch zone. If we _don't_ have a
                    // bootstrap address, someone has requested wicketd in a
                    // non-switch zone; return an error.
                    let Some((_, bootstrap_address))
                        = bootstrap_name_and_address
                    else {
                        return Err(Error::BadServiceRequest {
                            service: "wicketd".to_string(),
                            message: concat!(
                                "missing bootstrap address: ",
                                "wicketd can only be started in the ",
                                "switch zone",
                            ).to_string() });
                    };
                    smfh.setprop(
                        "config/artifact-address",
                        &format!(
                            "[{bootstrap_address}]:{BOOTSTRAP_ARTIFACT_PORT}"
                        ),
                    )?;

                    smfh.setprop(
                        "config/mgs-address",
                        &format!("[::1]:{MGS_PORT}"),
                    )?;

                    let serialized_baseboard =
                        serde_json::to_string_pretty(&baseboard)?;
                    let serialized_baseboard_path = Utf8PathBuf::from(format!(
                        "{}/opt/oxide/baseboard.json",
                        running_zone.root()
                    ));
                    tokio::fs::write(
                        &serialized_baseboard_path,
                        &serialized_baseboard,
                    )
                    .await
                    .map_err(|err| {
                        Error::io_path(&serialized_baseboard_path, err)
                    })?;
                    smfh.setprop(
                        "config/baseboard-file",
                        String::from("/opt/oxide/baseboard.json"),
                    )?;

                    smfh.refresh()?;
                }
                ServiceType::Dendrite { asic } => {
                    info!(self.inner.log, "Setting up dendrite service");

                    if let Some(info) = self.inner.sled_info.get() {
                        smfh.setprop("config/rack_id", info.rack_id)?;
                        smfh.setprop("config/sled_id", info.config.sled_id)?;
                    } else {
                        info!(
                            self.inner.log,
                            "no rack_id/sled_id available yet"
                        );
                    }

                    smfh.delpropvalue("config/address", "*")?;
                    smfh.delpropvalue("config/dns_server", "*")?;
                    for address in &request.zone.addresses {
                        smfh.addpropvalue(
                            "config/address",
                            &format!("[{}]:{}", address, DENDRITE_PORT),
                        )?;
                        if *address != Ipv6Addr::LOCALHOST {
                            let az_prefix =
                                Ipv6Subnet::<AZ_PREFIX>::new(*address);
                            for addr in Resolver::servers_from_subnet(az_prefix)
                            {
                                smfh.addpropvalue(
                                    "config/dns_server",
                                    &format!("{addr}"),
                                )?;
                            }
                        }
                    }
                    match asic {
                        DendriteAsic::TofinoAsic => {
                            // There should be exactly one device_name
                            // associated with this zone: the /dev path for
                            // the tofino ASIC.
                            let dev_cnt = device_names.len();
                            if dev_cnt == 1 {
                                smfh.setprop(
                                    "config/dev_path",
                                    device_names[0].clone(),
                                )?;
                            } else {
                                return Err(Error::SledLocalZone(
                                    anyhow::anyhow!(
                                    "{dev_cnt} devices needed for tofino asic"
                                ),
                                ));
                            }
                            smfh.setprop(
                                "config/port_config",
                                "/opt/oxide/dendrite/misc/sidecar_config.toml",
                            )?;
                            let sidecar_revision =
                                match self.inner.sidecar_revision {
                                    SidecarRevision::Physical(ref rev) => rev,
                                    _ => {
                                        return Err(Error::SidecarRevision(
                                            anyhow::anyhow!(
                                            "expected physical sidecar revision"
                                        ),
                                        ))
                                    }
                                };
                            smfh.setprop("config/board_rev", sidecar_revision)?;
                        }
                        DendriteAsic::TofinoStub => smfh.setprop(
                            "config/port_config",
                            "/opt/oxide/dendrite/misc/model_config.toml",
                        )?,
                        DendriteAsic::SoftNpu => {
                            smfh.setprop("config/mgmt", "uds")?;
                            smfh.setprop(
                                "config/uds_path",
                                "/opt/softnpu/stuff",
                            )?;
                            let s = match self.inner.sidecar_revision {
                                SidecarRevision::Soft(ref s) => s,
                                _ => {
                                    return Err(Error::SidecarRevision(
                                        anyhow::anyhow!(
                                            "expected soft sidecar revision"
                                        ),
                                    ))
                                }
                            };
                            smfh.setprop(
                                "config/front_ports",
                                &s.front_port_count.to_string(),
                            )?;
                            smfh.setprop(
                                "config/rear_ports",
                                &s.rear_port_count.to_string(),
                            )?;
                            smfh.setprop(
                                "config/port_config",
                                "/opt/oxide/dendrite/misc/softnpu_single_sled_config.toml",
                            )?
                        }
                    };
                    smfh.refresh()?;
                }
                ServiceType::Tfport { pkt_source } => {
                    info!(self.inner.log, "Setting up tfport service");

                    // Collect the prefixes for each techport.
                    let techport_prefixes =
                        match bootstrap_name_and_address.as_ref() {
                            Some((_, addr)) => {
                                Self::bootstrap_addr_to_techport_prefixes(addr)
                            }
                            None => {
                                return Err(Error::BadServiceRequest {
                                    service: "tfport".into(),
                                    message: "bootstrap addr missing".into(),
                                });
                            }
                        };

                    for (i, prefix) in techport_prefixes.into_iter().enumerate()
                    {
                        // Each `prefix` is an `Ipv6Subnet` including a netmask.
                        // Stringify just the network address, without the mask.
                        smfh.setprop(
                            format!("config/techport{i}_prefix"),
                            prefix.net().network().to_string(),
                        )?;
                    }
                    smfh.setprop("config/pkt_source", pkt_source)?;
                    smfh.setprop(
                        "config/host",
                        &format!("[{}]", Ipv6Addr::LOCALHOST),
                    )?;
                    smfh.setprop("config/port", &format!("{}", DENDRITE_PORT))?;
                    smfh.refresh()?;
                }
                ServiceType::BoundaryNtp {
                    ntp_servers,
                    dns_servers,
                    domain,
                    ..
                }
                | ServiceType::InternalNtp {
                    ntp_servers,
                    dns_servers,
                    domain,
                    ..
                } => {
                    let boundary = matches!(
                        service.details,
                        ServiceType::BoundaryNtp { .. }
                    );
                    info!(
                        self.inner.log,
                        "Set up NTP service boundary={}, Servers={:?}",
                        boundary,
                        ntp_servers
                    );

                    let sled_info =
                        if let Some(info) = self.inner.sled_info.get() {
                            info
                        } else {
                            return Err(Error::SledAgentNotReady);
                        };

                    let rack_net = Ipv6Subnet::<RACK_PREFIX>::new(
                        sled_info.underlay_address,
                    )
                    .net();

                    smfh.setprop("config/allow", &format!("{}", rack_net))?;
                    smfh.setprop(
                        "config/boundary",
                        if boundary { "true" } else { "false" },
                    )?;

                    if boundary {
                        // Configure OPTE port for boundary NTP
                        running_zone
                            .ensure_address_for_port("public", 0)
                            .await?;
                    }

                    smfh.delpropvalue("config/server", "*")?;
                    for server in ntp_servers {
                        smfh.addpropvalue("config/server", server)?;
                    }
                    self.configure_dns_client(
                        &running_zone,
                        &dns_servers,
                        &domain,
                    )
                    .await?;

                    smfh.refresh()?;
                }
                ServiceType::Maghemite { mode } => {
                    info!(self.inner.log, "Setting up Maghemite service");

                    smfh.setprop("config/mode", &mode)?;
                    smfh.setprop("config/admin_host", "::")?;

                    let is_gimlet = is_gimlet().map_err(|e| {
                        Error::Underlay(underlay::Error::SystemDetection(e))
                    })?;

                    let maghemite_interfaces: Vec<AddrObject> = if is_gimlet {
                        (0..32)
                            .map(|i| {
                                // See the `tfport_name` function for how
                                // tfportd names the addrconf it creates.
                                // Right now, that's `tfportrear[0-31]_0`
                                // for all rear ports, which is what we're
                                // directing ddmd to listen for
                                // advertisements on.
                                //
                                // This may grow in a multi-rack future to
                                // include a subset of "front" ports too,
                                // when racks are cabled together.
                                AddrObject::new(
                                    &format!("tfportrear{}_0", i),
                                    IPV6_LINK_LOCAL_NAME,
                                )
                                .unwrap()
                            })
                            .collect()
                    } else {
                        self.inner
                            .switch_zone_maghemite_links
                            .iter()
                            .map(|i| {
                                AddrObject::new(
                                    &i.to_string(),
                                    IPV6_LINK_LOCAL_NAME,
                                )
                                .unwrap()
                            })
                            .collect()
                    };

                    smfh.setprop(
                        "config/interfaces",
                        // `svccfg setprop` requires a list of values to be
                        // enclosed in `()`, and each string value to be
                        // enclosed in `""`. Note that we do _not_ need to
                        // escape the parentheses, since this is not passed
                        // through a shell, but directly to `exec(2)` in the
                        // zone.
                        format!(
                            "({})",
                            maghemite_interfaces
                                .iter()
                                .map(|interface| format!(r#""{}""#, interface))
                                .join(" "),
                        ),
                    )?;

                    if is_gimlet {
                        // Maghemite for a scrimlet needs to be configured to
                        // talk to dendrite
                        smfh.setprop("config/dendrite", "true")?;
                        smfh.setprop("config/dpd_host", "[::1]")?;
                        smfh.setprop("config/dpd_port", DENDRITE_PORT)?;
                    }

                    smfh.refresh()?;
                }
<<<<<<< HEAD
                ServiceType::Crucible
                | ServiceType::CruciblePantry
                | ServiceType::CockroachDb
                | ServiceType::Clickhouse
                | ServiceType::ClickhouseKeeper => {
=======
                ServiceType::Crucible { .. }
                | ServiceType::CruciblePantry { .. }
                | ServiceType::CockroachDb { .. }
                | ServiceType::Clickhouse { .. } => {
>>>>>>> ebd3db27
                    panic!(
                        "{} is a service which exists as part of a self-assembling zone",
                        service.details,
                    )
                }
            }

            debug!(self.inner.log, "enabling service");
            smfh.enable()?;
        }

        Ok(running_zone)
    }

    // Populates `existing_zones` according to the requests in `services`.
    async fn initialize_services_locked(
        &self,
        existing_zones: &mut Vec<RunningZone>,
        requests: &Vec<ZoneRequest>,
    ) -> Result<(), Error> {
        if let Some(name) = requests
            .iter()
            .map(|request| request.zone.zone_name())
            .duplicates()
            .next()
        {
            return Err(Error::BadServiceRequest {
                service: name,
                message: "Should not initialize zone twice".to_string(),
            });
        }

        // We initialize all the zones we can, but only return the first error.
        let local_existing_zones = Arc::new(Mutex::new(existing_zones));
        let first_err = Arc::new(Mutex::new(None));
        stream::iter(requests)
            // WARNING: Do not use "try_for_each_concurrent" here -- if you do,
            // it's possible that the future will cancel other ongoing requests
            // to "initialize_zone".
            .for_each_concurrent(None, |request| {
                let local_existing_zones = local_existing_zones.clone();
                let first_err = first_err.clone();
                async move {
                    match self
                        .initialize_zone(
                            request,
                            // filesystems=
                            &[],
                        )
                        .await
                    {
                        Ok(running_zone) => {
                            local_existing_zones
                                .lock()
                                .await
                                .push(running_zone);
                        }
                        Err(err) => {
                            *first_err.lock().await = Some(err);
                        }
                    }
                }
            })
            .await;

        if let Some(err) = Arc::into_inner(first_err)
            .expect("Should have last reference")
            .into_inner()
        {
            return Err(err);
        }

        Ok(())
    }

    // Create a zone bundle for the named running zone.
    async fn create_zone_bundle_impl(
        &self,
        zone: &RunningZone,
    ) -> Result<ZoneBundleMetadata, BundleError> {
        // Fetch the directory into which we'll store data, and ensure it
        // exists.
        let log = &self.inner.log;
        let directories = self.all_zone_bundle_directories().await;
        if directories.is_empty() {
            warn!(log, "no directories available for zone bundles");
            return Err(BundleError::NoStorage);
        }
        info!(
            log,
            "creating zone bundle";
            "zone" => zone.name(),
            "directories" => ?directories,
        );
        let mut zone_bundle_dirs = Vec::with_capacity(directories.len());
        for dir in directories.iter() {
            let bundle_dir = dir.join(zone.name());
            debug!(log, "creating bundle directory"; "dir" => %bundle_dir);
            tokio::fs::create_dir_all(&bundle_dir).await?;
            zone_bundle_dirs.push(bundle_dir);
        }

        // Create metadata and the tarball writer.
        //
        // We'll write the contents of the bundle into a gzipped tar archive,
        // including metadata and a file for the output of each command we run
        // in the zone.
        let zone_metadata = ZoneBundleMetadata::new(zone.name());
        let filename = format!("{}.tar.gz", zone_metadata.id.bundle_id);
        let full_path = zone_bundle_dirs[0].join(&filename);
        let file = match tokio::fs::OpenOptions::new()
            .read(true)
            .write(true)
            .create(true)
            .open(&full_path)
            .await
        {
            Ok(f) => f.into_std().await,
            Err(e) => {
                error!(
                    log,
                    "failed to create bundle file";
                    "zone" => zone.name(),
                    "file" => %full_path,
                    "error" => ?e,
                );
                return Err(BundleError::from(e));
            }
        };
        debug!(
            log,
            "created bundle tarball file";
            "zone" => zone.name(),
            "path" => %full_path
        );
        let gz = flate2::GzBuilder::new()
            .filename(filename.as_str())
            .write(file, flate2::Compression::best());
        let mut builder = Builder::new(gz);

        // Helper function to write an array of bytes into the tar archive, with
        // the provided name.
        fn insert_data<W: std::io::Write>(
            builder: &mut Builder<W>,
            name: &str,
            contents: &[u8],
        ) -> Result<(), BundleError> {
            let mtime = SystemTime::now()
                .duration_since(SystemTime::UNIX_EPOCH)
                .map_err(|e| anyhow::anyhow!("failed to compute mtime: {e}"))?
                .as_secs();

            let mut hdr = Header::new_ustar();
            hdr.set_size(contents.len().try_into().unwrap());
            hdr.set_mode(0o444);
            hdr.set_mtime(mtime);
            hdr.set_entry_type(tar::EntryType::Regular);
            // NOTE: This internally sets the path and checksum.
            builder
                .append_data(&mut hdr, name, Cursor::new(contents))
                .map_err(BundleError::from)
        }

        // Write the metadata file itself, in TOML format.
        let contents = toml::to_string(&zone_metadata)?;
        insert_data(
            &mut builder,
            ZONE_BUNDLE_METADATA_FILENAME,
            contents.as_bytes(),
        )?;
        debug!(
            log,
            "wrote zone bundle metadata";
            "zone" => zone.name(),
        );

        // The set of zone-wide commands, which don't require any details about
        // the processes we've launched in the zone.
        const ZONE_WIDE_COMMANDS: [&[&str]; 6] = [
            &["ptree"],
            &["uptime"],
            &["last"],
            &["who"],
            &["svcs", "-p"],
            &["netstat", "-an"],
        ];
        for cmd in ZONE_WIDE_COMMANDS {
            debug!(
                log,
                "running zone bundle command";
                "zone" => zone.name(),
                "command" => ?cmd,
            );
            let output = match zone.run_cmd(cmd) {
                Ok(s) => s,
                Err(e) => format!("{}", e),
            };
            let contents =
                format!("Command: {:?}\n{}", cmd, output).into_bytes();
            if let Err(e) = insert_data(&mut builder, cmd[0], &contents) {
                error!(
                    log,
                    "failed to save zone bundle command output";
                    "zone" => zone.name(),
                    "command" => ?cmd,
                    "error" => ?e,
                );
            }
        }

        // Debugging commands run on the specific processes this zone defines.
        const ZONE_PROCESS_COMMANDS: [&str; 3] = [
            "pfiles", "pstack",
            "pargs",
            // TODO-completeness: We may want `gcore`, since that encompasses
            // the above commands and much more. It seems like overkill now,
            // however.
        ];
        let procs = match zone.service_processes() {
            Ok(p) => {
                debug!(
                    log,
                    "enumerated service processes";
                    "zone" => zone.name(),
                    "procs" => ?p,
                );
                p
            }
            Err(e) => {
                error!(
                    log,
                    "failed to enumerate zone service processes";
                    "zone" => zone.name(),
                    "error" => ?e,
                );
                let err = anyhow::anyhow!(
                    "failed to enumerate zone service processes: {e}"
                );
                return Err(BundleError::from(err));
            }
        };
        for svc in procs.into_iter() {
            let pid_s = svc.pid.to_string();
            for cmd in ZONE_PROCESS_COMMANDS {
                let args = &[cmd, &pid_s];
                debug!(
                    log,
                    "running zone bundle command";
                    "zone" => zone.name(),
                    "command" => ?args,
                );
                let output = match zone.run_cmd(args) {
                    Ok(s) => s,
                    Err(e) => format!("{}", e),
                };
                let contents =
                    format!("Command: {:?}\n{}", args, output).into_bytes();

                // There may be multiple Oxide service processes for which we
                // want to capture the command output. Name each output after
                // the command and PID to disambiguate.
                let filename = format!("{}.{}", cmd, svc.pid);
                if let Err(e) = insert_data(&mut builder, &filename, &contents)
                {
                    error!(
                        log,
                        "failed to save zone bundle command output";
                        "zone" => zone.name(),
                        "command" => ?args,
                        "error" => ?e,
                    );
                }
            }

            // Copy any log files, current and rotated, into the tarball as
            // well.
            //
            // Safety: This pathbuf was retrieved by locating an existing file
            // on the filesystem, so we're sure it has a name and the unwrap is
            // safe.
            debug!(
                log,
                "appending current log file to zone bundle";
                "zone" => zone.name(),
                "log_file" => %svc.log_file,
            );
            if let Err(e) = builder.append_path_with_name(
                &svc.log_file,
                svc.log_file.file_name().unwrap(),
            ) {
                error!(
                    log,
                    "failed to append current log file to zone bundle";
                    "zone" => zone.name(),
                    "log_file" => %svc.log_file,
                    "error" => ?e,
                );
                return Err(e.into());
            }
            for f in svc.rotated_log_files.iter() {
                debug!(
                    log,
                    "appending rotated log file to zone bundle";
                    "zone" => zone.name(),
                    "log_file" => %svc.log_file,
                );
                if let Err(e) =
                    builder.append_path_with_name(f, f.file_name().unwrap())
                {
                    error!(
                        log,
                        "failed to append current log file to zone bundle";
                        "zone" => zone.name(),
                        "log_file" => %svc.log_file,
                        "error" => ?e,
                    );
                    return Err(e.into());
                }
            }
        }

        // Finish writing out the tarball itself.
        builder
            .into_inner()
            .map_err(|e| anyhow::anyhow!("Failed to build bundle: {e}"))?;

        // Copy the bundle to the other locations. We really want the bundles to
        // be duplicates, not an additional, new bundle.
        for other_dir in zone_bundle_dirs[1..].iter() {
            let to = other_dir.join(&filename);
            debug!(log, "copying bundle"; "from" => %full_path, "to" => %to);
            tokio::fs::copy(&full_path, to).await?;
        }

        info!(log, "finished zone bundle"; "metadata" => ?zone_metadata);
        Ok(zone_metadata)
    }

    /// Create a zone bundle for the provided zone.
    pub async fn create_zone_bundle(
        &self,
        name: &str,
    ) -> Result<ZoneBundleMetadata, Error> {
        // Search for the named zone.
        if let SledLocalZone::Running { zone, .. } =
            &*self.inner.switch_zone.lock().await
        {
            if zone.name() == name {
                return self
                    .create_zone_bundle_impl(zone)
                    .await
                    .map_err(Error::from);
            }
        }
        if let Some(zone) =
            self.inner.zones.lock().await.iter().find(|z| z.name() == name)
        {
            return self
                .create_zone_bundle_impl(zone)
                .await
                .map_err(Error::from);
        }
        Err(Error::from(BundleError::NoSuchZone { name: name.to_string() }))
    }

    fn extract_zone_bundle_metadata(
        path: &std::path::PathBuf,
    ) -> Result<ZoneBundleMetadata, BundleError> {
        // Build a reader for the whole archive.
        let reader = std::fs::File::open(path).map_err(BundleError::from)?;
        let buf_reader = std::io::BufReader::new(reader);
        let gz = GzDecoder::new(buf_reader);
        let mut archive = Archive::new(gz);

        // Find the metadata entry, if it exists.
        let entries = archive.entries()?;
        let Some(md_entry) = entries
            // The `Archive::entries` iterator
            // returns a result, so filter to those
            // that are OK first.
            .filter_map(Result::ok)
            .find(|entry| {
                entry
                    .path()
                    .map(|p| p.to_str() == Some(ZONE_BUNDLE_METADATA_FILENAME))
                    .unwrap_or(false)
            })
        else {
            return Err(BundleError::from(
                anyhow::anyhow!("Zone bundle is missing metadata file")
            ));
        };

        // Extract its contents and parse as metadata.
        let contents = std::io::read_to_string(md_entry)?;
        toml::from_str(&contents).map_err(BundleError::from)
    }

    /// List the bundles available for the zone of the provided name.
    pub async fn list_zone_bundles(
        &self,
        name: &str,
    ) -> Result<Vec<ZoneBundleMetadata>, Error> {
        let log = &self.inner.log;

        // The zone bundles are replicated in several places, so we'll use a set
        // to collect them all, to avoid duplicating.
        let mut bundles = BTreeSet::new();

        for path in self.all_zone_bundle_directories().await {
            info!(log, "searching zone bundle directory"; "directory" => ?path);
            let zone_bundle_dir = path.join(name);
            if zone_bundle_dir.is_dir() {
                let mut dir = tokio::fs::read_dir(zone_bundle_dir)
                    .await
                    .map_err(BundleError::from)?;
                while let Some(zone_bundle) =
                    dir.next_entry().await.map_err(BundleError::from)?
                {
                    let bundle_path = zone_bundle.path();
                    info!(
                        log,
                        "checking possible zone bundle";
                        "bundle_path" => %bundle_path.display(),
                    );

                    // Zone bundles _should_ be named like:
                    //
                    // .../bundle/zone/<zone_name>/<bundle_id>.tar.gz.
                    //
                    // However, really a zone bundle is any tarball with the
                    // right metadata file, which contains a TOML-serialized
                    // `ZoneBundleMetadata` file. Try to create an archive out
                    // of each file we find in this directory, and parse out a
                    // metadata file.
                    let tarball = bundle_path.to_owned();
                    let task = tokio::task::spawn_blocking(move || {
                        Self::extract_zone_bundle_metadata(&tarball)
                    });
                    let metadata = match task.await {
                        Ok(Ok(md)) => md,
                        Ok(Err(e)) => {
                            error!(
                                log,
                                "failed to read zone bundle metadata";
                                "error" => ?e,
                            );
                            return Err(Error::from(e));
                        }
                        Err(e) => {
                            error!(
                                log,
                                "failed to join zone bundle metadata read task";
                                "error" => ?e,
                            );
                            return Err(Error::from(BundleError::from(e)));
                        }
                    };
                    info!(log, "found zone bundle"; "metadata" => ?metadata);
                    bundles.insert(metadata);
                }
            }
        }
        Ok(bundles.into_iter().collect())
    }

    /// Get the path to a zone bundle, if it exists.
    pub async fn get_zone_bundle_path(
        &self,
        zone_name: &str,
        id: &Uuid,
    ) -> Result<Option<Utf8PathBuf>, Error> {
        let log = &self.inner.log;
        for path in self.all_zone_bundle_directories().await {
            info!(log, "searching zone bundle directory"; "directory" => ?path);
            let zone_bundle_dir = path.join(zone_name);
            if zone_bundle_dir.is_dir() {
                let mut dir = tokio::fs::read_dir(zone_bundle_dir)
                    .await
                    .map_err(BundleError::from)?;
                while let Some(zone_bundle) =
                    dir.next_entry().await.map_err(BundleError::from)?
                {
                    let path = zone_bundle.path();
                    let task = tokio::task::spawn_blocking(move || {
                        Self::extract_zone_bundle_metadata(&path)
                    });
                    let metadata = match task.await {
                        Ok(Ok(md)) => md,
                        Ok(Err(e)) => {
                            error!(
                                log,
                                "failed to read zone bundle metadata";
                                "error" => ?e,
                            );
                            return Err(Error::from(e));
                        }
                        Err(e) => {
                            error!(
                                log,
                                "failed to join zone bundle metadata read task";
                                "error" => ?e,
                            );
                            return Err(Error::from(BundleError::from(e)));
                        }
                    };
                    let bundle_id = &metadata.id;
                    if bundle_id.zone_name == zone_name
                        && bundle_id.bundle_id == *id
                    {
                        let path = Utf8PathBuf::try_from(zone_bundle.path())
                            .map_err(|_| {
                                BundleError::from(anyhow::anyhow!(
                                    "Non-UTF-8 path name: {}",
                                    zone_bundle.path().display()
                                ))
                            })?;
                        return Ok(Some(path));
                    }
                }
            }
        }
        Ok(None)
    }

    /// List all zones that are currently managed.
    pub async fn list_all_zones(&self) -> Result<Vec<String>, Error> {
        let mut zone_names = vec![];
        if let SledLocalZone::Running { zone, .. } =
            &*self.inner.switch_zone.lock().await
        {
            zone_names.push(String::from(zone.name()))
        }
        for zone in self.inner.zones.lock().await.iter() {
            zone_names.push(String::from(zone.name()));
        }
        zone_names.sort();
        Ok(zone_names)
    }

    /// Ensures that particular services should be initialized.
    ///
    /// These services will be instantiated by this function, and will be
    /// recorded to a local file to ensure they start automatically on next
    /// boot.
    pub async fn ensure_all_services_persistent(
        &self,
        request: ServiceEnsureBody,
    ) -> Result<(), Error> {
        let log = &self.inner.log;
        let mut existing_zones = self.inner.zones.lock().await;

        // Read the existing set of services from the ledger.
        let service_paths = self.all_service_ledgers().await;
        let mut ledger =
            match Ledger::<AllZoneRequests>::new(log, service_paths.clone())
                .await
            {
                Some(ledger) => ledger,
                None => Ledger::<AllZoneRequests>::new_with(
                    log,
                    service_paths.clone(),
                    AllZoneRequests::default(),
                ),
            };
        let ledger_zone_requests = ledger.data_mut();

        let mut zone_requests = self
            .ensure_all_services(
                &mut existing_zones,
                ledger_zone_requests,
                request,
            )
            .await?;

        // Update the services in the ledger and write it back to both M.2s
        ledger_zone_requests.requests.clear();
        ledger_zone_requests.requests.append(&mut zone_requests.requests);
        ledger.commit().await?;

        Ok(())
    }

    // Ensures that only the following services are running.
    //
    // Does not record any information such that these services are
    // re-instantiated on boot.
    async fn ensure_all_services(
        &self,
        existing_zones: &mut MutexGuard<'_, Vec<RunningZone>>,
        old_request: &AllZoneRequests,
        request: ServiceEnsureBody,
    ) -> Result<AllZoneRequests, Error> {
        let log = &self.inner.log;

        // Do some data-normalization to ensure we can compare the "requested
        // set" vs the "existing set" as HashSets.
        let old_services_set: HashSet<ServiceZoneRequest> = HashSet::from_iter(
            old_request.requests.iter().map(|r| r.zone.clone()),
        );
        let requested_services_set =
            HashSet::from_iter(request.services.into_iter());

        let zones_to_be_removed =
            old_services_set.difference(&requested_services_set);
        let zones_to_be_added =
            requested_services_set.difference(&old_services_set);

        // Destroy zones that should not be running
        for zone in zones_to_be_removed {
            let expected_zone_name = zone.zone_name();
            if let Some(idx) = existing_zones
                .iter()
                .position(|z| z.name() == expected_zone_name)
            {
                let mut zone = existing_zones.remove(idx);
                if let Err(e) = zone.stop().await {
                    error!(log, "Failed to stop zone {}: {e}", zone.name());
                }
            } else {
                warn!(log, "Expected to remove zone, but could not find it");
            }
        }

        // Create zones that should be running
        let mut zone_requests = AllZoneRequests::default();
        let all_u2_roots =
            self.inner.storage.all_u2_mountpoints(ZONE_DATASET).await;
        for zone in zones_to_be_added {
            // For each new zone request, we pick an arbitrary U.2 to store
            // the zone filesystem. Note: This isn't known to Nexus right now,
            // so it's a local-to-sled decision.
            //
            // This is (currently) intentional, as the zone filesystem should
            // be destroyed between reboots.
            let mut rng = rand::thread_rng();
            let root = all_u2_roots
                .choose(&mut rng)
                .ok_or_else(|| Error::U2NotFound)?
                .clone();
            zone_requests
                .requests
                .push(ZoneRequest { zone: zone.clone(), root });
        }
        self.initialize_services_locked(
            existing_zones,
            &zone_requests.requests,
        )
        .await?;

        for old_zone in &old_request.requests {
            if requested_services_set.contains(&old_zone.zone) {
                zone_requests.requests.push(old_zone.clone());
            }
        }
        Ok(zone_requests)
    }

    pub async fn cockroachdb_initialize(&self) -> Result<(), Error> {
        let log = &self.inner.log;
        let dataset_zones = self.inner.zones.lock().await;
        for zone in dataset_zones.iter() {
            // TODO: We could probably store the ZoneKind in the running zone to
            // make this "comparison to existing zones by name" mechanism a bit
            // safer.
            if zone.name().contains(&ZoneType::CockroachDb.to_string()) {
                let address = Zones::get_address(
                    Some(zone.name()),
                    &zone.control_interface(),
                )?
                .ip();
                let host = &format!("[{address}]:{COCKROACH_PORT}");
                info!(
                    log,
                    "Initializing CRDB Cluster - sending request to {host}"
                );
                zone.run_cmd(&[
                    "/opt/oxide/cockroachdb/bin/cockroach",
                    "init",
                    "--insecure",
                    "--host",
                    host,
                ])
                .map_err(|err| Error::CockroachInit { err })?;
                info!(log, "Formatting CRDB");
                zone.run_cmd(&[
                    "/opt/oxide/cockroachdb/bin/cockroach",
                    "sql",
                    "--insecure",
                    "--host",
                    host,
                    "--file",
                    "/opt/oxide/cockroachdb/sql/dbwipe.sql",
                ])
                .map_err(|err| Error::CockroachInit { err })?;
                zone.run_cmd(&[
                    "/opt/oxide/cockroachdb/bin/cockroach",
                    "sql",
                    "--insecure",
                    "--host",
                    host,
                    "--file",
                    "/opt/oxide/cockroachdb/sql/dbinit.sql",
                ])
                .map_err(|err| Error::CockroachInit { err })?;
                info!(log, "Formatting CRDB - Completed");

                // In the single-sled case, if there are multiple CRDB nodes on
                // a single device, we'd still only want to send the
                // initialization requests to a single dataset.
                return Ok(());
            }
        }

        Ok(())
    }

    pub fn boottime_rewrite(&self, zones: &Vec<RunningZone>) {
        if self
            .inner
            .time_synced
            .compare_exchange(false, true, Ordering::Acquire, Ordering::Relaxed)
            .is_err()
        {
            // Already done.
            return;
        }

        let now = SystemTime::now()
            .duration_since(UNIX_EPOCH)
            .expect("SystemTime before UNIX EPOCH");

        info!(self.inner.log, "Setting boot time to {:?}", now);

        let files: Vec<Utf8PathBuf> = zones
            .iter()
            .map(|z| z.root())
            .chain(iter::once(Utf8PathBuf::from("/")))
            .flat_map(|r| [r.join("var/adm/utmpx"), r.join("var/adm/wtmpx")])
            .collect();

        for file in files {
            let mut command = std::process::Command::new(PFEXEC);
            let cmd = command.args(&[
                "/usr/platform/oxide/bin/tmpx",
                &format!("{}", now.as_secs()),
                &file.as_str(),
            ]);
            match execute(cmd) {
                Err(e) => {
                    warn!(self.inner.log, "Updating {} failed: {}", &file, e);
                }
                Ok(_) => {
                    info!(self.inner.log, "Updated {}", &file);
                }
            }
        }
    }

    pub async fn timesync_get(&self) -> Result<TimeSync, Error> {
        let existing_zones = self.inner.zones.lock().await;

        if let Some(true) = self.inner.skip_timesync {
            info!(self.inner.log, "Configured to skip timesync checks");
            self.boottime_rewrite(&existing_zones);
            return Ok(TimeSync { sync: true, skew: 0.00, correction: 0.00 });
        };

        let ntp_zone_name =
            InstalledZone::get_zone_name(&ZoneType::Ntp.to_string(), None);

        let ntp_zone = existing_zones
            .iter()
            .find(|z| z.name().starts_with(&ntp_zone_name))
            .ok_or_else(|| Error::NtpZoneNotReady)?;

        // XXXNTP - This could be replaced with a direct connection to the
        // daemon using a patched version of the chrony_candm crate to allow
        // a custom server socket path. From the GZ, it should be possible to
        // connect to the UNIX socket at
        // format!("{}/var/run/chrony/chronyd.sock", ntp_zone.root())

        match ntp_zone.run_cmd(&["/usr/bin/chronyc", "-c", "tracking"]) {
            Ok(stdout) => {
                let v: Vec<&str> = stdout.split(',').collect();

                if v.len() > 9 {
                    let correction = f64::from_str(v[4])
                        .map_err(|_| Error::NtpZoneNotReady)?;
                    let skew = f64::from_str(v[9])
                        .map_err(|_| Error::NtpZoneNotReady)?;

                    let sync = (skew != 0.0 || correction != 0.0)
                        && correction.abs() <= 0.05;

                    if sync {
                        self.boottime_rewrite(&existing_zones);
                    }

                    Ok(TimeSync { sync, skew, correction })
                } else {
                    Err(Error::NtpZoneNotReady)
                }
            }
            Err(e) => {
                info!(self.inner.log, "chronyc command failed: {}", e);
                Err(Error::NtpZoneNotReady)
            }
        }
    }

    /// Ensures that a switch zone exists with the provided IP adddress.
    pub async fn activate_switch(
        &self,
        switch_zone_ip: Option<Ipv6Addr>,
        baseboard: Baseboard,
    ) -> Result<(), Error> {
        info!(self.inner.log, "Ensuring scrimlet services (enabling services)");
        let mut filesystems: Vec<zone::Fs> = vec![];

        let services = match self.inner.sled_mode {
            // A pure gimlet sled should not be trying to activate a switch zone.
            SledMode::Gimlet => {
                return Err(Error::SledLocalZone(anyhow::anyhow!(
                    "attempted to activate switch zone on non-scrimlet sled"
                )))
            }

            // Sled is a scrimlet and the real tofino driver has been loaded.
            SledMode::Auto
            | SledMode::Scrimlet { asic: DendriteAsic::TofinoAsic } => {
                vec![
                    ServiceType::Dendrite { asic: DendriteAsic::TofinoAsic },
                    ServiceType::ManagementGatewayService,
                    ServiceType::Tfport { pkt_source: "tfpkt0".to_string() },
                    ServiceType::Wicketd { baseboard },
                    ServiceType::Maghemite { mode: "transit".to_string() },
                ]
            }

            // Sled is a scrimlet but is not running the real tofino driver.
            SledMode::Scrimlet {
                asic: asic @ (DendriteAsic::TofinoStub | DendriteAsic::SoftNpu),
            } => {
                if let DendriteAsic::SoftNpu = asic {
                    let softnpu_filesystem = zone::Fs {
                        ty: "lofs".to_string(),
                        dir: "/opt/softnpu/stuff".to_string(),
                        special: "/opt/oxide/softnpu/stuff".to_string(),
                        ..Default::default()
                    };
                    filesystems.push(softnpu_filesystem);
                }
                vec![
                    ServiceType::Dendrite { asic },
                    ServiceType::ManagementGatewayService,
                    ServiceType::Wicketd { baseboard },
                    ServiceType::Maghemite { mode: "transit".to_string() },
                    ServiceType::SpSim,
                ]
            }
        };

        let mut addresses =
            if let Some(ip) = switch_zone_ip { vec![ip] } else { vec![] };
        addresses.push(Ipv6Addr::LOCALHOST);

        let request = ServiceZoneRequest {
            id: Uuid::new_v4(),
            zone_type: ZoneType::Switch,
            addresses,
            dataset: None,
            services: services
                .into_iter()
                .map(|s| ServiceZoneService { id: Uuid::new_v4(), details: s })
                .collect(),
            boundary_switches: vec![],
        };

        self.ensure_zone(
            ZoneType::Switch,
            // request=
            Some(request),
            // filesystems=
            filesystems,
        )
        .await
    }

    /// Ensures that no switch zone is active.
    pub async fn deactivate_switch(&self) -> Result<(), Error> {
        self.ensure_zone(
            ZoneType::Switch,
            // request=
            None,
            // filesystems=
            vec![],
        )
        .await
    }

    // Forcefully initialize a sled-local zone.
    //
    // This is a helper function for "ensure_zone".
    fn start_zone(
        self,
        zone: &mut SledLocalZone,
        request: ServiceZoneRequest,
        filesystems: Vec<zone::Fs>,
    ) {
        let (exit_tx, exit_rx) = oneshot::channel();
        let zone_type = request.zone_type.clone();
        *zone = SledLocalZone::Initializing {
            request,
            filesystems,
            worker: Some(Task {
                exit_tx,
                initializer: tokio::task::spawn(async move {
                    self.initialize_zone_loop(zone_type, exit_rx).await
                }),
            }),
        };
    }

    // Moves the current state to align with the "request".
    async fn ensure_zone(
        &self,
        zone_type: ZoneType,
        request: Option<ServiceZoneRequest>,
        filesystems: Vec<zone::Fs>,
    ) -> Result<(), Error> {
        let log = &self.inner.log;

        let mut sled_zone;
        match zone_type {
            ZoneType::Switch => {
                sled_zone = self.inner.switch_zone.lock().await;
            }
            _ => panic!("Unhandled zone type"),
        }
        let zone_typestr = zone_type.to_string();

        match (&mut *sled_zone, request) {
            (SledLocalZone::Disabled, Some(request)) => {
                info!(log, "Enabling {zone_typestr} zone (new)");
                self.clone().start_zone(&mut sled_zone, request, filesystems);
            }
            (
                SledLocalZone::Initializing { request, .. },
                Some(new_request),
            ) => {
                info!(log, "Enabling {zone_typestr} zone (already underway)");
                // The zone has not started yet -- we can simply replace
                // the next request with our new request.
                *request = new_request;
            }
            (SledLocalZone::Running { request, zone }, Some(new_request))
                if request.addresses != new_request.addresses =>
            {
                // If the switch zone is running but we have new addresses, it
                // means we're moving from the bootstrap to the underlay
                // network.  We need to add an underlay address and route in the
                // switch zone, so dendrite can communicate with nexus.
                info!(log,
                    "Re-enabling running {zone_typestr} zone (new address)";
                    "old" => format!("{:?}", request.addresses),
                    "new" => format!("{:?}", new_request.addresses),
                );
                *request = new_request;

                let address = request
                    .addresses
                    .get(0)
                    .map(|addr| addr.to_string())
                    .unwrap_or_else(|| "".to_string());

                for addr in &request.addresses {
                    if *addr == Ipv6Addr::LOCALHOST {
                        continue;
                    }
                    info!(
                        self.inner.log,
                        "Ensuring address {} exists",
                        addr.to_string()
                    );
                    let addr_request =
                        AddressRequest::new_static(IpAddr::V6(*addr), None);
                    zone.ensure_address(addr_request).await?;
                    info!(
                        self.inner.log,
                        "Ensuring address {} exists - OK",
                        addr.to_string()
                    );
                }

                if let Some(info) = self.inner.sled_info.get() {
                    zone.add_default_route(info.underlay_address).map_err(
                        |err| Error::ZoneCommand {
                            intent: "Adding Route".to_string(),
                            err,
                        },
                    )?;
                }

                for service in &request.services {
                    let smfh = SmfHelper::new(&zone, &service.details);

                    match &service.details {
                        ServiceType::ManagementGatewayService => {
                            // Remove any existing `config/address` values
                            // without deleting the property itself.
                            smfh.delpropvalue("config/address", "*")?;

                            // Restore the localhost address that we always add
                            // when setting up MGS.
                            smfh.addpropvalue(
                                "config/address",
                                &format!("[::1]:{MGS_PORT}"),
                            )?;

                            // Add the underlay address.
                            smfh.addpropvalue(
                                "config/address",
                                &format!("[{address}]:{MGS_PORT}"),
                            )?;

                            smfh.refresh()?;
                        }
                        ServiceType::Dendrite { .. } => {
                            info!(self.inner.log, "configuring dendrite zone");
                            if let Some(info) = self.inner.sled_info.get() {
                                smfh.setprop("config/rack_id", info.rack_id)?;
                                smfh.setprop(
                                    "config/sled_id",
                                    info.config.sled_id,
                                )?;
                            } else {
                                info!(
                                    self.inner.log,
                                    "no rack_id/sled_id available yet"
                                );
                            }
                            smfh.delpropvalue("config/address", "*")?;
                            smfh.delpropvalue("config/dns_server", "*")?;
                            for address in &request.addresses {
                                smfh.addpropvalue(
                                    "config/address",
                                    &format!("[{}]:{}", address, DENDRITE_PORT),
                                )?;
                                if *address != Ipv6Addr::LOCALHOST {
                                    let az_prefix =
                                        Ipv6Subnet::<AZ_PREFIX>::new(*address);
                                    for addr in
                                        Resolver::servers_from_subnet(az_prefix)
                                    {
                                        smfh.addpropvalue(
                                            "config/dns_server",
                                            &format!("{addr}"),
                                        )?;
                                    }
                                }
                            }
                            smfh.refresh()?;
                        }
                        ServiceType::Tfport { .. } => {
                            // Since tfport and dpd communicate using localhost,
                            // the tfport service shouldn't need to be restarted.
                        }
                        ServiceType::Maghemite { mode } => {
                            smfh.delpropvalue("config/mode", "*")?;
                            smfh.addpropvalue("config/mode", &mode)?;
                            smfh.refresh()?;
                        }
                        _ => (),
                    }
                }
            }
            (SledLocalZone::Running { .. }, Some(_)) => {
                info!(log, "Enabling {zone_typestr} zone (already complete)");
            }
            (SledLocalZone::Disabled, None) => {
                info!(log, "Disabling {zone_typestr} zone (already complete)");
            }
            (SledLocalZone::Initializing { worker, .. }, None) => {
                info!(log, "Disabling {zone_typestr} zone (was initializing)");
                worker.take().unwrap().stop().await;
                *sled_zone = SledLocalZone::Disabled;
            }
            (SledLocalZone::Running { zone, .. }, None) => {
                info!(log, "Disabling {zone_typestr} zone (was running)");
                let _ = zone.stop().await;
                *sled_zone = SledLocalZone::Disabled;
            }
        }
        Ok(())
    }

    async fn try_initialize_sled_local_zone(
        &self,
        sled_zone: &mut SledLocalZone,
    ) -> Result<(), Error> {
        let SledLocalZone::Initializing { request, filesystems, .. } = &*sled_zone else {
            return Ok(())
        };
        let all_u2_roots =
            self.inner.storage.all_u2_mountpoints(ZONE_DATASET).await;
        let mut rng = rand::rngs::StdRng::from_entropy();
        let root = all_u2_roots
            .choose(&mut rng)
            .ok_or_else(|| Error::U2NotFound)?
            .clone();

        let request = ZoneRequest { zone: request.clone(), root };
        let zone = self.initialize_zone(&request, filesystems).await?;
        *sled_zone =
            SledLocalZone::Running { request: request.zone.clone(), zone };
        Ok(())
    }

    // Body of a tokio task responsible for running until the switch zone is
    // inititalized, or it has been told to stop.
    async fn initialize_zone_loop(
        &self,
        zone_type: ZoneType,
        mut exit_rx: oneshot::Receiver<()>,
    ) {
        loop {
            {
                let mut sled_zone;
                match zone_type {
                    ZoneType::Switch => {
                        sled_zone = self.inner.switch_zone.lock().await;
                    }
                    _ => panic!("Unhandled zone type"),
                }
                match self.try_initialize_sled_local_zone(&mut sled_zone).await
                {
                    Ok(()) => return,
                    Err(e) => warn!(
                        self.inner.log,
                        "Failed to initialize {zone_type}: {e}"
                    ),
                }
            }

            tokio::select! {
                // If we've been told to stop trying, bail.
                _ = &mut exit_rx => return,

                // Poll for the device every second - this timeout is somewhat
                // arbitrary, but we probably don't want to use backoff here.
                _ = tokio::time::sleep(tokio::time::Duration::from_secs(1)) => (),
            };
        }
    }
}

#[cfg(test)]
mod test {
    use super::*;
    use crate::params::{ServiceZoneService, ZoneType};
    use async_trait::async_trait;
    use illumos_utils::{
        dladm::{
            Etherstub, MockDladm, BOOTSTRAP_ETHERSTUB_NAME,
            UNDERLAY_ETHERSTUB_NAME, UNDERLAY_ETHERSTUB_VNIC_NAME,
        },
        svc,
        zone::MockZones,
    };
    use key_manager::{
        SecretRetriever, SecretRetrieverError, SecretState, VersionedIkm,
    };
    use omicron_common::address::OXIMETER_PORT;
    use std::net::{Ipv6Addr, SocketAddrV6};
    use std::os::unix::process::ExitStatusExt;
    use uuid::Uuid;

    // Just placeholders. Not used.
    const GLOBAL_ZONE_BOOTSTRAP_IP: Ipv6Addr = Ipv6Addr::LOCALHOST;
    const SWITCH_ZONE_BOOTSTRAP_IP: Ipv6Addr = Ipv6Addr::LOCALHOST;

    const EXPECTED_ZONE_NAME_PREFIX: &str = "oxz_oximeter";

    // Returns the expectations for a new service to be created.
    fn expect_new_service() -> Vec<Box<dyn std::any::Any>> {
        // Create a VNIC
        let create_vnic_ctx = MockDladm::create_vnic_context();
        create_vnic_ctx.expect().return_once(
            |physical_link: &Etherstub, _, _, _, _| {
                assert_eq!(&physical_link.0, &UNDERLAY_ETHERSTUB_NAME);
                Ok(())
            },
        );
        // Install the Omicron Zone
        let install_ctx = MockZones::install_omicron_zone_context();
        install_ctx.expect().return_once(|_, _, name, _, _, _, _, _, _| {
            assert!(name.starts_with(EXPECTED_ZONE_NAME_PREFIX));
            Ok(())
        });

        // Boot the zone.
        let boot_ctx = MockZones::boot_context();
        boot_ctx.expect().return_once(|name| {
            assert!(name.starts_with(EXPECTED_ZONE_NAME_PREFIX));
            Ok(())
        });

        // After calling `MockZones::boot`, `RunningZone::boot` will then look
        // up the zone ID for the booted zone. This goes through
        // `MockZone::id` to find the zone and get its ID.
        let id_ctx = MockZones::id_context();
        id_ctx.expect().return_once(|name| {
            assert!(name.starts_with(EXPECTED_ZONE_NAME_PREFIX));
            Ok(Some(1))
        });

        // Ensure the address exists
        let ensure_address_ctx = MockZones::ensure_address_context();
        ensure_address_ctx.expect().return_once(|_, _, _| {
            Ok(ipnetwork::IpNetwork::new(IpAddr::V6(Ipv6Addr::LOCALHOST), 64)
                .unwrap())
        });

        // Wait for the networking service.
        let wait_ctx = svc::wait_for_service_context();
        wait_ctx.expect().return_once(|_, _| Ok(()));

        // Import the manifest, enable the service
        let execute_ctx = illumos_utils::execute_context();
        execute_ctx.expect().times(..).returning(|_| {
            Ok(std::process::Output {
                status: std::process::ExitStatus::from_raw(0),
                stdout: vec![],
                stderr: vec![],
            })
        });

        vec![
            Box::new(create_vnic_ctx),
            Box::new(install_ctx),
            Box::new(boot_ctx),
            Box::new(id_ctx),
            Box::new(ensure_address_ctx),
            Box::new(wait_ctx),
            Box::new(execute_ctx),
        ]
    }

    // Prepare to call "ensure" for a new service, then actually call "ensure".
    async fn ensure_new_service(mgr: &ServiceManager, id: Uuid) {
        let _expectations = expect_new_service();

        mgr.ensure_all_services_persistent(ServiceEnsureBody {
            services: vec![ServiceZoneRequest {
                id,
                zone_type: ZoneType::Oximeter,
                addresses: vec![Ipv6Addr::LOCALHOST],
                dataset: None,
                services: vec![ServiceZoneService {
                    id,
                    details: ServiceType::Oximeter {
                        address: SocketAddrV6::new(
                            Ipv6Addr::LOCALHOST,
                            OXIMETER_PORT,
                            0,
                            0,
                        ),
                    },
                }],
                boundary_switches: vec![],
            }],
        })
        .await
        .unwrap();
    }

    // Prepare to call "ensure" for a service which already exists. We should
    // return the service without actually installing a new zone.
    async fn ensure_existing_service(mgr: &ServiceManager, id: Uuid) {
        mgr.ensure_all_services_persistent(ServiceEnsureBody {
            services: vec![ServiceZoneRequest {
                id,
                zone_type: ZoneType::Oximeter,
                addresses: vec![Ipv6Addr::LOCALHOST],
                dataset: None,
                services: vec![ServiceZoneService {
                    id,
                    details: ServiceType::Oximeter {
                        address: SocketAddrV6::new(
                            Ipv6Addr::LOCALHOST,
                            OXIMETER_PORT,
                            0,
                            0,
                        ),
                    },
                }],
                boundary_switches: vec![],
            }],
        })
        .await
        .unwrap();
    }

    // Prepare to drop the service manager.
    //
    // This will shut down all allocated zones, and delete their
    // associated VNICs.
    fn drop_service_manager(mgr: ServiceManager) {
        let halt_ctx = MockZones::halt_and_remove_logged_context();
        halt_ctx.expect().returning(|_, name| {
            assert!(name.starts_with(EXPECTED_ZONE_NAME_PREFIX));
            Ok(())
        });
        let delete_vnic_ctx = MockDladm::delete_vnic_context();
        delete_vnic_ctx.expect().returning(|_| Ok(()));

        // Explicitly drop the service manager
        drop(mgr);
    }

    struct TestConfig {
        config_dir: camino_tempfile::Utf8TempDir,
    }

    impl TestConfig {
        async fn new() -> Self {
            let config_dir = camino_tempfile::Utf8TempDir::new().unwrap();
            Self { config_dir }
        }

        fn make_config(&self) -> Config {
            Config {
                sled_id: Uuid::new_v4(),
                sidecar_revision: SidecarRevision::Physical(
                    "rev_whatever_its_a_test".to_string(),
                ),
            }
        }

        fn override_paths(&self, mgr: &ServiceManager) {
            let dir = self.config_dir.path();
            mgr.override_ledger_directory(dir.to_path_buf());
            mgr.override_image_directory(dir.to_path_buf());

            // We test launching "fake" versions of the zones, but the
            // logic to find paths relies on checking the existence of
            // files.
            std::fs::write(dir.join("oximeter.tar.gz"), "Not a real file")
                .unwrap();
        }
    }

    pub struct TestSecretRetriever {}

    #[async_trait]
    impl SecretRetriever for TestSecretRetriever {
        async fn get_latest(
            &self,
        ) -> Result<VersionedIkm, SecretRetrieverError> {
            let epoch = 0;
            let salt = [0u8; 32];
            let secret = [0x1d; 32];

            Ok(VersionedIkm::new(epoch, salt, &secret))
        }

        async fn get(
            &self,
            epoch: u64,
        ) -> Result<SecretState, SecretRetrieverError> {
            if epoch != 0 {
                return Err(SecretRetrieverError::NoSuchEpoch(epoch));
            }
            Ok(SecretState::Current(self.get_latest().await?))
        }
    }

    #[tokio::test]
    #[serial_test::serial]
    async fn test_ensure_service() {
        let logctx =
            omicron_test_utils::dev::test_setup_log("test_ensure_service");
        let log = logctx.log.clone();
        let test_config = TestConfig::new().await;

        let mgr = ServiceManager::new(
            log.clone(),
            GLOBAL_ZONE_BOOTSTRAP_IP,
            Etherstub(UNDERLAY_ETHERSTUB_NAME.to_string()),
            EtherstubVnic(UNDERLAY_ETHERSTUB_VNIC_NAME.to_string()),
            Etherstub(BOOTSTRAP_ETHERSTUB_NAME.to_string()),
            SledMode::Auto,
            Some(true),
            SidecarRevision::Physical("rev-test".to_string()),
            SWITCH_ZONE_BOOTSTRAP_IP,
            vec![],
            StorageResources::new_for_test(),
        )
        .await
        .unwrap();
        test_config.override_paths(&mgr);

        let port_manager = PortManager::new(
            logctx.log.new(o!("component" => "PortManager")),
            Ipv6Addr::new(0xfd00, 0x1de, 0x00, 0x00, 0x00, 0x00, 0x00, 0x01),
        );
        mgr.sled_agent_started(
            test_config.make_config(),
            port_manager,
            Ipv6Addr::LOCALHOST,
            Uuid::new_v4(),
        )
        .await
        .unwrap();

        let id = Uuid::new_v4();
        ensure_new_service(&mgr, id).await;
        drop_service_manager(mgr);

        logctx.cleanup_successful();
    }

    #[tokio::test]
    #[serial_test::serial]
    async fn test_ensure_service_which_already_exists() {
        let logctx = omicron_test_utils::dev::test_setup_log(
            "test_ensure_service_which_already_exists",
        );
        let log = logctx.log.clone();
        let test_config = TestConfig::new().await;

        let mgr = ServiceManager::new(
            log.clone(),
            GLOBAL_ZONE_BOOTSTRAP_IP,
            Etherstub(UNDERLAY_ETHERSTUB_NAME.to_string()),
            EtherstubVnic(UNDERLAY_ETHERSTUB_VNIC_NAME.to_string()),
            Etherstub(BOOTSTRAP_ETHERSTUB_NAME.to_string()),
            SledMode::Auto,
            Some(true),
            SidecarRevision::Physical("rev-test".to_string()),
            SWITCH_ZONE_BOOTSTRAP_IP,
            vec![],
            StorageResources::new_for_test(),
        )
        .await
        .unwrap();
        test_config.override_paths(&mgr);

        let port_manager = PortManager::new(
            logctx.log.new(o!("component" => "PortManager")),
            Ipv6Addr::new(0xfd00, 0x1de, 0x00, 0x00, 0x00, 0x00, 0x00, 0x01),
        );
        mgr.sled_agent_started(
            test_config.make_config(),
            port_manager,
            Ipv6Addr::LOCALHOST,
            Uuid::new_v4(),
        )
        .await
        .unwrap();

        let id = Uuid::new_v4();
        ensure_new_service(&mgr, id).await;
        ensure_existing_service(&mgr, id).await;
        drop_service_manager(mgr);

        logctx.cleanup_successful();
    }

    #[tokio::test]
    #[serial_test::serial]
    async fn test_services_are_recreated_on_reboot() {
        let logctx = omicron_test_utils::dev::test_setup_log(
            "test_services_are_recreated_on_reboot",
        );
        let log = logctx.log.clone();
        let test_config = TestConfig::new().await;

        // First, spin up a ServiceManager, create a new service, and tear it
        // down.
        let mgr = ServiceManager::new(
            log.clone(),
            GLOBAL_ZONE_BOOTSTRAP_IP,
            Etherstub(UNDERLAY_ETHERSTUB_NAME.to_string()),
            EtherstubVnic(UNDERLAY_ETHERSTUB_VNIC_NAME.to_string()),
            Etherstub(BOOTSTRAP_ETHERSTUB_NAME.to_string()),
            SledMode::Auto,
            Some(true),
            SidecarRevision::Physical("rev-test".to_string()),
            SWITCH_ZONE_BOOTSTRAP_IP,
            vec![],
            StorageResources::new_for_test(),
        )
        .await
        .unwrap();
        test_config.override_paths(&mgr);

        let port_manager = PortManager::new(
            log.new(o!("component" => "PortManager")),
            Ipv6Addr::new(0xfd00, 0x1de, 0x00, 0x00, 0x00, 0x00, 0x00, 0x01),
        );
        mgr.sled_agent_started(
            test_config.make_config(),
            port_manager,
            Ipv6Addr::LOCALHOST,
            Uuid::new_v4(),
        )
        .await
        .unwrap();

        let id = Uuid::new_v4();
        ensure_new_service(&mgr, id).await;
        drop_service_manager(mgr);

        // Before we re-create the service manager - notably, using the same
        // config file! - expect that a service gets initialized.
        let _expectations = expect_new_service();
        let mgr = ServiceManager::new(
            log.clone(),
            GLOBAL_ZONE_BOOTSTRAP_IP,
            Etherstub(UNDERLAY_ETHERSTUB_NAME.to_string()),
            EtherstubVnic(UNDERLAY_ETHERSTUB_VNIC_NAME.to_string()),
            Etherstub(BOOTSTRAP_ETHERSTUB_NAME.to_string()),
            SledMode::Auto,
            Some(true),
            SidecarRevision::Physical("rev-test".to_string()),
            SWITCH_ZONE_BOOTSTRAP_IP,
            vec![],
            StorageResources::new_for_test(),
        )
        .await
        .unwrap();
        test_config.override_paths(&mgr);

        let port_manager = PortManager::new(
            log.new(o!("component" => "PortManager")),
            Ipv6Addr::new(0xfd00, 0x1de, 0x00, 0x00, 0x00, 0x00, 0x00, 0x01),
        );
        mgr.sled_agent_started(
            test_config.make_config(),
            port_manager,
            Ipv6Addr::LOCALHOST,
            Uuid::new_v4(),
        )
        .await
        .unwrap();

        drop_service_manager(mgr);

        logctx.cleanup_successful();
    }

    #[tokio::test]
    #[serial_test::serial]
    async fn test_services_do_not_persist_without_config() {
        let logctx = omicron_test_utils::dev::test_setup_log(
            "test_services_do_not_persist_without_config",
        );
        let log = logctx.log.clone();
        let test_config = TestConfig::new().await;

        // First, spin up a ServiceManager, create a new service, and tear it
        // down.
        let mgr = ServiceManager::new(
            log.clone(),
            GLOBAL_ZONE_BOOTSTRAP_IP,
            Etherstub(UNDERLAY_ETHERSTUB_NAME.to_string()),
            EtherstubVnic(UNDERLAY_ETHERSTUB_VNIC_NAME.to_string()),
            Etherstub(BOOTSTRAP_ETHERSTUB_NAME.to_string()),
            SledMode::Auto,
            Some(true),
            SidecarRevision::Physical("rev-test".to_string()),
            SWITCH_ZONE_BOOTSTRAP_IP,
            vec![],
            StorageResources::new_for_test(),
        )
        .await
        .unwrap();
        test_config.override_paths(&mgr);

        let port_manager = PortManager::new(
            log.new(o!("component" => "PortManager")),
            Ipv6Addr::new(0xfd00, 0x1de, 0x00, 0x00, 0x00, 0x00, 0x00, 0x01),
        );
        mgr.sled_agent_started(
            test_config.make_config(),
            port_manager,
            Ipv6Addr::LOCALHOST,
            Uuid::new_v4(),
        )
        .await
        .unwrap();

        let id = Uuid::new_v4();
        ensure_new_service(&mgr, id).await;
        drop_service_manager(mgr);

        // Next, delete the ledger. This means the service we just created will
        // not be remembered on the next initialization.
        std::fs::remove_file(
            test_config.config_dir.path().join(SERVICES_LEDGER_FILENAME),
        )
        .unwrap();

        // Observe that the old service is not re-initialized.
        let mgr = ServiceManager::new(
            log.clone(),
            GLOBAL_ZONE_BOOTSTRAP_IP,
            Etherstub(UNDERLAY_ETHERSTUB_NAME.to_string()),
            EtherstubVnic(UNDERLAY_ETHERSTUB_VNIC_NAME.to_string()),
            Etherstub(BOOTSTRAP_ETHERSTUB_NAME.to_string()),
            SledMode::Auto,
            Some(true),
            SidecarRevision::Physical("rev-test".to_string()),
            SWITCH_ZONE_BOOTSTRAP_IP,
            vec![],
            StorageResources::new_for_test(),
        )
        .await
        .unwrap();
        test_config.override_paths(&mgr);

        let port_manager = PortManager::new(
            log.new(o!("component" => "PortManager")),
            Ipv6Addr::new(0xfd00, 0x1de, 0x00, 0x00, 0x00, 0x00, 0x00, 0x01),
        );
        mgr.sled_agent_started(
            test_config.make_config(),
            port_manager,
            Ipv6Addr::LOCALHOST,
            Uuid::new_v4(),
        )
        .await
        .unwrap();

        drop_service_manager(mgr);

        logctx.cleanup_successful();
    }

    #[test]
    fn test_bootstrap_addr_to_techport_prefixes() {
        let ba: Ipv6Addr = "fdb0:1122:3344:5566::".parse().unwrap();
        let prefixes = ServiceManager::bootstrap_addr_to_techport_prefixes(&ba);
        assert!(prefixes.iter().all(|p| p.net().prefix() == 64));
        let prefix0 = prefixes[0].net().network();
        let prefix1 = prefixes[1].net().network();
        assert_eq!(prefix0.segments()[1..], ba.segments()[1..]);
        assert_eq!(prefix1.segments()[1..], ba.segments()[1..]);
        assert_eq!(prefix0.segments()[0], 0xfdb1);
        assert_eq!(prefix1.segments()[0], 0xfdb2);
    }
}<|MERGE_RESOLUTION|>--- conflicted
+++ resolved
@@ -1921,18 +1921,11 @@
 
                     smfh.refresh()?;
                 }
-<<<<<<< HEAD
-                ServiceType::Crucible
-                | ServiceType::CruciblePantry
-                | ServiceType::CockroachDb
-                | ServiceType::Clickhouse
-                | ServiceType::ClickhouseKeeper => {
-=======
                 ServiceType::Crucible { .. }
                 | ServiceType::CruciblePantry { .. }
                 | ServiceType::CockroachDb { .. }
-                | ServiceType::Clickhouse { .. } => {
->>>>>>> ebd3db27
+                | ServiceType::Clickhouse { .. }
+                | ServiceType::ClickhouseKeeper { .. } => {
                     panic!(
                         "{} is a service which exists as part of a self-assembling zone",
                         service.details,
