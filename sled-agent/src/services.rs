// This Source Code Form is subject to the terms of the Mozilla Public
// License, v. 2.0. If a copy of the MPL was not distributed with this
// file, You can obtain one at https://mozilla.org/MPL/2.0/.

//! Sled-local service management.
//!
//! For controlling zone-based storage services, refer to
//! [sled_storage::manager::StorageManager].
//!
//! For controlling virtual machine instances, refer to
//! [crate::instance_manager::InstanceManager].
//!
//! The [ServiceManager] provides separate mechanisms for services where the
//! "source-of-truth" is Nexus, compared with services where the
//! "source-of-truth" is the Sled Agent itself. Although we generally prefer to
//! delegate the decision of "which services run where" to Nexus, there are
//! situations where the Sled Agent must be capable of autonomously ensuring
//! that zones execute. For example, the "switch zone" contains services which
//! should automatically start when a Tofino device is detected, independently
//! of what other services Nexus wants to have executing on the sled.
//!
//! To accomplish this, the following interfaces are exposed:
//! - [ServiceManager::start_omicron_zone] exposes an API to start a new Omicron
//!   zone.
//! - [ServiceManager::activate_switch] exposes an API to specifically enable
//!   or disable (via [ServiceManager::deactivate_switch]) the switch zone.

use crate::bootstrap::BootstrapNetworking;
use crate::bootstrap::early_networking::{
    EarlyNetworkSetup, EarlyNetworkSetupError,
};
use crate::config::SidecarRevision;
use crate::ddm_reconciler::DdmReconciler;
use crate::metrics::MetricsRequestQueue;
use crate::profile::*;
use anyhow::anyhow;
use camino::{Utf8Path, Utf8PathBuf};
use clickhouse_admin_types::CLICKHOUSE_KEEPER_CONFIG_DIR;
use clickhouse_admin_types::CLICKHOUSE_KEEPER_CONFIG_FILE;
use clickhouse_admin_types::CLICKHOUSE_SERVER_CONFIG_DIR;
use clickhouse_admin_types::CLICKHOUSE_SERVER_CONFIG_FILE;
use dpd_client::{Client as DpdClient, Error as DpdError, types as DpdTypes};
use dropshot::HandlerTaskMode;
use illumos_utils::addrobj::AddrObject;
use illumos_utils::addrobj::IPV6_LINK_LOCAL_ADDROBJ_NAME;
use illumos_utils::dladm::{
    Dladm, Etherstub, EtherstubVnic, GetSimnetError, PhysicalLink,
};
use illumos_utils::link::{Link, VnicAllocator};
use illumos_utils::opte::{
    DhcpCfg, Port, PortCreateParams, PortManager, PortTicket,
};
use illumos_utils::running_zone::{
    EnsureAddressError, InstalledZone, RunCommandError, RunningZone,
    ZoneBuilderFactory,
};
use illumos_utils::smf_helper::SmfHelper;
use illumos_utils::zfs::ZONE_ZFS_RAMDISK_DATASET_MOUNTPOINT;
use illumos_utils::zone::AddressRequest;
use illumos_utils::zpool::{PathInPool, ZpoolName, ZpoolOrRamdisk};
use illumos_utils::{PFEXEC, execute};
use internal_dns_resolver::Resolver;
use internal_dns_types::names::BOUNDARY_NTP_DNS_NAME;
use internal_dns_types::names::DNS_ZONE;
use nexus_config::{ConfigDropshotWithTls, DeploymentConfig};
use nexus_sled_agent_shared::inventory::{
    OmicronZoneConfig, OmicronZoneType, ZoneKind,
};
use omicron_common::address::AZ_PREFIX;
use omicron_common::address::DENDRITE_PORT;
use omicron_common::address::LLDP_PORT;
use omicron_common::address::MGS_PORT;
use omicron_common::address::RACK_PREFIX;
use omicron_common::address::SLED_PREFIX;
use omicron_common::address::TFPORTD_PORT;
use omicron_common::address::WICKETD_NEXUS_PROXY_PORT;
use omicron_common::address::WICKETD_PORT;
use omicron_common::address::{BOOTSTRAP_ARTIFACT_PORT, COCKROACH_ADMIN_PORT};
use omicron_common::address::{
    CLICKHOUSE_ADMIN_PORT, CLICKHOUSE_TCP_PORT,
    get_internal_dns_server_addresses,
};
use omicron_common::address::{Ipv6Subnet, NEXUS_TECHPORT_EXTERNAL_PORT};
use omicron_common::api::external::Generation;
use omicron_common::api::internal::shared::{
    HostPortConfig, RackNetworkConfig, SledIdentifiers,
};
use omicron_common::backoff::{
    BackoffError, retry_notify, retry_policy_internal_service_aggressive,
};
use omicron_common::disk::{DatasetKind, DatasetName};
use omicron_ddm_admin_client::DdmError;
use omicron_uuid_kinds::OmicronZoneUuid;
<<<<<<< HEAD
use rand::prelude::SliceRandom;
use sled_agent_types::{
    sled::SWITCH_ZONE_BASEBOARD_FILE, time_sync::TimeSync,
    zone_bundle::ZoneBundleCause,
};
use sled_agent_zone_images::{
    ZoneImageSource, ZoneImageSourceResolver, ZoneImageZpools,
};
=======
use sled_agent_config_reconciler::InternalDisksReceiver;
use sled_agent_types::sled::SWITCH_ZONE_BASEBOARD_FILE;
use sled_agent_zone_images::ZoneImageSourceResolver;
use sled_agent_zone_images::{MupdateOverrideReadError, ZoneImageSource};
use sled_hardware::DendriteAsic;
>>>>>>> f2aada19
use sled_hardware::SledMode;
use sled_hardware::is_gimlet;
use sled_hardware::underlay;
use sled_hardware_types::Baseboard;
use slog::Logger;
use slog_error_chain::InlineErrorChain;
use std::net::{IpAddr, Ipv6Addr, SocketAddr};
use std::sync::atomic::{AtomicBool, Ordering};
use std::sync::{Arc, OnceLock};
use tokio::io::AsyncWriteExt;
use tokio::sync::Mutex;
use tokio::sync::oneshot;
use tokio::task::JoinHandle;
use tufaceous_artifact::ArtifactHash;
use uuid::Uuid;

use illumos_utils::zone::Zones;

// These are all the same binary. They just reside at different paths.
const CLICKHOUSE_SERVER_BINARY: &str =
    "/opt/oxide/clickhouse_server/clickhouse";
const CLICKHOUSE_KEEPER_BINARY: &str =
    "/opt/oxide/clickhouse_keeper/clickhouse";
const CLICKHOUSE_BINARY: &str = "/opt/oxide/clickhouse/clickhouse";

#[derive(thiserror::Error, Debug, slog_error_chain::SlogInlineError)]
pub enum Error {
    #[error("Failed to initialize CockroachDb: {err}")]
    CockroachInit {
        #[source]
        err: RunCommandError,
    },

    #[error("Cannot serialize TOML to file: {path}: {err}")]
    TomlSerialize { path: Utf8PathBuf, err: toml::ser::Error },

    #[error("Failed to perform I/O: {message}: {err}")]
    Io {
        message: String,
        #[source]
        err: std::io::Error,
    },

    #[error("Failed to find device {device}")]
    MissingDevice { device: String },

    #[error("Sled Agent not initialized yet")]
    SledAgentNotReady,

    #[error("Switch zone error: {0}")]
    SwitchZone(anyhow::Error),

    #[error("Failed to issue SMF command: {0}")]
    SmfCommand(#[from] illumos_utils::smf_helper::Error),

    #[error("{}", display_zone_init_errors(.0))]
    ZoneInitialize(Vec<(String, Box<Error>)>),

    #[error("Failed to do '{intent}' by running command in zone: {err}")]
    ZoneCommand {
        intent: String,
        #[source]
        err: illumos_utils::running_zone::RunCommandError,
    },

    #[error("Cannot list zones")]
    ZoneList(#[source] illumos_utils::zone::AdmError),

    #[error("Cannot remove zone {zone_name}")]
    ZoneRemoval {
        zone_name: String,
        #[source]
        err: illumos_utils::zone::AdmError,
    },

    #[error("Cannot clean up after removal of zone {zone_name}")]
    ZoneCleanup {
        zone_name: String,
        #[source]
        err: Box<illumos_utils::zone::DeleteAddressError>,
    },

    #[error("Failed to boot zone: {0}")]
    ZoneBoot(#[from] illumos_utils::running_zone::BootError),

    #[error(transparent)]
    ZoneEnsureAddress(#[from] illumos_utils::running_zone::EnsureAddressError),

    #[error(transparent)]
    ZoneInstall(#[from] illumos_utils::running_zone::InstallZoneError),

    #[error("Error contacting ddmd: {0}")]
    DdmError(#[from] DdmError),

    #[error("Failed to access underlay device: {0}")]
    Underlay(#[from] underlay::Error),

    #[error("Failed to create OPTE port for service {}: {err}", service.report_str())]
    ServicePortCreation {
        service: ZoneKind,
        err: Box<illumos_utils::opte::Error>,
    },

    #[error("Error contacting dpd: {0}")]
    DpdError(#[from] DpdError<DpdTypes::Error>),

    #[error("Failed to create Vnic in the switch zone: {0}")]
    SwitchZoneVnicCreation(illumos_utils::dladm::CreateVnicError),

    #[error("Failed to add GZ addresses: {message}: {err}")]
    GzAddress {
        message: String,
        err: illumos_utils::zone::EnsureGzAddressError,
    },

    #[error("Could not initialize service {service} as requested: {message}")]
    BadServiceRequest { service: String, message: String },

    #[error("Failed to get address: {0}")]
    GetAddressFailure(#[from] illumos_utils::zone::GetAddressError),

    #[error("NTP zone not ready")]
    NtpZoneNotReady,

    #[error("Execution error: {0}")]
    ExecutionError(#[from] illumos_utils::ExecutionError),

    #[error("Error resolving DNS name: {0}")]
    ResolveError(#[from] internal_dns_resolver::ResolveError),

    #[error("Serde error: {0}")]
    SerdeError(#[from] serde_json::Error),

    #[error("Sidecar revision error")]
    SidecarRevision(#[from] anyhow::Error),

    #[error("Early networking setup error")]
    EarlyNetworkSetupError(#[from] EarlyNetworkSetupError),

    #[error("Error querying simnet devices")]
    Simnet(#[from] GetSimnetError),

    #[error(
        "Requested zone generation ({requested}) \
        is older than current ({current})"
    )]
    RequestedZoneConfigOutdated { requested: Generation, current: Generation },

    #[error("Requested generation {0} with different zones than before")]
    RequestedConfigConflicts(Generation),

    #[error("Error migrating old-format services ledger: {0:#}")]
    ServicesMigration(anyhow::Error),

    #[error(
        "Invalid filesystem_pool in new zone config: \
         for zone {zone_id}, expected pool {expected_pool} but got {got_pool}"
    )]
    InvalidFilesystemPoolZoneConfig {
        zone_id: OmicronZoneUuid,
        expected_pool: ZpoolName,
        got_pool: ZpoolName,
    },

    #[error("Unexpected zone config: zone {zone_id} is running on ramdisk ?!")]
    ZoneIsRunningOnRamdisk { zone_id: OmicronZoneUuid },

    #[error("failed to read mupdate override info, not starting zones: {0}")]
    MupdateOverrideRead(String),

    #[error(
        "Couldn't find requested zone image ({hash}) for \
        {zone_kind:?} {id} in artifact store: {err}"
    )]
    ZoneArtifactNotFound {
        hash: ArtifactHash,
        zone_kind: &'static str,
        id: OmicronZoneUuid,
        #[source]
        err: crate::artifact_store::Error,
    },
}

impl Error {
    fn io(message: &str, err: std::io::Error) -> Self {
        Self::Io { message: message.to_string(), err }
    }
    fn io_path(path: &Utf8Path, err: std::io::Error) -> Self {
        Self::Io { message: format!("Error accessing {path}"), err }
    }
}

impl From<Error> for omicron_common::api::external::Error {
    fn from(err: Error) -> Self {
        match err {
            Error::RequestedConfigConflicts(_)
            | Error::InvalidFilesystemPoolZoneConfig { .. }
            | Error::ZoneIsRunningOnRamdisk { .. } => {
                omicron_common::api::external::Error::invalid_request(
                    &err.to_string(),
                )
            }
            Error::RequestedZoneConfigOutdated { .. } => {
                omicron_common::api::external::Error::conflict(&err.to_string())
            }
            _ => omicron_common::api::external::Error::InternalError {
                internal_message: err.to_string(),
            },
        }
    }
}

fn display_zone_init_errors(errors: &[(String, Box<Error>)]) -> String {
    if errors.len() == 1 {
        return format!(
            "Failed to initialize zone: {} errored with {}",
            errors[0].0, errors[0].1
        );
    }

    let mut output = format!("Failed to initialize {} zones:\n", errors.len());
    for (zone_name, error) in errors {
        output.push_str(&format!("  - {}: {}\n", zone_name, error));
    }
    output
}

/// Helper function to add properties to a PropertyGroupBuilder for a sled
/// agent centered around rack and sled identifiers.
fn add_sled_ident_properties(
    config: PropertyGroupBuilder,
    info: &SledAgentInfo,
) -> PropertyGroupBuilder {
    config
        .add_property("rack_id", "astring", &info.rack_id.to_string())
        .add_property(
            "sled_id",
            "astring",
            &info.config.sled_identifiers.sled_id.to_string(),
        )
        .add_property(
            "sled_model",
            "astring",
            &info.config.sled_identifiers.model.to_string(),
        )
        .add_property(
            "sled_serial",
            "astring",
            &info.config.sled_identifiers.serial.to_string(),
        )
        .add_property(
            "sled_revision",
            "astring",
            &info.config.sled_identifiers.revision.to_string(),
        )
}

/// Helper function to set properties on a SmfHelper for a sled agent centered
/// around rack and sled identifiers.
fn setprop_sled_ident_properties(
    smfh: &SmfHelper,
    info: &SledAgentInfo,
) -> Result<(), Error> {
    smfh.setprop_default_instance("config/rack_id", info.rack_id)?;
    smfh.setprop_default_instance(
        "config/sled_id",
        info.config.sled_identifiers.sled_id,
    )?;
    smfh.setprop_default_instance(
        "config/sled_model",
        info.config.sled_identifiers.model.to_string(),
    )?;
    smfh.setprop_default_instance(
        "config/sled_revision",
        info.config.sled_identifiers.revision,
    )?;
    smfh.setprop_default_instance(
        "config/sled_serial",
        info.config.sled_identifiers.serial.to_string(),
    )?;

    Ok(())
}

/// Configuration parameters which modify the [`ServiceManager`]'s behavior.
pub struct Config {
    /// Identifies the sled being configured
    pub sled_identifiers: SledIdentifiers,

    /// Identifies the revision of the sidecar to be used.
    pub sidecar_revision: SidecarRevision,
}

impl Config {
    pub fn new(
        sled_identifiers: SledIdentifiers,
        sidecar_revision: SidecarRevision,
    ) -> Self {
        Self { sled_identifiers, sidecar_revision }
    }
}

/// Describes the host OS interfaces used by [ServiceManager].
///
/// Default implementations cause this trait to access the host
/// OS, but can be overwritten to intercept calls to the host
/// for testing.
pub trait SystemApi: Send + Sync {
    fn fake_install_dir(&self) -> Option<&Utf8Path> {
        None
    }

    fn dladm(&self) -> Arc<dyn illumos_utils::dladm::Api> {
        Arc::new(illumos_utils::dladm::Dladm::real_api())
    }
    fn zones(&self) -> Arc<dyn illumos_utils::zone::Api> {
        Arc::new(illumos_utils::zone::Zones::real_api())
    }
}

pub struct RealSystemApi {}

impl RealSystemApi {
    pub fn new() -> Box<dyn SystemApi> {
        Box::new(RealSystemApi {})
    }
}

impl SystemApi for RealSystemApi {}

/// Describes how we want a switch zone to be configured
///
/// This is analogous to `OmicronZoneConfig`, but for the switch zone (which is
/// operated autonomously by the Sled Agent, not managed by Omicron).
#[derive(Clone)]
struct SwitchZoneConfig {
    id: Uuid,
    addresses: Vec<Ipv6Addr>,
    services: Vec<SwitchService>,
}

/// Describes one of several services that may be deployed in a switch zone
///
/// Some of these are only present in certain configurations (e.g., with a real
/// Tofino vs. SoftNPU) or are configured differently depending on the
/// configuration.
#[derive(Clone)]
enum SwitchService {
    ManagementGatewayService,
    Wicketd { baseboard: Baseboard },
    Dendrite { asic: DendriteAsic },
    Lldpd { baseboard: Baseboard },
    Pumpkind { asic: DendriteAsic },
    Tfport { pkt_source: String, asic: DendriteAsic },
    Uplink,
    MgDdm { mode: String },
    Mgd,
    SpSim,
}

impl illumos_utils::smf_helper::Service for SwitchService {
    fn service_name(&self) -> String {
        match self {
            SwitchService::ManagementGatewayService => "mgs",
            SwitchService::Wicketd { .. } => "wicketd",
            SwitchService::Dendrite { .. } => "dendrite",
            SwitchService::Lldpd { .. } => "lldpd",
            SwitchService::Pumpkind { .. } => "pumpkind",
            SwitchService::Tfport { .. } => "tfport",
            SwitchService::Uplink { .. } => "uplink",
            SwitchService::MgDdm { .. } => "mg-ddm",
            SwitchService::Mgd => "mgd",
            SwitchService::SpSim => "sp-sim",
        }
        .to_owned()
    }
    fn smf_name(&self) -> String {
        format!("svc:/oxide/{}", self.service_name())
    }
}

/// Describes either an Omicron-managed zone or the switch zone, used for
/// functions that operate on either one or the other
enum ZoneArgs<'a> {
    Omicron(&'a OmicronZoneConfig),
    Switch(&'a SwitchZoneConfig),
}

impl<'a> ZoneArgs<'a> {
    /// If this is an Omicron zone, return its type
    pub fn omicron_type(&self) -> Option<&'a OmicronZoneType> {
        match self {
            ZoneArgs::Omicron(zone_config) => Some(&zone_config.zone_type),
            ZoneArgs::Switch(_) => None,
        }
    }

    /// If this is a switch zone, iterate over the services it's
    /// supposed to be running
    pub fn switch_zone_services(
        &self,
    ) -> Box<dyn Iterator<Item = &'a SwitchService> + Send + 'a> {
        match self {
            ZoneArgs::Omicron(_) => Box::new(std::iter::empty()),
            ZoneArgs::Switch(request) => Box::new(request.services.iter()),
        }
    }
}

struct Task {
    // A signal for the initializer task to terminate
    exit_tx: oneshot::Sender<()>,
    // A task repeatedly trying to initialize the zone
    initializer: JoinHandle<()>,
}

impl Task {
    async fn stop(self) {
        // If this succeeds, we told the background task to exit
        // successfully. If it fails, the background task already
        // exited.
        let _ = self.exit_tx.send(());
        self.initializer.await.expect("Switch initializer task panicked");
    }
}

/// Describes the state of a switch zone.
enum SwitchZoneState {
    // The zone is not currently running.
    Disabled,
    // The zone is still initializing - it may be awaiting the initialization
    // of certain links.
    Initializing {
        // The request for the zone
        request: SwitchZoneConfig,
        // A background task which keeps looping until the zone is initialized
        worker: Option<Task>,
        // Filesystems for the switch zone to mount
        // Since SoftNPU is currently managed via a UNIX socket, we need to
        // pass those files in to the SwitchZone so Dendrite can manage SoftNPU
        filesystems: Vec<zone::Fs>,
        // Data links that need to be plumbed into the zone.
        data_links: Vec<String>,
    },
    // The Zone is currently running.
    Running {
        // The original request for the zone
        request: SwitchZoneConfig,
        // The currently running zone
        zone: Box<RunningZone>,
    },
}

/// Manages miscellaneous Sled-local services.
pub struct ServiceManagerInner {
    log: Logger,
    global_zone_bootstrap_link_local_address: Ipv6Addr,
    switch_zone: Mutex<SwitchZoneState>,
    sled_mode: SledMode,
    time_synced: AtomicBool,
    switch_zone_maghemite_links: Vec<PhysicalLink>,
    sidecar_revision: SidecarRevision,
    underlay_vnic_allocator: VnicAllocator<Etherstub>,
    underlay_vnic: EtherstubVnic,
    bootstrap_vnic_allocator: VnicAllocator<Etherstub>,
    ddm_reconciler: DdmReconciler,
    sled_info: OnceLock<SledAgentInfo>,
    switch_zone_bootstrap_address: Ipv6Addr,
    zone_image_resolver: ZoneImageSourceResolver,
    internal_disks_rx: InternalDisksReceiver,
    system_api: Box<dyn SystemApi>,
}

// Late-binding information, only known once the sled agent is up and
// operational.
struct SledAgentInfo {
    config: Config,
    port_manager: PortManager,
    resolver: Resolver,
    underlay_address: Ipv6Addr,
    rack_id: Uuid,
    rack_network_config: Option<RackNetworkConfig>,
    metrics_queue: MetricsRequestQueue,
}

#[derive(Clone)]
pub struct ServiceManager {
    inner: Arc<ServiceManagerInner>,
}

/// Ensure that a NAT entry exists, overwriting a previous conflicting entry if
/// applicable.
///
/// nat_ipv\[46\]_create are not idempotent (see oxidecomputer/dendrite#343),
/// but this wrapper function is. Call this from sagas instead.
#[allow(clippy::too_many_arguments)]
async fn dpd_ensure_nat_entry(
    client: &DpdClient,
    log: &Logger,
    target_ip: IpAddr,
    target_mac: DpdTypes::MacAddr,
    target_first_port: u16,
    target_last_port: u16,
    target_vni: u32,
    sled_ip_address: &std::net::Ipv6Addr,
) -> Result<(), Error> {
    let existing_nat = match &target_ip {
        IpAddr::V4(ip) => client.nat_ipv4_get(ip, target_first_port).await,
        IpAddr::V6(ip) => client.nat_ipv6_get(ip, target_first_port).await,
    };

    // If a NAT entry already exists, but has the wrong internal
    // IP address, delete the old entry before continuing (the
    // DPD entry-creation API won't replace an existing entry).
    // If the entry exists and has the right internal IP, there's
    // no more work to do for this external IP.
    match existing_nat {
        Ok(existing) => {
            let existing = existing.into_inner();
            if existing.internal_ip != *sled_ip_address {
                info!(log, "deleting old nat entry";
                      "target_ip" => ?target_ip);

                match &target_ip {
                    IpAddr::V4(ip) => {
                        client.nat_ipv4_delete(ip, target_first_port).await
                    }
                    IpAddr::V6(ip) => {
                        client.nat_ipv6_delete(ip, target_first_port).await
                    }
                }?;
            } else {
                info!(log,
                      "nat entry with expected internal ip exists";
                      "target_ip" => ?target_ip,
                      "existing_entry" => ?existing);

                return Ok(());
            }
        }
        Err(e) => {
            if e.status() == Some(http::StatusCode::NOT_FOUND) {
                info!(log, "no nat entry found for: {target_ip:#?}");
            } else {
                return Err(Error::DpdError(e));
            }
        }
    }

    info!(log, "creating nat entry for: {target_ip:#?}");
    let nat_target = DpdTypes::NatTarget {
        inner_mac: target_mac,
        internal_ip: *sled_ip_address,
        vni: target_vni.into(),
    };

    match &target_ip {
        IpAddr::V4(ip) => {
            client
                .nat_ipv4_create(
                    ip,
                    target_first_port,
                    target_last_port,
                    &nat_target,
                )
                .await
        }
        IpAddr::V6(ip) => {
            client
                .nat_ipv6_create(
                    ip,
                    target_first_port,
                    target_last_port,
                    &nat_target,
                )
                .await
        }
    }?;

    info!(log, "creation of nat entry successful for: {target_ip:#?}");

    Ok(())
}

impl ServiceManager {
    /// Creates a service manager.
    ///
    /// Args:
    /// - `log`: The logger
    /// - `ddm_reconciler`: Handle for configuring our localhost ddmd
    /// - `bootstrap_networking`: Collection of etherstubs/VNICs set up when
    ///    bootstrap agent begins
    /// - `sled_mode`: The sled's mode of operation (Gimlet vs Scrimlet).
    /// - `sidecar_revision`: Rev of attached sidecar, if present.
    /// - `switch_zone_maghemite_links`: List of physical links on which
    ///    maghemite should listen.
    /// - `zone_image_resolver`: how to find Omicron zone images
    /// - `internal_disks_rx`: watch channel for changes to internal disks
    #[allow(clippy::too_many_arguments)]
    pub(crate) fn new(
        log: &Logger,
        ddm_reconciler: DdmReconciler,
        bootstrap_networking: BootstrapNetworking,
        sled_mode: SledMode,
        sidecar_revision: SidecarRevision,
        switch_zone_maghemite_links: Vec<PhysicalLink>,
        zone_image_resolver: ZoneImageSourceResolver,
        internal_disks_rx: InternalDisksReceiver,
    ) -> Self {
        Self::new_inner(
            log,
            ddm_reconciler,
            bootstrap_networking,
            sled_mode,
            sidecar_revision,
            switch_zone_maghemite_links,
            zone_image_resolver,
            internal_disks_rx,
            RealSystemApi::new(),
        )
    }

    #[allow(clippy::too_many_arguments)]
    fn new_inner(
        log: &Logger,
        ddm_reconciler: DdmReconciler,
        bootstrap_networking: BootstrapNetworking,
        sled_mode: SledMode,
        sidecar_revision: SidecarRevision,
        switch_zone_maghemite_links: Vec<PhysicalLink>,
        zone_image_resolver: ZoneImageSourceResolver,
        internal_disks_rx: InternalDisksReceiver,
        system_api: Box<dyn SystemApi>,
    ) -> Self {
        let log = log.new(o!("component" => "ServiceManager"));
        info!(log, "Creating ServiceManager");
        Self {
            inner: Arc::new(ServiceManagerInner {
                log: log.clone(),
                global_zone_bootstrap_link_local_address: bootstrap_networking
                    .global_zone_bootstrap_link_local_ip,
                // TODO(https://github.com/oxidecomputer/omicron/issues/725):
                // Load the switch zone if it already exists?
                switch_zone: Mutex::new(SwitchZoneState::Disabled),
                sled_mode,
                time_synced: AtomicBool::new(false),
                sidecar_revision,
                switch_zone_maghemite_links,
                underlay_vnic_allocator: VnicAllocator::new(
                    "Service",
                    bootstrap_networking.underlay_etherstub,
                    system_api.dladm(),
                ),
                underlay_vnic: bootstrap_networking.underlay_etherstub_vnic,
                bootstrap_vnic_allocator: VnicAllocator::new(
                    "Bootstrap",
                    bootstrap_networking.bootstrap_etherstub,
                    system_api.dladm(),
                ),
                ddm_reconciler,
                sled_info: OnceLock::new(),
                switch_zone_bootstrap_address: bootstrap_networking
                    .switch_zone_bootstrap_ip,
                zone_image_resolver,
                internal_disks_rx,
                system_api,
            }),
        }
    }

    pub(crate) fn ddm_reconciler(&self) -> &DdmReconciler {
        &self.inner.ddm_reconciler
    }

    pub fn switch_zone_bootstrap_address(&self) -> Ipv6Addr {
        self.inner.switch_zone_bootstrap_address
    }

<<<<<<< HEAD
    pub fn zone_image_resolver(&self) -> &ZoneImageSourceResolver {
        &self.inner.zone_image_resolver
    }

    // TODO: This function refers to an old, deprecated format for storing
    // service information. It is not deprecated for cleanup purposes, but
    // should otherwise not be called in new code.
    async fn all_service_ledgers(&self) -> Vec<Utf8PathBuf> {
        pub const SERVICES_LEDGER_FILENAME: &str = "services.json";
        if let Some(dir) = self.inner.ledger_directory_override.get() {
            return vec![dir.join(SERVICES_LEDGER_FILENAME)];
        }
        let resources = self.inner.storage.get_latest_disks().await;
        resources
            .all_m2_mountpoints(CONFIG_DATASET)
            .into_iter()
            .map(|p| p.join(SERVICES_LEDGER_FILENAME))
            .collect()
    }

    async fn all_omicron_zone_ledgers(&self) -> Vec<Utf8PathBuf> {
        if let Some(dir) = self.inner.ledger_directory_override.get() {
            return vec![dir.join(ZONES_LEDGER_FILENAME)];
        }
        let resources = self.inner.storage.get_latest_disks().await;
        resources
            .all_m2_mountpoints(CONFIG_DATASET)
            .into_iter()
            .map(|p| p.join(ZONES_LEDGER_FILENAME))
            .collect()
    }

    // Loads persistent configuration about any Omicron-managed zones that we're
    // supposed to be running.
    async fn load_ledgered_zones(
        &self,
        // This argument attempts to ensure that the caller holds the right
        // lock.
        _map: &MutexGuard<'_, ZoneMap>,
    ) -> Result<Option<Ledger<OmicronZonesConfigLocal>>, Error> {
        let log = &self.inner.log;

        // NOTE: This is a function where we used to access zones by "service
        // ledgers". This format has since been deprecated, and these files,
        // if they exist, should not be used.
        //
        // We try to clean them up at this spot. Deleting this "removal" code
        // in the future should be a safe operation; this is a non-load-bearing
        // cleanup.
        for path in self.all_service_ledgers().await {
            match tokio::fs::remove_file(&path).await {
                Ok(_) => (),
                Err(ref e) if e.kind() == std::io::ErrorKind::NotFound => (),
                Err(e) => {
                    warn!(
                        log,
                        "Failed to delete old service ledger";
                        "err" => ?e,
                        "path" => ?path,
                    );
                }
            }
        }

        // Try to load the current software's zone ledger
        let ledger_paths = self.all_omicron_zone_ledgers().await;
        info!(log, "Loading Omicron zones from: {ledger_paths:?}");
        let maybe_ledger =
            Ledger::<OmicronZonesConfigLocal>::new(log, ledger_paths.clone())
                .await;

        let Some(ledger) = maybe_ledger else {
            info!(log, "Loading Omicron zones - No zones detected");
            return Ok(None);
        };

        info!(
            log,
            "Loaded Omicron zones";
            "zones_config" => ?ledger.data()
        );
        Ok(Some(ledger))
    }

    // TODO(https://github.com/oxidecomputer/omicron/issues/2973):
    //
    // The sled agent retries this function indefinitely at the call-site, but
    // we could be smarter.
    //
    // - If we know that disks are missing, we could wait for them
    // - We could permanently fail if we are able to distinguish other errors
    // more clearly.
    pub async fn load_services(&self) -> Result<LoadServicesResult, Error> {
        let log = &self.inner.log;
        let mut existing_zones = self.inner.zones.lock().await;
        let Some(mut ledger) =
            self.load_ledgered_zones(&existing_zones).await?
        else {
            // Nothing found -- nothing to do.
            info!(
                log,
                "Loading Omicron zones - \
                no zones nor old-format services found"
            );
            return Ok(LoadServicesResult::NoServicesToLoad);
        };

        let zones_config = ledger.data_mut();
        info!(
            log,
            "Loaded Omicron zones";
            "zones_config" => ?zones_config
        );
        let omicron_zones_config =
            zones_config.clone().to_omicron_zones_config();

        self.ensure_all_omicron_zones(
            &mut existing_zones,
            omicron_zones_config,
        )
        .await?;
        Ok(LoadServicesResult::ServicesLoaded)
    }

=======
>>>>>>> f2aada19
    /// Sets up "Sled Agent" information, including underlay info.
    ///
    /// Any subsequent calls after the first invocation return an error.
    pub async fn sled_agent_started(
        &self,
        config: Config,
        port_manager: PortManager,
        underlay_address: Ipv6Addr,
        rack_id: Uuid,
        rack_network_config: Option<RackNetworkConfig>,
        metrics_queue: MetricsRequestQueue,
    ) -> Result<(), Error> {
        info!(
            &self.inner.log, "sled agent started";
            "underlay_address" => underlay_address.to_string(),
        );
        self.inner
            .sled_info
            .set(SledAgentInfo {
                config,
                port_manager,
                resolver: Resolver::new_from_ip(
                    self.inner.log.new(o!("component" => "DnsResolver")),
                    underlay_address,
                )?,
                underlay_address,
                rack_id,
                rack_network_config,
                metrics_queue: metrics_queue.clone(),
            })
            .map_err(|_| "already set".to_string())
            .expect("Sled Agent should only start once");

        // At this point, we've already started up the switch zone, but the
        // VNICs inside it cannot have been tracked by the sled-agent's metrics
        // task (the sled-agent didn't exist at the time we started the switch
        // zone!). Notify that task about the zone's VNICs now.
        if let SwitchZoneState::Running { zone, .. } =
            &*self.inner.switch_zone.lock().await
        {
            match metrics_queue.track_zone_links(zone) {
                Ok(_) => {
                    debug!(self.inner.log, "Stopped tracking zone datalinks")
                }
                Err(errors) => {
                    error!(
                        self.inner.log,
                        "Failed to track one or more data links in \
                        the switch zone, some metrics will not \
                        be produced.";
                        "errors" => ?errors,
                    );
                }
            }
        }

        Ok(())
    }

    /// Returns the sled's configured mode.
    pub fn sled_mode(&self) -> SledMode {
        self.inner.sled_mode
    }

    /// Returns the sled's identifier
    fn sled_id(&self) -> Uuid {
        self.inner
            .sled_info
            .get()
            .expect("sled agent not started")
            .config
            .sled_identifiers
            .sled_id
    }

    /// Returns the metrics queue for the sled agent if it is running.
    fn maybe_metrics_queue(&self) -> Option<&MetricsRequestQueue> {
        self.inner.sled_info.get().map(|info| &info.metrics_queue)
    }

    /// Returns the metrics queue for the sled agent.
    fn metrics_queue(&self) -> &MetricsRequestQueue {
        &self.maybe_metrics_queue().expect("Sled agent should have started")
    }

    // Check the services intended to run in the zone to determine whether any
    // physical devices need to be mapped into the zone when it is created.
    fn devices_needed(zone_args: &ZoneArgs<'_>) -> Result<Vec<String>, Error> {
        let mut devices = vec![];
        for svc_details in zone_args.switch_zone_services() {
            match svc_details {
                SwitchService::Dendrite {
                    asic: DendriteAsic::TofinoAsic,
                    ..
                } => {
                    if let Ok(Some(n)) = tofino::get_tofino() {
                        if let Ok(device_path) = n.device_path() {
                            devices.push(device_path);
                            continue;
                        }
                    }
                    return Err(Error::MissingDevice {
                        device: "tofino".to_string(),
                    });
                }
                SwitchService::Dendrite {
                    asic: DendriteAsic::SoftNpuPropolisDevice,
                    ..
                } => {
                    devices.push("/dev/tty03".into());
                }
                _ => (),
            }
        }

        for dev in &devices {
            if !Utf8Path::new(dev).exists() {
                return Err(Error::MissingDevice { device: dev.to_string() });
            }
        }
        Ok(devices)
    }

    // If we are running in the switch zone, we need a bootstrap vnic so we can
    // listen on a bootstrap address for the wicketd artifact server.
    //
    // No other zone besides the switch and global zones should have a
    // bootstrap address.
    async fn bootstrap_address_needed(
        &self,
        zone_args: &ZoneArgs<'_>,
    ) -> Result<Option<(Link, Ipv6Addr)>, Error> {
        if let ZoneArgs::Switch(_) = zone_args {
            let link = self
                .inner
                .bootstrap_vnic_allocator
                .new_bootstrap()
                .await
                .map_err(Error::SwitchZoneVnicCreation)?;
            Ok(Some((link, self.inner.switch_zone_bootstrap_address)))
        } else {
            Ok(None)
        }
    }

    // Derive two unique techport /64 prefixes from the bootstrap address.
    fn bootstrap_addr_to_techport_prefixes(
        addr: &Ipv6Addr,
    ) -> [Ipv6Subnet<SLED_PREFIX>; 2] {
        // Generate two unique prefixes from the bootstrap address, by
        // incrementing the second octet. This assumes that the bootstrap
        // address starts with `fdb0`, and so we end up with `fdb1` and `fdb2`.
        let mut segments = addr.segments();
        segments[0] += 1;
        let prefix0 = Ipv6Subnet::new(Ipv6Addr::from(segments));
        segments[0] += 1;
        let prefix1 = Ipv6Subnet::new(Ipv6Addr::from(segments));
        [prefix0, prefix1]
    }

    // Check the services intended to run in the zone to determine whether any
    // physical links or vnics need to be mapped into the zone when it is
    // created. Returns a list of links, plus whether or not they need link
    // local addresses in the zone.
    async fn links_needed(
        &self,
        zone_args: &ZoneArgs<'_>,
    ) -> Result<Vec<(Link, bool)>, Error> {
        let mut links: Vec<(Link, bool)> = Vec::new();

        let is_gimlet = is_gimlet().map_err(|e| {
            Error::Underlay(underlay::Error::SystemDetection(e))
        })?;

        for svc_details in zone_args.switch_zone_services() {
            match &svc_details {
                SwitchService::Tfport { pkt_source, asic: _ } => {
                    // The tfport service requires a MAC device to/from which
                    // sidecar packets may be multiplexed.  If the link isn't
                    // present, don't bother trying to start the zone.
                    match self
                        .inner
                        .system_api
                        .dladm()
                        .verify_link(pkt_source)
                        .await
                    {
                        Ok(link) => {
                            // It's important that tfpkt does **not** receive a
                            // link local address! See: https://github.com/oxidecomputer/stlouis/issues/391
                            links.push((link, false));
                        }
                        Err(_) => {
                            if is_gimlet {
                                return Err(Error::MissingDevice {
                                    device: pkt_source.to_string(),
                                });
                            }
                        }
                    }
                }
                SwitchService::MgDdm { .. } => {
                    // If on a non-gimlet, sled-agent can be configured to map
                    // links into the switch zone. Validate those links here.
                    for link in &self.inner.switch_zone_maghemite_links {
                        match self
                            .inner
                            .system_api
                            .dladm()
                            .verify_link(&link.to_string())
                            .await
                        {
                            Ok(link) => {
                                // Link local addresses should be created in the
                                // zone so that maghemite can listen on them.
                                links.push((link, true));
                            }

                            Err(_) => {
                                if let SidecarRevision::SoftZone(_) =
                                    self.inner.sidecar_revision
                                {
                                    return Err(Error::MissingDevice {
                                        device: link.to_string(),
                                    });
                                }
                            }
                        }
                    }
                }
                _ => (),
            }
        }

        Ok(links)
    }

    // Check the services intended to run in the zone to determine whether any
    // OPTE ports need to be created and mapped into the zone when it is
    // created.
    async fn opte_ports_needed(
        &self,
        zone_args: &ZoneArgs<'_>,
    ) -> Result<Vec<(Port, PortTicket)>, Error> {
        // Only some services currently need OPTE ports
        if !matches!(
            zone_args.omicron_type(),
            Some(OmicronZoneType::ExternalDns { .. })
                | Some(OmicronZoneType::Nexus { .. })
                | Some(OmicronZoneType::BoundaryNtp { .. })
        ) {
            return Ok(vec![]);
        }

        let SledAgentInfo {
            port_manager,
            underlay_address,
            resolver,
            rack_network_config,
            ..
        } = &self.inner.sled_info.get().ok_or(Error::SledAgentNotReady)?;

        let Some(rack_network_config) = rack_network_config.as_ref() else {
            // If we're in a test/dev environments with no uplinks, we have
            // nothing to do; print a warning in the (hopefully unlikely) event
            // we land here on a real rack.
            warn!(
                self.inner.log,
                "No rack network config present; skipping OPTE NAT config",
            );
            return Ok(vec![]);
        };

        let uplinked_switch_zone_addrs =
            EarlyNetworkSetup::new(&self.inner.log)
                .lookup_uplinked_switch_zone_underlay_addrs(
                    resolver,
                    rack_network_config,
                )
                .await;

        let dpd_clients: Vec<DpdClient> = uplinked_switch_zone_addrs
            .iter()
            .map(|addr| {
                DpdClient::new(
                    &format!("http://[{}]:{}", addr, DENDRITE_PORT),
                    dpd_client::ClientState {
                        tag: "sled-agent".to_string(),
                        log: self.inner.log.new(o!(
                            "component" => "DpdClient"
                        )),
                    },
                )
            })
            .collect();

        let external_ip;
        let (zone_kind, nic, snat, floating_ips) = match &zone_args
            .omicron_type()
        {
            Some(
                zone_type @ OmicronZoneType::Nexus { external_ip, nic, .. },
            ) => {
                (zone_type.kind(), nic, None, std::slice::from_ref(external_ip))
            }
            Some(
                zone_type @ OmicronZoneType::ExternalDns {
                    dns_address,
                    nic,
                    ..
                },
            ) => {
                external_ip = dns_address.ip();
                (
                    zone_type.kind(),
                    nic,
                    None,
                    std::slice::from_ref(&external_ip),
                )
            }
            Some(
                zone_type @ OmicronZoneType::BoundaryNtp {
                    nic, snat_cfg, ..
                },
            ) => (zone_type.kind(), nic, Some(*snat_cfg), &[][..]),
            _ => unreachable!("unexpected zone type"),
        };

        // Create the OPTE port for the service.
        // Note we don't plumb any firewall rules at this point,
        // Nexus will plumb them down later but services' default OPTE
        // config allows outbound access which is enough for
        // Boundary NTP which needs to come up before Nexus.
        let port = port_manager
            .create_port(PortCreateParams {
                nic,
                source_nat: snat,
                ephemeral_ip: None,
                floating_ips,
                firewall_rules: &[],
                dhcp_config: DhcpCfg::default(),
            })
            .map_err(|err| Error::ServicePortCreation {
                service: zone_kind,
                err: Box::new(err),
            })?;

        // We also need to update the switch with the NAT mappings
        // XXX: need to revisit iff. any services get more than one
        //      address.
        let (target_ip, first_port, last_port) = match snat {
            Some(s) => {
                let (first_port, last_port) = s.port_range_raw();
                (s.ip, first_port, last_port)
            }
            None => (floating_ips[0], 0, u16::MAX),
        };

        for dpd_client in &dpd_clients {
            // TODO-correctness(#2933): If we fail part-way we need to
            // clean up previous entries instead of leaking them.
            let nat_create = || async {
                info!(
                    self.inner.log, "creating NAT entry for service";
                    "zone_type" => zone_kind.report_str(),
                );

                dpd_ensure_nat_entry(
                    dpd_client,
                    &self.inner.log,
                    target_ip,
                    dpd_client::types::MacAddr { a: port.0.mac().into_array() },
                    first_port,
                    last_port,
                    port.0.vni().as_u32(),
                    underlay_address,
                )
                .await
                .map_err(BackoffError::transient)
            };
            let log_failure = |error, _| {
                warn!(
                    self.inner.log, "failed to create NAT entry for service";
                    "error" => ?error,
                    "zone_type" => zone_kind.report_str(),
                );
            };
            retry_notify(
                retry_policy_internal_service_aggressive(),
                nat_create,
                log_failure,
            )
            .await?;
        }
        Ok(vec![port])
    }

    // Check the services intended to run in the zone to determine whether any
    // additional privileges need to be enabled for the zone.
    fn privs_needed(zone_args: &ZoneArgs<'_>) -> Vec<String> {
        let mut needed = vec![
            "default".to_string(),
            "dtrace_user".to_string(),
            "dtrace_proc".to_string(),
        ];
        for svc_details in zone_args.switch_zone_services() {
            match svc_details {
                SwitchService::Tfport { .. } => {
                    needed.push("sys_dl_config".to_string());
                }
                _ => (),
            }
        }

        if let Some(omicron_zone_type) = zone_args.omicron_type() {
            match omicron_zone_type {
                OmicronZoneType::BoundaryNtp { .. }
                | OmicronZoneType::InternalNtp { .. } => {
                    needed.push("sys_time".to_string());
                    needed.push("proc_priocntl".to_string());
                }
                _ => (),
            }
        }
        needed
    }

    async fn dns_install(
        info: &SledAgentInfo,
        ip_addrs: Option<Vec<IpAddr>>,
        domain: Option<&str>,
    ) -> Result<ServiceBuilder, Error> {
        // We want to configure the dns/install SMF service inside the zone with
        // the list of DNS nameservers. This will cause /etc/resolv.conf to be
        // populated inside the zone. We will populate it with the small number
        // of fixed DNS addresses that should always exist. If clients want to
        // expand to a wider range of DNS servers, they can bootstrap from the
        // fixed addresses by looking up additional internal DNS servers from
        // those addresses.
        //
        // Note that when we configure the dns/install service, we're supplying
        // values for an existing property group on the SMF *service*.  We're
        // not creating a new property group, nor are we configuring a property
        // group on the instance.
        //
        // Callers may decide to provide specific addresses to set as additional
        // nameservers; e.g., boundary NTP zones need to specify upstream DNS
        // servers to resolve customer-provided NTP server names.
        let mut nameservers =
            get_internal_dns_server_addresses(info.underlay_address);
        nameservers.extend(ip_addrs.into_iter().flatten());

        let mut dns_config_builder = PropertyGroupBuilder::new("install_props");
        for ns_addr in &nameservers {
            dns_config_builder = dns_config_builder.add_property(
                "nameserver",
                "net_address",
                &ns_addr.to_string(),
            );
        }

        match domain {
            Some(d) => {
                dns_config_builder =
                    dns_config_builder.add_property("domain", "astring", d)
            }
            None => (),
        }

        Ok(ServiceBuilder::new("network/dns/install")
            .add_property_group(dns_config_builder)
            // We do need to enable the default instance of the
            // dns/install service.  It's enough to just mention it
            // here, as the ServiceInstanceBuilder enables the
            // instance being added by default.
            .add_instance(ServiceInstanceBuilder::new("default")))
    }

    fn zone_network_setup_install(
        gw_addr: Option<&Ipv6Addr>,
        zone: &InstalledZone,
        static_addrs: &[Ipv6Addr],
    ) -> Result<ServiceBuilder, Error> {
        let datalink = zone.get_control_vnic_name();

        let mut config_builder = PropertyGroupBuilder::new("config");
        config_builder =
            config_builder.add_property("datalink", "astring", datalink);

        // The switch zone is the only zone that will sometimes have an
        // unknown underlay address at zone boot on the first scrimlet.
        if let Some(gateway) = gw_addr {
            config_builder = config_builder.add_property(
                "gateway",
                "astring",
                gateway.to_string(),
            );
        }

        for s in static_addrs {
            config_builder = config_builder.add_property(
                "static_addr",
                "astring",
                &s.to_string(),
            );
        }

        Ok(ServiceBuilder::new("oxide/zone-network-setup")
            .add_property_group(config_builder)
            .add_instance(ServiceInstanceBuilder::new("default")))
    }

    fn opte_interface_set_up_install(
        zone: &InstalledZone,
    ) -> Result<ServiceBuilder, Error> {
        let port_idx = 0;
        let port = zone.opte_ports().nth(port_idx).ok_or_else(|| {
            Error::ZoneEnsureAddress(EnsureAddressError::MissingOptePort {
                zone: String::from(zone.name()),
                port_idx,
            })
        })?;

        let opte_interface = port.name();
        let opte_gateway = port.gateway().ip().to_string();
        let opte_ip = port.ip().to_string();

        let mut config_builder = PropertyGroupBuilder::new("config");
        config_builder = config_builder
            .add_property("interface", "astring", opte_interface)
            .add_property("gateway", "astring", &opte_gateway)
            .add_property("ip", "astring", &opte_ip);

        Ok(ServiceBuilder::new("oxide/opte-interface-setup")
            .add_property_group(config_builder)
            .add_instance(ServiceInstanceBuilder::new("default")))
    }

    async fn initialize_zone(
        &self,
        request: ZoneArgs<'_>,
        zone_root_path: PathInPool,
        filesystems: &[zone::Fs],
        data_links: &[String],
    ) -> Result<RunningZone, Error> {
        let device_names = Self::devices_needed(&request)?;
        let (bootstrap_vnic, bootstrap_name_and_address) =
            match self.bootstrap_address_needed(&request).await? {
                Some((vnic, address)) => {
                    let name = vnic.name().to_string();
                    (Some(vnic), Some((name, address)))
                }
                None => (None, None),
            };
        // Unzip here, then zip later - it's important that the InstalledZone
        // owns the links, but it doesn't care about the boolean for requesting
        // link local addresses.
        let links: Vec<Link>;
        let links_need_link_local: Vec<bool>;
        (links, links_need_link_local) =
            self.links_needed(&request).await?.into_iter().unzip();
        let opte_ports = self.opte_ports_needed(&request).await?;
        let limit_priv = Self::privs_needed(&request);

        // If the zone is managing a particular dataset, plumb that
        // dataset into the zone. Additionally, construct a "unique enough" name
        // so we can create multiple zones of this type without collision.
        let unique_name = match &request {
            ZoneArgs::Omicron(zone_config) => Some(zone_config.id),
            ZoneArgs::Switch(_) => None,
        };
        let datasets: Vec<_> = match &request {
            ZoneArgs::Omicron(zone_config) => zone_config
                .dataset_name()
                .map(|n| zone::Dataset { name: n.full_name() })
                .into_iter()
                .collect(),
            ZoneArgs::Switch(_) => vec![],
        };

        let devices: Vec<zone::Device> = device_names
            .iter()
            .map(|d| zone::Device { name: d.to_string() })
            .collect();

        let zone_type_str = match &request {
            ZoneArgs::Omicron(zone_config) => {
                zone_config.zone_type.kind().zone_prefix()
            }
            ZoneArgs::Switch(_) => "switch",
        };

        // TODO: `InstallDataset` should be renamed to something more accurate
        // when all the major changes here have landed.
        //
        // Some zones are distributed from the host OS image and are never
        // placed in the install dataset; the Ramdisk enum variant more
        // accurately reflects that we are only search `/opt/oxide` for those
        // zones.
        //
        // (Currently, only the switch zone goes through this code path. Other
        // ramdisk zones like the probe zone construct the file source
        // directly.)
        let image_source = match &request {
            ZoneArgs::Omicron(zone_config) => {
                ZoneImageSource::Omicron(zone_config.image_source.clone())
            }
            ZoneArgs::Switch(_) => ZoneImageSource::Ramdisk,
        };
        let file_source = self
            .inner
            .zone_image_resolver
            .file_source_for(
                zone_type_str,
                &image_source,
                self.inner.internal_disks_rx.current(),
            )
            .map_err(|error| Error::MupdateOverrideRead(error))?;

        // We use the fake initialiser for testing
        let mut zone_builder = match self.inner.system_api.fake_install_dir() {
            None => ZoneBuilderFactory::new().builder(),
            Some(dir) => ZoneBuilderFactory::fake(
                Some(&dir.as_str()),
                illumos_utils::fakes::zone::Zones::new(),
            )
            .builder(),
        };
        if let Some(uuid) = unique_name {
            zone_builder = zone_builder.with_unique_name(uuid);
        }
        if let Some(vnic) = bootstrap_vnic {
            zone_builder = zone_builder.with_bootstrap_vnic(vnic);
        }
        let installed_zone = zone_builder
            .with_log(self.inner.log.clone())
            .with_underlay_vnic_allocator(&self.inner.underlay_vnic_allocator)
            .with_zone_root_path(zone_root_path)
            .with_zone_type(zone_type_str)
            .with_file_source(&file_source)
            .with_datasets(datasets.as_slice())
            .with_filesystems(&filesystems)
            .with_data_links(&data_links)
            .with_devices(&devices)
            .with_opte_ports(opte_ports)
            .with_links(links)
            .with_limit_priv(limit_priv)
            .install()
            .await?;

        let disabled_ssh_service = ServiceBuilder::new("network/ssh")
            .add_instance(ServiceInstanceBuilder::new("default").disable());

        let disabled_dns_client_service =
            ServiceBuilder::new("network/dns/client")
                .add_instance(ServiceInstanceBuilder::new("default").disable());

        let enabled_dns_client_service =
            ServiceBuilder::new("network/dns/client")
                .add_instance(ServiceInstanceBuilder::new("default"));

        let running_zone = match &request {
            ZoneArgs::Omicron(OmicronZoneConfig {
                zone_type: OmicronZoneType::Clickhouse { address, .. },
                ..
            }) => {
                let Some(info) = self.inner.sled_info.get() else {
                    return Err(Error::SledAgentNotReady);
                };

                let nw_setup_service = Self::zone_network_setup_install(
                    Some(&info.underlay_address),
                    &installed_zone,
                    &[*address.ip()],
                )?;

                let dns_service = Self::dns_install(info, None, None).await?;

                let config = PropertyGroupBuilder::new("config")
                    .add_property(
                        "listen_addr",
                        "astring",
                        address.ip().to_string(),
                    )
                    .add_property(
                        "listen_port",
                        "astring",
                        address.port().to_string(),
                    )
                    .add_property("store", "astring", "/data");
                let clickhouse_service =
                    ServiceBuilder::new("oxide/clickhouse").add_instance(
                        ServiceInstanceBuilder::new("default")
                            .add_property_group(config),
                    );

                // We shouldn't need to hardcode a port here:
                // https://github.com/oxidecomputer/omicron/issues/6796
                let admin_address = {
                    let mut addr = *address;
                    addr.set_port(CLICKHOUSE_ADMIN_PORT);
                    addr.to_string()
                };

                // The ClickHouse client connects via the TCP port
                let ch_address = {
                    let mut addr = *address;
                    addr.set_port(CLICKHOUSE_TCP_PORT);
                    addr.to_string()
                };

                let clickhouse_admin_config =
                    PropertyGroupBuilder::new("config")
                        .add_property("http_address", "astring", admin_address)
                        .add_property(
                            "ch_address",
                            "astring",
                            ch_address.to_string(),
                        )
                        .add_property(
                            "ch_binary",
                            "astring",
                            CLICKHOUSE_BINARY,
                        );
                let clickhouse_admin_service =
                    ServiceBuilder::new("oxide/clickhouse-admin-single")
                        .add_instance(
                            ServiceInstanceBuilder::new("default")
                                .add_property_group(clickhouse_admin_config),
                        );

                let profile = ProfileBuilder::new("omicron")
                    .add_service(nw_setup_service)
                    .add_service(disabled_ssh_service)
                    .add_service(clickhouse_service)
                    .add_service(dns_service)
                    .add_service(enabled_dns_client_service)
                    .add_service(clickhouse_admin_service);
                profile
                    .add_to_zone(&self.inner.log, &installed_zone)
                    .await
                    .map_err(|err| {
                        Error::io("Failed to setup clickhouse profile", err)
                    })?;
                RunningZone::boot(installed_zone).await?
            }

            ZoneArgs::Omicron(OmicronZoneConfig {
                zone_type: OmicronZoneType::ClickhouseServer { address, .. },
                ..
            }) => {
                let Some(info) = self.inner.sled_info.get() else {
                    return Err(Error::SledAgentNotReady);
                };

                let nw_setup_service = Self::zone_network_setup_install(
                    Some(&info.underlay_address),
                    &installed_zone,
                    &[*address.ip()],
                )?;

                let dns_service = Self::dns_install(info, None, None).await?;

                let clickhouse_server_config =
                    PropertyGroupBuilder::new("config")
                        .add_property(
                            "config_path",
                            "astring",
                            format!("{CLICKHOUSE_SERVER_CONFIG_DIR}/{CLICKHOUSE_SERVER_CONFIG_FILE}"),
                        );
                let disabled_clickhouse_server_service =
                    ServiceBuilder::new("oxide/clickhouse_server")
                        .add_instance(
                            ServiceInstanceBuilder::new("default")
                                .disable()
                                .add_property_group(clickhouse_server_config),
                        );

                // We shouldn't need to hardcode a port here:
                // https://github.com/oxidecomputer/omicron/issues/6796
                let admin_address = {
                    let mut addr = *address;
                    addr.set_port(CLICKHOUSE_ADMIN_PORT);
                    addr.to_string()
                };

                // The ClickHouse client connects via the TCP port
                let ch_address = {
                    let mut addr = *address;
                    addr.set_port(CLICKHOUSE_TCP_PORT);
                    addr.to_string()
                };

                let clickhouse_admin_config =
                    PropertyGroupBuilder::new("config")
                        .add_property("http_address", "astring", admin_address)
                        .add_property(
                            "ch_address",
                            "astring",
                            ch_address.to_string(),
                        )
                        .add_property(
                            "ch_binary",
                            "astring",
                            CLICKHOUSE_SERVER_BINARY,
                        );
                let clickhouse_admin_service =
                    ServiceBuilder::new("oxide/clickhouse-admin-server")
                        .add_instance(
                            ServiceInstanceBuilder::new("default")
                                .add_property_group(clickhouse_admin_config),
                        );

                let profile = ProfileBuilder::new("omicron")
                    .add_service(nw_setup_service)
                    .add_service(disabled_ssh_service)
                    .add_service(disabled_clickhouse_server_service)
                    .add_service(dns_service)
                    .add_service(enabled_dns_client_service)
                    .add_service(clickhouse_admin_service);
                profile
                    .add_to_zone(&self.inner.log, &installed_zone)
                    .await
                    .map_err(|err| {
                        Error::io(
                            "Failed to setup clickhouse server profile",
                            err,
                        )
                    })?;
                RunningZone::boot(installed_zone).await?
            }

            ZoneArgs::Omicron(OmicronZoneConfig {
                zone_type: OmicronZoneType::ClickhouseKeeper { address, .. },
                ..
            }) => {
                let Some(info) = self.inner.sled_info.get() else {
                    return Err(Error::SledAgentNotReady);
                };

                let nw_setup_service = Self::zone_network_setup_install(
                    Some(&info.underlay_address),
                    &installed_zone,
                    &[*address.ip()],
                )?;

                let dns_service = Self::dns_install(info, None, None).await?;

                let clickhouse_keeper_config =
                    PropertyGroupBuilder::new("config")
                        .add_property(
                            "config_path",
                            "astring",
                            format!("{CLICKHOUSE_KEEPER_CONFIG_DIR}/{CLICKHOUSE_KEEPER_CONFIG_FILE}"),
                        );
                let disabled_clickhouse_keeper_service =
                    ServiceBuilder::new("oxide/clickhouse_keeper")
                        .add_instance(
                            ServiceInstanceBuilder::new("default")
                                .disable()
                                .add_property_group(clickhouse_keeper_config),
                        );

                // We shouldn't need to hardcode a port here:
                // https://github.com/oxidecomputer/omicron/issues/6796
                let admin_address = {
                    let mut addr = *address;
                    addr.set_port(CLICKHOUSE_ADMIN_PORT);
                    addr.to_string()
                };

                let clickhouse_admin_config =
                    PropertyGroupBuilder::new("config")
                        .add_property("http_address", "astring", admin_address)
                        .add_property(
                            "ch_address",
                            "astring",
                            address.to_string(),
                        )
                        .add_property(
                            "ch_binary",
                            "astring",
                            CLICKHOUSE_KEEPER_BINARY,
                        );
                let clickhouse_admin_service =
                    ServiceBuilder::new("oxide/clickhouse-admin-keeper")
                        .add_instance(
                            ServiceInstanceBuilder::new("default")
                                .add_property_group(clickhouse_admin_config),
                        );

                let profile = ProfileBuilder::new("omicron")
                    .add_service(nw_setup_service)
                    .add_service(disabled_ssh_service)
                    .add_service(disabled_clickhouse_keeper_service)
                    .add_service(dns_service)
                    .add_service(enabled_dns_client_service)
                    .add_service(clickhouse_admin_service);
                profile
                    .add_to_zone(&self.inner.log, &installed_zone)
                    .await
                    .map_err(|err| {
                        Error::io(
                            "Failed to setup clickhouse keeper profile",
                            err,
                        )
                    })?;
                RunningZone::boot(installed_zone).await?
            }

            ZoneArgs::Omicron(OmicronZoneConfig {
                id: zone_id,
                zone_type: OmicronZoneType::CockroachDb { address, .. },
                ..
            }) => {
                let Some(info) = self.inner.sled_info.get() else {
                    return Err(Error::SledAgentNotReady);
                };

                // We shouldn't need to hardcode a port here:
                // https://github.com/oxidecomputer/omicron/issues/6796
                let admin_address = {
                    let mut addr = *address;
                    addr.set_port(COCKROACH_ADMIN_PORT);
                    addr.to_string()
                };

                let nw_setup_service = Self::zone_network_setup_install(
                    Some(&info.underlay_address),
                    &installed_zone,
                    &[*address.ip()],
                )?;

                let dns_service = Self::dns_install(info, None, None).await?;

                // Configure the CockroachDB service.
                let cockroachdb_config = PropertyGroupBuilder::new("config")
                    .add_property("listen_addr", "astring", address.to_string())
                    .add_property("store", "astring", "/data");
                let cockroachdb_service =
                    ServiceBuilder::new("oxide/cockroachdb").add_instance(
                        ServiceInstanceBuilder::new("default")
                            .add_property_group(cockroachdb_config),
                    );

                // Configure the Omicron cockroach-admin service.
                let cockroach_admin_config =
                    PropertyGroupBuilder::new("config")
                        .add_property("zone_id", "astring", zone_id.to_string())
                        .add_property(
                            "cockroach_address",
                            "astring",
                            address.to_string(),
                        )
                        .add_property("http_address", "astring", admin_address);
                let cockroach_admin_service =
                    ServiceBuilder::new("oxide/cockroach-admin").add_instance(
                        ServiceInstanceBuilder::new("default")
                            .add_property_group(cockroach_admin_config),
                    );

                let profile = ProfileBuilder::new("omicron")
                    .add_service(nw_setup_service)
                    .add_service(disabled_ssh_service)
                    .add_service(cockroachdb_service)
                    .add_service(cockroach_admin_service)
                    .add_service(dns_service)
                    .add_service(enabled_dns_client_service);
                profile
                    .add_to_zone(&self.inner.log, &installed_zone)
                    .await
                    .map_err(|err| {
                        Error::io("Failed to setup CRDB profile", err)
                    })?;
                RunningZone::boot(installed_zone).await?
            }

            ZoneArgs::Omicron(OmicronZoneConfig {
                zone_type: OmicronZoneType::Crucible { address, dataset },
                ..
            }) => {
                let Some(info) = self.inner.sled_info.get() else {
                    return Err(Error::SledAgentNotReady);
                };

                let nw_setup_service = Self::zone_network_setup_install(
                    Some(&info.underlay_address),
                    &installed_zone,
                    &[*address.ip()],
                )?;

                let dataset_name =
                    DatasetName::new(dataset.pool_name, DatasetKind::Crucible)
                        .full_name();
                let uuid = &Uuid::new_v4().to_string();
                let config = PropertyGroupBuilder::new("config")
                    .add_property("dataset", "astring", &dataset_name)
                    .add_property(
                        "listen_addr",
                        "astring",
                        address.ip().to_string(),
                    )
                    .add_property(
                        "listen_port",
                        "astring",
                        address.port().to_string(),
                    )
                    .add_property("uuid", "astring", uuid)
                    .add_property("store", "astring", "/data");

                let profile = ProfileBuilder::new("omicron")
                    .add_service(nw_setup_service)
                    .add_service(disabled_ssh_service)
                    .add_service(disabled_dns_client_service)
                    .add_service(
                        ServiceBuilder::new("oxide/crucible/agent")
                            .add_instance(
                                ServiceInstanceBuilder::new("default")
                                    .add_property_group(config),
                            ),
                    );
                profile
                    .add_to_zone(&self.inner.log, &installed_zone)
                    .await
                    .map_err(|err| {
                        Error::io("Failed to setup crucible profile", err)
                    })?;
                RunningZone::boot(installed_zone).await?
            }

            ZoneArgs::Omicron(OmicronZoneConfig {
                zone_type: OmicronZoneType::CruciblePantry { address },
                ..
            }) => {
                let Some(info) = self.inner.sled_info.get() else {
                    return Err(Error::SledAgentNotReady);
                };

                let nw_setup_service = Self::zone_network_setup_install(
                    Some(&info.underlay_address),
                    &installed_zone,
                    &[*address.ip()],
                )?;

                let config = PropertyGroupBuilder::new("config")
                    .add_property(
                        "listen_addr",
                        "astring",
                        address.ip().to_string(),
                    )
                    .add_property(
                        "listen_port",
                        "astring",
                        address.port().to_string(),
                    );

                let profile = ProfileBuilder::new("omicron")
                    .add_service(nw_setup_service)
                    .add_service(disabled_ssh_service)
                    .add_service(disabled_dns_client_service)
                    .add_service(
                        ServiceBuilder::new("oxide/crucible/pantry")
                            .add_instance(
                                ServiceInstanceBuilder::new("default")
                                    .add_property_group(config),
                            ),
                    );
                profile
                    .add_to_zone(&self.inner.log, &installed_zone)
                    .await
                    .map_err(|err| Error::io("crucible pantry profile", err))?;
                RunningZone::boot(installed_zone).await?
            }
            ZoneArgs::Omicron(OmicronZoneConfig {
                id,
                zone_type: OmicronZoneType::Oximeter { address },
                ..
            }) => {
                let Some(info) = self.inner.sled_info.get() else {
                    return Err(Error::SledAgentNotReady);
                };

                let nw_setup_service = Self::zone_network_setup_install(
                    Some(&info.underlay_address),
                    &installed_zone,
                    &[*address.ip()],
                )?;

                let oximeter_config = PropertyGroupBuilder::new("config")
                    .add_property("id", "astring", id.to_string())
                    .add_property("address", "astring", address.to_string());
                let oximeter_service = ServiceBuilder::new("oxide/oximeter")
                    .add_instance(
                        ServiceInstanceBuilder::new("default")
                            .add_property_group(oximeter_config),
                    );

                let profile = ProfileBuilder::new("omicron")
                    .add_service(nw_setup_service)
                    .add_service(disabled_ssh_service)
                    .add_service(oximeter_service)
                    .add_service(disabled_dns_client_service);
                profile
                    .add_to_zone(&self.inner.log, &installed_zone)
                    .await
                    .map_err(|err| {
                        Error::io("Failed to setup Oximeter profile", err)
                    })?;
                RunningZone::boot(installed_zone).await?
            }
            ZoneArgs::Omicron(OmicronZoneConfig {
                zone_type:
                    OmicronZoneType::ExternalDns {
                        http_address,
                        dns_address,
                        nic,
                        ..
                    },
                ..
            }) => {
                let Some(info) = self.inner.sled_info.get() else {
                    return Err(Error::SledAgentNotReady);
                };

                let nw_setup_service = Self::zone_network_setup_install(
                    Some(&info.underlay_address),
                    &installed_zone,
                    &[*http_address.ip()],
                )?;
                // Like Nexus, we need to be reachable externally via
                // `dns_address` but we don't listen on that address
                // directly but instead on a VPC private IP. OPTE will
                // en/decapsulate as appropriate.
                let opte_interface_setup =
                    Self::opte_interface_set_up_install(&installed_zone)?;

                // We need to tell external_dns to listen on its OPTE port IP
                // address, which comes from `nic`. Attach the port from its
                // true external DNS address (`dns_address`).
                let dns_address =
                    SocketAddr::new(nic.ip, dns_address.port()).to_string();

                let external_dns_config = PropertyGroupBuilder::new("config")
                    .add_property(
                        "http_address",
                        "astring",
                        http_address.to_string(),
                    )
                    .add_property("dns_address", "astring", dns_address);
                let external_dns_service =
                    ServiceBuilder::new("oxide/external_dns").add_instance(
                        ServiceInstanceBuilder::new("default")
                            .add_property_group(external_dns_config),
                    );

                let profile = ProfileBuilder::new("omicron")
                    .add_service(nw_setup_service)
                    .add_service(opte_interface_setup)
                    .add_service(disabled_ssh_service)
                    .add_service(external_dns_service)
                    .add_service(disabled_dns_client_service);
                profile
                    .add_to_zone(&self.inner.log, &installed_zone)
                    .await
                    .map_err(|err| {
                        Error::io("Failed to setup External DNS profile", err)
                    })?;
                RunningZone::boot(installed_zone).await?
            }
            ZoneArgs::Omicron(OmicronZoneConfig {
                zone_type:
                    OmicronZoneType::BoundaryNtp {
                        address,
                        dns_servers,
                        ntp_servers,
                        domain,
                        ..
                    },
                ..
            }) => {
                let Some(info) = self.inner.sled_info.get() else {
                    return Err(Error::SledAgentNotReady);
                };

                let nw_setup_service = Self::zone_network_setup_install(
                    Some(&info.underlay_address),
                    &installed_zone,
                    &[*address.ip()],
                )?;

                let rack_net =
                    Ipv6Subnet::<RACK_PREFIX>::new(info.underlay_address)
                        .net()
                        .to_string();

                let dns_install_service = Self::dns_install(
                    info,
                    Some(dns_servers.to_vec()),
                    domain.as_deref(),
                )
                .await?;

                let mut chrony_config = PropertyGroupBuilder::new("config")
                    .add_property("allow", "astring", &rack_net)
                    .add_property("boundary", "boolean", "true")
                    .add_property(
                        "boundary_pool",
                        "astring",
                        format!("{BOUNDARY_NTP_DNS_NAME}.{DNS_ZONE}"),
                    );

                for s in ntp_servers {
                    chrony_config =
                        chrony_config.add_property("server", "astring", s);
                }

                let dns_client_service;
                if dns_servers.is_empty() {
                    dns_client_service = disabled_dns_client_service;
                } else {
                    dns_client_service = enabled_dns_client_service;
                }

                let ntp_service = ServiceBuilder::new("oxide/ntp")
                    .add_instance(ServiceInstanceBuilder::new("default"));

                let chrony_setup_service =
                    ServiceBuilder::new("oxide/chrony-setup").add_instance(
                        ServiceInstanceBuilder::new("default")
                            .add_property_group(chrony_config),
                    );

                let opte_interface_setup =
                    Self::opte_interface_set_up_install(&installed_zone)?;

                let profile = ProfileBuilder::new("omicron")
                    .add_service(nw_setup_service)
                    .add_service(chrony_setup_service)
                    .add_service(disabled_ssh_service)
                    .add_service(dns_install_service)
                    .add_service(dns_client_service)
                    .add_service(ntp_service)
                    .add_service(opte_interface_setup);

                profile
                    .add_to_zone(&self.inner.log, &installed_zone)
                    .await
                    .map_err(|err| {
                        Error::io("Failed to set up NTP profile", err)
                    })?;

                RunningZone::boot(installed_zone).await?
            }
            ZoneArgs::Omicron(OmicronZoneConfig {
                zone_type: OmicronZoneType::InternalNtp { address },
                ..
            }) => {
                let Some(info) = self.inner.sled_info.get() else {
                    return Err(Error::SledAgentNotReady);
                };

                let nw_setup_service = Self::zone_network_setup_install(
                    Some(&info.underlay_address),
                    &installed_zone,
                    &[*address.ip()],
                )?;

                let rack_net =
                    Ipv6Subnet::<RACK_PREFIX>::new(info.underlay_address)
                        .net()
                        .to_string();

                let dns_install_service =
                    Self::dns_install(info, None, None).await?;

                let chrony_config = PropertyGroupBuilder::new("config")
                    .add_property("allow", "astring", &rack_net)
                    .add_property("boundary", "boolean", "false")
                    .add_property(
                        "boundary_pool",
                        "astring",
                        format!("{BOUNDARY_NTP_DNS_NAME}.{DNS_ZONE}"),
                    );

                let ntp_service = ServiceBuilder::new("oxide/ntp")
                    .add_instance(ServiceInstanceBuilder::new("default"));

                let chrony_setup_service =
                    ServiceBuilder::new("oxide/chrony-setup").add_instance(
                        ServiceInstanceBuilder::new("default")
                            .add_property_group(chrony_config),
                    );

                let profile = ProfileBuilder::new("omicron")
                    .add_service(nw_setup_service)
                    .add_service(chrony_setup_service)
                    .add_service(disabled_ssh_service)
                    .add_service(dns_install_service)
                    .add_service(enabled_dns_client_service)
                    .add_service(ntp_service);

                profile
                    .add_to_zone(&self.inner.log, &installed_zone)
                    .await
                    .map_err(|err| {
                        Error::io("Failed to set up NTP profile", err)
                    })?;

                RunningZone::boot(installed_zone).await?
            }
            ZoneArgs::Omicron(OmicronZoneConfig {
                zone_type:
                    OmicronZoneType::InternalDns {
                        http_address,
                        dns_address,
                        gz_address,
                        gz_address_index,
                        ..
                    },
                ..
            }) => {
                let underlay_ips = if http_address.ip() == dns_address.ip() {
                    vec![*http_address.ip()]
                } else {
                    vec![*http_address.ip(), *dns_address.ip()]
                };
                let nw_setup_service = Self::zone_network_setup_install(
                    Some(gz_address),
                    &installed_zone,
                    &underlay_ips,
                )?;

                // Internal DNS zones require a special route through
                // the global zone, since they are not on the same part
                // of the underlay as most other services on this sled
                // (the sled's subnet).
                //
                // We create an IP address in the dedicated portion of
                // the underlay used for internal DNS servers, but we
                // *also* add a number ("which DNS server is this") to
                // ensure these addresses are given unique names. In the
                // unlikely case that two internal DNS servers end up on
                // the same machine (which is effectively a
                // developer-only environment -- we wouldn't want this
                // in prod!), they need to be given distinct names.
                let addr_name = internal_dns_addrobj_name(*gz_address_index);
                Zones::ensure_has_global_zone_v6_address(
                    self.inner.underlay_vnic.clone(),
                    *gz_address,
                    &addr_name,
                )
                .await
                .map_err(|err| Error::GzAddress {
                    message: format!(
                        "Failed to create address {} for Internal DNS zone",
                        addr_name
                    ),
                    err,
                })?;

                // Tell DDM to start advertising our address. This may be
                // premature: we haven't yet started the internal DNS server.
                // However, the existence of the `internaldns{gz_address_index}`
                // interface we just created means processes in the gz
                // (including ourselves!) may use that as a _source_ address, so
                // we need to go ahead and advertise this prefix so other sleds
                // know how to route responses back to us. See
                // <https://github.com/oxidecomputer/omicron/issues/7782>.
                self.ddm_reconciler()
                    .add_internal_dns_subnet(Ipv6Subnet::new(*gz_address));

                let internal_dns_config = PropertyGroupBuilder::new("config")
                    .add_property(
                        "http_address",
                        "astring",
                        http_address.to_string(),
                    )
                    .add_property(
                        "dns_address",
                        "astring",
                        dns_address.to_string(),
                    );
                let internal_dns_service =
                    ServiceBuilder::new("oxide/internal_dns").add_instance(
                        ServiceInstanceBuilder::new("default")
                            .add_property_group(internal_dns_config),
                    );

                let profile = ProfileBuilder::new("omicron")
                    .add_service(nw_setup_service)
                    .add_service(disabled_ssh_service)
                    .add_service(internal_dns_service)
                    .add_service(disabled_dns_client_service);
                profile
                    .add_to_zone(&self.inner.log, &installed_zone)
                    .await
                    .map_err(|err| {
                        Error::io("Failed to setup Internal DNS profile", err)
                    })?;
                RunningZone::boot(installed_zone).await?
            }
            ZoneArgs::Omicron(OmicronZoneConfig {
                zone_type:
                    OmicronZoneType::Nexus {
                        internal_address,
                        external_tls,
                        external_dns_servers,
                        ..
                    },
                id,
                ..
            }) => {
                let Some(info) = self.inner.sled_info.get() else {
                    return Err(Error::SledAgentNotReady);
                };

                let nw_setup_service = Self::zone_network_setup_install(
                    Some(&info.underlay_address),
                    &installed_zone,
                    &[*internal_address.ip()],
                )?;

                // While Nexus will be reachable via `external_ip`, it
                // communicates atop an OPTE port which operates on a
                // VPC private IP. OPTE will map the private IP to the
                // external IP automatically.
                let opte_interface_setup =
                    Self::opte_interface_set_up_install(&installed_zone)?;

                let port_idx = 0;
                let port = installed_zone
                    .opte_ports()
                    .nth(port_idx)
                    .ok_or_else(|| {
                        Error::ZoneEnsureAddress(
                            EnsureAddressError::MissingOptePort {
                                zone: String::from(installed_zone.name()),
                                port_idx,
                            },
                        )
                    })?;
                let opte_ip = port.ip();
                let opte_iface_name = port.name();

                // Nexus takes a separate config file for parameters
                // which cannot be known at packaging time.
                let nexus_port = if *external_tls { 443 } else { 80 };
                let deployment_config = DeploymentConfig {
                    id: *id,
                    rack_id: info.rack_id,
                    techport_external_server_port: NEXUS_TECHPORT_EXTERNAL_PORT,

                    dropshot_external: ConfigDropshotWithTls {
                        tls: *external_tls,
                        dropshot: dropshot::ConfigDropshot {
                            bind_address: SocketAddr::new(*opte_ip, nexus_port),
                            default_request_body_max_bytes: 1048576,
                            default_handler_task_mode:
                                HandlerTaskMode::Detached,
                            log_headers: vec![],
                        },
                    },
                    dropshot_internal: dropshot::ConfigDropshot {
                        bind_address: (*internal_address).into(),
                        default_request_body_max_bytes: 1048576,
                        default_handler_task_mode: HandlerTaskMode::Detached,
                        log_headers: vec![],
                    },
                    internal_dns: nexus_config::InternalDns::FromSubnet {
                        subnet: Ipv6Subnet::<RACK_PREFIX>::new(
                            info.underlay_address,
                        ),
                    },
                    database: nexus_config::Database::FromDns,
                    external_dns_servers: external_dns_servers.clone(),
                    // TCP connections bound by HTTP clients of external services
                    // should always be bound on our OPTE interface.
                    external_http_clients:
                        nexus_config::ExternalHttpClientConfig {
                            interface: Some(opte_iface_name.to_string()),
                        },
                };

                // Copy the partial config file to the expected
                // location.
                let config_dir = Utf8PathBuf::from(format!(
                    "{}/var/svc/manifest/site/nexus",
                    installed_zone.root()
                ));
                // The filename of a half-completed config, in need of
                // parameters supplied at runtime.
                const PARTIAL_LEDGER_FILENAME: &str = "config-partial.toml";
                // The filename of a completed config, merging the
                // partial config with additional appended parameters
                // known at runtime.
                const COMPLETE_LEDGER_FILENAME: &str = "config.toml";
                let partial_config_path =
                    config_dir.join(PARTIAL_LEDGER_FILENAME);
                let config_path = config_dir.join(COMPLETE_LEDGER_FILENAME);
                tokio::fs::copy(partial_config_path, &config_path)
                    .await
                    .map_err(|err| Error::io_path(&config_path, err))?;

                // Serialize the configuration and append it into the
                // file.
                let serialized_cfg = toml::Value::try_from(&deployment_config)
                    .expect("Cannot serialize config");
                let mut map = toml::map::Map::new();
                map.insert("deployment".to_string(), serialized_cfg);
                let config_str = toml::to_string(&map).map_err(|err| {
                    Error::TomlSerialize { path: config_path.clone(), err }
                })?;
                let mut file = tokio::fs::OpenOptions::new()
                    .append(true)
                    .open(&config_path)
                    .await
                    .map_err(|err| Error::io_path(&config_path, err))?;
                file.write_all(b"\n\n")
                    .await
                    .map_err(|err| Error::io_path(&config_path, err))?;
                file.write_all(config_str.as_bytes())
                    .await
                    .map_err(|err| Error::io_path(&config_path, err))?;

                let nexus_config = PropertyGroupBuilder::new("config");
                let nexus_service = ServiceBuilder::new("oxide/nexus")
                    .add_instance(
                        ServiceInstanceBuilder::new("default")
                            .add_property_group(nexus_config),
                    );

                let profile = ProfileBuilder::new("omicron")
                    .add_service(nw_setup_service)
                    .add_service(opte_interface_setup)
                    .add_service(disabled_ssh_service)
                    .add_service(nexus_service)
                    .add_service(disabled_dns_client_service);
                profile
                    .add_to_zone(&self.inner.log, &installed_zone)
                    .await
                    .map_err(|err| {
                        Error::io("Failed to setup Nexus profile", err)
                    })?;
                RunningZone::boot(installed_zone).await?
            }
            ZoneArgs::Switch(SwitchZoneConfig { id, services, addresses }) => {
                let info = self.inner.sled_info.get();

                let gw_addr = match info {
                    Some(i) => Some(&i.underlay_address),
                    None => None,
                };

                let nw_setup_service = Self::zone_network_setup_install(
                    gw_addr,
                    &installed_zone,
                    addresses,
                )?;

                let sidecar_revision = match &self.inner.sidecar_revision {
                    SidecarRevision::Physical(rev) => rev.to_string(),
                    SidecarRevision::SoftZone(rev)
                    | SidecarRevision::SoftPropolis(rev) => format!(
                        "softnpu_front_{}_rear_{}",
                        rev.front_port_count, rev.rear_port_count
                    ),
                };

                // Define all services in the switch zone
                let mut mgs_service = ServiceBuilder::new("oxide/mgs");
                let mut wicketd_service = ServiceBuilder::new("oxide/wicketd");
                let mut switch_zone_setup_service =
                    ServiceBuilder::new("oxide/switch_zone_setup");
                let mut dendrite_service =
                    ServiceBuilder::new("oxide/dendrite");
                let mut tfport_service = ServiceBuilder::new("oxide/tfport");
                let mut lldpd_service = ServiceBuilder::new("oxide/lldpd");
                let mut pumpkind_service =
                    ServiceBuilder::new("oxide/pumpkind");
                let mut mgd_service = ServiceBuilder::new("oxide/mgd");
                let mut mg_ddm_service = ServiceBuilder::new("oxide/mg-ddm");
                let mut uplink_service = ServiceBuilder::new("oxide/uplink");

                let mut switch_zone_setup_config =
                    PropertyGroupBuilder::new("config").add_property(
                        "gz_local_link_addr",
                        "astring",
                        &format!(
                            "{}",
                            self.inner.global_zone_bootstrap_link_local_address
                        ),
                    );

                for (link, needs_link_local) in
                    installed_zone.links().iter().zip(links_need_link_local)
                {
                    if needs_link_local {
                        switch_zone_setup_config = switch_zone_setup_config
                            .add_property(
                                "link_local_links",
                                "astring",
                                link.name(),
                            );
                    }
                }

                if let Some((bootstrap_name, bootstrap_address)) =
                    bootstrap_name_and_address.as_ref()
                {
                    switch_zone_setup_config = switch_zone_setup_config
                        .add_property(
                            "link_local_links",
                            "astring",
                            bootstrap_name,
                        )
                        .add_property(
                            "bootstrap_addr",
                            "astring",
                            &format!("{bootstrap_address}"),
                        )
                        .add_property(
                            "bootstrap_vnic",
                            "astring",
                            bootstrap_name,
                        );
                }

                // Set properties for each service
                for service in services {
                    match service {
                        SwitchService::ManagementGatewayService => {
                            info!(self.inner.log, "Setting up MGS service");
                            let mut mgs_config =
                                PropertyGroupBuilder::new("config")
                                    // Always tell MGS to listen on localhost so wicketd
                                    // can contact it even before we have an underlay
                                    // network.
                                    .add_property(
                                        "address",
                                        "astring",
                                        &format!("[::1]:{MGS_PORT}"),
                                    )
                                    .add_property(
                                        "id",
                                        "astring",
                                        &id.to_string(),
                                    );

                            if let Some(i) = info {
                                mgs_config = mgs_config.add_property(
                                    "rack_id",
                                    "astring",
                                    &i.rack_id.to_string(),
                                );
                            }

                            if let Some(address) = addresses.get(0) {
                                // Don't use localhost twice
                                if *address != Ipv6Addr::LOCALHOST {
                                    mgs_config = mgs_config.add_property(
                                        "address",
                                        "astring",
                                        &format!("[{address}]:{MGS_PORT}"),
                                    );
                                }
                            }
                            mgs_service = mgs_service.add_instance(
                                ServiceInstanceBuilder::new("default")
                                    .add_property_group(mgs_config),
                            );
                        }
                        SwitchService::SpSim => {
                            info!(
                                self.inner.log,
                                "Setting up Simulated SP service"
                            );
                        }
                        SwitchService::Wicketd { baseboard } => {
                            info!(self.inner.log, "Setting up wicketd service");
                            // If we're launching the switch zone, we'll have a
                            // bootstrap_address based on our call to
                            // `self.bootstrap_address_needed` (which always
                            // gives us an address for the switch zone. If we
                            // _don't_ have a bootstrap address, someone has
                            // requested wicketd in a non-switch zone; return an
                            // error.
                            let Some((_, bootstrap_address)) =
                                bootstrap_name_and_address
                            else {
                                return Err(Error::BadServiceRequest {
                                    service: "wicketd".to_string(),
                                    message: concat!(
                                        "missing bootstrap address: ",
                                        "wicketd can only be started in the ",
                                        "switch zone",
                                    )
                                    .to_string(),
                                });
                            };

                            let mut wicketd_config =
                                PropertyGroupBuilder::new("config")
                                    .add_property(
                                        "address",
                                        "astring",
                                        &format!("[::1]:{WICKETD_PORT}"),
                                    )
                                    .add_property(
                                        "artifact-address",
                                        "astring",
                                        &format!("[{bootstrap_address}]:{BOOTSTRAP_ARTIFACT_PORT}"),
                                    )
                                    .add_property(
                                        "baseboard-file",
                                        "astring",
                                        SWITCH_ZONE_BASEBOARD_FILE,
                                    )
                                    .add_property(
                                        "mgs-address",
                                        "astring",
                                        &format!("[::1]:{MGS_PORT}"),
                                    )
                                    // We intentionally bind `nexus-proxy-address` to
                                    // `::` so wicketd will serve this on all
                                    // interfaces, particularly the tech port
                                    // interfaces, allowing external clients to connect
                                    // to this Nexus proxy.
                                    .add_property(
                                        "nexus-proxy-address",
                                        "astring",
                                        &format!("[::]:{WICKETD_NEXUS_PROXY_PORT}"),
                                    );

                            if let Some(i) = info {
                                let rack_subnet = Ipv6Subnet::<AZ_PREFIX>::new(
                                    i.underlay_address,
                                );

                                wicketd_config = wicketd_config.add_property(
                                    "rack-subnet",
                                    "astring",
                                    &rack_subnet.net().addr().to_string(),
                                );
                            }

                            wicketd_service = wicketd_service.add_instance(
                                ServiceInstanceBuilder::new("default")
                                    .add_property_group(wicketd_config),
                            );

                            let baseboard_info =
                                serde_json::to_string(&baseboard)?;

                            switch_zone_setup_config =
                                switch_zone_setup_config.clone().add_property(
                                    "baseboard_info",
                                    "astring",
                                    &baseboard_info,
                                );
                        }
                        SwitchService::Dendrite { asic } => {
                            info!(
                                self.inner.log,
                                "Setting up dendrite service"
                            );
                            let mut dendrite_config =
                                PropertyGroupBuilder::new("config");

                            if let Some(i) = info {
                                dendrite_config = add_sled_ident_properties(
                                    dendrite_config,
                                    i,
                                )
                            };

                            for address in addresses {
                                dendrite_config = dendrite_config.add_property(
                                    "address",
                                    "astring",
                                    &format!("[{}]:{}", address, DENDRITE_PORT),
                                );
                                if *address != Ipv6Addr::LOCALHOST {
                                    let az_prefix =
                                        Ipv6Subnet::<AZ_PREFIX>::new(*address);
                                    for addr in
                                        Resolver::servers_from_subnet(az_prefix)
                                    {
                                        dendrite_config = dendrite_config
                                            .add_property(
                                                "dns_server",
                                                "astring",
                                                &format!("{addr}"),
                                            );
                                    }
                                }
                            }

                            match asic {
                                DendriteAsic::TofinoAsic => {
                                    // There should be exactly one device_name
                                    // associated with this zone: the /dev path
                                    // for the tofino ASIC.
                                    let dev_cnt = device_names.len();
                                    if dev_cnt == 1 {
                                        dendrite_config = dendrite_config
                                            .add_property(
                                                "dev_path",
                                                "astring",
                                                &device_names[0].clone(),
                                            );
                                    } else {
                                        return Err(Error::SwitchZone(
                                            anyhow::anyhow!(
                                                "{dev_cnt} devices needed \
                                                    for tofino asic"
                                            ),
                                        ));
                                    }
                                    dendrite_config = dendrite_config
                                        .add_property(
                                            "port_config",
                                            "astring",
                                            "/opt/oxide/dendrite/misc/sidecar_config.toml",
                                        )
                                        .add_property("board_rev", "astring", &sidecar_revision);
                                }
                                DendriteAsic::TofinoStub => {
                                    dendrite_config = dendrite_config
                                        .add_property(
                                            "port_config",
                                            "astring",
                                            "/opt/oxide/dendrite/misc/model_config.toml",
                                        );
                                }
                                asic @ (DendriteAsic::SoftNpuZone
                                | DendriteAsic::SoftNpuPropolisDevice) => {
                                    let s = match self.inner.sidecar_revision {
                                        SidecarRevision::SoftZone(ref s) => s,
                                        SidecarRevision::SoftPropolis(
                                            ref s,
                                        ) => s,
                                        _ => {
                                            return Err(
                                                Error::SidecarRevision(
                                                    anyhow::anyhow!(
                                                        "expected soft sidecar \
                                                    revision"
                                                    ),
                                                ),
                                            );
                                        }
                                    };

                                    dendrite_config = dendrite_config
                                        .add_property(
                                            "front_ports",
                                            "astring",
                                            &s.front_port_count.to_string(),
                                        )
                                        .add_property(
                                            "rear_ports",
                                            "astring",
                                            &s.rear_port_count.to_string(),
                                        )
                                        .add_property(
                                            "port_config",
                                            "astring",
                                            "/opt/oxide/dendrite/misc/softnpu_single_sled_config.toml",
                                        );

                                    if asic == &DendriteAsic::SoftNpuZone {
                                        dendrite_config = dendrite_config
                                            .add_property(
                                                "mgmt", "astring", "uds",
                                            )
                                            .add_property(
                                                "uds_path",
                                                "astring",
                                                "/opt/softnpu/stuff",
                                            );
                                    }

                                    if asic
                                        == &DendriteAsic::SoftNpuPropolisDevice
                                    {
                                        dendrite_config = dendrite_config
                                            .add_property(
                                                "mgmt", "astring", "uart",
                                            );
                                    }
                                }
                            }

                            dendrite_service = dendrite_service.add_instance(
                                ServiceInstanceBuilder::new("default")
                                    .add_property_group(dendrite_config),
                            );
                        }
                        SwitchService::Tfport { pkt_source, asic } => {
                            info!(self.inner.log, "Setting up tfport service");

                            let mut tfport_config =
                                PropertyGroupBuilder::new("config");

                            tfport_config = tfport_config
                                .add_property(
                                    "dpd_host",
                                    "astring",
                                    &format!("[{}]", Ipv6Addr::LOCALHOST),
                                )
                                .add_property(
                                    "dpd_port",
                                    "astring",
                                    &format!("{}", DENDRITE_PORT),
                                );

                            if let Some(i) = info {
                                tfport_config =
                                    add_sled_ident_properties(tfport_config, i);
                            }

                            for address in addresses {
                                tfport_config = tfport_config.add_property(
                                    "listen_address",
                                    "astring",
                                    &format!("[{}]:{}", address, TFPORTD_PORT),
                                );
                            }

                            let is_gimlet = is_gimlet().map_err(|e| {
                                Error::Underlay(
                                    underlay::Error::SystemDetection(e),
                                )
                            })?;

                            if is_gimlet {
                                // Collect the prefixes for each techport.
                                let nameaddr =
                                    bootstrap_name_and_address.as_ref();
                                let techport_prefixes = match nameaddr {
                                    Some((_, addr)) => {
                                        Self::bootstrap_addr_to_techport_prefixes(addr)
                                    }
                                    None => {
                                        return Err(Error::BadServiceRequest {
                                            service: "tfport".into(),
                                            message: "bootstrap addr missing"
                                                .into(),
                                        });
                                    }
                                };

                                for (i, prefix) in
                                    techport_prefixes.into_iter().enumerate()
                                {
                                    // Each `prefix` is an `Ipv6Subnet`
                                    // including a netmask.  Stringify just the
                                    // network address, without the mask.
                                    tfport_config = tfport_config.add_property(
                                        &format!("techport{i}_prefix"),
                                        "astring",
                                        prefix.net().addr().to_string(),
                                    )
                                }
                            };

                            if is_gimlet
                                || asic == &DendriteAsic::SoftNpuPropolisDevice
                                || asic == &DendriteAsic::TofinoAsic
                            {
                                tfport_config = tfport_config.add_property(
                                    "pkt_source",
                                    "astring",
                                    pkt_source,
                                );
                            };

                            if asic == &DendriteAsic::SoftNpuZone {
                                tfport_config = tfport_config.add_property(
                                    "flags",
                                    "astring",
                                    "--sync-only",
                                );
                            }

                            tfport_service = tfport_service.add_instance(
                                ServiceInstanceBuilder::new("default")
                                    .add_property_group(tfport_config),
                            );
                        }
                        SwitchService::Lldpd { baseboard } => {
                            info!(self.inner.log, "Setting up lldpd service");

                            let mut lldpd_config =
                                PropertyGroupBuilder::new("config")
                                    .add_property(
                                        "board_rev",
                                        "astring",
                                        &sidecar_revision,
                                    );

                            match baseboard {
                                Baseboard::Gimlet {
                                    identifier, model, ..
                                }
                                | Baseboard::Pc { identifier, model, .. } => {
                                    lldpd_config = lldpd_config
                                        .add_property(
                                            "scrimlet_id",
                                            "astring",
                                            identifier,
                                        )
                                        .add_property(
                                            "scrimlet_model",
                                            "astring",
                                            model,
                                        );
                                }
                                Baseboard::Unknown => {}
                            }

                            for address in addresses {
                                lldpd_config = lldpd_config.add_property(
                                    "address",
                                    "astring",
                                    &format!("[{}]:{}", address, LLDP_PORT),
                                );
                            }

                            lldpd_service = lldpd_service.add_instance(
                                ServiceInstanceBuilder::new("default")
                                    .add_property_group(lldpd_config),
                            );
                        }
                        SwitchService::Pumpkind { asic } => {
                            // The pumpkin daemon is only needed when running on
                            // with real sidecar.
                            if asic == &DendriteAsic::TofinoAsic {
                                info!(
                                    self.inner.log,
                                    "Setting up pumpkind service"
                                );
                                let pumpkind_config =
                                    PropertyGroupBuilder::new("config")
                                        .add_property(
                                            "mode", "astring", "switch",
                                        );

                                pumpkind_service = pumpkind_service
                                    .add_instance(
                                        ServiceInstanceBuilder::new("default")
                                            .add_property_group(
                                                pumpkind_config,
                                            ),
                                    );
                            } else {
                                pumpkind_service = pumpkind_service
                                    .add_instance(
                                        ServiceInstanceBuilder::new("default")
                                            .disable(),
                                    );
                            }
                        }
                        SwitchService::Uplink => {
                            // Nothing to do here - this service is special and
                            // configured in
                            // `ensure_switch_zone_uplinks_configured`
                            uplink_service = uplink_service.add_instance(
                                ServiceInstanceBuilder::new("default"),
                            );
                        }
                        SwitchService::Mgd => {
                            info!(self.inner.log, "Setting up mgd service");

                            let mut mgd_config =
                                PropertyGroupBuilder::new("config");

                            if let Some(i) = info {
                                mgd_config = mgd_config
                                    .add_property(
                                        "sled_uuid",
                                        "astring",
                                        &i.config
                                            .sled_identifiers
                                            .sled_id
                                            .to_string(),
                                    )
                                    .add_property(
                                        "rack_uuid",
                                        "astring",
                                        &i.rack_id.to_string(),
                                    );
                            }

                            for address in addresses {
                                if *address != Ipv6Addr::LOCALHOST {
                                    let az_prefix =
                                        Ipv6Subnet::<AZ_PREFIX>::new(*address);
                                    for addr in
                                        Resolver::servers_from_subnet(az_prefix)
                                    {
                                        mgd_config = mgd_config.add_property(
                                            "dns_servers",
                                            "astring",
                                            &format!("{addr}"),
                                        );
                                    }
                                    break;
                                }
                            }

                            mgd_service = mgd_service.add_instance(
                                ServiceInstanceBuilder::new("default")
                                    .add_property_group(mgd_config),
                            );
                        }
                        SwitchService::MgDdm { mode } => {
                            info!(self.inner.log, "Setting up mg-ddm service");

                            let mut mg_ddm_config =
                                PropertyGroupBuilder::new("config")
                                    .add_property("mode", "astring", mode)
                                    .add_property(
                                        "dendrite", "astring", "true",
                                    );

                            if let Some(i) = info {
                                mg_ddm_config = mg_ddm_config
                                    .add_property(
                                        "sled_uuid",
                                        "astring",
                                        &i.config
                                            .sled_identifiers
                                            .sled_id
                                            .to_string(),
                                    )
                                    .add_property(
                                        "rack_uuid",
                                        "astring",
                                        &i.rack_id.to_string(),
                                    );
                            }

                            for address in addresses {
                                if *address != Ipv6Addr::LOCALHOST {
                                    let az_prefix =
                                        Ipv6Subnet::<AZ_PREFIX>::new(*address);
                                    for addr in
                                        Resolver::servers_from_subnet(az_prefix)
                                    {
                                        mg_ddm_config = mg_ddm_config
                                            .add_property(
                                                "dns_servers",
                                                "astring",
                                                &format!("{addr}"),
                                            );
                                    }
                                    break;
                                }
                            }

                            let is_gimlet = is_gimlet().map_err(|e| {
                                Error::Underlay(
                                    underlay::Error::SystemDetection(e),
                                )
                            })?;

                            let maghemite_interfaces: Vec<AddrObject> =
                                if is_gimlet {
                                    (0..32)
                                        .map(|i| {
                                            // See the `tfport_name` function
                                            // for how tfportd names the
                                            // addrconf it creates.  Right now,
                                            // that's `tfportrear[0-31]_0` for
                                            // all rear ports, which is what
                                            // we're directing ddmd to listen
                                            // for advertisements on.
                                            //
                                            // This may grow in a multi-rack
                                            // future to include a subset of
                                            // "front" ports too, when racks are
                                            // cabled together.
                                            AddrObject::new(
                                                &format!("tfportrear{}_0", i),
                                                IPV6_LINK_LOCAL_ADDROBJ_NAME,
                                            )
                                            .unwrap()
                                        })
                                        .collect()
                                } else {
                                    self.inner
                                        .switch_zone_maghemite_links
                                        .iter()
                                        .map(|i| {
                                            AddrObject::new(
                                                &i.to_string(),
                                                IPV6_LINK_LOCAL_ADDROBJ_NAME,
                                            )
                                            .unwrap()
                                        })
                                        .collect()
                                };

                            for i in maghemite_interfaces {
                                mg_ddm_config = mg_ddm_config.add_property(
                                    "interfaces",
                                    "astring",
                                    &i.to_string(),
                                );
                            }

                            if is_gimlet {
                                mg_ddm_config = mg_ddm_config
                                    .add_property(
                                        "dpd_host", "astring", "[::1]",
                                    )
                                    .add_property(
                                        "dpd_port",
                                        "astring",
                                        &DENDRITE_PORT.to_string(),
                                    )
                            }

                            mg_ddm_service = mg_ddm_service.add_instance(
                                ServiceInstanceBuilder::new("default")
                                    .add_property_group(mg_ddm_config),
                            );
                        }
                    }
                }

                switch_zone_setup_service = switch_zone_setup_service
                    .add_instance(
                        ServiceInstanceBuilder::new("default")
                            .add_property_group(switch_zone_setup_config),
                    );

                let profile = ProfileBuilder::new("omicron")
                    .add_service(nw_setup_service)
                    .add_service(disabled_dns_client_service)
                    .add_service(mgs_service)
                    .add_service(wicketd_service)
                    .add_service(switch_zone_setup_service)
                    .add_service(dendrite_service)
                    .add_service(tfport_service)
                    .add_service(lldpd_service)
                    .add_service(pumpkind_service)
                    .add_service(mgd_service)
                    .add_service(mg_ddm_service)
                    .add_service(uplink_service);
                profile
                    .add_to_zone(&self.inner.log, &installed_zone)
                    .await
                    .map_err(|err| {
                        Error::io("Failed to setup Switch zone profile", err)
                    })?;
                RunningZone::boot(installed_zone).await?
            }
        };

        // Now that we've booted the zone, we'll notify the sled-agent about:
        //
        // - Its control VNIC (all zones have one)
        // - Any bootstrap network VNIC (only the switch zone has one)
        // - Any OPTE ports (instance zones, or Oxide zones with external
        // connectivity).
        //
        // Note that we'll almost always have started the sled-agent at this
        // point. The only exception is the switch zone, during bootstrapping
        // but before we've either run RSS or unlocked the rack. In both those
        // cases, we have a `StartSledAgentRequest`, and so a metrics queue.
        if let Some(queue) = self.maybe_metrics_queue() {
            match queue.track_zone_links(&running_zone) {
                Ok(_) => debug!(self.inner.log, "Tracking zone datalinks"),
                Err(errors) => {
                    error!(
                        self.inner.log,
                        "Failed to track one or more links in the zone, \
                        some metrics will not be produced";
                        "zone_name" => running_zone.name(),
                        "errors" => ?errors,
                    );
                }
            }
        }
        Ok(running_zone)
    }

    // Attempt to start a single Omicron zone.
    //
    // This method is NOT idempotent.
    //
    // Callers must do any "pre-zone-start" validation, including:
    //
    // * No other zone of this same name is still running
    // * Time is synchronized, if the zone requires it
    // * Any datasets the zone depends on exist and have been configured and/or
    //   mounted appropriately
    pub(crate) async fn start_omicron_zone(
        &self,
        zone: &OmicronZoneConfig,
        zone_root_path: PathInPool,
    ) -> Result<RunningZone, Error> {
        let runtime = self
            .initialize_zone(
                ZoneArgs::Omicron(zone),
                zone_root_path,
                // filesystems=
                &[],
                // data_links=
                &[],
            )
            .await?;

        Ok(runtime)
    }

    /// Adjust the system boot time to the latest boot time of all zones.
    fn boottime_rewrite(&self) {
        // Call out to the 'tmpx' utility program which will rewrite the wtmpx
        // and utmpx databases in every zone, including the global zone, to
        // reflect the adjusted system boot time.
        let mut command = std::process::Command::new(PFEXEC);
        let cmd = command.args(&["/usr/platform/oxide/bin/tmpx", "-Z"]);
        if let Err(e) = execute(cmd) {
            warn!(self.inner.log, "Updating [wu]tmpx databases failed: {}", e);
        }
    }

    /// Check if the synchronization state of the sled has shifted to true and
    /// if so, execute the any out-of-band actions that need to be taken.
    ///
    /// This function only executes the out-of-band actions once, once the
    /// synchronization state has shifted to true.
    pub(crate) async fn on_time_sync(&self) {
        if self
            .inner
            .time_synced
            .compare_exchange(false, true, Ordering::Acquire, Ordering::Relaxed)
            .is_ok()
        {
            debug!(self.inner.log, "Time is now synchronized");
            // We only want to rewrite the boot time once, so we do it here
            // when we know the time is synchronized.
            self.boottime_rewrite();

            // We expect to have a metrics queue by this point, so
            // we can safely send a message on it to say the sled has
            // been synchronized.
            //
            // We may want to retry or ensure this notification happens. See
            // https://github.com/oxidecomputer/omicron/issues/8022.
            let queue = self.metrics_queue();
            match queue.notify_time_synced_sled(self.sled_id()) {
                Ok(_) => debug!(
                    self.inner.log,
                    "Notified metrics task that time is now synced",
                ),
                Err(e) => error!(
                    self.inner.log,
                    "Failed to notify metrics task that \
                     time is now synced, metrics may not be produced.";
                     "error" => InlineErrorChain::new(&e),
                ),
            }
        } else {
            debug!(self.inner.log, "Time was already synchronized");
        }
    }

    /// Ensures that a switch zone exists with the provided IP adddress.
    pub async fn activate_switch(
        &self,
        // If we're reconfiguring the switch zone with an underlay address, we
        // also need the rack network config to set tfport uplinks.
        underlay_info: Option<(Ipv6Addr, Option<&RackNetworkConfig>)>,
        baseboard: Baseboard,
    ) -> Result<(), Error> {
        info!(self.inner.log, "Ensuring scrimlet services (enabling services)");
        let mut filesystems: Vec<zone::Fs> = vec![];
        let mut data_links: Vec<String> = vec![];

        let services = match self.inner.sled_mode {
            // A pure gimlet sled should not be trying to activate a switch
            // zone.
            SledMode::Gimlet => {
                return Err(Error::SwitchZone(anyhow::anyhow!(
                    "attempted to activate switch zone on non-scrimlet sled"
                )));
            }

            // Sled is a scrimlet and the real tofino driver has been loaded.
            SledMode::Auto
            | SledMode::Scrimlet { asic: DendriteAsic::TofinoAsic } => {
                vec![
                    SwitchService::Dendrite { asic: DendriteAsic::TofinoAsic },
                    SwitchService::Lldpd { baseboard: baseboard.clone() },
                    SwitchService::ManagementGatewayService,
                    SwitchService::Pumpkind { asic: DendriteAsic::TofinoAsic },
                    SwitchService::Tfport {
                        pkt_source: "tfpkt0".to_string(),
                        asic: DendriteAsic::TofinoAsic,
                    },
                    SwitchService::Uplink,
                    SwitchService::Wicketd { baseboard: baseboard.clone() },
                    SwitchService::Mgd,
                    SwitchService::MgDdm { mode: "transit".to_string() },
                ]
            }

            SledMode::Scrimlet {
                asic: asic @ DendriteAsic::SoftNpuPropolisDevice,
            } => {
                data_links = vec!["vioif0".to_owned()];
                vec![
                    SwitchService::Dendrite { asic },
                    SwitchService::Lldpd { baseboard: baseboard.clone() },
                    SwitchService::ManagementGatewayService,
                    SwitchService::Uplink,
                    SwitchService::Wicketd { baseboard: baseboard.clone() },
                    SwitchService::Mgd,
                    SwitchService::MgDdm { mode: "transit".to_string() },
                    SwitchService::Tfport {
                        pkt_source: "vioif0".to_string(),
                        asic,
                    },
                    SwitchService::SpSim,
                ]
            }

            // Sled is a scrimlet but is not running the real tofino driver.
            SledMode::Scrimlet {
                asic:
                    asic @ (DendriteAsic::TofinoStub | DendriteAsic::SoftNpuZone),
            } => {
                if let DendriteAsic::SoftNpuZone = asic {
                    let softnpu_filesystem = zone::Fs {
                        ty: "lofs".to_string(),
                        dir: "/opt/softnpu/stuff".to_string(),
                        special: "/var/run/softnpu/sidecar".to_string(),
                        ..Default::default()
                    };
                    filesystems.push(softnpu_filesystem);
                    data_links = Dladm::get_simulated_tfports().await?;
                }
                vec![
                    SwitchService::Dendrite { asic },
                    SwitchService::Lldpd { baseboard: baseboard.clone() },
                    SwitchService::ManagementGatewayService,
                    SwitchService::Uplink,
                    SwitchService::Wicketd { baseboard: baseboard.clone() },
                    SwitchService::Mgd,
                    SwitchService::MgDdm { mode: "transit".to_string() },
                    SwitchService::Tfport {
                        pkt_source: "tfpkt0".to_string(),
                        asic,
                    },
                    SwitchService::SpSim,
                ]
            }
        };

        let mut addresses =
            if let Some((ip, _)) = underlay_info { vec![ip] } else { vec![] };
        addresses.push(Ipv6Addr::LOCALHOST);

        let request =
            SwitchZoneConfig { id: Uuid::new_v4(), addresses, services };

        self.ensure_switch_zone(
            // request=
            Some(request),
            // filesystems=
            filesystems,
            // data_links=
            data_links,
        )
        .await?;

        // If we've given the switch an underlay address, we also need to inject
        // SMF properties so that tfport uplinks can be created.
        if let Some((ip, Some(rack_network_config))) = underlay_info {
            self.ensure_switch_zone_uplinks_configured(ip, rack_network_config)
                .await?;
        }

        Ok(())
    }

    // Ensure our switch zone (at the given IP address) has its uplinks
    // configured based on `rack_network_config`. This first requires us to ask
    // MGS running in the switch zone which switch we are, so we know which
    // uplinks from `rack_network_config` to assign.
    async fn ensure_switch_zone_uplinks_configured(
        &self,
        switch_zone_ip: Ipv6Addr,
        rack_network_config: &RackNetworkConfig,
    ) -> Result<(), Error> {
        let log = &self.inner.log;

        // Configure uplinks via DPD in our switch zone.
        let our_ports = EarlyNetworkSetup::new(log)
            .init_switch_config(rack_network_config, switch_zone_ip)
            .await?
            .into_iter()
            .map(From::from)
            .collect();

        self.ensure_scrimlet_host_ports(our_ports).await
    }

    pub async fn ensure_scrimlet_host_ports(
        &self,
        our_ports: Vec<HostPortConfig>,
    ) -> Result<(), Error> {
        // Helper function to add a property-value pair
        // if the config actually has a value set.
        fn apv(
            smfh: &SmfHelper,
            prop: &str,
            val: &Option<String>,
        ) -> Result<(), Error> {
            if let Some(v) = val {
                smfh.addpropvalue_type(prop, v, "astring")?
            }
            Ok(())
        }

        // We expect the switch zone to be running, as we're called immediately
        // after `ensure_zone()` above and we just successfully configured
        // uplinks via DPD running in our switch zone. If somehow we're in any
        // other state, bail out.
        let mut switch_zone = self.inner.switch_zone.lock().await;

        let zone = match &mut *switch_zone {
            SwitchZoneState::Running { zone, .. } => zone,
            SwitchZoneState::Disabled => {
                return Err(Error::SwitchZone(anyhow!(
                    "Cannot configure switch zone uplinks: \
                     switch zone disabled"
                )));
            }
            SwitchZoneState::Initializing { .. } => {
                return Err(Error::SwitchZone(anyhow!(
                    "Cannot configure switch zone uplinks: \
                     switch zone still initializing"
                )));
            }
        };

        info!(self.inner.log, "ensuring scrimlet uplinks");
        let usmfh = SmfHelper::new(&zone, &SwitchService::Uplink);
        let lsmfh = SmfHelper::new(
            &zone,
            &SwitchService::Lldpd { baseboard: Baseboard::Unknown },
        );

        // We want to delete all the properties in the `uplinks` group, but we
        // don't know their names, so instead we'll delete and recreate the
        // group, then add all our properties.
        let _ = usmfh.delpropgroup("uplinks");
        usmfh.addpropgroup("uplinks", "application")?;

        for port_config in &our_ports {
            for addr in &port_config.addrs {
                usmfh.addpropvalue_type(
                    &format!("uplinks/{}_0", port_config.port,),
                    &addr.to_string(),
                    "astring",
                )?;
            }

            if let Some(lldp_config) = &port_config.lldp {
                let group_name = format!("port_{}", port_config.port);
                info!(self.inner.log, "setting up {group_name}");
                let _ = lsmfh.delpropgroup(&group_name);
                lsmfh.addpropgroup(&group_name, "application")?;
                apv(
                    &lsmfh,
                    &format!("{group_name}/status"),
                    &Some(lldp_config.status.to_string()),
                )?;
                apv(
                    &lsmfh,
                    &format!("{group_name}/chassis_id"),
                    &lldp_config.chassis_id,
                )?;
                apv(
                    &lsmfh,
                    &format!("{group_name}/system_name"),
                    &lldp_config.system_name,
                )?;
                apv(
                    &lsmfh,
                    &format!("{group_name}/system_description"),
                    &lldp_config.system_description,
                )?;
                apv(
                    &lsmfh,
                    &format!("{group_name}/port_description"),
                    &lldp_config.port_description,
                )?;
                apv(
                    &lsmfh,
                    &format!("{group_name}/port_id"),
                    &lldp_config.port_id,
                )?;
                if let Some(a) = &lldp_config.management_addrs {
                    for address in a {
                        apv(
                            &lsmfh,
                            &format!("{group_name}/management_addrs"),
                            &Some(address.to_string()),
                        )?;
                    }
                }
            }
        }
        usmfh.refresh()?;
        lsmfh.refresh()?;

        Ok(())
    }

    /// Ensures that no switch zone is active.
    pub async fn deactivate_switch(&self) -> Result<(), Error> {
        self.ensure_switch_zone(
            // request=
            None,
            // filesystems=
            vec![],
            // data_links=
            vec![],
        )
        .await
    }

    // Forcefully initialize a sled-local switch zone.
    //
    // This is a helper function for "ensure_switch_zone".
    fn start_switch_zone(
        self,
        zone: &mut SwitchZoneState,
        request: SwitchZoneConfig,
        filesystems: Vec<zone::Fs>,
        data_links: Vec<String>,
    ) {
        let (exit_tx, exit_rx) = oneshot::channel();
        *zone = SwitchZoneState::Initializing {
            request,
            filesystems,
            data_links,
            worker: Some(Task {
                exit_tx,
                initializer: tokio::task::spawn(async move {
                    self.initialize_switch_zone_loop(exit_rx).await
                }),
            }),
        };
    }

    // Moves the current state to align with the "request".
    async fn ensure_switch_zone(
        &self,
        request: Option<SwitchZoneConfig>,
        filesystems: Vec<zone::Fs>,
        data_links: Vec<String>,
    ) -> Result<(), Error> {
        let log = &self.inner.log;

        let mut sled_zone = self.inner.switch_zone.lock().await;
        let zone_typestr = "switch";

        match (&mut *sled_zone, request) {
            (SwitchZoneState::Disabled, Some(request)) => {
                info!(log, "Enabling {zone_typestr} zone (new)");
                self.clone().start_switch_zone(
                    &mut sled_zone,
                    request,
                    filesystems,
                    data_links,
                );
            }
            (
                SwitchZoneState::Initializing { request, .. },
                Some(new_request),
            ) => {
                info!(log, "Enabling {zone_typestr} zone (already underway)");
                // The zone has not started yet -- we can simply replace
                // the next request with our new request.
                *request = new_request;
            }
            (SwitchZoneState::Running { request, zone }, Some(new_request))
                if request.addresses != new_request.addresses =>
            {
                // If the switch zone is running but we have new addresses, it
                // means we're moving from the bootstrap to the underlay
                // network.  We need to add an underlay address and route in the
                // switch zone, so dendrite can communicate with nexus.
                info!(log,
                    "Re-enabling running {zone_typestr} zone (new address)";
                    "old" => format!("{:?}", request.addresses),
                    "new" => format!("{:?}", new_request.addresses),
                );
                *request = new_request;

                let first_address = request.addresses.get(0);
                let address = first_address
                    .map(|addr| addr.to_string())
                    .unwrap_or_else(|| "".to_string());

                for addr in &request.addresses {
                    if *addr == Ipv6Addr::LOCALHOST {
                        continue;
                    }
                    info!(
                        self.inner.log,
                        "Ensuring address {} exists",
                        addr.to_string()
                    );
                    let addr_request =
                        AddressRequest::new_static(IpAddr::V6(*addr), None);
                    zone.ensure_address(addr_request).await?;
                    info!(
                        self.inner.log,
                        "Ensuring address {} exists - OK",
                        addr.to_string()
                    );
                }

                // When the request addresses have changed this means the underlay is
                // available now as well.
                if let Some(info) = self.inner.sled_info.get() {
                    info!(
                        self.inner.log,
                        "Ensuring there is a default route";
                        "gateway" => ?info.underlay_address,
                    );
                    match zone.add_default_route(info.underlay_address).map_err(
                        |err| Error::ZoneCommand {
                            intent: "Adding Route".to_string(),
                            err,
                        },
                    ) {
                        Ok(_) => (),
                        Err(e) => {
                            if e.to_string().contains("entry exists") {
                                info!(
                                    self.inner.log,
                                    "Default route already exists";
                                    "gateway" => ?info.underlay_address,
                                )
                            } else {
                                return Err(e);
                            }
                        }
                    };
                }

                for service in &request.services {
                    let smfh = SmfHelper::new(&zone, service);

                    match service {
                        SwitchService::ManagementGatewayService => {
                            info!(self.inner.log, "configuring MGS service");
                            // Remove any existing `config/address` values
                            // without deleting the property itself.
                            smfh.delpropvalue_default_instance(
                                "config/address",
                                "*",
                            )?;

                            // Restore the localhost address that we always add
                            // when setting up MGS.
                            smfh.addpropvalue_type_default_instance(
                                "config/address",
                                &format!("[::1]:{MGS_PORT}"),
                                "astring",
                            )?;

                            // Add the underlay address.
                            smfh.addpropvalue_type_default_instance(
                                "config/address",
                                &format!("[{address}]:{MGS_PORT}"),
                                "astring",
                            )?;

                            // It should be impossible for the `sled_info` not
                            // to be set here, as the underlay is set at the
                            // same time.
                            if let Some(info) = self.inner.sled_info.get() {
                                smfh.setprop_default_instance(
                                    "config/rack_id",
                                    info.rack_id,
                                )?;
                            } else {
                                error!(
                                    self.inner.log,
                                    concat!(
                                        "rack_id not present,",
                                        " even though underlay address exists"
                                    )
                                );
                            }

                            smfh.refresh()?;
                            info!(
                                self.inner.log,
                                "refreshed MGS service with new configuration"
                            )
                        }
                        SwitchService::Dendrite { .. } => {
                            info!(
                                self.inner.log,
                                "configuring dendrite service"
                            );
                            if let Some(info) = self.inner.sled_info.get() {
                                setprop_sled_ident_properties(&smfh, info)?;
                            } else {
                                info!(
                                    self.inner.log,
                                    "no sled info available yet"
                                );
                            }
                            smfh.delpropvalue_default_instance(
                                "config/address",
                                "*",
                            )?;
                            smfh.delpropvalue_default_instance(
                                "config/dns_server",
                                "*",
                            )?;
                            for address in &request.addresses {
                                smfh.addpropvalue_type_default_instance(
                                    "config/address",
                                    &format!("[{}]:{}", address, DENDRITE_PORT),
                                    "astring",
                                )?;
                                if *address != Ipv6Addr::LOCALHOST {
                                    let az_prefix =
                                        Ipv6Subnet::<AZ_PREFIX>::new(*address);
                                    for addr in
                                        Resolver::servers_from_subnet(az_prefix)
                                    {
                                        smfh.addpropvalue_type_default_instance(
                                            "config/dns_server",
                                            &format!("{addr}"),
                                            "astring",
                                        )?;
                                    }
                                }
                            }
                            smfh.refresh()?;
                            info!(
                                self.inner.log,
                                "refreshed dendrite service with new configuration"
                            )
                        }
                        SwitchService::Wicketd { .. } => {
                            if let Some(&address) = first_address {
                                let rack_subnet =
                                    Ipv6Subnet::<AZ_PREFIX>::new(address);

                                info!(
                                    self.inner.log, "configuring wicketd";
                                    "rack_subnet" => %rack_subnet.net().addr(),
                                );

                                smfh.setprop_default_instance(
                                    "config/rack-subnet",
                                    &rack_subnet.net().addr().to_string(),
                                )?;

                                smfh.refresh()?;
                                info!(
                                    self.inner.log,
                                    "refreshed wicketd service with new configuration"
                                )
                            } else {
                                error!(
                                    self.inner.log,
                                    "underlay address unexpectedly missing",
                                );
                            }
                        }
                        SwitchService::Lldpd { .. } => {
                            info!(self.inner.log, "configuring lldp service");
                            smfh.delpropvalue_default_instance(
                                "config/address",
                                "*",
                            )?;
                            for address in &request.addresses {
                                smfh.addpropvalue_type_default_instance(
                                    "config/address",
                                    &format!("[{}]:{}", address, LLDP_PORT),
                                    "astring",
                                )?;
                            }
                            smfh.refresh()?;
                            info!(
                                self.inner.log,
                                "refreshed lldpd service with new configuration"
                            )
                        }
                        SwitchService::Tfport { pkt_source, asic } => {
                            info!(self.inner.log, "configuring tfport service");
                            if let Some(info) = self.inner.sled_info.get() {
                                setprop_sled_ident_properties(&smfh, info)?;
                            } else {
                                info!(
                                    self.inner.log,
                                    "no sled info available yet"
                                );
                            }
                            smfh.delpropvalue_default_instance(
                                "config/listen_address",
                                "*",
                            )?;
                            for address in &request.addresses {
                                smfh.addpropvalue_type_default_instance(
                                    "config/listen_address",
                                    &format!("[{}]:{}", address, TFPORTD_PORT),
                                    "astring",
                                )?;
                            }

                            match asic {
                                DendriteAsic::SoftNpuPropolisDevice
                                | DendriteAsic::TofinoAsic => {
                                    smfh.setprop_default_instance(
                                        "config/pkt_source",
                                        pkt_source,
                                    )?;
                                }
                                _ => {}
                            }

                            smfh.refresh()?;
                            info!(
                                self.inner.log,
                                "refreshed tfport service with new configuration"
                            )
                        }
                        SwitchService::Pumpkind { .. } => {
                            // Unless we want to plumb through the "only log
                            // errors, don't react" option, there are no user
                            // serviceable parts for this daemon.
                        }
                        SwitchService::Uplink { .. } => {
                            // Only configured in
                            // `ensure_switch_zone_uplinks_configured`
                        }
                        SwitchService::SpSim => {
                            // nothing to configure
                        }
                        SwitchService::Mgd => {
                            info!(self.inner.log, "configuring mgd service");
                            smfh.delpropvalue_default_instance(
                                "config/dns_servers",
                                "*",
                            )?;
                            if let Some(info) = self.inner.sled_info.get() {
                                smfh.setprop_default_instance(
                                    "config/rack_uuid",
                                    info.rack_id,
                                )?;
                                smfh.setprop_default_instance(
                                    "config/sled_uuid",
                                    info.config.sled_identifiers.sled_id,
                                )?;
                            }
                            for address in &request.addresses {
                                if *address != Ipv6Addr::LOCALHOST {
                                    let az_prefix =
                                        Ipv6Subnet::<AZ_PREFIX>::new(*address);
                                    for addr in
                                        Resolver::servers_from_subnet(az_prefix)
                                    {
                                        smfh.addpropvalue_type_default_instance(
                                            "config/dns_servers",
                                            &format!("{addr}"),
                                            "astring",
                                        )?;
                                    }
                                    break;
                                }
                            }
                            smfh.refresh()?;
                            info!(
                                self.inner.log,
                                "refreshed mgd service with new configuration"
                            )
                        }
                        SwitchService::MgDdm { mode } => {
                            info!(self.inner.log, "configuring mg-ddm service");
                            smfh.delpropvalue_default_instance(
                                "config/mode",
                                "*",
                            )?;
                            smfh.addpropvalue_type_default_instance(
                                "config/mode",
                                &mode,
                                "astring",
                            )?;
                            if let Some(info) = self.inner.sled_info.get() {
                                smfh.setprop_default_instance(
                                    "config/rack_uuid",
                                    info.rack_id,
                                )?;
                                smfh.setprop_default_instance(
                                    "config/sled_uuid",
                                    info.config.sled_identifiers.sled_id,
                                )?;
                            }
                            smfh.delpropvalue_default_instance(
                                "config/dns_servers",
                                "*",
                            )?;
                            for address in &request.addresses {
                                if *address != Ipv6Addr::LOCALHOST {
                                    let az_prefix =
                                        Ipv6Subnet::<AZ_PREFIX>::new(*address);
                                    for addr in
                                        Resolver::servers_from_subnet(az_prefix)
                                    {
                                        smfh.addpropvalue_type_default_instance(
                                            "config/dns_servers",
                                            &format!("{addr}"),
                                            "astring",
                                        )?;
                                    }
                                    break;
                                }
                            }
                            smfh.refresh()?;
                            info!(
                                self.inner.log,
                                "refreshed mg-ddm service with new configuration"
                            )
                        }
                    }
                }
            }
            (SwitchZoneState::Running { .. }, Some(_)) => {
                info!(log, "Enabling {zone_typestr} zone (already complete)");
            }
            (SwitchZoneState::Disabled, None) => {
                info!(log, "Disabling {zone_typestr} zone (already complete)");
            }
            (SwitchZoneState::Initializing { worker, .. }, None) => {
                info!(log, "Disabling {zone_typestr} zone (was initializing)");
                worker.take().unwrap().stop().await;
                *sled_zone = SwitchZoneState::Disabled;
            }
            (SwitchZoneState::Running { zone, .. }, None) => {
                info!(log, "Disabling {zone_typestr} zone (was running)");

                // Notify the sled-agent's metrics task to stop collecting from
                // the VNICs in the zone (if the agent exists).
                if let Some(queue) =
                    self.inner.sled_info.get().map(|sa| &sa.metrics_queue)
                {
                    match queue.untrack_zone_links(zone) {
                        Ok(_) => debug!(
                            log,
                            "stopped tracking switch zone datalinks"
                        ),
                        Err(errors) => error!(
                            log,
                            "failed to stop tracking switch zone datalinks";
                            "errors" => ?errors,
                        ),
                    }
                }

                let _ = zone.stop().await;
                *sled_zone = SwitchZoneState::Disabled;
            }
        }
        Ok(())
    }

    async fn try_initialize_switch_zone(
        &self,
        sled_zone: &mut SwitchZoneState,
    ) -> Result<(), Error> {
        let SwitchZoneState::Initializing {
            request,
            filesystems,
            data_links,
            ..
        } = &*sled_zone
        else {
            return Ok(());
        };

        // The switch zone must use the ramdisk in order to receive requests
        // from RSS to initialize the rack. This enables the initialization of
        // trust quorum to derive disk encryption keys for U.2 devices. If the
        // switch zone were on a U.2 device we would not be able to run RSS, as
        // we could not create the U.2 disks due to lack of encryption. To break
        // the cycle we put the switch zone root fs on the ramdisk.
        let root = Utf8PathBuf::from(ZONE_ZFS_RAMDISK_DATASET_MOUNTPOINT);
        let zone_root_path =
            PathInPool { pool: ZpoolOrRamdisk::Ramdisk, path: root.clone() };
        let zone_args = ZoneArgs::Switch(&request);
        info!(self.inner.log, "Starting switch zone");
        let zone = self
            .initialize_zone(zone_args, zone_root_path, filesystems, data_links)
            .await?;
        *sled_zone = SwitchZoneState::Running {
            request: request.clone(),
            zone: Box::new(zone),
        };
        Ok(())
    }

    // Body of a tokio task responsible for running until the switch zone is
    // inititalized, or it has been told to stop.
    async fn initialize_switch_zone_loop(
        &self,
        mut exit_rx: oneshot::Receiver<()>,
    ) {
        loop {
            {
                let mut sled_zone = self.inner.switch_zone.lock().await;
                match self.try_initialize_switch_zone(&mut sled_zone).await {
                    Ok(()) => return,
                    Err(e) => warn!(
                        self.inner.log,
                        "Failed to initialize switch zone: {e}"
                    ),
                }
            }

            tokio::select! {
                // If we've been told to stop trying, bail.
                _ = &mut exit_rx => return,

                // Poll for the device every second - this timeout is somewhat
                // arbitrary, but we probably don't want to use backoff here.
                _ = tokio::time::sleep(tokio::time::Duration::from_secs(1)) => (),
            };
        }
    }
}

fn internal_dns_addrobj_name(gz_address_index: u32) -> String {
    format!("internaldns{gz_address_index}")
}

#[cfg(test)]
mod test {
    use super::*;
    use sled_agent_types::zone_bundle::ZoneBundleMetadata;

    #[test]
    fn test_bootstrap_addr_to_techport_prefixes() {
        let ba: Ipv6Addr = "fdb0:1122:3344:5566::".parse().unwrap();
        let prefixes = ServiceManager::bootstrap_addr_to_techport_prefixes(&ba);
        assert!(prefixes.iter().all(|p| p.net().width() == 64));
        let prefix0 = prefixes[0].net().prefix();
        let prefix1 = prefixes[1].net().prefix();
        assert_eq!(prefix0.segments()[1..], ba.segments()[1..]);
        assert_eq!(prefix1.segments()[1..], ba.segments()[1..]);
        assert_eq!(prefix0.segments()[0], 0xfdb1);
        assert_eq!(prefix1.segments()[0], 0xfdb2);
    }

    #[test]
    fn test_zone_bundle_metadata_schema() {
        let schema = schemars::schema_for!(ZoneBundleMetadata);
        expectorate::assert_contents(
            "../schema/zone-bundle-metadata.json",
            &serde_json::to_string_pretty(&schema).unwrap(),
        );
    }
}<|MERGE_RESOLUTION|>--- conflicted
+++ resolved
@@ -91,22 +91,11 @@
 use omicron_common::disk::{DatasetKind, DatasetName};
 use omicron_ddm_admin_client::DdmError;
 use omicron_uuid_kinds::OmicronZoneUuid;
-<<<<<<< HEAD
-use rand::prelude::SliceRandom;
-use sled_agent_types::{
-    sled::SWITCH_ZONE_BASEBOARD_FILE, time_sync::TimeSync,
-    zone_bundle::ZoneBundleCause,
-};
-use sled_agent_zone_images::{
-    ZoneImageSource, ZoneImageSourceResolver, ZoneImageZpools,
-};
-=======
 use sled_agent_config_reconciler::InternalDisksReceiver;
 use sled_agent_types::sled::SWITCH_ZONE_BASEBOARD_FILE;
+use sled_agent_zone_images::ZoneImageSource;
 use sled_agent_zone_images::ZoneImageSourceResolver;
-use sled_agent_zone_images::{MupdateOverrideReadError, ZoneImageSource};
 use sled_hardware::DendriteAsic;
->>>>>>> f2aada19
 use sled_hardware::SledMode;
 use sled_hardware::is_gimlet;
 use sled_hardware::underlay;
@@ -785,133 +774,10 @@
         self.inner.switch_zone_bootstrap_address
     }
 
-<<<<<<< HEAD
     pub fn zone_image_resolver(&self) -> &ZoneImageSourceResolver {
         &self.inner.zone_image_resolver
     }
 
-    // TODO: This function refers to an old, deprecated format for storing
-    // service information. It is not deprecated for cleanup purposes, but
-    // should otherwise not be called in new code.
-    async fn all_service_ledgers(&self) -> Vec<Utf8PathBuf> {
-        pub const SERVICES_LEDGER_FILENAME: &str = "services.json";
-        if let Some(dir) = self.inner.ledger_directory_override.get() {
-            return vec![dir.join(SERVICES_LEDGER_FILENAME)];
-        }
-        let resources = self.inner.storage.get_latest_disks().await;
-        resources
-            .all_m2_mountpoints(CONFIG_DATASET)
-            .into_iter()
-            .map(|p| p.join(SERVICES_LEDGER_FILENAME))
-            .collect()
-    }
-
-    async fn all_omicron_zone_ledgers(&self) -> Vec<Utf8PathBuf> {
-        if let Some(dir) = self.inner.ledger_directory_override.get() {
-            return vec![dir.join(ZONES_LEDGER_FILENAME)];
-        }
-        let resources = self.inner.storage.get_latest_disks().await;
-        resources
-            .all_m2_mountpoints(CONFIG_DATASET)
-            .into_iter()
-            .map(|p| p.join(ZONES_LEDGER_FILENAME))
-            .collect()
-    }
-
-    // Loads persistent configuration about any Omicron-managed zones that we're
-    // supposed to be running.
-    async fn load_ledgered_zones(
-        &self,
-        // This argument attempts to ensure that the caller holds the right
-        // lock.
-        _map: &MutexGuard<'_, ZoneMap>,
-    ) -> Result<Option<Ledger<OmicronZonesConfigLocal>>, Error> {
-        let log = &self.inner.log;
-
-        // NOTE: This is a function where we used to access zones by "service
-        // ledgers". This format has since been deprecated, and these files,
-        // if they exist, should not be used.
-        //
-        // We try to clean them up at this spot. Deleting this "removal" code
-        // in the future should be a safe operation; this is a non-load-bearing
-        // cleanup.
-        for path in self.all_service_ledgers().await {
-            match tokio::fs::remove_file(&path).await {
-                Ok(_) => (),
-                Err(ref e) if e.kind() == std::io::ErrorKind::NotFound => (),
-                Err(e) => {
-                    warn!(
-                        log,
-                        "Failed to delete old service ledger";
-                        "err" => ?e,
-                        "path" => ?path,
-                    );
-                }
-            }
-        }
-
-        // Try to load the current software's zone ledger
-        let ledger_paths = self.all_omicron_zone_ledgers().await;
-        info!(log, "Loading Omicron zones from: {ledger_paths:?}");
-        let maybe_ledger =
-            Ledger::<OmicronZonesConfigLocal>::new(log, ledger_paths.clone())
-                .await;
-
-        let Some(ledger) = maybe_ledger else {
-            info!(log, "Loading Omicron zones - No zones detected");
-            return Ok(None);
-        };
-
-        info!(
-            log,
-            "Loaded Omicron zones";
-            "zones_config" => ?ledger.data()
-        );
-        Ok(Some(ledger))
-    }
-
-    // TODO(https://github.com/oxidecomputer/omicron/issues/2973):
-    //
-    // The sled agent retries this function indefinitely at the call-site, but
-    // we could be smarter.
-    //
-    // - If we know that disks are missing, we could wait for them
-    // - We could permanently fail if we are able to distinguish other errors
-    // more clearly.
-    pub async fn load_services(&self) -> Result<LoadServicesResult, Error> {
-        let log = &self.inner.log;
-        let mut existing_zones = self.inner.zones.lock().await;
-        let Some(mut ledger) =
-            self.load_ledgered_zones(&existing_zones).await?
-        else {
-            // Nothing found -- nothing to do.
-            info!(
-                log,
-                "Loading Omicron zones - \
-                no zones nor old-format services found"
-            );
-            return Ok(LoadServicesResult::NoServicesToLoad);
-        };
-
-        let zones_config = ledger.data_mut();
-        info!(
-            log,
-            "Loaded Omicron zones";
-            "zones_config" => ?zones_config
-        );
-        let omicron_zones_config =
-            zones_config.clone().to_omicron_zones_config();
-
-        self.ensure_all_omicron_zones(
-            &mut existing_zones,
-            omicron_zones_config,
-        )
-        .await?;
-        Ok(LoadServicesResult::ServicesLoaded)
-    }
-
-=======
->>>>>>> f2aada19
     /// Sets up "Sled Agent" information, including underlay info.
     ///
     /// Any subsequent calls after the first invocation return an error.
