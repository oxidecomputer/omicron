// This Source Code Form is subject to the terms of the Mozilla Public
// License, v. 2.0. If a copy of the MPL was not distributed with this
// file, You can obtain one at https://mozilla.org/MPL/2.0/.

/*!
 * Simulated sled agent implementation
 */

use crate::params::DiskStateRequested;
use crate::sim::simulatable::Simulatable;
use async_trait::async_trait;
use nexus_client::Client as NexusClient;
use omicron_common::api::external::DiskState;
use omicron_common::api::external::Error;
use omicron_common::api::external::Generation;
use omicron_common::api::internal::nexus::DiskRuntimeState;
use propolis_client::api::DiskAttachmentState as PropolisDiskState;
use std::sync::Arc;
use uuid::Uuid;

use crate::common::disk::{Action as DiskAction, DiskStates};

/**
 * Simulated Disk (network block device), as created by the external Oxide API
 *
 * See `Simulatable` for how this works.
 */
#[derive(Debug)]
pub struct SimDisk {
    state: DiskStates,
}

#[async_trait]
impl Simulatable for SimDisk {
    type CurrentState = DiskRuntimeState;
    type RequestedState = DiskStateRequested;
    type Action = DiskAction;

    fn new(current: DiskRuntimeState) -> Self {
        SimDisk { state: DiskStates::new(current) }
    }

    fn request_transition(
        &mut self,
        target: &DiskStateRequested,
    ) -> Result<Option<DiskAction>, Error> {
        self.state.request_transition(target)
    }

    fn execute_desired_transition(&mut self) -> Option<DiskAction> {
        if let Some(desired) = self.state.desired() {
            // These operations would typically be triggered via responses from
            // Propolis, but for a simulated sled agent, this does not exist.
            //
            // Instead, we make transitions to new states based entirely on the
            // value of "desired".
            let observed = match desired {
                DiskStateRequested::Attached(uuid) => {
                    PropolisDiskState::Attached(*uuid)
                }
                DiskStateRequested::Detached => PropolisDiskState::Detached,
                DiskStateRequested::Destroyed => PropolisDiskState::Destroyed,
                DiskStateRequested::Faulted => PropolisDiskState::Faulted,
            };
            self.state.observe_transition(&observed)
        } else {
            None
        }
    }

    fn generation(&self) -> Generation {
        self.state.current().gen
    }

    fn current(&self) -> &Self::CurrentState {
        self.state.current()
    }

    fn desired(&self) -> &Option<Self::RequestedState> {
        self.state.desired()
    }

    fn ready_to_destroy(&self) -> bool {
        DiskState::Destroyed == self.current().disk_state
    }

    async fn notify(
        nexus_client: &Arc<NexusClient>,
        id: &Uuid,
        current: Self::CurrentState,
    ) -> Result<(), Error> {
        nexus_client
            .cpapi_disks_put(
                id,
                &nexus_client::types::DiskRuntimeState::from(current),
            )
            .await
<<<<<<< HEAD
            .map_err(Error::from)?;
        Ok(())
=======
            .map(|_| ())
            .map_err(Error::from)
>>>>>>> 36201b9c
    }
}<|MERGE_RESOLUTION|>--- conflicted
+++ resolved
@@ -95,12 +95,7 @@
                 &nexus_client::types::DiskRuntimeState::from(current),
             )
             .await
-<<<<<<< HEAD
-            .map_err(Error::from)?;
-        Ok(())
-=======
             .map(|_| ())
             .map_err(Error::from)
->>>>>>> 36201b9c
     }
 }