// This Source Code Form is subject to the terms of the Mozilla Public
// License, v. 2.0. If a copy of the MPL was not distributed with this
// file, You can obtain one at https://mozilla.org/MPL/2.0/.

//! HTTP entrypoint functions for the sled agent's exposed API

use crate::bootstrap::early_networking::{
    EarlyNetworkConfig, EarlyNetworkConfigBody,
};
use crate::params::{
<<<<<<< HEAD
    DiskEnsureBody, InstanceEnsureBody, InstanceExternalIpBody,
    InstancePutMigrationIdsBody, InstancePutStateBody,
    InstancePutStateResponse, InstanceUnregisterResponse,
    VpcFirewallRulesEnsureBody,
=======
    DiskEnsureBody, InstanceEnsureBody, InstancePutMigrationIdsBody,
    InstancePutStateBody, InstancePutStateResponse, InstanceUnregisterResponse,
    Inventory, OmicronZonesConfig, VpcFirewallRulesEnsureBody,
>>>>>>> 69733d83
};
use dropshot::endpoint;
use dropshot::ApiDescription;
use dropshot::HttpError;
use dropshot::HttpResponseOk;
use dropshot::HttpResponseUpdatedNoContent;
use dropshot::Path;
use dropshot::RequestContext;
use dropshot::TypedBody;
use illumos_utils::opte::params::DeleteVirtualNetworkInterfaceHost;
use illumos_utils::opte::params::SetVirtualNetworkInterfaceHost;
use ipnetwork::Ipv6Network;
use omicron_common::api::internal::nexus::DiskRuntimeState;
use omicron_common::api::internal::nexus::SledInstanceState;
use omicron_common::api::internal::nexus::UpdateArtifactId;
use omicron_common::api::internal::shared::RackNetworkConfig;
use omicron_common::api::internal::shared::SwitchPorts;
use schemars::JsonSchema;
use serde::{Deserialize, Serialize};
use std::net::{Ipv4Addr, Ipv6Addr};
use std::sync::Arc;
use uuid::Uuid;

use super::sled_agent::SledAgent;

type SledApiDescription = ApiDescription<Arc<SledAgent>>;

/// Returns a description of the sled agent API
pub fn api() -> SledApiDescription {
    fn register_endpoints(api: &mut SledApiDescription) -> Result<(), String> {
        api.register(instance_put_migration_ids)?;
        api.register(instance_put_state)?;
        api.register(instance_register)?;
        api.register(instance_unregister)?;
        api.register(instance_put_external_ip)?;
        api.register(instance_delete_external_ip)?;
        api.register(instance_poke_post)?;
        api.register(disk_put)?;
        api.register(disk_poke_post)?;
        api.register(update_artifact)?;
        api.register(instance_issue_disk_snapshot_request)?;
        api.register(vpc_firewall_rules_put)?;
        api.register(set_v2p)?;
        api.register(del_v2p)?;
        api.register(uplink_ensure)?;
        api.register(read_network_bootstore_config)?;
        api.register(write_network_bootstore_config)?;
        api.register(inventory)?;
        api.register(omicron_zones_get)?;
        api.register(omicron_zones_put)?;

        Ok(())
    }

    let mut api = SledApiDescription::new();
    if let Err(err) = register_endpoints(&mut api) {
        panic!("failed to register entrypoints: {}", err);
    }
    api
}

/// Path parameters for Instance requests (sled agent API)
#[derive(Deserialize, JsonSchema)]
struct InstancePathParam {
    instance_id: Uuid,
}

#[endpoint {
    method = PUT,
    path = "/instances/{instance_id}",
}]
async fn instance_register(
    rqctx: RequestContext<Arc<SledAgent>>,
    path_params: Path<InstancePathParam>,
    body: TypedBody<InstanceEnsureBody>,
) -> Result<HttpResponseOk<SledInstanceState>, HttpError> {
    let sa = rqctx.context();
    let instance_id = path_params.into_inner().instance_id;
    let body_args = body.into_inner();
    Ok(HttpResponseOk(
        sa.instance_register(
            instance_id,
            body_args.propolis_id,
            body_args.hardware,
            body_args.instance_runtime,
            body_args.vmm_runtime,
        )
        .await?,
    ))
}

#[endpoint {
    method = DELETE,
    path = "/instances/{instance_id}",
}]
async fn instance_unregister(
    rqctx: RequestContext<Arc<SledAgent>>,
    path_params: Path<InstancePathParam>,
) -> Result<HttpResponseOk<InstanceUnregisterResponse>, HttpError> {
    let sa = rqctx.context();
    let instance_id = path_params.into_inner().instance_id;
    Ok(HttpResponseOk(sa.instance_unregister(instance_id).await?))
}

#[endpoint {
    method = PUT,
    path = "/instances/{instance_id}/state",
}]
async fn instance_put_state(
    rqctx: RequestContext<Arc<SledAgent>>,
    path_params: Path<InstancePathParam>,
    body: TypedBody<InstancePutStateBody>,
) -> Result<HttpResponseOk<InstancePutStateResponse>, HttpError> {
    let sa = rqctx.context();
    let instance_id = path_params.into_inner().instance_id;
    let body_args = body.into_inner();
    Ok(HttpResponseOk(
        sa.instance_ensure_state(instance_id, body_args.state).await?,
    ))
}

#[endpoint {
    method = PUT,
    path = "/instances/{instance_id}/migration-ids",
}]
async fn instance_put_migration_ids(
    rqctx: RequestContext<Arc<SledAgent>>,
    path_params: Path<InstancePathParam>,
    body: TypedBody<InstancePutMigrationIdsBody>,
) -> Result<HttpResponseOk<SledInstanceState>, HttpError> {
    let sa = rqctx.context();
    let instance_id = path_params.into_inner().instance_id;
    let body_args = body.into_inner();
    Ok(HttpResponseOk(
        sa.instance_put_migration_ids(
            instance_id,
            &body_args.old_runtime,
            &body_args.migration_params,
        )
        .await?,
    ))
}

#[endpoint {
    method = PUT,
    path = "/instances/{instance_id}/external-ip",
}]
async fn instance_put_external_ip(
    rqctx: RequestContext<Arc<SledAgent>>,
    path_params: Path<InstancePathParam>,
    body: TypedBody<InstanceExternalIpBody>,
) -> Result<HttpResponseUpdatedNoContent, HttpError> {
    let sa = rqctx.context();
    let instance_id = path_params.into_inner().instance_id;
    let body_args = body.into_inner();
    sa.instance_put_external_ip(instance_id, &body_args).await?;
    Ok(HttpResponseUpdatedNoContent())
}

#[endpoint {
    method = DELETE,
    path = "/instances/{instance_id}/external-ip",
}]
async fn instance_delete_external_ip(
    rqctx: RequestContext<Arc<SledAgent>>,
    path_params: Path<InstancePathParam>,
    body: TypedBody<InstanceExternalIpBody>,
) -> Result<HttpResponseUpdatedNoContent, HttpError> {
    let sa = rqctx.context();
    let instance_id = path_params.into_inner().instance_id;
    let body_args = body.into_inner();
    sa.instance_delete_external_ip(instance_id, &body_args).await?;
    Ok(HttpResponseUpdatedNoContent())
}

#[endpoint {
    method = POST,
    path = "/instances/{instance_id}/poke",
}]
async fn instance_poke_post(
    rqctx: RequestContext<Arc<SledAgent>>,
    path_params: Path<InstancePathParam>,
) -> Result<HttpResponseUpdatedNoContent, HttpError> {
    let sa = rqctx.context();
    let instance_id = path_params.into_inner().instance_id;
    sa.instance_poke(instance_id).await;
    Ok(HttpResponseUpdatedNoContent())
}

/// Path parameters for Disk requests (sled agent API)
#[derive(Deserialize, JsonSchema)]
struct DiskPathParam {
    disk_id: Uuid,
}

#[endpoint {
    method = PUT,
    path = "/disks/{disk_id}",
}]
async fn disk_put(
    rqctx: RequestContext<Arc<SledAgent>>,
    path_params: Path<DiskPathParam>,
    body: TypedBody<DiskEnsureBody>,
) -> Result<HttpResponseOk<DiskRuntimeState>, HttpError> {
    let sa = rqctx.context();
    let disk_id = path_params.into_inner().disk_id;
    let body_args = body.into_inner();
    Ok(HttpResponseOk(
        sa.disk_ensure(
            disk_id,
            body_args.initial_runtime.clone(),
            body_args.target.clone(),
        )
        .await?,
    ))
}

#[endpoint {
    method = POST,
    path = "/disks/{disk_id}/poke",
}]
async fn disk_poke_post(
    rqctx: RequestContext<Arc<SledAgent>>,
    path_params: Path<DiskPathParam>,
) -> Result<HttpResponseUpdatedNoContent, HttpError> {
    let sa = rqctx.context();
    let disk_id = path_params.into_inner().disk_id;
    sa.disk_poke(disk_id).await;
    Ok(HttpResponseUpdatedNoContent())
}

#[endpoint {
    method = POST,
    path = "/update"
}]
async fn update_artifact(
    rqctx: RequestContext<Arc<SledAgent>>,
    artifact: TypedBody<UpdateArtifactId>,
) -> Result<HttpResponseUpdatedNoContent, HttpError> {
    let sa = rqctx.context();
    sa.updates()
        .download_artifact(
            artifact.into_inner(),
            rqctx.context().nexus_client.as_ref(),
        )
        .await
        .map_err(|e| HttpError::for_internal_error(e.to_string()))?;
    Ok(HttpResponseUpdatedNoContent())
}

#[derive(Deserialize, JsonSchema)]
pub struct InstanceIssueDiskSnapshotRequestPathParam {
    instance_id: Uuid,
    disk_id: Uuid,
}

#[derive(Deserialize, JsonSchema)]
pub struct InstanceIssueDiskSnapshotRequestBody {
    snapshot_id: Uuid,
}

#[derive(Serialize, JsonSchema)]
pub struct InstanceIssueDiskSnapshotRequestResponse {
    snapshot_id: Uuid,
}

/// Take a snapshot of a disk that is attached to an instance
#[endpoint {
    method = POST,
    path = "/instances/{instance_id}/disks/{disk_id}/snapshot",
}]
async fn instance_issue_disk_snapshot_request(
    rqctx: RequestContext<Arc<SledAgent>>,
    path_params: Path<InstanceIssueDiskSnapshotRequestPathParam>,
    body: TypedBody<InstanceIssueDiskSnapshotRequestBody>,
) -> Result<HttpResponseOk<InstanceIssueDiskSnapshotRequestResponse>, HttpError>
{
    let sa = rqctx.context();
    let path_params = path_params.into_inner();
    let body = body.into_inner();

    sa.instance_issue_disk_snapshot_request(
        path_params.instance_id,
        path_params.disk_id,
        body.snapshot_id,
    )
    .await
    .map_err(|e| HttpError::for_internal_error(e.to_string()))?;

    Ok(HttpResponseOk(InstanceIssueDiskSnapshotRequestResponse {
        snapshot_id: body.snapshot_id,
    }))
}

/// Path parameters for VPC requests (sled agent API)
#[derive(Deserialize, JsonSchema)]
struct VpcPathParam {
    vpc_id: Uuid,
}

#[endpoint {
    method = PUT,
    path = "/vpc/{vpc_id}/firewall/rules",
}]
async fn vpc_firewall_rules_put(
    rqctx: RequestContext<Arc<SledAgent>>,
    path_params: Path<VpcPathParam>,
    body: TypedBody<VpcFirewallRulesEnsureBody>,
) -> Result<HttpResponseUpdatedNoContent, HttpError> {
    let _sa = rqctx.context();
    let _vpc_id = path_params.into_inner().vpc_id;
    let _body_args = body.into_inner();

    Ok(HttpResponseUpdatedNoContent())
}

/// Path parameters for V2P mapping related requests (sled agent API)
#[derive(Deserialize, JsonSchema)]
struct V2pPathParam {
    interface_id: Uuid,
}

/// Create a mapping from a virtual NIC to a physical host
#[endpoint {
    method = PUT,
    path = "/v2p/{interface_id}",
}]
async fn set_v2p(
    rqctx: RequestContext<Arc<SledAgent>>,
    path_params: Path<V2pPathParam>,
    body: TypedBody<SetVirtualNetworkInterfaceHost>,
) -> Result<HttpResponseUpdatedNoContent, HttpError> {
    let sa = rqctx.context();
    let interface_id = path_params.into_inner().interface_id;
    let body_args = body.into_inner();

    sa.set_virtual_nic_host(interface_id, &body_args)
        .await
        .map_err(|e| HttpError::for_internal_error(e.to_string()))?;

    Ok(HttpResponseUpdatedNoContent())
}

/// Delete a mapping from a virtual NIC to a physical host
#[endpoint {
    method = DELETE,
    path = "/v2p/{interface_id}",
}]
async fn del_v2p(
    rqctx: RequestContext<Arc<SledAgent>>,
    path_params: Path<V2pPathParam>,
    body: TypedBody<DeleteVirtualNetworkInterfaceHost>,
) -> Result<HttpResponseUpdatedNoContent, HttpError> {
    let sa = rqctx.context();
    let interface_id = path_params.into_inner().interface_id;
    let body_args = body.into_inner();

    sa.unset_virtual_nic_host(interface_id, &body_args)
        .await
        .map_err(|e| HttpError::for_internal_error(e.to_string()))?;

    Ok(HttpResponseUpdatedNoContent())
}

#[endpoint {
    method = POST,
    path = "/switch-ports",
}]
async fn uplink_ensure(
    _rqctx: RequestContext<Arc<SledAgent>>,
    _body: TypedBody<SwitchPorts>,
) -> Result<HttpResponseUpdatedNoContent, HttpError> {
    Ok(HttpResponseUpdatedNoContent())
}

#[endpoint {
    method = GET,
    path = "/network-bootstore-config",
}]
async fn read_network_bootstore_config(
    _rqctx: RequestContext<Arc<SledAgent>>,
) -> Result<HttpResponseOk<EarlyNetworkConfig>, HttpError> {
    let config = EarlyNetworkConfig {
        generation: 0,
        schema_version: 1,
        body: EarlyNetworkConfigBody {
            ntp_servers: Vec::new(),
            rack_network_config: Some(RackNetworkConfig {
                rack_subnet: Ipv6Network::new(Ipv6Addr::UNSPECIFIED, 56)
                    .unwrap(),
                infra_ip_first: Ipv4Addr::UNSPECIFIED,
                infra_ip_last: Ipv4Addr::UNSPECIFIED,
                ports: Vec::new(),
                bgp: Vec::new(),
            }),
        },
    };
    Ok(HttpResponseOk(config))
}

#[endpoint {
    method = PUT,
    path = "/network-bootstore-config",
}]
async fn write_network_bootstore_config(
    _rqctx: RequestContext<Arc<SledAgent>>,
    _body: TypedBody<EarlyNetworkConfig>,
) -> Result<HttpResponseUpdatedNoContent, HttpError> {
    Ok(HttpResponseUpdatedNoContent())
}

/// Fetch basic information about this sled
#[endpoint {
    method = GET,
    path = "/inventory",
}]
async fn inventory(
    rqctx: RequestContext<Arc<SledAgent>>,
) -> Result<HttpResponseOk<Inventory>, HttpError> {
    let sa = rqctx.context();
    Ok(HttpResponseOk(
        sa.inventory(rqctx.server.local_addr)
            .map_err(|e| HttpError::for_internal_error(format!("{:#}", e)))?,
    ))
}

#[endpoint {
    method = GET,
    path = "/omicron-zones",
}]
async fn omicron_zones_get(
    rqctx: RequestContext<Arc<SledAgent>>,
) -> Result<HttpResponseOk<OmicronZonesConfig>, HttpError> {
    let sa = rqctx.context();
    Ok(HttpResponseOk(sa.omicron_zones_list().await))
}

#[endpoint {
    method = PUT,
    path = "/omicron-zones",
}]
async fn omicron_zones_put(
    rqctx: RequestContext<Arc<SledAgent>>,
    body: TypedBody<OmicronZonesConfig>,
) -> Result<HttpResponseUpdatedNoContent, HttpError> {
    let sa = rqctx.context();
    let body_args = body.into_inner();
    sa.omicron_zones_ensure(body_args).await;
    Ok(HttpResponseUpdatedNoContent())
}<|MERGE_RESOLUTION|>--- conflicted
+++ resolved
@@ -8,16 +8,10 @@
     EarlyNetworkConfig, EarlyNetworkConfigBody,
 };
 use crate::params::{
-<<<<<<< HEAD
     DiskEnsureBody, InstanceEnsureBody, InstanceExternalIpBody,
     InstancePutMigrationIdsBody, InstancePutStateBody,
-    InstancePutStateResponse, InstanceUnregisterResponse,
-    VpcFirewallRulesEnsureBody,
-=======
-    DiskEnsureBody, InstanceEnsureBody, InstancePutMigrationIdsBody,
-    InstancePutStateBody, InstancePutStateResponse, InstanceUnregisterResponse,
-    Inventory, OmicronZonesConfig, VpcFirewallRulesEnsureBody,
->>>>>>> 69733d83
+    InstancePutStateResponse, InstanceUnregisterResponse, Inventory,
+    OmicronZonesConfig, VpcFirewallRulesEnsureBody,
 };
 use dropshot::endpoint;
 use dropshot::ApiDescription;
