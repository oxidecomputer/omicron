// This Source Code Form is subject to the terms of the Mozilla Public
// License, v. 2.0. If a copy of the MPL was not distributed with this
// file, You can obtain one at https://mozilla.org/MPL/2.0/.

//! HTTP entrypoint functions for the sled agent's exposed API

use super::collection::PokeMode;
use camino::Utf8PathBuf;
use dropshot::endpoint;
use dropshot::ApiDescription;
use dropshot::FreeformBody;
use dropshot::HttpError;
use dropshot::HttpResponseCreated;
use dropshot::HttpResponseDeleted;
use dropshot::HttpResponseHeaders;
use dropshot::HttpResponseOk;
use dropshot::HttpResponseUpdatedNoContent;
use dropshot::Path;
use dropshot::Query;
use dropshot::RequestContext;
use dropshot::StreamingBody;
use dropshot::TypedBody;
use nexus_sled_agent_shared::inventory::SledRole;
use nexus_sled_agent_shared::inventory::{Inventory, OmicronZonesConfig};
use omicron_common::api::internal::nexus::DiskRuntimeState;
use omicron_common::api::internal::nexus::SledVmmState;
use omicron_common::api::internal::nexus::UpdateArtifactId;
use omicron_common::api::internal::shared::ExternalIpGatewayMap;
use omicron_common::api::internal::shared::SledIdentifiers;
use omicron_common::api::internal::shared::VirtualNetworkInterfaceHost;
use omicron_common::api::internal::shared::{
    ResolvedVpcRouteSet, ResolvedVpcRouteState, SwitchPorts,
};
use omicron_common::disk::DatasetsConfig;
use omicron_common::disk::DatasetsManagementResult;
use omicron_common::disk::DisksManagementResult;
use omicron_common::disk::OmicronPhysicalDisksConfig;
use sled_agent_api::*;
use sled_agent_types::boot_disk::BootDiskOsWriteStatus;
use sled_agent_types::boot_disk::BootDiskPathParams;
use sled_agent_types::boot_disk::BootDiskUpdatePathParams;
use sled_agent_types::boot_disk::BootDiskWriteStartQueryParams;
use sled_agent_types::bootstore::BootstoreStatus;
use sled_agent_types::disk::DiskEnsureBody;
use sled_agent_types::early_networking::EarlyNetworkConfig;
use sled_agent_types::firewall_rules::VpcFirewallRulesEnsureBody;
use sled_agent_types::instance::InstanceEnsureBody;
use sled_agent_types::instance::InstanceExternalIpBody;
use sled_agent_types::instance::VmmPutStateBody;
use sled_agent_types::instance::VmmPutStateResponse;
use sled_agent_types::instance::VmmUnregisterResponse;
use sled_agent_types::sled::AddSledRequest;
use sled_agent_types::time_sync::TimeSync;
use sled_agent_types::zone_bundle::BundleUtilization;
use sled_agent_types::zone_bundle::CleanupContext;
use sled_agent_types::zone_bundle::CleanupCount;
use sled_agent_types::zone_bundle::ZoneBundleId;
use sled_agent_types::zone_bundle::ZoneBundleMetadata;
use std::collections::BTreeMap;
use std::sync::Arc;

use super::sled_agent::SledAgent;

type SledApiDescription = ApiDescription<Arc<SledAgent>>;

/// Returns a description of the sled agent API
pub fn api() -> SledApiDescription {
    fn register_endpoints() -> Result<SledApiDescription, anyhow::Error> {
        let mut api = sled_agent_api::sled_agent_api_mod::api_description::<
            SledAgentSimImpl,
        >()?;
        api.register(instance_poke_post)?;
        api.register(instance_poke_single_step_post)?;
        api.register(instance_post_sim_migration_source)?;
        api.register(disk_poke_post)?;

        Ok(api)
    }

    register_endpoints().expect("failed to register entrypoints")
}

enum SledAgentSimImpl {}

impl SledAgentApi for SledAgentSimImpl {
    type Context = Arc<SledAgent>;

    async fn vmm_register(
        rqctx: RequestContext<Self::Context>,
        path_params: Path<VmmPathParam>,
        body: TypedBody<InstanceEnsureBody>,
    ) -> Result<HttpResponseOk<SledVmmState>, HttpError> {
        let sa = rqctx.context();
        let propolis_id = path_params.into_inner().propolis_id;
        let body_args = body.into_inner();
        Ok(HttpResponseOk(sa.instance_register(propolis_id, body_args).await?))
    }

    async fn vmm_unregister(
        rqctx: RequestContext<Self::Context>,
        path_params: Path<VmmPathParam>,
    ) -> Result<HttpResponseOk<VmmUnregisterResponse>, HttpError> {
        let sa = rqctx.context();
        let id = path_params.into_inner().propolis_id;
        Ok(HttpResponseOk(sa.instance_unregister(id).await?))
    }

    async fn vmm_put_state(
        rqctx: RequestContext<Self::Context>,
        path_params: Path<VmmPathParam>,
        body: TypedBody<VmmPutStateBody>,
    ) -> Result<HttpResponseOk<VmmPutStateResponse>, HttpError> {
        let sa = rqctx.context();
        let id = path_params.into_inner().propolis_id;
        let body_args = body.into_inner();
        Ok(HttpResponseOk(sa.instance_ensure_state(id, body_args.state).await?))
    }

    async fn vmm_get_state(
        rqctx: RequestContext<Self::Context>,
        path_params: Path<VmmPathParam>,
    ) -> Result<HttpResponseOk<SledVmmState>, HttpError> {
        let sa = rqctx.context();
        let id = path_params.into_inner().propolis_id;
        Ok(HttpResponseOk(sa.instance_get_state(id).await?))
    }

    async fn vmm_put_external_ip(
        rqctx: RequestContext<Self::Context>,
        path_params: Path<VmmPathParam>,
        body: TypedBody<InstanceExternalIpBody>,
    ) -> Result<HttpResponseUpdatedNoContent, HttpError> {
        let sa = rqctx.context();
        let id = path_params.into_inner().propolis_id;
        let body_args = body.into_inner();
        sa.instance_put_external_ip(id, &body_args).await?;
        Ok(HttpResponseUpdatedNoContent())
    }

    async fn vmm_delete_external_ip(
        rqctx: RequestContext<Self::Context>,
        path_params: Path<VmmPathParam>,
        body: TypedBody<InstanceExternalIpBody>,
    ) -> Result<HttpResponseUpdatedNoContent, HttpError> {
        let sa = rqctx.context();
        let id = path_params.into_inner().propolis_id;
        let body_args = body.into_inner();
        sa.instance_delete_external_ip(id, &body_args).await?;
        Ok(HttpResponseUpdatedNoContent())
    }

    async fn disk_put(
        rqctx: RequestContext<Self::Context>,
        path_params: Path<DiskPathParam>,
        body: TypedBody<DiskEnsureBody>,
    ) -> Result<HttpResponseOk<DiskRuntimeState>, HttpError> {
        let sa = rqctx.context();
        let disk_id = path_params.into_inner().disk_id;
        let body_args = body.into_inner();
        Ok(HttpResponseOk(
            sa.disk_ensure(
                disk_id,
                body_args.initial_runtime.clone(),
                body_args.target.clone(),
            )
            .await?,
        ))
    }

    async fn update_artifact(
        rqctx: RequestContext<Self::Context>,
        artifact: TypedBody<UpdateArtifactId>,
    ) -> Result<HttpResponseUpdatedNoContent, HttpError> {
        let sa = rqctx.context();
        sa.updates()
            .download_artifact(
                artifact.into_inner(),
                rqctx.context().nexus_client.as_ref(),
            )
            .await
            .map_err(|e| HttpError::for_internal_error(e.to_string()))?;
        Ok(HttpResponseUpdatedNoContent())
    }

    async fn vmm_issue_disk_snapshot_request(
        rqctx: RequestContext<Self::Context>,
        path_params: Path<VmmIssueDiskSnapshotRequestPathParam>,
        body: TypedBody<VmmIssueDiskSnapshotRequestBody>,
    ) -> Result<HttpResponseOk<VmmIssueDiskSnapshotRequestResponse>, HttpError>
    {
        let sa = rqctx.context();
        let path_params = path_params.into_inner();
        let body = body.into_inner();

        sa.instance_issue_disk_snapshot_request(
            path_params.propolis_id,
            path_params.disk_id,
            body.snapshot_id,
        )
        .await
        .map_err(|e| HttpError::for_internal_error(e.to_string()))?;

        Ok(HttpResponseOk(VmmIssueDiskSnapshotRequestResponse {
            snapshot_id: body.snapshot_id,
        }))
    }

    async fn vpc_firewall_rules_put(
        rqctx: RequestContext<Self::Context>,
        path_params: Path<VpcPathParam>,
        body: TypedBody<VpcFirewallRulesEnsureBody>,
    ) -> Result<HttpResponseUpdatedNoContent, HttpError> {
        let _sa = rqctx.context();
        let _vpc_id = path_params.into_inner().vpc_id;
        let _body_args = body.into_inner();

        Ok(HttpResponseUpdatedNoContent())
    }

    async fn set_v2p(
        rqctx: RequestContext<Self::Context>,
        body: TypedBody<VirtualNetworkInterfaceHost>,
    ) -> Result<HttpResponseUpdatedNoContent, HttpError> {
        let sa = rqctx.context();
        let body_args = body.into_inner();

        sa.set_virtual_nic_host(&body_args)
            .await
            .map_err(|e| HttpError::for_internal_error(e.to_string()))?;

        Ok(HttpResponseUpdatedNoContent())
    }

    async fn del_v2p(
        rqctx: RequestContext<Self::Context>,
        body: TypedBody<VirtualNetworkInterfaceHost>,
    ) -> Result<HttpResponseUpdatedNoContent, HttpError> {
        let sa = rqctx.context();
        let body_args = body.into_inner();

        sa.unset_virtual_nic_host(&body_args)
            .await
            .map_err(|e| HttpError::for_internal_error(e.to_string()))?;

        Ok(HttpResponseUpdatedNoContent())
    }

    async fn list_v2p(
        rqctx: RequestContext<Self::Context>,
    ) -> Result<HttpResponseOk<Vec<VirtualNetworkInterfaceHost>>, HttpError>
    {
        let sa = rqctx.context();

        let vnics = sa.list_virtual_nics().await.map_err(HttpError::from)?;

        Ok(HttpResponseOk(vnics))
    }

    async fn uplink_ensure(
        _rqctx: RequestContext<Self::Context>,
        _body: TypedBody<SwitchPorts>,
    ) -> Result<HttpResponseUpdatedNoContent, HttpError> {
        Ok(HttpResponseUpdatedNoContent())
    }

    async fn read_network_bootstore_config_cache(
        rqctx: RequestContext<Self::Context>,
    ) -> Result<HttpResponseOk<EarlyNetworkConfig>, HttpError> {
        let config =
            rqctx.context().bootstore_network_config.lock().await.clone();
        Ok(HttpResponseOk(config))
    }

    async fn write_network_bootstore_config(
        rqctx: RequestContext<Self::Context>,
        body: TypedBody<EarlyNetworkConfig>,
    ) -> Result<HttpResponseUpdatedNoContent, HttpError> {
        let mut config = rqctx.context().bootstore_network_config.lock().await;
        *config = body.into_inner();
        Ok(HttpResponseUpdatedNoContent())
    }

    /// Fetch basic information about this sled
    async fn inventory(
        rqctx: RequestContext<Self::Context>,
    ) -> Result<HttpResponseOk<Inventory>, HttpError> {
        let sa = rqctx.context();
        Ok(HttpResponseOk(
            sa.inventory(rqctx.server.local_addr).await.map_err(|e| {
                HttpError::for_internal_error(format!("{:#}", e))
            })?,
        ))
    }

    async fn datasets_put(
        rqctx: RequestContext<Self::Context>,
        body: TypedBody<DatasetsConfig>,
    ) -> Result<HttpResponseOk<DatasetsManagementResult>, HttpError> {
        let sa = rqctx.context();
        let body_args = body.into_inner();
        let result = sa.datasets_ensure(body_args).await?;
        Ok(HttpResponseOk(result))
    }

    async fn datasets_get(
        rqctx: RequestContext<Self::Context>,
    ) -> Result<HttpResponseOk<DatasetsConfig>, HttpError> {
        let sa = rqctx.context();
        Ok(HttpResponseOk(sa.datasets_config_list().await?))
    }

    async fn omicron_physical_disks_put(
        rqctx: RequestContext<Self::Context>,
        body: TypedBody<OmicronPhysicalDisksConfig>,
    ) -> Result<HttpResponseOk<DisksManagementResult>, HttpError> {
        let sa = rqctx.context();
        let body_args = body.into_inner();
        let result = sa.omicron_physical_disks_ensure(body_args).await?;
        Ok(HttpResponseOk(result))
    }

    async fn omicron_physical_disks_get(
        rqctx: RequestContext<Self::Context>,
    ) -> Result<HttpResponseOk<OmicronPhysicalDisksConfig>, HttpError> {
        let sa = rqctx.context();
        Ok(HttpResponseOk(sa.omicron_physical_disks_list().await?))
    }

    async fn omicron_zones_put(
        rqctx: RequestContext<Self::Context>,
        body: TypedBody<OmicronZonesConfig>,
    ) -> Result<HttpResponseUpdatedNoContent, HttpError> {
        let sa = rqctx.context();
        let body_args = body.into_inner();
        sa.omicron_zones_ensure(body_args).await;
        Ok(HttpResponseUpdatedNoContent())
    }

    async fn sled_add(
        _rqctx: RequestContext<Self::Context>,
        _body: TypedBody<AddSledRequest>,
    ) -> Result<HttpResponseUpdatedNoContent, HttpError> {
        Ok(HttpResponseUpdatedNoContent())
    }

    async fn list_vpc_routes(
        rqctx: RequestContext<Self::Context>,
    ) -> Result<HttpResponseOk<Vec<ResolvedVpcRouteState>>, HttpError> {
        let sa = rqctx.context();
        Ok(HttpResponseOk(sa.list_vpc_routes().await))
    }

    async fn set_vpc_routes(
        rqctx: RequestContext<Self::Context>,
        body: TypedBody<Vec<ResolvedVpcRouteSet>>,
    ) -> Result<HttpResponseUpdatedNoContent, HttpError> {
        let sa = rqctx.context();
        sa.set_vpc_routes(body.into_inner()).await;
        Ok(HttpResponseUpdatedNoContent())
    }

<<<<<<< HEAD
    async fn support_bundle_list(
        rqctx: RequestContext<Self::Context>,
        path_params: Path<SupportBundleListPathParam>,
    ) -> Result<HttpResponseOk<Vec<SupportBundleMetadata>>, HttpError> {
        let sa = rqctx.context();

        let SupportBundleListPathParam { zpool_id, dataset_id } =
            path_params.into_inner();

        let bundles = sa.support_bundle_list(zpool_id, dataset_id).await?;
        Ok(HttpResponseOk(bundles))
    }

    async fn support_bundle_create(
        rqctx: RequestContext<Self::Context>,
        path_params: Path<SupportBundlePathParam>,
        query_params: Query<SupportBundleCreateQueryParams>,
        _body: StreamingBody,
    ) -> Result<HttpResponseCreated<SupportBundleMetadata>, HttpError> {
        let sa = rqctx.context();

        let SupportBundlePathParam { zpool_id, dataset_id, support_bundle_id } =
            path_params.into_inner();
        let SupportBundleCreateQueryParams { hash } = query_params.into_inner();

        Ok(HttpResponseCreated(
            sa.support_bundle_create(
                zpool_id,
                dataset_id,
                support_bundle_id,
                hash,
            )
            .await?,
        ))
    }

    async fn support_bundle_get(
        rqctx: RequestContext<Self::Context>,
        path_params: Path<SupportBundlePathParam>,
        _body: TypedBody<SupportBundleGetQueryParams>,
    ) -> Result<http::Response<dropshot::Body>, HttpError> {
        let sa = rqctx.context();
        let SupportBundlePathParam { zpool_id, dataset_id, support_bundle_id } =
            path_params.into_inner();

        sa.support_bundle_get(zpool_id, dataset_id, support_bundle_id).await?;

        Ok(http::Response::builder()
            .status(http::StatusCode::OK)
            .header(http::header::CONTENT_TYPE, "text/html")
            .body(dropshot::Body::with_content(
                "simulated support bundle; do not eat",
            ))
            .unwrap())
    }

    async fn support_bundle_delete(
        rqctx: RequestContext<Self::Context>,
        path_params: Path<SupportBundlePathParam>,
    ) -> Result<HttpResponseDeleted, HttpError> {
        let sa = rqctx.context();

        let SupportBundlePathParam { zpool_id, dataset_id, support_bundle_id } =
            path_params.into_inner();

        sa.support_bundle_delete(zpool_id, dataset_id, support_bundle_id)
            .await?;

        Ok(HttpResponseDeleted())
=======
    async fn set_eip_gateways(
        rqctx: RequestContext<Self::Context>,
        _body: TypedBody<ExternalIpGatewayMap>,
    ) -> Result<HttpResponseUpdatedNoContent, HttpError> {
        let _sa = rqctx.context();
        // sa.set_vpc_routes(body.into_inner()).await;
        Ok(HttpResponseUpdatedNoContent())
>>>>>>> ca63e9f4
    }

    // --- Unimplemented endpoints ---

    async fn zone_bundle_list_all(
        _rqctx: RequestContext<Self::Context>,
        _query: Query<ZoneBundleFilter>,
    ) -> Result<HttpResponseOk<Vec<ZoneBundleMetadata>>, HttpError> {
        method_unimplemented()
    }

    async fn zone_bundle_list(
        _rqctx: RequestContext<Self::Context>,
        _params: Path<ZonePathParam>,
    ) -> Result<HttpResponseOk<Vec<ZoneBundleMetadata>>, HttpError> {
        method_unimplemented()
    }

    async fn zone_bundle_create(
        _rqctx: RequestContext<Self::Context>,
        _params: Path<ZonePathParam>,
    ) -> Result<HttpResponseCreated<ZoneBundleMetadata>, HttpError> {
        method_unimplemented()
    }

    async fn zone_bundle_get(
        _rqctx: RequestContext<Self::Context>,
        _params: Path<ZoneBundleId>,
    ) -> Result<HttpResponseHeaders<HttpResponseOk<FreeformBody>>, HttpError>
    {
        method_unimplemented()
    }

    async fn zone_bundle_delete(
        _rqctx: RequestContext<Self::Context>,
        _params: Path<ZoneBundleId>,
    ) -> Result<HttpResponseDeleted, HttpError> {
        method_unimplemented()
    }

    async fn zone_bundle_utilization(
        _rqctx: RequestContext<Self::Context>,
    ) -> Result<
        HttpResponseOk<BTreeMap<Utf8PathBuf, BundleUtilization>>,
        HttpError,
    > {
        method_unimplemented()
    }

    async fn zone_bundle_cleanup_context(
        _rqctx: RequestContext<Self::Context>,
    ) -> Result<HttpResponseOk<CleanupContext>, HttpError> {
        method_unimplemented()
    }

    async fn zone_bundle_cleanup_context_update(
        _rqctx: RequestContext<Self::Context>,
        _body: TypedBody<CleanupContextUpdate>,
    ) -> Result<HttpResponseUpdatedNoContent, HttpError> {
        method_unimplemented()
    }

    async fn zone_bundle_cleanup(
        _rqctx: RequestContext<Self::Context>,
    ) -> Result<HttpResponseOk<BTreeMap<Utf8PathBuf, CleanupCount>>, HttpError>
    {
        method_unimplemented()
    }

    async fn zones_list(
        _rqctx: RequestContext<Self::Context>,
    ) -> Result<HttpResponseOk<Vec<String>>, HttpError> {
        method_unimplemented()
    }

    async fn zpools_get(
        _rqctx: RequestContext<Self::Context>,
    ) -> Result<HttpResponseOk<Vec<Zpool>>, HttpError> {
        method_unimplemented()
    }

    async fn sled_role_get(
        _rqctx: RequestContext<Self::Context>,
    ) -> Result<HttpResponseOk<SledRole>, HttpError> {
        method_unimplemented()
    }

    async fn cockroachdb_init(
        _rqctx: RequestContext<Self::Context>,
    ) -> Result<HttpResponseUpdatedNoContent, HttpError> {
        method_unimplemented()
    }

    async fn timesync_get(
        _rqctx: RequestContext<Self::Context>,
    ) -> Result<HttpResponseOk<TimeSync>, HttpError> {
        method_unimplemented()
    }

    async fn host_os_write_start(
        _rqctx: RequestContext<Self::Context>,
        _path_params: Path<BootDiskPathParams>,
        _query_params: Query<BootDiskWriteStartQueryParams>,
        _body: StreamingBody,
    ) -> Result<HttpResponseUpdatedNoContent, HttpError> {
        method_unimplemented()
    }

    async fn host_os_write_status_get(
        _rqctx: RequestContext<Self::Context>,
        _path_params: Path<BootDiskPathParams>,
    ) -> Result<HttpResponseOk<BootDiskOsWriteStatus>, HttpError> {
        method_unimplemented()
    }

    async fn host_os_write_status_delete(
        _rqctx: RequestContext<Self::Context>,
        _path_params: Path<BootDiskUpdatePathParams>,
    ) -> Result<HttpResponseUpdatedNoContent, HttpError> {
        method_unimplemented()
    }

    async fn sled_identifiers(
        _rqctx: RequestContext<Self::Context>,
    ) -> Result<HttpResponseOk<SledIdentifiers>, HttpError> {
        method_unimplemented()
    }

    async fn bootstore_status(
        _rqctx: RequestContext<Self::Context>,
    ) -> Result<HttpResponseOk<BootstoreStatus>, HttpError> {
        method_unimplemented()
    }
}

fn method_unimplemented<T>() -> Result<T, HttpError> {
    Err(HttpError {
        // Use a client error here (405 Method Not Allowed vs 501 Not
        // Implemented) even though it isn't strictly accurate here, so tests
        // get to see the error message.
        status_code: http::StatusCode::METHOD_NOT_ALLOWED,
        error_code: None,
        external_message: "Method not implemented in sled-agent-sim"
            .to_string(),
        internal_message: "Method not implemented in sled-agent-sim"
            .to_string(),
    })
}

// --- Extra endpoints only available in the sim implementation ---

#[endpoint {
    method = POST,
    path = "/vmms/{propolis_id}/poke",
}]
async fn instance_poke_post(
    rqctx: RequestContext<Arc<SledAgent>>,
    path_params: Path<VmmPathParam>,
) -> Result<HttpResponseUpdatedNoContent, HttpError> {
    let sa = rqctx.context();
    let id = path_params.into_inner().propolis_id;
    sa.vmm_poke(id, PokeMode::Drain).await;
    Ok(HttpResponseUpdatedNoContent())
}

#[endpoint {
    method = POST,
    path = "/vmms/{propolis_id}/poke-single-step",
}]
async fn instance_poke_single_step_post(
    rqctx: RequestContext<Arc<SledAgent>>,
    path_params: Path<VmmPathParam>,
) -> Result<HttpResponseUpdatedNoContent, HttpError> {
    let sa = rqctx.context();
    let id = path_params.into_inner().propolis_id;
    sa.vmm_poke(id, PokeMode::SingleStep).await;
    Ok(HttpResponseUpdatedNoContent())
}

#[endpoint {
    method = POST,
    path = "/vmms/{propolis_id}/sim-migration-source",
}]
async fn instance_post_sim_migration_source(
    rqctx: RequestContext<Arc<SledAgent>>,
    path_params: Path<VmmPathParam>,
    body: TypedBody<super::instance::SimulateMigrationSource>,
) -> Result<HttpResponseUpdatedNoContent, HttpError> {
    let sa = rqctx.context();
    let id = path_params.into_inner().propolis_id;
    sa.instance_simulate_migration_source(id, body.into_inner()).await?;
    Ok(HttpResponseUpdatedNoContent())
}

#[endpoint {
    method = POST,
    path = "/disks/{disk_id}/poke",
}]
async fn disk_poke_post(
    rqctx: RequestContext<Arc<SledAgent>>,
    path_params: Path<DiskPathParam>,
) -> Result<HttpResponseUpdatedNoContent, HttpError> {
    let sa = rqctx.context();
    let disk_id = path_params.into_inner().disk_id;
    sa.disk_poke(disk_id).await;
    Ok(HttpResponseUpdatedNoContent())
}<|MERGE_RESOLUTION|>--- conflicted
+++ resolved
@@ -359,7 +359,6 @@
         Ok(HttpResponseUpdatedNoContent())
     }
 
-<<<<<<< HEAD
     async fn support_bundle_list(
         rqctx: RequestContext<Self::Context>,
         path_params: Path<SupportBundleListPathParam>,
@@ -429,7 +428,10 @@
             .await?;
 
         Ok(HttpResponseDeleted())
-=======
+    }
+
+    // --- Unimplemented endpoints ---
+
     async fn set_eip_gateways(
         rqctx: RequestContext<Self::Context>,
         _body: TypedBody<ExternalIpGatewayMap>,
@@ -437,10 +439,7 @@
         let _sa = rqctx.context();
         // sa.set_vpc_routes(body.into_inner()).await;
         Ok(HttpResponseUpdatedNoContent())
->>>>>>> ca63e9f4
-    }
-
-    // --- Unimplemented endpoints ---
+    }
 
     async fn zone_bundle_list_all(
         _rqctx: RequestContext<Self::Context>,
