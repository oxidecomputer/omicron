--- conflicted
+++ resolved
@@ -5,6 +5,7 @@
 //! HTTP entrypoint functions for the sled agent's exposed API
 
 use super::collection::PokeMode;
+use crate::support_bundle::storage::SupportBundleQueryType;
 use camino::Utf8PathBuf;
 use dropshot::endpoint;
 use dropshot::ApiDescription;
@@ -441,23 +442,18 @@
     async fn support_bundle_download(
         rqctx: RequestContext<Self::Context>,
         path_params: Path<SupportBundlePathParam>,
-<<<<<<< HEAD
-        body: TypedBody<SupportBundleGetQueryParams>,
-=======
->>>>>>> 0ad466df
     ) -> Result<http::Response<dropshot::Body>, HttpError> {
         let sa = rqctx.context();
         let SupportBundlePathParam { zpool_id, dataset_id, support_bundle_id } =
             path_params.into_inner();
 
         let range = rqctx.range();
-        let query = body.into_inner().query_type;
         sa.support_bundle_get(
             zpool_id,
             dataset_id,
             support_bundle_id,
             range,
-            query,
+            SupportBundleQueryType::Whole,
         )
         .await
     }
@@ -470,104 +466,95 @@
         let SupportBundleFilePathParam {
             parent:
                 SupportBundlePathParam { zpool_id, dataset_id, support_bundle_id },
-            file: _,
+            file,
         } = path_params.into_inner();
 
-        sa.support_bundle_get(zpool_id, dataset_id, support_bundle_id).await?;
-
-        Ok(http::Response::builder()
-            .status(http::StatusCode::OK)
-            .header(http::header::CONTENT_TYPE, "text/html")
-            .body(dropshot::Body::with_content(
-                "simulated support bundle file; do not eat",
-            ))
-            .unwrap())
-    }
-
-    async fn support_bundle_index(
-        rqctx: RequestContext<Self::Context>,
-        path_params: Path<SupportBundlePathParam>,
-    ) -> Result<http::Response<dropshot::Body>, HttpError> {
-        let sa = rqctx.context();
-        let SupportBundlePathParam { zpool_id, dataset_id, support_bundle_id } =
-            path_params.into_inner();
-
-        sa.support_bundle_get(zpool_id, dataset_id, support_bundle_id).await?;
-
-        Ok(http::Response::builder()
-            .status(http::StatusCode::OK)
-            .header(http::header::CONTENT_TYPE, "text/html")
-            .body(dropshot::Body::with_content(
-                "simulated support bundle index; do not eat",
-            ))
-            .unwrap())
-    }
-
-    async fn support_bundle_head(
-        rqctx: RequestContext<Self::Context>,
-        path_params: Path<SupportBundlePathParam>,
-<<<<<<< HEAD
-        body: TypedBody<SupportBundleGetQueryParams>,
-=======
-    ) -> Result<http::Response<dropshot::Body>, HttpError> {
-        let sa = rqctx.context();
-        let SupportBundlePathParam { zpool_id, dataset_id, support_bundle_id } =
-            path_params.into_inner();
-
-        sa.support_bundle_get(zpool_id, dataset_id, support_bundle_id).await?;
-
-        let fictional_length = 10000;
-
-        Ok(http::Response::builder()
-            .status(http::StatusCode::OK)
-            .header(http::header::CONTENT_TYPE, "text/html")
-            .header(hyper::header::ACCEPT_RANGES, "bytes")
-            .header(hyper::header::CONTENT_LENGTH, fictional_length)
-            .body(dropshot::Body::empty())
-            .unwrap())
-    }
-
-    async fn support_bundle_head_file(
-        rqctx: RequestContext<Self::Context>,
-        path_params: Path<SupportBundleFilePathParam>,
-    ) -> Result<http::Response<dropshot::Body>, HttpError> {
-        let sa = rqctx.context();
-        let SupportBundleFilePathParam {
-            parent:
-                SupportBundlePathParam { zpool_id, dataset_id, support_bundle_id },
-            file: _,
-        } = path_params.into_inner();
-
-        sa.support_bundle_get(zpool_id, dataset_id, support_bundle_id).await?;
-
-        let fictional_length = 10000;
-
-        Ok(http::Response::builder()
-            .status(http::StatusCode::OK)
-            .header(http::header::CONTENT_TYPE, "text/html")
-            .header(hyper::header::ACCEPT_RANGES, "bytes")
-            .header(hyper::header::CONTENT_LENGTH, fictional_length)
-            .body(dropshot::Body::empty())
-            .unwrap())
-    }
-
-    async fn support_bundle_head_index(
-        rqctx: RequestContext<Self::Context>,
-        path_params: Path<SupportBundlePathParam>,
->>>>>>> 0ad466df
-    ) -> Result<http::Response<dropshot::Body>, HttpError> {
-        let sa = rqctx.context();
-        let SupportBundlePathParam { zpool_id, dataset_id, support_bundle_id } =
-            path_params.into_inner();
-
         let range = rqctx.range();
-        let query = body.into_inner().query_type;
         sa.support_bundle_get(
             zpool_id,
             dataset_id,
             support_bundle_id,
             range,
-            query,
+            SupportBundleQueryType::Path { file_path: file },
+        )
+        .await
+    }
+
+    async fn support_bundle_index(
+        rqctx: RequestContext<Self::Context>,
+        path_params: Path<SupportBundlePathParam>,
+    ) -> Result<http::Response<dropshot::Body>, HttpError> {
+        let sa = rqctx.context();
+        let SupportBundlePathParam { zpool_id, dataset_id, support_bundle_id } =
+            path_params.into_inner();
+
+        let range = rqctx.range();
+        sa.support_bundle_get(
+            zpool_id,
+            dataset_id,
+            support_bundle_id,
+            range,
+            SupportBundleQueryType::Index,
+        )
+        .await
+    }
+
+    async fn support_bundle_head(
+        rqctx: RequestContext<Self::Context>,
+        path_params: Path<SupportBundlePathParam>,
+    ) -> Result<http::Response<dropshot::Body>, HttpError> {
+        let sa = rqctx.context();
+        let SupportBundlePathParam { zpool_id, dataset_id, support_bundle_id } =
+            path_params.into_inner();
+
+        let range = rqctx.range();
+        sa.support_bundle_head(
+            zpool_id,
+            dataset_id,
+            support_bundle_id,
+            range,
+            SupportBundleQueryType::Whole,
+        )
+        .await
+    }
+
+    async fn support_bundle_head_file(
+        rqctx: RequestContext<Self::Context>,
+        path_params: Path<SupportBundleFilePathParam>,
+    ) -> Result<http::Response<dropshot::Body>, HttpError> {
+        let sa = rqctx.context();
+        let SupportBundleFilePathParam {
+            parent:
+                SupportBundlePathParam { zpool_id, dataset_id, support_bundle_id },
+            file,
+        } = path_params.into_inner();
+
+        let range = rqctx.range();
+        sa.support_bundle_get(
+            zpool_id,
+            dataset_id,
+            support_bundle_id,
+            range,
+            SupportBundleQueryType::Path { file_path: file },
+        )
+        .await
+    }
+
+    async fn support_bundle_head_index(
+        rqctx: RequestContext<Self::Context>,
+        path_params: Path<SupportBundlePathParam>,
+    ) -> Result<http::Response<dropshot::Body>, HttpError> {
+        let sa = rqctx.context();
+        let SupportBundlePathParam { zpool_id, dataset_id, support_bundle_id } =
+            path_params.into_inner();
+
+        let range = rqctx.range();
+        sa.support_bundle_head(
+            zpool_id,
+            dataset_id,
+            support_bundle_id,
+            range,
+            SupportBundleQueryType::Index,
         )
         .await
     }
