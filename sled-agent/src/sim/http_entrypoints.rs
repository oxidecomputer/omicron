// This Source Code Form is subject to the terms of the Mozilla Public
// License, v. 2.0. If a copy of the MPL was not distributed with this
// file, You can obtain one at https://mozilla.org/MPL/2.0/.

//! HTTP entrypoint functions for the sled agent's exposed API

use super::collection::PokeMode;
use camino::Utf8PathBuf;
use dropshot::endpoint;
use dropshot::ApiDescription;
use dropshot::FreeformBody;
use dropshot::HttpError;
use dropshot::HttpResponseCreated;
use dropshot::HttpResponseDeleted;
use dropshot::HttpResponseHeaders;
use dropshot::HttpResponseOk;
use dropshot::HttpResponseUpdatedNoContent;
use dropshot::Path;
use dropshot::Query;
use dropshot::RequestContext;
use dropshot::StreamingBody;
use dropshot::TypedBody;
use nexus_sled_agent_shared::inventory::SledRole;
use nexus_sled_agent_shared::inventory::{Inventory, OmicronZonesConfig};
use omicron_common::api::internal::nexus::DiskRuntimeState;
use omicron_common::api::internal::nexus::SledInstanceState;
use omicron_common::api::internal::nexus::UpdateArtifactId;
use omicron_common::api::internal::shared::SledIdentifiers;
use omicron_common::api::internal::shared::VirtualNetworkInterfaceHost;
use omicron_common::api::internal::shared::{
    ResolvedVpcRouteSet, ResolvedVpcRouteState, SwitchPorts,
};
use omicron_common::disk::DatasetsConfig;
<<<<<<< HEAD
=======
use omicron_common::disk::DatasetsManagementResult;
use omicron_common::disk::DisksManagementResult;
>>>>>>> 0f8150fa
use omicron_common::disk::OmicronPhysicalDisksConfig;
use omicron_uuid_kinds::{GenericUuid, InstanceUuid};
use sled_agent_api::*;
use sled_agent_types::boot_disk::BootDiskOsWriteStatus;
use sled_agent_types::boot_disk::BootDiskPathParams;
use sled_agent_types::boot_disk::BootDiskUpdatePathParams;
use sled_agent_types::boot_disk::BootDiskWriteStartQueryParams;
use sled_agent_types::bootstore::BootstoreStatus;
use sled_agent_types::disk::DiskEnsureBody;
use sled_agent_types::early_networking::EarlyNetworkConfig;
<<<<<<< HEAD
use sled_storage::resources::DatasetsManagementResult;
use sled_storage::resources::DisksManagementResult;
=======
use sled_agent_types::firewall_rules::VpcFirewallRulesEnsureBody;
use sled_agent_types::instance::InstanceEnsureBody;
use sled_agent_types::instance::InstanceExternalIpBody;
use sled_agent_types::instance::InstancePutStateBody;
use sled_agent_types::instance::InstancePutStateResponse;
use sled_agent_types::instance::InstanceUnregisterResponse;
use sled_agent_types::sled::AddSledRequest;
use sled_agent_types::time_sync::TimeSync;
use sled_agent_types::zone_bundle::BundleUtilization;
use sled_agent_types::zone_bundle::CleanupContext;
use sled_agent_types::zone_bundle::CleanupCount;
use sled_agent_types::zone_bundle::ZoneBundleId;
use sled_agent_types::zone_bundle::ZoneBundleMetadata;
use std::collections::BTreeMap;
>>>>>>> 0f8150fa
use std::sync::Arc;

use super::sled_agent::SledAgent;

type SledApiDescription = ApiDescription<Arc<SledAgent>>;

/// Returns a description of the sled agent API
pub fn api() -> SledApiDescription {
    fn register_endpoints() -> Result<SledApiDescription, anyhow::Error> {
        let mut api = sled_agent_api::sled_agent_api_mod::api_description::<
            SledAgentSimImpl,
        >()?;
        api.register(instance_poke_post)?;
        api.register(instance_poke_single_step_post)?;
        api.register(instance_post_sim_migration_source)?;
        api.register(disk_poke_post)?;
<<<<<<< HEAD
        api.register(update_artifact)?;
        api.register(instance_issue_disk_snapshot_request)?;
        api.register(vpc_firewall_rules_put)?;
        api.register(set_v2p)?;
        api.register(del_v2p)?;
        api.register(list_v2p)?;
        api.register(uplink_ensure)?;
        api.register(read_network_bootstore_config)?;
        api.register(write_network_bootstore_config)?;
        api.register(inventory)?;
        api.register(datasets_get)?;
        api.register(datasets_put)?;
        api.register(omicron_physical_disks_get)?;
        api.register(omicron_physical_disks_put)?;
        api.register(omicron_zones_get)?;
        api.register(omicron_zones_put)?;
        api.register(sled_add)?;
        api.register(list_vpc_routes)?;
        api.register(set_vpc_routes)?;

        Ok(())
    }

    let mut api = SledApiDescription::new();
    if let Err(err) = register_endpoints(&mut api) {
        panic!("failed to register entrypoints: {}", err);
    }
    api
}
=======
>>>>>>> 0f8150fa

        Ok(api)
    }

    register_endpoints().expect("failed to register entrypoints")
}

enum SledAgentSimImpl {}

impl SledAgentApi for SledAgentSimImpl {
    type Context = Arc<SledAgent>;

    async fn instance_register(
        rqctx: RequestContext<Self::Context>,
        path_params: Path<InstancePathParam>,
        body: TypedBody<InstanceEnsureBody>,
    ) -> Result<HttpResponseOk<SledInstanceState>, HttpError> {
        let sa = rqctx.context();
        let instance_id = path_params.into_inner().instance_id;
        let body_args = body.into_inner();
        Ok(HttpResponseOk(
            sa.instance_register(
                instance_id,
                body_args.propolis_id,
                body_args.hardware,
                body_args.instance_runtime,
                body_args.vmm_runtime,
                body_args.metadata,
            )
            .await?,
        ))
    }

    async fn instance_unregister(
        rqctx: RequestContext<Self::Context>,
        path_params: Path<InstancePathParam>,
    ) -> Result<HttpResponseOk<InstanceUnregisterResponse>, HttpError> {
        let sa = rqctx.context();
        let instance_id = path_params.into_inner().instance_id;
        Ok(HttpResponseOk(sa.instance_unregister(instance_id).await?))
    }

    async fn instance_put_state(
        rqctx: RequestContext<Self::Context>,
        path_params: Path<InstancePathParam>,
        body: TypedBody<InstancePutStateBody>,
    ) -> Result<HttpResponseOk<InstancePutStateResponse>, HttpError> {
        let sa = rqctx.context();
        let instance_id = path_params.into_inner().instance_id;
        let body_args = body.into_inner();
        Ok(HttpResponseOk(
            sa.instance_ensure_state(instance_id, body_args.state).await?,
        ))
    }

    async fn instance_get_state(
        rqctx: RequestContext<Self::Context>,
        path_params: Path<InstancePathParam>,
    ) -> Result<HttpResponseOk<SledInstanceState>, HttpError> {
        let sa = rqctx.context();
        let instance_id = path_params.into_inner().instance_id;
        Ok(HttpResponseOk(sa.instance_get_state(instance_id).await?))
    }

    async fn instance_put_external_ip(
        rqctx: RequestContext<Self::Context>,
        path_params: Path<InstancePathParam>,
        body: TypedBody<InstanceExternalIpBody>,
    ) -> Result<HttpResponseUpdatedNoContent, HttpError> {
        let sa = rqctx.context();
        let instance_id = path_params.into_inner().instance_id;
        let body_args = body.into_inner();
        sa.instance_put_external_ip(instance_id, &body_args).await?;
        Ok(HttpResponseUpdatedNoContent())
    }

    async fn instance_delete_external_ip(
        rqctx: RequestContext<Self::Context>,
        path_params: Path<InstancePathParam>,
        body: TypedBody<InstanceExternalIpBody>,
    ) -> Result<HttpResponseUpdatedNoContent, HttpError> {
        let sa = rqctx.context();
        let instance_id = path_params.into_inner().instance_id;
        let body_args = body.into_inner();
        sa.instance_delete_external_ip(instance_id, &body_args).await?;
        Ok(HttpResponseUpdatedNoContent())
    }

    async fn disk_put(
        rqctx: RequestContext<Self::Context>,
        path_params: Path<DiskPathParam>,
        body: TypedBody<DiskEnsureBody>,
    ) -> Result<HttpResponseOk<DiskRuntimeState>, HttpError> {
        let sa = rqctx.context();
        let disk_id = path_params.into_inner().disk_id;
        let body_args = body.into_inner();
        Ok(HttpResponseOk(
            sa.disk_ensure(
                disk_id,
                body_args.initial_runtime.clone(),
                body_args.target.clone(),
            )
            .await?,
        ))
    }

    async fn update_artifact(
        rqctx: RequestContext<Self::Context>,
        artifact: TypedBody<UpdateArtifactId>,
    ) -> Result<HttpResponseUpdatedNoContent, HttpError> {
        let sa = rqctx.context();
        sa.updates()
            .download_artifact(
                artifact.into_inner(),
                rqctx.context().nexus_client.as_ref(),
            )
            .await
            .map_err(|e| HttpError::for_internal_error(e.to_string()))?;
        Ok(HttpResponseUpdatedNoContent())
    }

    async fn instance_issue_disk_snapshot_request(
        rqctx: RequestContext<Self::Context>,
        path_params: Path<InstanceIssueDiskSnapshotRequestPathParam>,
        body: TypedBody<InstanceIssueDiskSnapshotRequestBody>,
    ) -> Result<
        HttpResponseOk<InstanceIssueDiskSnapshotRequestResponse>,
        HttpError,
    > {
        let sa = rqctx.context();
        let path_params = path_params.into_inner();
        let body = body.into_inner();

        sa.instance_issue_disk_snapshot_request(
            InstanceUuid::from_untyped_uuid(path_params.instance_id),
            path_params.disk_id,
            body.snapshot_id,
        )
        .await
        .map_err(|e| HttpError::for_internal_error(e.to_string()))?;

        Ok(HttpResponseOk(InstanceIssueDiskSnapshotRequestResponse {
            snapshot_id: body.snapshot_id,
        }))
    }

    async fn vpc_firewall_rules_put(
        rqctx: RequestContext<Self::Context>,
        path_params: Path<VpcPathParam>,
        body: TypedBody<VpcFirewallRulesEnsureBody>,
    ) -> Result<HttpResponseUpdatedNoContent, HttpError> {
        let _sa = rqctx.context();
        let _vpc_id = path_params.into_inner().vpc_id;
        let _body_args = body.into_inner();

        Ok(HttpResponseUpdatedNoContent())
    }

    async fn set_v2p(
        rqctx: RequestContext<Self::Context>,
        body: TypedBody<VirtualNetworkInterfaceHost>,
    ) -> Result<HttpResponseUpdatedNoContent, HttpError> {
        let sa = rqctx.context();
        let body_args = body.into_inner();

        sa.set_virtual_nic_host(&body_args)
            .await
            .map_err(|e| HttpError::for_internal_error(e.to_string()))?;

        Ok(HttpResponseUpdatedNoContent())
    }

    async fn del_v2p(
        rqctx: RequestContext<Self::Context>,
        body: TypedBody<VirtualNetworkInterfaceHost>,
    ) -> Result<HttpResponseUpdatedNoContent, HttpError> {
        let sa = rqctx.context();
        let body_args = body.into_inner();

        sa.unset_virtual_nic_host(&body_args)
            .await
            .map_err(|e| HttpError::for_internal_error(e.to_string()))?;

        Ok(HttpResponseUpdatedNoContent())
    }

    async fn list_v2p(
        rqctx: RequestContext<Self::Context>,
    ) -> Result<HttpResponseOk<Vec<VirtualNetworkInterfaceHost>>, HttpError>
    {
        let sa = rqctx.context();

        let vnics = sa.list_virtual_nics().await.map_err(HttpError::from)?;

        Ok(HttpResponseOk(vnics))
    }

    async fn uplink_ensure(
        _rqctx: RequestContext<Self::Context>,
        _body: TypedBody<SwitchPorts>,
    ) -> Result<HttpResponseUpdatedNoContent, HttpError> {
        Ok(HttpResponseUpdatedNoContent())
    }

    async fn read_network_bootstore_config_cache(
        rqctx: RequestContext<Self::Context>,
    ) -> Result<HttpResponseOk<EarlyNetworkConfig>, HttpError> {
        let config =
            rqctx.context().bootstore_network_config.lock().await.clone();
        Ok(HttpResponseOk(config))
    }

    async fn write_network_bootstore_config(
        rqctx: RequestContext<Self::Context>,
        body: TypedBody<EarlyNetworkConfig>,
    ) -> Result<HttpResponseUpdatedNoContent, HttpError> {
        let mut config = rqctx.context().bootstore_network_config.lock().await;
        *config = body.into_inner();
        Ok(HttpResponseUpdatedNoContent())
    }

    /// Fetch basic information about this sled
    async fn inventory(
        rqctx: RequestContext<Self::Context>,
    ) -> Result<HttpResponseOk<Inventory>, HttpError> {
        let sa = rqctx.context();
        Ok(HttpResponseOk(
            sa.inventory(rqctx.server.local_addr).await.map_err(|e| {
                HttpError::for_internal_error(format!("{:#}", e))
            })?,
        ))
    }

    async fn datasets_put(
        rqctx: RequestContext<Self::Context>,
        body: TypedBody<DatasetsConfig>,
    ) -> Result<HttpResponseOk<DatasetsManagementResult>, HttpError> {
        let sa = rqctx.context();
        let body_args = body.into_inner();
        let result = sa.datasets_ensure(body_args).await?;
        Ok(HttpResponseOk(result))
    }

    async fn datasets_get(
        rqctx: RequestContext<Self::Context>,
    ) -> Result<HttpResponseOk<DatasetsConfig>, HttpError> {
        let sa = rqctx.context();
        Ok(HttpResponseOk(sa.datasets_config_list().await?))
    }

    async fn omicron_physical_disks_put(
        rqctx: RequestContext<Self::Context>,
        body: TypedBody<OmicronPhysicalDisksConfig>,
    ) -> Result<HttpResponseOk<DisksManagementResult>, HttpError> {
        let sa = rqctx.context();
        let body_args = body.into_inner();
        let result = sa.omicron_physical_disks_ensure(body_args).await?;
        Ok(HttpResponseOk(result))
    }

    async fn omicron_physical_disks_get(
        rqctx: RequestContext<Self::Context>,
    ) -> Result<HttpResponseOk<OmicronPhysicalDisksConfig>, HttpError> {
        let sa = rqctx.context();
        Ok(HttpResponseOk(sa.omicron_physical_disks_list().await?))
    }

    async fn omicron_zones_get(
        rqctx: RequestContext<Self::Context>,
    ) -> Result<HttpResponseOk<OmicronZonesConfig>, HttpError> {
        let sa = rqctx.context();
        Ok(HttpResponseOk(sa.omicron_zones_list().await))
    }

    async fn omicron_zones_put(
        rqctx: RequestContext<Self::Context>,
        body: TypedBody<OmicronZonesConfig>,
    ) -> Result<HttpResponseUpdatedNoContent, HttpError> {
        let sa = rqctx.context();
        let body_args = body.into_inner();
        sa.omicron_zones_ensure(body_args).await;
        Ok(HttpResponseUpdatedNoContent())
    }

    async fn sled_add(
        _rqctx: RequestContext<Self::Context>,
        _body: TypedBody<AddSledRequest>,
    ) -> Result<HttpResponseUpdatedNoContent, HttpError> {
        Ok(HttpResponseUpdatedNoContent())
    }

    async fn list_vpc_routes(
        rqctx: RequestContext<Self::Context>,
    ) -> Result<HttpResponseOk<Vec<ResolvedVpcRouteState>>, HttpError> {
        let sa = rqctx.context();
        Ok(HttpResponseOk(sa.list_vpc_routes().await))
    }

    async fn set_vpc_routes(
        rqctx: RequestContext<Self::Context>,
        body: TypedBody<Vec<ResolvedVpcRouteSet>>,
    ) -> Result<HttpResponseUpdatedNoContent, HttpError> {
        let sa = rqctx.context();
        sa.set_vpc_routes(body.into_inner()).await;
        Ok(HttpResponseUpdatedNoContent())
    }

    // --- Unimplemented endpoints ---

    async fn zone_bundle_list_all(
        _rqctx: RequestContext<Self::Context>,
        _query: Query<ZoneBundleFilter>,
    ) -> Result<HttpResponseOk<Vec<ZoneBundleMetadata>>, HttpError> {
        method_unimplemented()
    }

    async fn zone_bundle_list(
        _rqctx: RequestContext<Self::Context>,
        _params: Path<ZonePathParam>,
    ) -> Result<HttpResponseOk<Vec<ZoneBundleMetadata>>, HttpError> {
        method_unimplemented()
    }

    async fn zone_bundle_create(
        _rqctx: RequestContext<Self::Context>,
        _params: Path<ZonePathParam>,
    ) -> Result<HttpResponseCreated<ZoneBundleMetadata>, HttpError> {
        method_unimplemented()
    }

    async fn zone_bundle_get(
        _rqctx: RequestContext<Self::Context>,
        _params: Path<ZoneBundleId>,
    ) -> Result<HttpResponseHeaders<HttpResponseOk<FreeformBody>>, HttpError>
    {
        method_unimplemented()
    }

    async fn zone_bundle_delete(
        _rqctx: RequestContext<Self::Context>,
        _params: Path<ZoneBundleId>,
    ) -> Result<HttpResponseDeleted, HttpError> {
        method_unimplemented()
    }

    async fn zone_bundle_utilization(
        _rqctx: RequestContext<Self::Context>,
    ) -> Result<
        HttpResponseOk<BTreeMap<Utf8PathBuf, BundleUtilization>>,
        HttpError,
    > {
        method_unimplemented()
    }

<<<<<<< HEAD
#[endpoint {
    method = PUT,
    path = "/datasets",
}]
async fn datasets_put(
    rqctx: RequestContext<Arc<SledAgent>>,
    body: TypedBody<DatasetsConfig>,
) -> Result<HttpResponseOk<DatasetsManagementResult>, HttpError> {
    let sa = rqctx.context();
    let body_args = body.into_inner();
    let result = sa.datasets_ensure(body_args).await?;
    Ok(HttpResponseOk(result))
}

#[endpoint {
    method = GET,
    path = "/datasets",
}]
async fn datasets_get(
    rqctx: RequestContext<Arc<SledAgent>>,
) -> Result<HttpResponseOk<DatasetsConfig>, HttpError> {
    let sa = rqctx.context();
    Ok(HttpResponseOk(sa.datasets_list().await?))
}

#[endpoint {
    method = PUT,
    path = "/omicron-physical-disks",
}]
async fn omicron_physical_disks_put(
    rqctx: RequestContext<Arc<SledAgent>>,
    body: TypedBody<OmicronPhysicalDisksConfig>,
) -> Result<HttpResponseOk<DisksManagementResult>, HttpError> {
    let sa = rqctx.context();
    let body_args = body.into_inner();
    let result = sa.omicron_physical_disks_ensure(body_args).await?;
    Ok(HttpResponseOk(result))
}
=======
    async fn zone_bundle_cleanup_context(
        _rqctx: RequestContext<Self::Context>,
    ) -> Result<HttpResponseOk<CleanupContext>, HttpError> {
        method_unimplemented()
    }
>>>>>>> 0f8150fa

    async fn zone_bundle_cleanup_context_update(
        _rqctx: RequestContext<Self::Context>,
        _body: TypedBody<CleanupContextUpdate>,
    ) -> Result<HttpResponseUpdatedNoContent, HttpError> {
        method_unimplemented()
    }

    async fn zone_bundle_cleanup(
        _rqctx: RequestContext<Self::Context>,
    ) -> Result<HttpResponseOk<BTreeMap<Utf8PathBuf, CleanupCount>>, HttpError>
    {
        method_unimplemented()
    }

    async fn zones_list(
        _rqctx: RequestContext<Self::Context>,
    ) -> Result<HttpResponseOk<Vec<String>>, HttpError> {
        method_unimplemented()
    }

    async fn zpools_get(
        _rqctx: RequestContext<Self::Context>,
    ) -> Result<HttpResponseOk<Vec<Zpool>>, HttpError> {
        method_unimplemented()
    }

    async fn sled_role_get(
        _rqctx: RequestContext<Self::Context>,
    ) -> Result<HttpResponseOk<SledRole>, HttpError> {
        method_unimplemented()
    }

    async fn cockroachdb_init(
        _rqctx: RequestContext<Self::Context>,
    ) -> Result<HttpResponseUpdatedNoContent, HttpError> {
        method_unimplemented()
    }

    async fn timesync_get(
        _rqctx: RequestContext<Self::Context>,
    ) -> Result<HttpResponseOk<TimeSync>, HttpError> {
        method_unimplemented()
    }

    async fn host_os_write_start(
        _rqctx: RequestContext<Self::Context>,
        _path_params: Path<BootDiskPathParams>,
        _query_params: Query<BootDiskWriteStartQueryParams>,
        _body: StreamingBody,
    ) -> Result<HttpResponseUpdatedNoContent, HttpError> {
        method_unimplemented()
    }

    async fn host_os_write_status_get(
        _rqctx: RequestContext<Self::Context>,
        _path_params: Path<BootDiskPathParams>,
    ) -> Result<HttpResponseOk<BootDiskOsWriteStatus>, HttpError> {
        method_unimplemented()
    }

    async fn host_os_write_status_delete(
        _rqctx: RequestContext<Self::Context>,
        _path_params: Path<BootDiskUpdatePathParams>,
    ) -> Result<HttpResponseUpdatedNoContent, HttpError> {
        method_unimplemented()
    }

    async fn sled_identifiers(
        _rqctx: RequestContext<Self::Context>,
    ) -> Result<HttpResponseOk<SledIdentifiers>, HttpError> {
        method_unimplemented()
    }

    async fn bootstore_status(
        _rqctx: RequestContext<Self::Context>,
    ) -> Result<HttpResponseOk<BootstoreStatus>, HttpError> {
        method_unimplemented()
    }
}

fn method_unimplemented<T>() -> Result<T, HttpError> {
    Err(HttpError {
        // Use a client error here (405 Method Not Allowed vs 501 Not
        // Implemented) even though it isn't strictly accurate here, so tests
        // get to see the error message.
        status_code: http::StatusCode::METHOD_NOT_ALLOWED,
        error_code: None,
        external_message: "Method not implemented in sled-agent-sim"
            .to_string(),
        internal_message: "Method not implemented in sled-agent-sim"
            .to_string(),
    })
}

// --- Extra endpoints only available in the sim implementation ---

#[endpoint {
    method = POST,
    path = "/instances/{instance_id}/poke",
}]
async fn instance_poke_post(
    rqctx: RequestContext<Arc<SledAgent>>,
    path_params: Path<InstancePathParam>,
) -> Result<HttpResponseUpdatedNoContent, HttpError> {
    let sa = rqctx.context();
    let instance_id = path_params.into_inner().instance_id;
    sa.instance_poke(instance_id, PokeMode::Drain).await;
    Ok(HttpResponseUpdatedNoContent())
}

#[endpoint {
    method = POST,
    path = "/instances/{instance_id}/poke-single-step",
}]
async fn instance_poke_single_step_post(
    rqctx: RequestContext<Arc<SledAgent>>,
    path_params: Path<InstancePathParam>,
) -> Result<HttpResponseUpdatedNoContent, HttpError> {
    let sa = rqctx.context();
    let instance_id = path_params.into_inner().instance_id;
    sa.instance_poke(instance_id, PokeMode::SingleStep).await;
    Ok(HttpResponseUpdatedNoContent())
}

#[endpoint {
    method = POST,
    path = "/instances/{instance_id}/sim-migration-source",
}]
async fn instance_post_sim_migration_source(
    rqctx: RequestContext<Arc<SledAgent>>,
    path_params: Path<InstancePathParam>,
    body: TypedBody<super::instance::SimulateMigrationSource>,
) -> Result<HttpResponseUpdatedNoContent, HttpError> {
    let sa = rqctx.context();
    let instance_id = path_params.into_inner().instance_id;
    sa.instance_simulate_migration_source(instance_id, body.into_inner())
        .await?;
    Ok(HttpResponseUpdatedNoContent())
}

#[endpoint {
    method = POST,
    path = "/disks/{disk_id}/poke",
}]
async fn disk_poke_post(
    rqctx: RequestContext<Arc<SledAgent>>,
    path_params: Path<DiskPathParam>,
) -> Result<HttpResponseUpdatedNoContent, HttpError> {
    let sa = rqctx.context();
    let disk_id = path_params.into_inner().disk_id;
    sa.disk_poke(disk_id).await;
    Ok(HttpResponseUpdatedNoContent())
}<|MERGE_RESOLUTION|>--- conflicted
+++ resolved
@@ -31,11 +31,8 @@
     ResolvedVpcRouteSet, ResolvedVpcRouteState, SwitchPorts,
 };
 use omicron_common::disk::DatasetsConfig;
-<<<<<<< HEAD
-=======
 use omicron_common::disk::DatasetsManagementResult;
 use omicron_common::disk::DisksManagementResult;
->>>>>>> 0f8150fa
 use omicron_common::disk::OmicronPhysicalDisksConfig;
 use omicron_uuid_kinds::{GenericUuid, InstanceUuid};
 use sled_agent_api::*;
@@ -46,10 +43,6 @@
 use sled_agent_types::bootstore::BootstoreStatus;
 use sled_agent_types::disk::DiskEnsureBody;
 use sled_agent_types::early_networking::EarlyNetworkConfig;
-<<<<<<< HEAD
-use sled_storage::resources::DatasetsManagementResult;
-use sled_storage::resources::DisksManagementResult;
-=======
 use sled_agent_types::firewall_rules::VpcFirewallRulesEnsureBody;
 use sled_agent_types::instance::InstanceEnsureBody;
 use sled_agent_types::instance::InstanceExternalIpBody;
@@ -64,7 +57,6 @@
 use sled_agent_types::zone_bundle::ZoneBundleId;
 use sled_agent_types::zone_bundle::ZoneBundleMetadata;
 use std::collections::BTreeMap;
->>>>>>> 0f8150fa
 use std::sync::Arc;
 
 use super::sled_agent::SledAgent;
@@ -81,39 +73,6 @@
         api.register(instance_poke_single_step_post)?;
         api.register(instance_post_sim_migration_source)?;
         api.register(disk_poke_post)?;
-<<<<<<< HEAD
-        api.register(update_artifact)?;
-        api.register(instance_issue_disk_snapshot_request)?;
-        api.register(vpc_firewall_rules_put)?;
-        api.register(set_v2p)?;
-        api.register(del_v2p)?;
-        api.register(list_v2p)?;
-        api.register(uplink_ensure)?;
-        api.register(read_network_bootstore_config)?;
-        api.register(write_network_bootstore_config)?;
-        api.register(inventory)?;
-        api.register(datasets_get)?;
-        api.register(datasets_put)?;
-        api.register(omicron_physical_disks_get)?;
-        api.register(omicron_physical_disks_put)?;
-        api.register(omicron_zones_get)?;
-        api.register(omicron_zones_put)?;
-        api.register(sled_add)?;
-        api.register(list_vpc_routes)?;
-        api.register(set_vpc_routes)?;
-
-        Ok(())
-    }
-
-    let mut api = SledApiDescription::new();
-    if let Err(err) = register_endpoints(&mut api) {
-        panic!("failed to register entrypoints: {}", err);
-    }
-    api
-}
-=======
->>>>>>> 0f8150fa
-
         Ok(api)
     }
 
@@ -467,52 +426,11 @@
         method_unimplemented()
     }
 
-<<<<<<< HEAD
-#[endpoint {
-    method = PUT,
-    path = "/datasets",
-}]
-async fn datasets_put(
-    rqctx: RequestContext<Arc<SledAgent>>,
-    body: TypedBody<DatasetsConfig>,
-) -> Result<HttpResponseOk<DatasetsManagementResult>, HttpError> {
-    let sa = rqctx.context();
-    let body_args = body.into_inner();
-    let result = sa.datasets_ensure(body_args).await?;
-    Ok(HttpResponseOk(result))
-}
-
-#[endpoint {
-    method = GET,
-    path = "/datasets",
-}]
-async fn datasets_get(
-    rqctx: RequestContext<Arc<SledAgent>>,
-) -> Result<HttpResponseOk<DatasetsConfig>, HttpError> {
-    let sa = rqctx.context();
-    Ok(HttpResponseOk(sa.datasets_list().await?))
-}
-
-#[endpoint {
-    method = PUT,
-    path = "/omicron-physical-disks",
-}]
-async fn omicron_physical_disks_put(
-    rqctx: RequestContext<Arc<SledAgent>>,
-    body: TypedBody<OmicronPhysicalDisksConfig>,
-) -> Result<HttpResponseOk<DisksManagementResult>, HttpError> {
-    let sa = rqctx.context();
-    let body_args = body.into_inner();
-    let result = sa.omicron_physical_disks_ensure(body_args).await?;
-    Ok(HttpResponseOk(result))
-}
-=======
     async fn zone_bundle_cleanup_context(
         _rqctx: RequestContext<Self::Context>,
     ) -> Result<HttpResponseOk<CleanupContext>, HttpError> {
         method_unimplemented()
     }
->>>>>>> 0f8150fa
 
     async fn zone_bundle_cleanup_context_update(
         _rqctx: RequestContext<Self::Context>,
