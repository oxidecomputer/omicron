--- conflicted
+++ resolved
@@ -303,11 +303,6 @@
         let recovery_silo = NexusTypes::RecoverySiloConfig {
             silo_name: "demo-silo".parse().unwrap(),
             user_name: "demo-privileged".parse().unwrap(),
-<<<<<<< HEAD
-            // The demo setup's password is "oxide".  This is obviously only
-            // intended for transient deployments in development with no
-            // sensitive data.
-=======
             // The following is a hash for the password "oxide".  This is
             // (obviously) only intended for transient deployments in
             // development with no sensitive data or resources.  You can change
@@ -316,7 +311,6 @@
             // individuals running this program who then want to log in as this
             // user.  For more on what's supported, see the API docs for this
             // type and the specific constraints in the nexus-passwords crate.
->>>>>>> 3072e204
             user_password_hash: "$argon2id$v=19$m=98304,t=13,p=1$\
             RUlWc0ZxaHo0WFdrN0N6ZQ$S8p52j85GPvMhR/ek3GL0el/oProgTwWpHJZ8lsQQoY"
                 .parse()
