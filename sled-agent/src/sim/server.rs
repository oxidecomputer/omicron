// This Source Code Form is subject to the terms of the Mozilla Public
// License, v. 2.0. If a copy of the MPL was not distributed with this
// file, You can obtain one at https://mozilla.org/MPL/2.0/.

//! Library interface to the sled agent

use super::config::Config;
use super::http_entrypoints::api as http_api;
use super::sled_agent::SledAgent;
use super::storage::PantryServer;
use crate::nexus::d2n_params;
use crate::nexus::NexusClient;
use crate::params::OmicronZoneConfig;
use crate::params::OmicronZoneDataset;
use crate::params::OmicronZoneType;
use crate::rack_setup::service::build_initial_blueprint_from_sled_configs;
use crate::rack_setup::SledConfig;
use anyhow::anyhow;
use crucible_agent_client::types::State as RegionState;
use illumos_utils::zpool::ZpoolName;
use internal_dns::ServiceName;
use nexus_client::types as NexusTypes;
use nexus_client::types::{IpRange, Ipv4Range, Ipv6Range};
use nexus_config::NUM_INITIAL_RESERVED_IP_ADDRESSES;
use nexus_types::inventory::NetworkInterfaceKind;
use omicron_common::address::DNS_OPTE_IPV4_SUBNET;
use omicron_common::address::NEXUS_OPTE_IPV4_SUBNET;
use omicron_common::api::external::Generation;
use omicron_common::api::external::MacAddr;
use omicron_common::api::external::Vni;
use omicron_common::backoff::{
    retry_notify, retry_policy_internal_service_aggressive, BackoffError,
};
use omicron_common::disk::DiskIdentity;
use omicron_common::FileKv;
use slog::{info, Drain, Logger};
use std::collections::BTreeMap;
use std::collections::HashMap;
use std::net::IpAddr;
use std::net::Ipv4Addr;
use std::net::Ipv6Addr;
use std::net::SocketAddr;
use std::net::SocketAddrV6;
use std::sync::Arc;
use uuid::Uuid;

/// Packages up a [`SledAgent`], running the sled agent API under a Dropshot
/// server wired up to the sled agent
pub struct Server {
    // Configuration used to start server
    config: Config,
    log: Logger,

    /// underlying sled agent
    pub sled_agent: Arc<SledAgent>,
    /// dropshot server for the API
    pub http_server: dropshot::HttpServer<Arc<SledAgent>>,
    /// simulated pantry server
    pub pantry_server: Option<PantryServer>,
}

impl Server {
    pub async fn start(
        config: &Config,
        log: &Logger,
        wait_for_nexus: bool,
    ) -> Result<Server, anyhow::Error> {
        info!(log, "setting up sled agent server");

        let client_log = log.new(o!("component" => "NexusClient"));
        let nexus_client = Arc::new(NexusClient::new(
            &format!("http://{}", config.nexus_address),
            client_log,
        ));
        let sa_log = log.new(o!(
            "component" => "SledAgent",
            "server" => config.id.clone().to_string()
        ));
        let sled_agent = SledAgent::new_simulated_with_id(
            &config,
            sa_log,
            config.nexus_address,
            Arc::clone(&nexus_client),
        )
        .await;

        let dropshot_log = log.new(o!("component" => "dropshot"));
        let http_server = dropshot::HttpServerStarter::new(
            &config.dropshot,
            http_api(),
            sled_agent.clone(),
            &dropshot_log,
        )
        .map_err(|error| anyhow!("initializing server: {}", error))?
        .start();

        // Notify the control plane that we're up, and continue trying this
        // until it succeeds. We retry with an randomized, capped exponential
        // backoff.
        //
        // TODO-robustness if this returns a 400 error, we probably want to
        // return a permanent error from the `notify_nexus` closure.
        let sa_address = http_server.local_addr();
        let config_clone = config.clone();
        let log_clone = log.clone();
        let task = tokio::spawn(async move {
            let config = config_clone;
            let log = log_clone;
            let nexus_client = nexus_client.clone();
            let notify_nexus = || async {
                debug!(log, "contacting server nexus");
                nexus_client
                    .sled_agent_put(
                        &config.id,
                        &NexusTypes::SledAgentInfo {
                            sa_address: sa_address.to_string(),
                            role: NexusTypes::SledRole::Scrimlet,
                            baseboard: NexusTypes::Baseboard {
                                serial: format!(
                                    "sim-{}",
                                    &config.id.to_string()[0..8]
                                ),
                                part: String::from("Unknown"),
                                revision: 0,
                            },
                            usable_hardware_threads: config
                                .hardware
                                .hardware_threads,
                            usable_physical_ram:
                                NexusTypes::ByteCount::try_from(
                                    config.hardware.physical_ram,
                                )
                                .unwrap(),
                            reservoir_size: NexusTypes::ByteCount::try_from(
                                config.hardware.reservoir_ram,
                            )
                            .unwrap(),
                            generation: Generation::new(),
                            decommissioned: false,
                        },
                    )
                    .await
                    .map_err(BackoffError::transient)
            };
            let log_notification_failure = |error, delay| {
                warn!(log, "failed to contact nexus, will retry in {:?}", delay;
                    "error" => ?error);
            };
            retry_notify(
                retry_policy_internal_service_aggressive(),
                notify_nexus,
                log_notification_failure,
            )
            .await
            .expect("Expected an infinite retry loop contacting Nexus");
        });

        if wait_for_nexus {
            task.await.unwrap();
        }

        let mut datasets = vec![];
        // Create all the Zpools requested by the config, and allocate a single
        // Crucible dataset for each. This emulates the setup we expect to have
        // on the physical rack.
        for zpool in &config.storage.zpools {
            let physical_disk_id = Uuid::new_v4();
            let zpool_id = Uuid::new_v4();
            let vendor = "synthetic-vendor".to_string();
            let serial = format!("synthetic-serial-{zpool_id}");
            let model = "synthetic-model".to_string();
            sled_agent
                .create_external_physical_disk(
                    physical_disk_id,
                    DiskIdentity {
                        vendor: vendor.clone(),
                        serial: serial.clone(),
                        model: model.clone(),
                    },
                )
                .await;

            sled_agent
                .create_zpool(zpool_id, physical_disk_id, zpool.size)
                .await;
            let dataset_id = Uuid::new_v4();
            let address =
                sled_agent.create_crucible_dataset(zpool_id, dataset_id).await;

            datasets.push(NexusTypes::DatasetCreateRequest {
                zpool_id,
                dataset_id,
                request: NexusTypes::DatasetPutRequest {
                    address: address.to_string(),
                    kind: NexusTypes::DatasetKind::Crucible,
                },
            });

            // Whenever Nexus tries to allocate a region, it should complete
            // immediately. What efficiency!
            let crucible =
                sled_agent.get_crucible_dataset(zpool_id, dataset_id).await;
            crucible
                .set_create_callback(Box::new(|_| RegionState::Created))
                .await;
        }

        Ok(Server {
            config: config.clone(),
            log: log.clone(),
            sled_agent,
            http_server,
            pantry_server: None,
        })
    }

    /// Starts the pantry service
    pub async fn start_pantry(&mut self) -> &PantryServer {
        // Create the simulated Pantry
        let pantry_server = PantryServer::new(
            self.log.new(o!("kind" => "pantry")),
            self.config.storage.ip,
            self.sled_agent.clone(),
        )
        .await;
        self.pantry_server = Some(pantry_server);
        self.pantry_server.as_ref().unwrap()
    }

    /// Wait for the given server to shut down
    ///
    /// Note that this doesn't initiate a graceful shutdown, so if you call this
    /// immediately after calling `start()`, the program will block indefinitely
    /// or until something else initiates a graceful shutdown.
    pub async fn wait_for_finish(self) -> Result<(), anyhow::Error> {
        self.http_server.await.map_err(|err| anyhow!(err))
    }
}

async fn handoff_to_nexus(
    log: &Logger,
    config: &Config,
    request: &NexusTypes::RackInitializationRequest,
) -> Result<(), anyhow::Error> {
    let nexus_client = NexusClient::new(
        &format!("http://{}", config.nexus_address),
        log.new(o!("component" => "NexusClient")),
    );
    let rack_id = uuid::uuid!("c19a698f-c6f9-4a17-ae30-20d711b8f7dc");

    let notify_nexus = || async {
        nexus_client
            .rack_initialization_complete(&rack_id, &request)
            .await
            .map_err(BackoffError::transient)
    };
    let log_failure = |err, _| {
        info!(log, "Failed to handoff to nexus: {err}");
    };
    retry_notify(
        retry_policy_internal_service_aggressive(),
        notify_nexus,
        log_failure,
    )
    .await?;
    Ok(())
}

/// RSS-related arguments for the simulated sled agent
#[derive(Default)]
pub struct RssArgs {
    /// Specify the external address of Nexus so that we can include it in
    /// external DNS
    pub nexus_external_addr: Option<SocketAddr>,
    /// Specify the (internal) address of an external DNS server so that Nexus
    /// will know about it and keep it up to date
    pub external_dns_internal_addr: Option<SocketAddrV6>,
    /// Specify the (dns) address of an internal DNS server
    pub internal_dns_dns_addr: Option<SocketAddrV6>,
    /// Specify a certificate and associated private key for the initial Silo's
    /// initial TLS certificates
    pub tls_certificate: Option<NexusTypes::Certificate>,
}

/// Run an instance of the `Server` which is able to handoff to Nexus.
///
/// This starts:
/// - A Sled Agent
/// - An Internal DNS server
/// - A Crucible Pantry
///
/// And performs the following actions, similar to the Rack Setup Service:
/// - Populates the Internal DNS server with records
/// - Performs handoff to Nexus
pub async fn run_standalone_server(
    config: &Config,
    logging: &dropshot::ConfigLogging,
    rss_args: &RssArgs,
) -> Result<(), anyhow::Error> {
    let (drain, registration) = slog_dtrace::with_drain(
        logging
            .to_logger("sled-agent")
            .map_err(|message| anyhow!("initializing logger: {}", message))?,
    );
    let log = slog::Logger::root(drain.fuse(), slog::o!(FileKv));
    if let slog_dtrace::ProbeRegistration::Failed(e) = registration {
        let msg = format!("failed to register DTrace probes: {}", e);
        error!(log, "{}", msg);
        return Err(anyhow!(msg));
    } else {
        debug!(log, "registered DTrace probes");
    }

    // Start the sled agent
    let mut server = Server::start(config, &log, true).await?;
    info!(log, "sled agent started successfully");

    // Start the Internal DNS server
    let dns = if let Some(addr) = rss_args.internal_dns_dns_addr {
        dns_server::TransientServer::new_with_address(&log, addr.into()).await?
    } else {
        dns_server::TransientServer::new(&log).await?
    };
    let mut dns_config_builder = internal_dns::DnsConfigBuilder::new();

    // Start the Crucible Pantry
    let pantry_server = server.start_pantry().await;

    // Insert SRV and AAAA record for Crucible Pantry
    let pantry_zone_id = pantry_server.server.app_private().id;
    let pantry_addr = match pantry_server.addr() {
        SocketAddr::V6(v6) => v6,
        SocketAddr::V4(_) => {
            panic!("pantry address must be IPv6");
        }
    };
    let pantry_zone = dns_config_builder
        .host_zone(pantry_zone_id, *pantry_addr.ip())
        .expect("failed to set up DNS");
    dns_config_builder
        .service_backend_zone(
            ServiceName::CruciblePantry,
            &pantry_zone,
            pantry_addr.port(),
        )
        .expect("failed to set up DNS");

    // Initialize the internal DNS entries
    let dns_config =
        dns_config_builder.build_full_config_for_initial_generation();
    dns.initialize_with_config(&log, &dns_config).await?;
    let internal_dns_version = Generation::try_from(dns_config.generation)
        .expect("invalid internal dns version");

    // Record the internal DNS server as though RSS had provisioned it so
    // that Nexus knows about it.
    let http_bound = match dns.dropshot_server.local_addr() {
        SocketAddr::V4(_) => panic!("did not expect v4 address"),
        SocketAddr::V6(a) => a,
    };
    let mut zones = vec![OmicronZoneConfig {
        id: Uuid::new_v4(),
        underlay_address: *http_bound.ip(),
        zone_type: OmicronZoneType::InternalDns {
            dataset: OmicronZoneDataset {
                pool_name: ZpoolName::new_external(Uuid::new_v4()),
            },
            http_address: http_bound,
            dns_address: match dns.dns_server.local_address() {
                SocketAddr::V4(_) => panic!("did not expect v4 address"),
                SocketAddr::V6(a) => a,
            },
            gz_address: Ipv6Addr::LOCALHOST,
            gz_address_index: 0,
        },
    }];

    let mut internal_services_ip_pool_ranges = vec![];
    let mut macs = MacAddr::iter_system();
    if let Some(nexus_external_addr) = rss_args.nexus_external_addr {
        let ip = nexus_external_addr.ip();
        let id = Uuid::new_v4();

        zones.push(OmicronZoneConfig {
            id,
            underlay_address: match ip {
                IpAddr::V4(_) => panic!("did not expect v4 address"),
                IpAddr::V6(a) => a,
            },
            zone_type: OmicronZoneType::Nexus {
                internal_address: match config.nexus_address {
                    SocketAddr::V4(_) => panic!("did not expect v4 address"),
                    SocketAddr::V6(a) => a,
                },
                external_ip: ip,
                nic: nexus_types::inventory::NetworkInterface {
                    id: Uuid::new_v4(),
                    kind: NetworkInterfaceKind::Service { id },
                    name: "nexus".parse().unwrap(),
                    ip: NEXUS_OPTE_IPV4_SUBNET
                        .nth(NUM_INITIAL_RESERVED_IP_ADDRESSES as u32 + 1)
                        .unwrap()
                        .into(),
                    mac: macs.next().unwrap(),
                    subnet: (*NEXUS_OPTE_IPV4_SUBNET).into(),
                    vni: Vni::SERVICES_VNI,
                    primary: true,
                    slot: 0,
                },
                external_tls: false,
                external_dns_servers: vec![],
            },
        });

        internal_services_ip_pool_ranges.push(match ip {
            IpAddr::V4(addr) => {
                IpRange::V4(Ipv4Range { first: addr, last: addr })
            }
            IpAddr::V6(addr) => {
                IpRange::V6(Ipv6Range { first: addr, last: addr })
            }
        });
    }

    if let Some(external_dns_internal_addr) =
        rss_args.external_dns_internal_addr
    {
        let ip = *external_dns_internal_addr.ip();
        let id = Uuid::new_v4();
        zones.push(OmicronZoneConfig {
            id,
            underlay_address: ip,
            zone_type: OmicronZoneType::ExternalDns {
                dataset: OmicronZoneDataset {
                    pool_name: ZpoolName::new_external(Uuid::new_v4()),
                },
                http_address: external_dns_internal_addr,
                dns_address: SocketAddr::V6(external_dns_internal_addr),
                nic: nexus_types::inventory::NetworkInterface {
                    id: Uuid::new_v4(),
                    kind: NetworkInterfaceKind::Service { id },
                    name: "external-dns".parse().unwrap(),
                    ip: DNS_OPTE_IPV4_SUBNET
                        .nth(NUM_INITIAL_RESERVED_IP_ADDRESSES as u32 + 1)
                        .unwrap()
                        .into(),
                    mac: macs.next().unwrap(),
                    subnet: (*DNS_OPTE_IPV4_SUBNET).into(),
                    vni: Vni::SERVICES_VNI,
                    primary: true,
                    slot: 0,
                },
            },
        });

        internal_services_ip_pool_ranges
            .push(IpRange::V6(Ipv6Range { first: ip, last: ip }));
    }

    let recovery_silo = NexusTypes::RecoverySiloConfig {
        silo_name: "demo-silo".parse().unwrap(),
        user_name: "demo-privileged".parse().unwrap(),
        // The following is a hash for the password "oxide".  This is
        // (obviously) only intended for transient deployments in
        // development with no sensitive data or resources.  You can change
        // this value to any other supported hash.  The only thing that
        // needs to be changed with this hash are the instructions given to
        // individuals running this program who then want to log in as this
        // user.  For more on what's supported, see the API docs for this
        // type and the specific constraints in the nexus-passwords crate.
        user_password_hash: "$argon2id$v=19$m=98304,t=13,p=1$\
        RUlWc0ZxaHo0WFdrN0N6ZQ$S8p52j85GPvMhR/ek3GL0el/oProgTwWpHJZ8lsQQoY"
            .parse()
            .unwrap(),
    };

    let mut datasets = vec![];
    let physical_disks = server.sled_agent.get_all_physical_disks().await;
    let zpools = server.sled_agent.get_zpools().await;
    for zpool in &zpools {
        for (dataset_id, address) in
            server.sled_agent.get_datasets(zpool.id).await
        {
            datasets.push(NexusTypes::DatasetCreateRequest {
                zpool_id: zpool.id,
                dataset_id,
                request: NexusTypes::DatasetPutRequest {
                    address: address.to_string(),
                    kind: NexusTypes::DatasetKind::Crucible,
                },
            });
        }
    }

    let certs = match &rss_args.tls_certificate {
        Some(c) => vec![c.clone()],
        None => vec![],
    };

<<<<<<< HEAD
=======
    let disks = server.sled_agent.omicron_physical_disks_list().await?;
    let services =
        zones.iter().map(|z| z.to_nexus_service_req(config.id)).collect();
>>>>>>> e7625101
    let mut sled_configs = BTreeMap::new();
    sled_configs.insert(config.id, SledConfig { disks, zones });

    let rack_init_request = NexusTypes::RackInitializationRequest {
        blueprint: build_initial_blueprint_from_sled_configs(
            sled_configs,
            internal_dns_version,
        ),
<<<<<<< HEAD
=======
        services,
        physical_disks,
        zpools,
>>>>>>> e7625101
        datasets,
        internal_services_ip_pool_ranges,
        certs,
        internal_dns_zone_config: d2n_params(&dns_config),
        external_dns_zone_name: internal_dns::names::DNS_ZONE_EXTERNAL_TESTING
            .to_owned(),
        recovery_silo,
        external_port_count: NexusTypes::ExternalPortDiscovery::Static(
            HashMap::new(),
        ),
        rack_network_config: NexusTypes::RackNetworkConfigV1 {
            rack_subnet: Ipv6Addr::LOCALHOST.into(),
            infra_ip_first: Ipv4Addr::LOCALHOST,
            infra_ip_last: Ipv4Addr::LOCALHOST,
            ports: Vec::new(),
            bgp: Vec::new(),
            bfd: Vec::new(),
        },
    };

    handoff_to_nexus(&log, &config, &rack_init_request).await?;
    info!(log, "Handoff to Nexus is complete");

    server.wait_for_finish().await
}<|MERGE_RESOLUTION|>--- conflicted
+++ resolved
@@ -497,12 +497,7 @@
         None => vec![],
     };
 
-<<<<<<< HEAD
-=======
     let disks = server.sled_agent.omicron_physical_disks_list().await?;
-    let services =
-        zones.iter().map(|z| z.to_nexus_service_req(config.id)).collect();
->>>>>>> e7625101
     let mut sled_configs = BTreeMap::new();
     sled_configs.insert(config.id, SledConfig { disks, zones });
 
@@ -511,12 +506,8 @@
             sled_configs,
             internal_dns_version,
         ),
-<<<<<<< HEAD
-=======
-        services,
         physical_disks,
         zpools,
->>>>>>> e7625101
         datasets,
         internal_services_ip_pool_ranges,
         certs,
