--- conflicted
+++ resolved
@@ -10,23 +10,14 @@
 use super::storage::PantryServer;
 use crate::nexus::NexusClient;
 use crucible_agent_client::types::State as RegionState;
-<<<<<<< HEAD
-use std::collections::HashMap;
-
 use internal_dns_client::names::{ServiceName, AAAA, SRV};
-
-use omicron_common::backoff::{
-    retry_notify, retry_policy_internal_service_aggressive, BackoffError,
-};
-use slog::{Drain, Logger};
-use std::net::{SocketAddr, SocketAddrV6};
-=======
 use nexus_client::types as NexusTypes;
 use omicron_common::backoff::{
     retry_notify, retry_policy_internal_service_aggressive, BackoffError,
 };
 use slog::{info, Drain, Logger};
->>>>>>> 081c4b9e
+use std::collections::HashMap;
+use std::net::{SocketAddr, SocketAddrV6};
 use std::sync::Arc;
 
 /// Packages up a [`SledAgent`], running the sled agent API under a Dropshot
@@ -144,7 +135,6 @@
                 .await;
         }
 
-<<<<<<< HEAD
         // Create the simulated Pantry
         let pantry_server = PantryServer::new(
             log.new(o!("kind" => "pantry")),
@@ -214,22 +204,22 @@
             .await
             .map_err(|e| e.to_string())?;
 
-        Ok(Server {
-            sled_agent,
-            http_server,
-            pantry_server,
-            dns_server_storage_dir,
-            dns_server,
-            dns_dropshot_server,
-        })
-=======
         let rack_init_request = NexusTypes::RackInitializationRequest {
             services: vec![],
             datasets,
         };
 
-        Ok((Server { sled_agent, http_server }, rack_init_request))
->>>>>>> 081c4b9e
+        Ok((
+            Server {
+                sled_agent,
+                http_server,
+                pantry_server,
+                dns_server_storage_dir,
+                dns_server,
+                dns_dropshot_server,
+            },
+            rack_init_request
+        ))
     }
 
     /// Wait for the given server to shut down
