// This Source Code Form is subject to the terms of the Mozilla Public
// License, v. 2.0. If a copy of the MPL was not distributed with this
// file, You can obtain one at https://mozilla.org/MPL/2.0/.

//! Simulated sled agent implementation

use super::artifact_store::SimArtifactStorage;
use super::collection::{PokeMode, SimCollection};
use super::config::Config;
use super::disk::SimDisk;
use super::instance::{self, SimInstance};
use super::storage::CrucibleData;
use super::storage::Storage;
use crate::artifact_store::ArtifactStore;
use crate::nexus::NexusClient;
use crate::sim::simulatable::Simulatable;
use crate::sim::SimulatedUpstairs;
use crate::support_bundle::storage::SupportBundleQueryType;
use crate::updates::UpdateManager;
use anyhow::bail;
use anyhow::Context;
use bytes::Bytes;
use dropshot::Body;
use dropshot::HttpError;
use futures::Stream;
use nexus_sled_agent_shared::inventory::{
    Inventory, InventoryDataset, InventoryDisk, InventoryZpool,
    OmicronZonesConfig, SledRole,
};
use omicron_common::api::external::{
    ByteCount, DiskState, Error, Generation, ResourceType,
};
use omicron_common::api::internal::nexus::{
    DiskRuntimeState, MigrationRuntimeState, MigrationState, SledVmmState,
};
use omicron_common::api::internal::shared::{
    RackNetworkConfig, ResolvedVpcRoute, ResolvedVpcRouteSet,
    ResolvedVpcRouteState, RouterId, RouterKind, RouterVersion,
    VirtualNetworkInterfaceHost,
};
use omicron_common::disk::{
    DatasetsConfig, DatasetsManagementResult, DiskIdentity, DiskVariant,
    DisksManagementResult, OmicronPhysicalDisksConfig,
};
use omicron_common::update::ArtifactHash;
use omicron_uuid_kinds::{
    DatasetUuid, GenericUuid, PhysicalDiskUuid, PropolisUuid, SledUuid,
    SupportBundleUuid, ZpoolUuid,
};
use oxnet::Ipv6Net;
use propolis_client::{
    types::{
        Board, Chipset, ComponentV0, InstanceInitializationMethod,
        InstanceSpecV0, SerialPort, SerialPortNumber,
    },
    Client as PropolisClient,
};
use range_requests::PotentialRange;
use sled_agent_api::SupportBundleMetadata;
use sled_agent_types::disk::DiskStateRequested;
use sled_agent_types::early_networking::{
    EarlyNetworkConfig, EarlyNetworkConfigBody,
};
use sled_agent_types::instance::{
    InstanceEnsureBody, InstanceExternalIpBody, VmmPutStateResponse,
    VmmStateRequested, VmmUnregisterResponse,
};
use slog::Logger;
use std::collections::{HashMap, HashSet};
use std::net::{IpAddr, Ipv4Addr, Ipv6Addr, SocketAddr};
use std::sync::Arc;
use std::sync::Mutex;
use std::time::Duration;
use uuid::Uuid;

/// Simulates management of the control plane on a sled
///
/// The current implementation simulates a server directly in this program.
/// **It's important to be careful about the interface exposed by this struct.**
/// The intent is for it to eventually be implemented using requests to a remote
/// server.  The tighter the coupling that exists now, the harder this will be to
/// move later.
pub struct SledAgent {
    pub id: SledUuid,
    pub ip: IpAddr,
    /// collection of simulated VMMs, indexed by Propolis uuid
    vmms: Arc<SimCollection<SimInstance>>,
    /// collection of simulated disks, indexed by disk uuid
    disks: Arc<SimCollection<SimDisk>>,
    storage: Storage,
    updates: UpdateManager,
    nexus_address: SocketAddr,
    pub nexus_client: Arc<NexusClient>,
    pub simulated_upstairs: Arc<SimulatedUpstairs>,
    pub v2p_mappings: Mutex<HashSet<VirtualNetworkInterfaceHost>>,
    mock_propolis: futures::lock::Mutex<
        Option<(propolis_mock_server::Server, PropolisClient)>,
    >,
    /// lists of external IPs assigned to instances
    pub external_ips:
        Mutex<HashMap<PropolisUuid, HashSet<InstanceExternalIpBody>>>,
    pub vpc_routes: Mutex<HashMap<RouterId, RouteSet>>,
    config: Config,
    fake_zones: Mutex<OmicronZonesConfig>,
    instance_ensure_state_error: Mutex<Option<Error>>,
    pub bootstore_network_config: Mutex<EarlyNetworkConfig>,
    pub(super) repo_depot:
        dropshot::HttpServer<ArtifactStore<SimArtifactStorage>>,
    pub log: Logger,
}

impl SledAgent {
    // TODO-cleanup should this instantiate the NexusClient it needs?
    // Should it take a Config object instead of separate id, sim_mode, etc?
    /// Constructs a simulated SledAgent with the given uuid.
    pub async fn new_simulated_with_id(
        config: &Config,
        log: Logger,
        nexus_address: SocketAddr,
        nexus_client: Arc<NexusClient>,
        simulated_upstairs: Arc<SimulatedUpstairs>,
        sled_index: u16,
    ) -> Arc<SledAgent> {
        let id = config.id;
        let sim_mode = config.sim_mode;
        info!(&log, "created simulated sled agent"; "sim_mode" => ?sim_mode);

        let instance_log = log.new(o!("kind" => "instances"));
        let disk_log = log.new(o!("kind" => "disks"));
        let storage_log = log.new(o!("kind" => "storage"));

        let bootstore_network_config = Mutex::new(EarlyNetworkConfig {
            generation: 0,
            schema_version: 1,
            body: EarlyNetworkConfigBody {
                ntp_servers: Vec::new(),
                rack_network_config: Some(RackNetworkConfig {
                    rack_subnet: Ipv6Net::new(Ipv6Addr::UNSPECIFIED, 56)
                        .unwrap(),
                    infra_ip_first: Ipv4Addr::UNSPECIFIED,
                    infra_ip_last: Ipv4Addr::UNSPECIFIED,
                    ports: Vec::new(),
                    bgp: Vec::new(),
                    bfd: Vec::new(),
                }),
            },
        });

        let storage = Storage::new(
            id.into_untyped_uuid(),
            sled_index,
            config.storage.ip,
            storage_log,
        );
<<<<<<< HEAD
        let repo_depot = ArtifactStore::new(&log, SimArtifactStorage::new())
            .start(&log, &config.dropshot);
=======

        simulated_upstairs.register_storage(id, &storage);

        let artifacts =
            ArtifactStore::new(&log, SimArtifactStorage::new(storage.clone()));
>>>>>>> 601803cb

        Arc::new(SledAgent {
            id,
            ip: config.dropshot.bind_address.ip(),
            vmms: Arc::new(SimCollection::new(
                Arc::clone(&nexus_client),
                instance_log,
                sim_mode,
            )),
            disks: Arc::new(SimCollection::new(
                Arc::clone(&nexus_client),
                disk_log,
                sim_mode,
            )),
            storage,
            updates: UpdateManager::new(config.updates.clone()),
            nexus_address,
            nexus_client,
            simulated_upstairs,
            v2p_mappings: Mutex::new(HashSet::new()),
            external_ips: Mutex::new(HashMap::new()),
            vpc_routes: Mutex::new(HashMap::new()),
            mock_propolis: futures::lock::Mutex::new(None),
            config: config.clone(),
            fake_zones: Mutex::new(OmicronZonesConfig {
                generation: Generation::new(),
                zones: vec![],
            }),
            instance_ensure_state_error: Mutex::new(None),
            repo_depot,
            log,
            bootstore_network_config,
        })
    }

    /// Idempotently ensures that the given API Instance (described by
    /// `api_instance`) exists on this server in the given runtime state
    /// (described by `target`).
    pub async fn instance_register(
        self: &Arc<Self>,
        propolis_id: PropolisUuid,
        instance: InstanceEnsureBody,
    ) -> Result<SledVmmState, Error> {
        let InstanceEnsureBody {
            instance_id,
            migration_id,
            hardware,
            vmm_runtime,
            metadata,
            ..
        } = instance;
        // respond with a fake 500 level failure if asked to ensure an instance
        // with more than 16 CPUs.
        let ncpus: i64 = (&hardware.properties.ncpus).into();
        if ncpus > 16 {
            return Err(Error::internal_error(
                &"could not allocate an instance: ran out of CPUs!",
            ));
        };

        for disk in &hardware.disks {
            let initial_state = DiskRuntimeState {
                disk_state: DiskState::Attached(
                    instance_id.into_untyped_uuid(),
                ),
                gen: omicron_common::api::external::Generation::new(),
                time_updated: chrono::Utc::now(),
            };

            // Ensure that any disks that are in this request are attached to
            // this instance.
            let id = disk.disk_id;
            self.disks
                .sim_ensure(
                    &id,
                    initial_state,
                    Some(DiskStateRequested::Attached(
                        instance_id.into_untyped_uuid(),
                    )),
                )
                .await?;
            self.disks
                .sim_ensure_producer(&id, (self.nexus_address, id))
                .await?;
        }

        // If the user of this simulated agent previously requested a mock
        // Propolis server, start that server.
        //
        // N.B. The server serves on localhost and not on the per-sled IPv6
        //      address that Nexus chose when starting the instance. Tests that
        //      use the mock are expected to correct the contents of CRDB to
        //      point to the correct address.
        let mock_lock = self.mock_propolis.lock().await;
        if let Some((_srv, client)) = mock_lock.as_ref() {
            if !self.vmms.contains_key(&instance_id.into_untyped_uuid()).await {
                let metadata = propolis_client::types::InstanceMetadata {
                    project_id: metadata.project_id,
                    silo_id: metadata.silo_id,
                    sled_id: self.id.into_untyped_uuid(),
                    sled_model: self
                        .config
                        .hardware
                        .baseboard
                        .model()
                        .to_string(),
                    sled_revision: self.config.hardware.baseboard.revision(),
                    sled_serial: self
                        .config
                        .hardware
                        .baseboard
                        .identifier()
                        .to_string(),
                };
                let properties = propolis_client::types::InstanceProperties {
                    id: propolis_id.into_untyped_uuid(),
                    name: hardware.properties.hostname.to_string(),
                    description: "sled-agent-sim created instance".to_string(),
                    metadata,
                };

                let body = propolis_client::types::InstanceEnsureRequest {
                    properties,
                    init: InstanceInitializationMethod::Spec {
                        spec: InstanceSpecV0 {
                            board: Board {
                                cpus: hardware.properties.ncpus.0 as u8,
                                chipset: Chipset::default(),
                                memory_mb: hardware
                                    .properties
                                    .memory
                                    .to_whole_mebibytes(),
                                cpuid: None,
                            },
                            components: [(
                                "com1".to_string(),
                                ComponentV0::SerialPort(SerialPort {
                                    num: SerialPortNumber::Com1,
                                }),
                            )]
                            .into_iter()
                            .collect(),
                        },
                    },
                };
                // Try to create the instance
                client.instance_ensure().body(body).send().await.map_err(
                    |e| {
                        Error::internal_error(&format!(
                            "propolis-client: {}",
                            e
                        ))
                    },
                )?;
            }
        }

        let migration_in =
            migration_id.map(|migration_id| MigrationRuntimeState {
                migration_id,
                state: MigrationState::Pending,
                gen: Generation::new(),
                time_updated: chrono::Utc::now(),
            });

        let instance_run_time_state = self
            .vmms
            .sim_ensure(
                &propolis_id.into_untyped_uuid(),
                SledVmmState {
                    vmm_state: vmm_runtime,
                    migration_in,
                    migration_out: None,
                },
                None,
            )
            .await?;

        for disk_request in &hardware.disks {
            let vcr = serde_json::from_str(&disk_request.vcr_json.0)?;
            self.simulated_upstairs.map_id_to_vcr(disk_request.disk_id, &vcr);
        }

        let mut routes = self.vpc_routes.lock().unwrap();
        for nic in &hardware.nics {
            let my_routers = [
                RouterId { vni: nic.vni, kind: RouterKind::System },
                RouterId { vni: nic.vni, kind: RouterKind::Custom(nic.subnet) },
            ];

            for router in my_routers {
                routes.entry(router).or_default();
            }
        }

        Ok(instance_run_time_state)
    }

    /// Forcibly unregisters an instance. To simulate the rude termination that
    /// this produces in the real sled agent, the instance's mock Propolis is
    /// not notified.
    pub async fn instance_unregister(
        self: &Arc<Self>,
        propolis_id: PropolisUuid,
    ) -> Result<VmmUnregisterResponse, Error> {
        let instance = match self
            .vmms
            .sim_get_cloned_object(&propolis_id.into_untyped_uuid())
            .await
        {
            Ok(instance) => instance,
            Err(Error::ObjectNotFound { .. }) => {
                return Ok(VmmUnregisterResponse { updated_runtime: None })
            }
            Err(e) => return Err(e),
        };

        let response = VmmUnregisterResponse {
            updated_runtime: Some(instance.terminate()),
        };

        self.vmms.sim_force_remove(propolis_id.into_untyped_uuid()).await;
        Ok(response)
    }

    /// Asks the supplied instance to transition to the requested state.
    pub async fn instance_ensure_state(
        self: &Arc<Self>,
        propolis_id: PropolisUuid,
        state: VmmStateRequested,
    ) -> Result<VmmPutStateResponse, HttpError> {
        if let Some(e) =
            self.instance_ensure_state_error.lock().unwrap().as_ref()
        {
            return Err(e.clone().into());
        }

        let current =
            self.get_sim_instance(propolis_id).await?.current().clone();

        let mock_lock = self.mock_propolis.lock().await;
        if let Some((_srv, client)) = mock_lock.as_ref() {
            let body = match state {
                VmmStateRequested::MigrationTarget(_) => {
                    return Err(Error::internal_error(
                        "migration not implemented for mock Propolis",
                    )
                    .into());
                }
                VmmStateRequested::Running => {
                    let vmms = self.vmms.clone();
                    let log = self.log.new(
                        o!("component" => "SledAgent-insure_instance_state"),
                    );
                    tokio::spawn(async move {
                        tokio::time::sleep(Duration::from_secs(10)).await;
                        match vmms
                            .sim_ensure(
                                &propolis_id.into_untyped_uuid(),
                                current,
                                Some(state),
                            )
                            .await
                        {
                            Ok(state) => {
                                let vmm_state: nexus_client::types::SledVmmState = state.into();
                                info!(log, "sim_ensure success"; "vmm_state" => #?vmm_state);
                            }
                            Err(instance_put_error) => {
                                error!(log, "sim_ensure failure"; "error" => #?instance_put_error);
                            }
                        }
                    });
                    return Ok(VmmPutStateResponse { updated_runtime: None });
                }
                VmmStateRequested::Stopped => {
                    propolis_client::types::InstanceStateRequested::Stop
                }
                VmmStateRequested::Reboot => {
                    propolis_client::types::InstanceStateRequested::Reboot
                }
            };
            client.instance_state_put().body(body).send().await.map_err(
                |e| {
                    crate::sled_agent::Error::Instance(
                        crate::instance_manager::Error::Instance(
                            crate::instance::Error::Propolis(e), // whew!
                        ),
                    )
                },
            )?;
        }

        let new_state = self
            .vmms
            .sim_ensure(&propolis_id.into_untyped_uuid(), current, Some(state))
            .await?;

        Ok(VmmPutStateResponse { updated_runtime: Some(new_state) })
    }

    /// Wrapper around `sim_get_cloned_object` that returns the same error as
    /// the real sled-agent on an unknown VMM.
    async fn get_sim_instance(
        &self,
        propolis_id: PropolisUuid,
    ) -> Result<SimInstance, crate::sled_agent::Error> {
        self.vmms
            .sim_get_cloned_object(&propolis_id.into_untyped_uuid())
            .await
            .map_err(|_| {
                crate::sled_agent::Error::Instance(
                    crate::instance_manager::Error::NoSuchVmm(propolis_id),
                )
            })
    }

    pub async fn instance_get_state(
        &self,
        propolis_id: PropolisUuid,
    ) -> Result<SledVmmState, HttpError> {
        Ok(self.get_sim_instance(propolis_id).await?.current())
    }

    pub async fn instance_simulate_migration_source(
        &self,
        propolis_id: PropolisUuid,
        migration: instance::SimulateMigrationSource,
    ) -> Result<(), HttpError> {
        let instance = self.get_sim_instance(propolis_id).await?;
        instance.set_simulated_migration_source(migration);
        Ok(())
    }

    pub async fn set_instance_ensure_state_error(&self, error: Option<Error>) {
        *self.instance_ensure_state_error.lock().unwrap() = error;
    }

    /// Idempotently ensures that the given API Disk (described by `api_disk`)
    /// is attached (or not) as specified.  This simulates disk attach and
    /// detach, similar to instance boot and halt.
    pub async fn disk_ensure(
        self: &Arc<Self>,
        disk_id: Uuid,
        initial_state: DiskRuntimeState,
        target: DiskStateRequested,
    ) -> Result<DiskRuntimeState, Error> {
        self.disks.sim_ensure(&disk_id, initial_state, Some(target)).await
    }

    pub fn updates(&self) -> &UpdateManager {
        &self.updates
    }

    pub(super) fn artifact_store(&self) -> &ArtifactStore<SimArtifactStorage> {
        self.repo_depot.app_private()
    }

    pub async fn vmm_count(&self) -> usize {
        self.vmms.size().await
    }

    pub async fn disk_count(&self) -> usize {
        self.disks.size().await
    }

    pub async fn vmm_poke(&self, id: PropolisUuid, mode: PokeMode) {
        self.vmms.sim_poke(id.into_untyped_uuid(), mode).await;
    }

    pub async fn disk_poke(&self, id: Uuid) {
        self.disks.sim_poke(id, PokeMode::SingleStep).await;
    }

    /// Adds a Physical Disk to the simulated sled agent.
    pub fn create_external_physical_disk(
        &self,
        id: PhysicalDiskUuid,
        identity: DiskIdentity,
    ) {
        let variant = DiskVariant::U2;
        self.storage.lock().insert_physical_disk(id, identity, variant);
    }

    pub fn get_all_physical_disks(
        &self,
    ) -> Vec<nexus_client::types::PhysicalDiskPutRequest> {
        self.storage.lock().get_all_physical_disks()
    }

    pub fn get_zpools(&self) -> Vec<nexus_client::types::ZpoolPutRequest> {
        self.storage.lock().get_all_zpools()
    }

    pub fn get_crucible_datasets(
        &self,
        zpool_id: ZpoolUuid,
    ) -> Vec<(DatasetUuid, SocketAddr)> {
        self.storage.lock().get_all_crucible_datasets(zpool_id)
    }

    /// Adds a Zpool to the simulated sled agent.
    pub fn create_zpool(
        &self,
        id: ZpoolUuid,
        physical_disk_id: PhysicalDiskUuid,
        size: u64,
    ) {
        self.storage.lock().insert_zpool(id, physical_disk_id, size);
    }

    pub fn has_zpool(&self, id: ZpoolUuid) -> bool {
        self.storage.lock().has_zpool(id)
    }

    /// Adds a Crucible Dataset within a zpool.
    pub fn create_crucible_dataset(
        &self,
        zpool_id: ZpoolUuid,
        dataset_id: DatasetUuid,
    ) -> SocketAddr {
        self.storage.lock().insert_crucible_dataset(zpool_id, dataset_id)
    }

    /// Returns a crucible dataset within a particular zpool.
    pub fn get_crucible_dataset(
        &self,
        zpool_id: ZpoolUuid,
        dataset_id: DatasetUuid,
    ) -> Arc<CrucibleData> {
        self.storage.lock().get_crucible_dataset(zpool_id, dataset_id)
    }

    /// Issue a snapshot request for a Crucible disk attached to an instance.
    ///
    /// The real sled agent simply sends this snapshot request to the
    /// instance's propolis server, which returns 200 OK and no body when the
    /// request is processed by the crucible backend. Later, Nexus will ask
    /// the crucible agent if the snapshot was created ok too.
    ///
    /// We're not simulating the propolis server, so directly create a
    /// snapshot here.
    pub fn instance_issue_disk_snapshot_request(
        &self,
        _propolis_id: PropolisUuid,
        disk_id: Uuid,
        snapshot_id: Uuid,
    ) -> Result<(), Error> {
        self.simulated_upstairs.snapshot(disk_id, snapshot_id)
    }

    pub fn set_virtual_nic_host(
        &self,
        mapping: &VirtualNetworkInterfaceHost,
    ) -> Result<(), Error> {
        let mut v2p_mappings = self.v2p_mappings.lock().unwrap();
        v2p_mappings.insert(mapping.clone());
        Ok(())
    }

    pub fn unset_virtual_nic_host(
        &self,
        mapping: &VirtualNetworkInterfaceHost,
    ) -> Result<(), Error> {
        let mut v2p_mappings = self.v2p_mappings.lock().unwrap();
        v2p_mappings.remove(mapping);
        Ok(())
    }

    pub fn list_virtual_nics(
        &self,
    ) -> Result<Vec<VirtualNetworkInterfaceHost>, Error> {
        let v2p_mappings = self.v2p_mappings.lock().unwrap();
        Ok(Vec::from_iter(v2p_mappings.clone()))
    }

    pub async fn instance_put_external_ip(
        &self,
        propolis_id: PropolisUuid,
        body_args: &InstanceExternalIpBody,
    ) -> Result<(), Error> {
        if !self.vmms.contains_key(&propolis_id.into_untyped_uuid()).await {
            return Err(Error::internal_error(
                "can't alter IP state for VMM that's not registered",
            ));
        }

        let mut eips = self.external_ips.lock().unwrap();
        let my_eips = eips.entry(propolis_id).or_default();

        // High-level behaviour: this should always succeed UNLESS
        // trying to add a double ephemeral.
        if let InstanceExternalIpBody::Ephemeral(curr_ip) = &body_args {
            if my_eips.iter().any(|v| {
                if let InstanceExternalIpBody::Ephemeral(other_ip) = v {
                    curr_ip != other_ip
                } else {
                    false
                }
            }) {
                return Err(Error::invalid_request("cannot replace existing ephemeral IP without explicit removal"));
            }
        }

        my_eips.insert(*body_args);

        Ok(())
    }

    pub async fn instance_delete_external_ip(
        &self,
        propolis_id: PropolisUuid,
        body_args: &InstanceExternalIpBody,
    ) -> Result<(), Error> {
        if !self.vmms.contains_key(&propolis_id.into_untyped_uuid()).await {
            return Err(Error::internal_error(
                "can't alter IP state for VMM that's not registered",
            ));
        }

        let mut eips = self.external_ips.lock().unwrap();
        let my_eips = eips.entry(propolis_id).or_default();

        my_eips.remove(&body_args);

        Ok(())
    }

    /// Used for integration tests that require a component to talk to a
    /// mocked propolis-server API. Returns the socket on which the dropshot
    /// service is listening, which *must* be patched into Nexus with
    /// `nexus_db_queries::db::datastore::vmm_overwrite_addr_for_test` after
    /// the instance creation saga if functionality touching propolis-server
    /// is to be tested (e.g. serial console connection).
    pub async fn start_local_mock_propolis_server(
        &self,
        log: &Logger,
    ) -> Result<SocketAddr, Error> {
        let mut mock_lock = self.mock_propolis.lock().await;
        if mock_lock.is_some() {
            return Err(Error::ObjectAlreadyExists {
                type_name: ResourceType::Service,
                object_name: "mock propolis server".to_string(),
            });
        }
        let propolis_bind_address =
            SocketAddr::new(Ipv6Addr::LOCALHOST.into(), 0);
        let dropshot_config = propolis_mock_server::Config {
            bind_address: propolis_bind_address,
            ..Default::default()
        };
        info!(log, "Starting mock propolis-server...");
        let srv = propolis_mock_server::start(dropshot_config, log.clone())
            .map_err(|error| {
                Error::unavail(&format!(
                    "initializing propolis-server: {}",
                    error
                ))
            })?;
        let addr = srv.local_addr();
        let client = propolis_client::Client::new(&format!("http://{}", addr));
        *mock_lock = Some((srv, client));
        Ok(addr)
    }

    pub fn inventory(&self, addr: SocketAddr) -> anyhow::Result<Inventory> {
        let sled_agent_address = match addr {
            SocketAddr::V4(_) => {
                bail!("sled_agent_ip must be v6 for inventory")
            }
            SocketAddr::V6(v6) => v6,
        };

        let storage = self.storage.lock();
        Ok(Inventory {
            sled_id: self.id,
            sled_agent_address,
            sled_role: SledRole::Scrimlet,
            baseboard: self.config.hardware.baseboard.clone(),
            usable_hardware_threads: self.config.hardware.hardware_threads,
            usable_physical_ram: ByteCount::try_from(
                self.config.hardware.physical_ram,
            )
            .context("usable_physical_ram")?,
            reservoir_size: ByteCount::try_from(
                self.config.hardware.reservoir_ram,
            )
            .context("reservoir_size")?,
            omicron_zones: self.fake_zones.lock().unwrap().clone(),
            disks: storage
                .physical_disks()
                .values()
                .map(|info| InventoryDisk {
                    identity: info.identity.clone(),
                    variant: info.variant,
                    slot: info.slot,
                    active_firmware_slot: 1,
                    next_active_firmware_slot: None,
                    number_of_firmware_slots: 1,
                    slot1_is_read_only: true,
                    slot_firmware_versions: vec![Some("SIMUL1".to_string())],
                })
                .collect(),
            zpools: storage
                .zpools()
                .iter()
                .map(|(id, zpool)| {
                    Ok(InventoryZpool {
                        id: *id,
                        total_size: ByteCount::try_from(zpool.total_size())?,
                    })
                })
                .collect::<Result<Vec<_>, anyhow::Error>>()?,
            // NOTE: We report the "configured" datasets as the "real" datasets
            // unconditionally here. No real datasets exist, so we're free
            // to lie here, but this information should be taken with a
            // particularly careful grain-of-salt -- it's supposed to
            // represent the "real" datasets the sled agent can observe.
            datasets: storage
                .datasets_config_list()
                .map(|config| {
                    config
                        .datasets
                        .into_iter()
                        .map(|(id, config)| InventoryDataset {
                            id: Some(id),
                            name: config.name.full_name(),
                            available: ByteCount::from_kibibytes_u32(0),
                            used: ByteCount::from_kibibytes_u32(0),
                            quota: config.inner.quota,
                            reservation: config.inner.reservation,
                            compression: config.inner.compression.to_string(),
                        })
                        .collect::<Vec<_>>()
                })
                .unwrap_or_else(|_| vec![]),
            omicron_physical_disks_generation: Generation::new(),
        })
    }

    pub async fn support_bundle_list(
        &self,
        zpool_id: ZpoolUuid,
        dataset_id: DatasetUuid,
    ) -> Result<Vec<SupportBundleMetadata>, HttpError> {
        self.storage
            .as_support_bundle_storage(&self.log)
            .list(zpool_id, dataset_id)
            .await
            .map_err(|err| err.into())
    }

    pub async fn support_bundle_create(
        &self,
        zpool_id: ZpoolUuid,
        dataset_id: DatasetUuid,
        support_bundle_id: SupportBundleUuid,
        expected_hash: ArtifactHash,
        stream: impl Stream<Item = Result<Bytes, HttpError>>,
    ) -> Result<SupportBundleMetadata, HttpError> {
        self.storage
            .as_support_bundle_storage(&self.log)
            .create(
                zpool_id,
                dataset_id,
                support_bundle_id,
                expected_hash,
                stream,
            )
            .await
            .map_err(|err| err.into())
    }

    pub(crate) async fn support_bundle_get(
        &self,
        zpool_id: ZpoolUuid,
        dataset_id: DatasetUuid,
        support_bundle_id: SupportBundleUuid,
        range: Option<PotentialRange>,
        query: SupportBundleQueryType,
    ) -> Result<http::Response<Body>, HttpError> {
        self.storage
            .as_support_bundle_storage(&self.log)
            .get(zpool_id, dataset_id, support_bundle_id, range, query)
            .await
            .map_err(|err| err.into())
    }

    pub(crate) async fn support_bundle_head(
        &self,
        zpool_id: ZpoolUuid,
        dataset_id: DatasetUuid,
        support_bundle_id: SupportBundleUuid,
        range: Option<PotentialRange>,
        query: SupportBundleQueryType,
    ) -> Result<http::Response<Body>, HttpError> {
        self.storage
            .as_support_bundle_storage(&self.log)
            .head(zpool_id, dataset_id, support_bundle_id, range, query)
            .await
            .map_err(|err| err.into())
    }

    pub async fn support_bundle_delete(
        &self,
        zpool_id: ZpoolUuid,
        dataset_id: DatasetUuid,
        support_bundle_id: SupportBundleUuid,
    ) -> Result<(), HttpError> {
        self.storage
            .as_support_bundle_storage(&self.log)
            .delete(zpool_id, dataset_id, support_bundle_id)
            .await
            .map_err(|err| err.into())
    }

    pub fn datasets_ensure(
        &self,
        config: DatasetsConfig,
    ) -> Result<DatasetsManagementResult, HttpError> {
        self.storage.lock().datasets_ensure(config)
    }

    pub fn datasets_config_list(&self) -> Result<DatasetsConfig, HttpError> {
        self.storage.lock().datasets_config_list()
    }

    pub fn omicron_physical_disks_list(
        &self,
    ) -> Result<OmicronPhysicalDisksConfig, HttpError> {
        self.storage.lock().omicron_physical_disks_list()
    }

    pub fn omicron_physical_disks_ensure(
        &self,
        config: OmicronPhysicalDisksConfig,
    ) -> Result<DisksManagementResult, HttpError> {
        self.storage.lock().omicron_physical_disks_ensure(config)
    }

    pub fn omicron_zones_list(&self) -> OmicronZonesConfig {
        self.fake_zones.lock().unwrap().clone()
    }

    pub fn omicron_zones_ensure(&self, requested_zones: OmicronZonesConfig) {
        *self.fake_zones.lock().unwrap() = requested_zones;
    }

    pub fn drop_dataset(&self, zpool_id: ZpoolUuid, dataset_id: DatasetUuid) {
        self.storage.lock().drop_dataset(zpool_id, dataset_id)
    }

    pub fn list_vpc_routes(&self) -> Vec<ResolvedVpcRouteState> {
        let routes = self.vpc_routes.lock().unwrap();
        routes
            .iter()
            .map(|(k, v)| ResolvedVpcRouteState { id: *k, version: v.version })
            .collect()
    }

    pub fn set_vpc_routes(&self, new_routes: Vec<ResolvedVpcRouteSet>) {
        let mut routes = self.vpc_routes.lock().unwrap();
        for new in new_routes {
            // Disregard any route information for a subnet we don't have.
            let Some(old) = routes.get(&new.id) else {
                continue;
            };

            // We have to handle subnet router changes, as well as
            // spurious updates from multiple Nexus instances.
            // If there's a UUID match, only update if vers increased,
            // otherwise take the update verbatim (including loss of version).
            match (old.version, new.version) {
                (Some(old_vers), Some(new_vers))
                    if !old_vers.is_replaced_by(&new_vers) =>
                {
                    continue;
                }
                _ => {
                    println!(
                        "sled {} successfully installed routes {new:?}",
                        self.id
                    );
                }
            };

            routes.insert(
                new.id,
                RouteSet { version: new.version, routes: new.routes },
            );
        }
    }
}

/// Stored routes (and usage count) for a given VPC/subnet.
//  NB: We aren't doing post count tracking here to unsubscribe
//      from (VNI, subnet) pairs.
#[derive(Debug, Clone, Default)]
pub struct RouteSet {
    pub version: Option<RouterVersion>,
    pub routes: HashSet<ResolvedVpcRoute>,
}<|MERGE_RESOLUTION|>--- conflicted
+++ resolved
@@ -152,16 +152,11 @@
             config.storage.ip,
             storage_log,
         );
-<<<<<<< HEAD
+
+        simulated_upstairs.register_storage(id, &storage);
+
         let repo_depot = ArtifactStore::new(&log, SimArtifactStorage::new())
             .start(&log, &config.dropshot);
-=======
-
-        simulated_upstairs.register_storage(id, &storage);
-
-        let artifacts =
-            ArtifactStore::new(&log, SimArtifactStorage::new(storage.clone()));
->>>>>>> 601803cb
 
         Arc::new(SledAgent {
             id,
