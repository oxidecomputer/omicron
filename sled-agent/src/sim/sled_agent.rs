// This Source Code Form is subject to the terms of the Mozilla Public
// License, v. 2.0. If a copy of the MPL was not distributed with this
// file, You can obtain one at https://mozilla.org/MPL/2.0/.

//! Simulated sled agent implementation

use super::collection::{PokeMode, SimCollection};
use super::config::Config;
use super::disk::SimDisk;
use super::instance::{self, SimInstance};
use super::storage::CrucibleData;
use super::storage::Storage;
use crate::nexus::NexusClient;
use crate::sim::simulatable::Simulatable;
use crate::updates::UpdateManager;
use anyhow::bail;
use anyhow::Context;
use dropshot::{HttpError, HttpServer};
use futures::lock::Mutex;
use nexus_sled_agent_shared::inventory::{
    Inventory, InventoryDataset, InventoryDisk, InventoryZpool,
    OmicronZonesConfig, SledRole,
};
use omicron_common::api::external::{
    ByteCount, DiskState, Error, Generation, ResourceType,
};
use omicron_common::api::internal::nexus::{
    DiskRuntimeState, MigrationRuntimeState, MigrationState, SledVmmState,
};
use omicron_common::api::internal::nexus::{
    InstanceRuntimeState, VmmRuntimeState,
};
use omicron_common::api::internal::shared::{
    RackNetworkConfig, ResolvedVpcRoute, ResolvedVpcRouteSet,
    ResolvedVpcRouteState, RouterId, RouterKind, RouterVersion,
    VirtualNetworkInterfaceHost,
};
use omicron_common::disk::{
    DatasetsConfig, DatasetsManagementResult, DiskIdentity, DiskVariant,
    DisksManagementResult, OmicronPhysicalDisksConfig,
};
use omicron_uuid_kinds::{GenericUuid, InstanceUuid, PropolisUuid, ZpoolUuid};
use oxnet::Ipv6Net;
use propolis_client::{
    types::VolumeConstructionRequest, Client as PropolisClient,
};
use propolis_mock_server::Context as PropolisContext;
use sled_agent_types::disk::DiskStateRequested;
use sled_agent_types::early_networking::{
    EarlyNetworkConfig, EarlyNetworkConfigBody,
};
use sled_agent_types::instance::{
    InstanceExternalIpBody, InstanceHardware, InstanceMetadata,
    VmmPutStateResponse, VmmStateRequested, VmmUnregisterResponse,
};
use slog::Logger;
use std::collections::{HashMap, HashSet, VecDeque};
use std::net::{IpAddr, Ipv4Addr, Ipv6Addr, SocketAddr};
use std::str::FromStr;
use std::sync::Arc;
use std::time::Duration;
use uuid::Uuid;

/// Simulates management of the control plane on a sled
///
/// The current implementation simulates a server directly in this program.
/// **It's important to be careful about the interface exposed by this struct.**
/// The intent is for it to eventually be implemented using requests to a remote
/// server.  The tighter the coupling that exists now, the harder this will be to
/// move later.
pub struct SledAgent {
    pub id: Uuid,
    pub ip: IpAddr,
    /// collection of simulated VMMs, indexed by Propolis uuid
    vmms: Arc<SimCollection<SimInstance>>,
    /// collection of simulated disks, indexed by disk uuid
    disks: Arc<SimCollection<SimDisk>>,
    storage: Mutex<Storage>,
    updates: UpdateManager,
    nexus_address: SocketAddr,
    pub nexus_client: Arc<NexusClient>,
    disk_id_to_region_ids: Mutex<HashMap<String, Vec<Uuid>>>,
    pub v2p_mappings: Mutex<HashSet<VirtualNetworkInterfaceHost>>,
    mock_propolis:
        Mutex<Option<(HttpServer<Arc<PropolisContext>>, PropolisClient)>>,
<<<<<<< HEAD
    log: Logger,
=======
    /// lists of external IPs assigned to instances
    pub external_ips:
        Mutex<HashMap<PropolisUuid, HashSet<InstanceExternalIpBody>>>,
    pub vpc_routes: Mutex<HashMap<RouterId, RouteSet>>,
    config: Config,
    fake_zones: Mutex<OmicronZonesConfig>,
    instance_ensure_state_error: Mutex<Option<Error>>,
    pub bootstore_network_config: Mutex<EarlyNetworkConfig>,
    pub log: Logger,
>>>>>>> 3d3f6d73
}

fn extract_targets_from_volume_construction_request(
    vcr: &VolumeConstructionRequest,
) -> Result<Vec<SocketAddr>, std::net::AddrParseError> {
    // A snapshot is simply a flush with an extra parameter, and flushes are
    // only sent to sub volumes, not the read only parent. Flushes are only
    // processed by regions, so extract each region that would be affected by a
    // flush.

    let mut res = vec![];
    let mut parts: VecDeque<&VolumeConstructionRequest> = VecDeque::new();
    parts.push_back(&vcr);

    while let Some(vcr_part) = parts.pop_front() {
        match vcr_part {
            VolumeConstructionRequest::Volume { sub_volumes, .. } => {
                for sub_volume in sub_volumes {
                    parts.push_back(sub_volume);
                }
            }

            VolumeConstructionRequest::Url { .. } => {
                // noop
            }

            VolumeConstructionRequest::Region { opts, .. } => {
                for target in &opts.target {
                    res.push(SocketAddr::from_str(&target)?);
                }
            }

            VolumeConstructionRequest::File { .. } => {
                // noop
            }
        }
    }

    Ok(res)
}

impl SledAgent {
    // TODO-cleanup should this instantiate the NexusClient it needs?
    // Should it take a Config object instead of separate id, sim_mode, etc?
    /// Constructs a simulated SledAgent with the given uuid.
    pub async fn new_simulated_with_id(
        config: &Config,
        log: Logger,
        nexus_address: SocketAddr,
        nexus_client: Arc<NexusClient>,
    ) -> Arc<SledAgent> {
        let id = config.id;
        let sim_mode = config.sim_mode;
        info!(&log, "created simulated sled agent"; "sim_mode" => ?sim_mode);

        let instance_log = log.new(o!("kind" => "instances"));
        let disk_log = log.new(o!("kind" => "disks"));
        let storage_log = log.new(o!("kind" => "storage"));

        let bootstore_network_config = Mutex::new(EarlyNetworkConfig {
            generation: 0,
            schema_version: 1,
            body: EarlyNetworkConfigBody {
                ntp_servers: Vec::new(),
                rack_network_config: Some(RackNetworkConfig {
                    rack_subnet: Ipv6Net::new(Ipv6Addr::UNSPECIFIED, 56)
                        .unwrap(),
                    infra_ip_first: Ipv4Addr::UNSPECIFIED,
                    infra_ip_last: Ipv4Addr::UNSPECIFIED,
                    ports: Vec::new(),
                    bgp: Vec::new(),
                    bfd: Vec::new(),
                }),
            },
        });

        Arc::new(SledAgent {
            id,
            ip: config.dropshot.bind_address.ip(),
            vmms: Arc::new(SimCollection::new(
                Arc::clone(&nexus_client),
                instance_log,
                sim_mode,
            )),
            disks: Arc::new(SimCollection::new(
                Arc::clone(&nexus_client),
                disk_log,
                sim_mode,
            )),
            storage: Mutex::new(Storage::new(
                id,
                config.storage.ip,
                storage_log,
            )),
            updates: UpdateManager::new(config.updates.clone()),
            nexus_address,
            nexus_client,
            disk_id_to_region_ids: Mutex::new(HashMap::new()),
            v2p_mappings: Mutex::new(HashSet::new()),
            external_ips: Mutex::new(HashMap::new()),
            vpc_routes: Mutex::new(HashMap::new()),
            mock_propolis: Mutex::new(None),
<<<<<<< HEAD
            log,
=======
            config: config.clone(),
            fake_zones: Mutex::new(OmicronZonesConfig {
                generation: Generation::new(),
                zones: vec![],
            }),
            instance_ensure_state_error: Mutex::new(None),
            log,
            bootstore_network_config,
>>>>>>> 3d3f6d73
        })
    }

    /// Map disk id to regions for later lookup
    ///
    /// Crucible regions are returned with a port number, and volume
    /// construction requests contain a single Nexus region (which points to
    /// three crucible regions). Extract the region addresses, lookup the region
    /// from the port and pair disk id with region ids. This map is referred to
    /// later when making snapshots.
    pub async fn map_disk_ids_to_region_ids(
        &self,
        volume_construction_request: &VolumeConstructionRequest,
    ) -> Result<(), Error> {
        let disk_id = match volume_construction_request {
            VolumeConstructionRequest::Volume { id, .. } => id,

            _ => {
                panic!("root of volume construction request not a volume!");
            }
        };

        let targets = extract_targets_from_volume_construction_request(
            &volume_construction_request,
        )
        .map_err(|e| {
            Error::invalid_request(&format!("bad socketaddr: {e:?}"))
        })?;

        let mut region_ids = Vec::new();

        let storage = self.storage.lock().await;
        for target in targets {
            let region = storage
                .get_region_for_port(target.port())
                .await
                .ok_or_else(|| {
                    Error::internal_error(&format!(
                        "no region for port {}",
                        target.port()
                    ))
                })?;

            let region_id = Uuid::from_str(&region.id.0).unwrap();
            region_ids.push(region_id);
        }

        let mut disk_id_to_region_ids = self.disk_id_to_region_ids.lock().await;
        disk_id_to_region_ids.insert(disk_id.to_string(), region_ids.clone());

        Ok(())
    }

    /// Idempotently ensures that the given API Instance (described by
    /// `api_instance`) exists on this server in the given runtime state
    /// (described by `target`).
    pub async fn instance_register(
        self: &Arc<Self>,
        instance_id: InstanceUuid,
        propolis_id: PropolisUuid,
        hardware: InstanceHardware,
        instance_runtime: InstanceRuntimeState,
        vmm_runtime: VmmRuntimeState,
        metadata: InstanceMetadata,
    ) -> Result<SledVmmState, Error> {
        // respond with a fake 500 level failure if asked to ensure an instance
        // with more than 16 CPUs.
        let ncpus: i64 = (&hardware.properties.ncpus).into();
        if ncpus > 16 {
            return Err(Error::internal_error(
                &"could not allocate an instance: ran out of CPUs!",
            ));
        };

        for disk in &hardware.disks {
            let initial_state = DiskRuntimeState {
                disk_state: DiskState::Attached(
                    instance_id.into_untyped_uuid(),
                ),
                gen: omicron_common::api::external::Generation::new(),
                time_updated: chrono::Utc::now(),
            };

            // Ensure that any disks that are in this request are attached to
            // this instance.
            let id = match disk.volume_construction_request {
                VolumeConstructionRequest::Volume { id, .. } => id,
                _ => panic!("Unexpected construction type"),
            };
            self.disks
                .sim_ensure(
                    &id,
                    initial_state,
                    Some(DiskStateRequested::Attached(
                        instance_id.into_untyped_uuid(),
                    )),
                )
                .await?;
            self.disks
                .sim_ensure_producer(&id, (self.nexus_address, id))
                .await?;
        }

        // If the user of this simulated agent previously requested a mock
        // Propolis server, start that server.
        //
        // N.B. The server serves on localhost and not on the per-sled IPv6
        //      address that Nexus chose when starting the instance. Tests that
        //      use the mock are expected to correct the contents of CRDB to
        //      point to the correct address.
        let mock_lock = self.mock_propolis.lock().await;
        if let Some((_srv, client)) = mock_lock.as_ref() {
            if !self.vmms.contains_key(&instance_id.into_untyped_uuid()).await {
                let metadata = propolis_client::types::InstanceMetadata {
                    project_id: metadata.project_id,
                    silo_id: metadata.silo_id,
                    sled_id: self.id,
                    sled_model: self
                        .config
                        .hardware
                        .baseboard
                        .model()
                        .to_string(),
                    sled_revision: self.config.hardware.baseboard.revision(),
                    sled_serial: self
                        .config
                        .hardware
                        .baseboard
                        .identifier()
                        .to_string(),
                };
                let properties = propolis_client::types::InstanceProperties {
                    id: propolis_id.into_untyped_uuid(),
                    name: hardware.properties.hostname.to_string(),
                    description: "sled-agent-sim created instance".to_string(),
                    image_id: Uuid::default(),
                    bootrom_id: Uuid::default(),
                    memory: hardware.properties.memory.to_whole_mebibytes(),
                    vcpus: hardware.properties.ncpus.0 as u8,
                    metadata,
                };
                let body = propolis_client::types::InstanceEnsureRequest {
                    properties,
                    nics: vec![],
                    disks: vec![],
                    migrate: None,
                    cloud_init_bytes: None,
                };
                // Try to create the instance
                client.instance_ensure().body(body).send().await.map_err(
                    |e| {
                        Error::internal_error(&format!(
                            "propolis-client: {}",
                            e
                        ))
                    },
                )?;
            }
        }

        let migration_in = instance_runtime.migration_id.map(|migration_id| {
            MigrationRuntimeState {
                migration_id,
                state: MigrationState::Pending,
                gen: Generation::new(),
                time_updated: chrono::Utc::now(),
            }
        });

        let instance_run_time_state = self
            .vmms
            .sim_ensure(
                &propolis_id.into_untyped_uuid(),
                SledVmmState {
                    vmm_state: vmm_runtime,
                    migration_in,
                    migration_out: None,
                },
                None,
            )
            .await?;

        for disk_request in &hardware.disks {
            let vcr = &disk_request.volume_construction_request;
            self.map_disk_ids_to_region_ids(&vcr).await?;
        }

        let mut routes = self.vpc_routes.lock().await;
        for nic in &hardware.nics {
            let my_routers = [
                RouterId { vni: nic.vni, kind: RouterKind::System },
                RouterId { vni: nic.vni, kind: RouterKind::Custom(nic.subnet) },
            ];

            for router in my_routers {
                routes.entry(router).or_default();
            }
        }

        Ok(instance_run_time_state)
    }

    /// Forcibly unregisters an instance. To simulate the rude termination that
    /// this produces in the real sled agent, the instance's mock Propolis is
    /// not notified.
    pub async fn instance_unregister(
        self: &Arc<Self>,
        propolis_id: PropolisUuid,
    ) -> Result<VmmUnregisterResponse, Error> {
        let instance = match self
            .vmms
            .sim_get_cloned_object(&propolis_id.into_untyped_uuid())
            .await
        {
            Ok(instance) => instance,
            Err(Error::ObjectNotFound { .. }) => {
                return Ok(VmmUnregisterResponse { updated_runtime: None })
            }
            Err(e) => return Err(e),
        };

        let response = VmmUnregisterResponse {
            updated_runtime: Some(instance.terminate()),
        };

        self.vmms.sim_force_remove(propolis_id.into_untyped_uuid()).await;
        Ok(response)
    }

    /// Asks the supplied instance to transition to the requested state.
    pub async fn instance_ensure_state(
        self: &Arc<Self>,
        propolis_id: PropolisUuid,
        state: VmmStateRequested,
    ) -> Result<VmmPutStateResponse, HttpError> {
        if let Some(e) = self.instance_ensure_state_error.lock().await.as_ref()
        {
            return Err(e.clone().into());
        }

        let current =
            self.get_sim_instance(propolis_id).await?.current().clone();

        let mock_lock = self.mock_propolis.lock().await;
        if let Some((_srv, client)) = mock_lock.as_ref() {
            let body = match state {
                VmmStateRequested::MigrationTarget(_) => {
                    return Err(Error::internal_error(
                        "migration not implemented for mock Propolis",
                    )
                    .into());
                }
                VmmStateRequested::Running => {
                    let vmms = self.vmms.clone();
                    let log = self.log.new(
                        o!("component" => "SledAgent-insure_instance_state"),
                    );
                    tokio::spawn(async move {
                        tokio::time::sleep(Duration::from_secs(10)).await;
                        match vmms
                            .sim_ensure(
                                &propolis_id.into_untyped_uuid(),
                                current,
                                Some(state),
                            )
                            .await
                        {
                            Ok(state) => {
                                let vmm_state: nexus_client::types::SledVmmState = state.into();
                                info!(log, "sim_ensure success"; "vmm_state" => #?vmm_state);
                            }
                            Err(instance_put_error) => {
                                error!(log, "sim_ensure failure"; "error" => #?instance_put_error);
                            }
                        }
                    });
                    return Ok(VmmPutStateResponse { updated_runtime: None });
                }
                VmmStateRequested::Stopped => {
                    propolis_client::types::InstanceStateRequested::Stop
                }
                VmmStateRequested::Reboot => {
                    propolis_client::types::InstanceStateRequested::Reboot
                }
            };
            client.instance_state_put().body(body).send().await.map_err(
                |e| {
                    crate::sled_agent::Error::Instance(
                        crate::instance_manager::Error::Instance(
                            crate::instance::Error::Propolis(e), // whew!
                        ),
                    )
                },
            )?;
        }

        let new_state = self
            .vmms
            .sim_ensure(&propolis_id.into_untyped_uuid(), current, Some(state))
            .await?;

        Ok(VmmPutStateResponse { updated_runtime: Some(new_state) })
    }

    /// Wrapper around `sim_get_cloned_object` that returns the same error as
    /// the real sled-agent on an unknown VMM.
    async fn get_sim_instance(
        &self,
        propolis_id: PropolisUuid,
    ) -> Result<SimInstance, crate::sled_agent::Error> {
        self.vmms
            .sim_get_cloned_object(&propolis_id.into_untyped_uuid())
            .await
            .map_err(|_| {
                crate::sled_agent::Error::Instance(
                    crate::instance_manager::Error::NoSuchVmm(propolis_id),
                )
            })
    }

    pub async fn instance_get_state(
        &self,
        propolis_id: PropolisUuid,
    ) -> Result<SledVmmState, HttpError> {
        Ok(self.get_sim_instance(propolis_id).await?.current())
    }

    pub async fn instance_simulate_migration_source(
        &self,
        propolis_id: PropolisUuid,
        migration: instance::SimulateMigrationSource,
    ) -> Result<(), HttpError> {
        let instance = self.get_sim_instance(propolis_id).await?;
        instance.set_simulated_migration_source(migration);
        Ok(())
    }

    pub async fn set_instance_ensure_state_error(&self, error: Option<Error>) {
        *self.instance_ensure_state_error.lock().await = error;
    }

    /// Idempotently ensures that the given API Disk (described by `api_disk`)
    /// is attached (or not) as specified.  This simulates disk attach and
    /// detach, similar to instance boot and halt.
    pub async fn disk_ensure(
        self: &Arc<Self>,
        disk_id: Uuid,
        initial_state: DiskRuntimeState,
        target: DiskStateRequested,
    ) -> Result<DiskRuntimeState, Error> {
        self.disks.sim_ensure(&disk_id, initial_state, Some(target)).await
    }

    pub fn updates(&self) -> &UpdateManager {
        &self.updates
    }

    pub async fn vmm_count(&self) -> usize {
        self.vmms.size().await
    }

    pub async fn disk_count(&self) -> usize {
        self.disks.size().await
    }

    pub async fn vmm_poke(&self, id: PropolisUuid, mode: PokeMode) {
        self.vmms.sim_poke(id.into_untyped_uuid(), mode).await;
    }

    pub async fn disk_poke(&self, id: Uuid) {
        self.disks.sim_poke(id, PokeMode::SingleStep).await;
    }

    /// Adds a Physical Disk to the simulated sled agent.
    pub async fn create_external_physical_disk(
        &self,
        id: Uuid,
        identity: DiskIdentity,
    ) {
        let variant = DiskVariant::U2;
        self.storage
            .lock()
            .await
            .insert_physical_disk(id, identity, variant)
            .await;
    }

    pub async fn get_all_physical_disks(
        &self,
    ) -> Vec<nexus_client::types::PhysicalDiskPutRequest> {
        self.storage.lock().await.get_all_physical_disks()
    }

    pub async fn get_zpools(
        &self,
    ) -> Vec<nexus_client::types::ZpoolPutRequest> {
        self.storage.lock().await.get_all_zpools()
    }

    pub async fn get_datasets(
        &self,
        zpool_id: ZpoolUuid,
    ) -> Vec<(Uuid, SocketAddr)> {
        self.storage.lock().await.get_all_datasets(zpool_id)
    }

    /// Adds a Zpool to the simulated sled agent.
    pub async fn create_zpool(
        &self,
        id: ZpoolUuid,
        physical_disk_id: Uuid,
        size: u64,
    ) {
        self.storage
            .lock()
            .await
            .insert_zpool(id, physical_disk_id, size)
            .await;
    }

    /// Adds a Crucible Dataset within a zpool.
    pub async fn create_crucible_dataset(
        &self,
        zpool_id: ZpoolUuid,
        dataset_id: Uuid,
    ) -> SocketAddr {
        self.storage.lock().await.insert_dataset(zpool_id, dataset_id).await
    }

    /// Returns a crucible dataset within a particular zpool.
    pub async fn get_crucible_dataset(
        &self,
        zpool_id: ZpoolUuid,
        dataset_id: Uuid,
    ) -> Arc<CrucibleData> {
        self.storage.lock().await.get_dataset(zpool_id, dataset_id).await
    }

    /// Issue a snapshot request for a Crucible disk attached to an instance.
    ///
    /// The real sled agent simply sends this snapshot request to the
    /// instance's propolis server, which returns 200 OK and no body when the
    /// request is processed by the crucible backend. Later, Nexus will ask
    /// the crucible agent if the snapshot was created ok too.
    ///
    /// We're not simulating the propolis server, so directly create a
    /// snapshot here.
    pub async fn instance_issue_disk_snapshot_request(
        &self,
        _propolis_id: PropolisUuid,
        disk_id: Uuid,
        snapshot_id: Uuid,
    ) -> Result<(), Error> {
        // In order to fulfill the snapshot request, emulate creating snapshots
        // for each region that makes up the disk. Use the disk_id_to_region_ids
        // map to perform lookup based on this function's disk id argument.

        let disk_id_to_region_ids = self.disk_id_to_region_ids.lock().await;
        let region_ids = disk_id_to_region_ids.get(&disk_id.to_string());

        let region_ids = region_ids.ok_or_else(|| {
            Error::not_found_by_id(ResourceType::Disk, &disk_id)
        })?;

        info!(self.log, "disk id {} region ids are {:?}", disk_id, region_ids);

        let storage = self.storage.lock().await;

        for region_id in region_ids {
            let crucible_data =
                storage.get_dataset_for_region(*region_id).await;

            if let Some(crucible_data) = crucible_data {
                crucible_data
                    .create_snapshot(*region_id, snapshot_id)
                    .await
                    .map_err(|e| Error::internal_error(&e.to_string()))?;
            } else {
                return Err(Error::not_found_by_id(
                    ResourceType::Disk,
                    &disk_id,
                ));
            }
        }

        Ok(())
    }

    pub async fn set_virtual_nic_host(
        &self,
        mapping: &VirtualNetworkInterfaceHost,
    ) -> Result<(), Error> {
        let mut v2p_mappings = self.v2p_mappings.lock().await;
        v2p_mappings.insert(mapping.clone());
        Ok(())
    }

    pub async fn unset_virtual_nic_host(
        &self,
        mapping: &VirtualNetworkInterfaceHost,
    ) -> Result<(), Error> {
        let mut v2p_mappings = self.v2p_mappings.lock().await;
        v2p_mappings.remove(mapping);
        Ok(())
    }

    pub async fn list_virtual_nics(
        &self,
    ) -> Result<Vec<VirtualNetworkInterfaceHost>, Error> {
        let v2p_mappings = self.v2p_mappings.lock().await;
        Ok(Vec::from_iter(v2p_mappings.clone()))
    }

    pub async fn instance_put_external_ip(
        &self,
        propolis_id: PropolisUuid,
        body_args: &InstanceExternalIpBody,
    ) -> Result<(), Error> {
        if !self.vmms.contains_key(&propolis_id.into_untyped_uuid()).await {
            return Err(Error::internal_error(
                "can't alter IP state for VMM that's not registered",
            ));
        }

        let mut eips = self.external_ips.lock().await;
        let my_eips = eips.entry(propolis_id).or_default();

        // High-level behaviour: this should always succeed UNLESS
        // trying to add a double ephemeral.
        if let InstanceExternalIpBody::Ephemeral(curr_ip) = &body_args {
            if my_eips.iter().any(|v| {
                if let InstanceExternalIpBody::Ephemeral(other_ip) = v {
                    curr_ip != other_ip
                } else {
                    false
                }
            }) {
                return Err(Error::invalid_request("cannot replace existing ephemeral IP without explicit removal"));
            }
        }

        my_eips.insert(*body_args);

        Ok(())
    }

    pub async fn instance_delete_external_ip(
        &self,
        propolis_id: PropolisUuid,
        body_args: &InstanceExternalIpBody,
    ) -> Result<(), Error> {
        if !self.vmms.contains_key(&propolis_id.into_untyped_uuid()).await {
            return Err(Error::internal_error(
                "can't alter IP state for VMM that's not registered",
            ));
        }

        let mut eips = self.external_ips.lock().await;
        let my_eips = eips.entry(propolis_id).or_default();

        my_eips.remove(&body_args);

        Ok(())
    }

    /// Used for integration tests that require a component to talk to a
    /// mocked propolis-server API. Returns the socket on which the dropshot
    /// service is listening, which *must* be patched into Nexus with
    /// `nexus_db_queries::db::datastore::vmm_overwrite_addr_for_test` after
    /// the instance creation saga if functionality touching propolis-server
    /// is to be tested (e.g. serial console connection).
    pub async fn start_local_mock_propolis_server(
        &self,
        log: &Logger,
    ) -> Result<SocketAddr, Error> {
        let mut mock_lock = self.mock_propolis.lock().await;
        if mock_lock.is_some() {
            return Err(Error::ObjectAlreadyExists {
                type_name: ResourceType::Service,
                object_name: "mock propolis server".to_string(),
            });
        }
        let propolis_bind_address =
            SocketAddr::new(Ipv6Addr::LOCALHOST.into(), 0);
        let dropshot_config = dropshot::ConfigDropshot {
            bind_address: propolis_bind_address,
            ..Default::default()
        };
        let propolis_log = log.new(o!("component" => "propolis-server-mock"));
        let private = Arc::new(PropolisContext::new(propolis_log));
        info!(log, "Starting mock propolis-server...");
        let dropshot_log = log.new(o!("component" => "dropshot"));
        let mock_api = propolis_mock_server::api();

        let srv = dropshot::HttpServerStarter::new(
            &dropshot_config,
            mock_api,
            private,
            &dropshot_log,
        )
        .map_err(|error| {
            Error::unavail(&format!("initializing propolis-server: {}", error))
        })?
        .start();
        let addr = srv.local_addr();
        let client = propolis_client::Client::new(&format!("http://{}", addr));
        *mock_lock = Some((srv, client));
        Ok(addr)
    }

    pub async fn inventory(
        &self,
        addr: SocketAddr,
    ) -> anyhow::Result<Inventory> {
        let sled_agent_address = match addr {
            SocketAddr::V4(_) => {
                bail!("sled_agent_ip must be v6 for inventory")
            }
            SocketAddr::V6(v6) => v6,
        };

        let storage = self.storage.lock().await;
        Ok(Inventory {
            sled_id: self.id,
            sled_agent_address,
            sled_role: SledRole::Scrimlet,
            baseboard: self.config.hardware.baseboard.clone(),
            usable_hardware_threads: self.config.hardware.hardware_threads,
            usable_physical_ram: ByteCount::try_from(
                self.config.hardware.physical_ram,
            )
            .context("usable_physical_ram")?,
            reservoir_size: ByteCount::try_from(
                self.config.hardware.reservoir_ram,
            )
            .context("reservoir_size")?,
            disks: storage
                .physical_disks()
                .values()
                .map(|info| InventoryDisk {
                    identity: info.identity.clone(),
                    variant: info.variant,
                    slot: info.slot,
                })
                .collect(),
            zpools: storage
                .zpools()
                .iter()
                .map(|(id, zpool)| {
                    Ok(InventoryZpool {
                        id: *id,
                        total_size: ByteCount::try_from(zpool.total_size())?,
                    })
                })
                .collect::<Result<Vec<_>, anyhow::Error>>()?,
            // NOTE: We report the "configured" datasets as the "real" datasets
            // unconditionally here. No real datasets exist, so we're free
            // to lie here, but this information should be taken with a
            // particularly careful grain-of-salt -- it's supposed to
            // represent the "real" datasets the sled agent can observe.
            datasets: storage
                .datasets_config_list()
                .await
                .map(|config| {
                    config
                        .datasets
                        .into_iter()
                        .map(|(id, config)| InventoryDataset {
                            id: Some(id),
                            name: config.name.full_name(),
                            available: ByteCount::from_kibibytes_u32(0),
                            used: ByteCount::from_kibibytes_u32(0),
                            quota: config.quota,
                            reservation: config.reservation,
                            compression: config.compression.to_string(),
                        })
                        .collect::<Vec<_>>()
                })
                .unwrap_or_else(|_| vec![]),
        })
    }

    pub async fn datasets_ensure(
        &self,
        config: DatasetsConfig,
    ) -> Result<DatasetsManagementResult, HttpError> {
        self.storage.lock().await.datasets_ensure(config).await
    }

    pub async fn datasets_config_list(
        &self,
    ) -> Result<DatasetsConfig, HttpError> {
        self.storage.lock().await.datasets_config_list().await
    }

    pub async fn omicron_physical_disks_list(
        &self,
    ) -> Result<OmicronPhysicalDisksConfig, HttpError> {
        self.storage.lock().await.omicron_physical_disks_list().await
    }

    pub async fn omicron_physical_disks_ensure(
        &self,
        config: OmicronPhysicalDisksConfig,
    ) -> Result<DisksManagementResult, HttpError> {
        self.storage.lock().await.omicron_physical_disks_ensure(config).await
    }

    pub async fn omicron_zones_list(&self) -> OmicronZonesConfig {
        self.fake_zones.lock().await.clone()
    }

    pub async fn omicron_zones_ensure(
        &self,
        requested_zones: OmicronZonesConfig,
    ) {
        *self.fake_zones.lock().await = requested_zones;
    }

    pub async fn drop_dataset(&self, zpool_id: ZpoolUuid, dataset_id: Uuid) {
        self.storage.lock().await.drop_dataset(zpool_id, dataset_id)
    }

    pub async fn list_vpc_routes(&self) -> Vec<ResolvedVpcRouteState> {
        let routes = self.vpc_routes.lock().await;
        routes
            .iter()
            .map(|(k, v)| ResolvedVpcRouteState { id: *k, version: v.version })
            .collect()
    }

    pub async fn set_vpc_routes(&self, new_routes: Vec<ResolvedVpcRouteSet>) {
        let mut routes = self.vpc_routes.lock().await;
        for new in new_routes {
            // Disregard any route information for a subnet we don't have.
            let Some(old) = routes.get(&new.id) else {
                continue;
            };

            // We have to handle subnet router changes, as well as
            // spurious updates from multiple Nexus instances.
            // If there's a UUID match, only update if vers increased,
            // otherwise take the update verbatim (including loss of version).
            match (old.version, new.version) {
                (Some(old_vers), Some(new_vers))
                    if !old_vers.is_replaced_by(&new_vers) =>
                {
                    continue;
                }
                _ => {}
            };

            routes.insert(
                new.id,
                RouteSet { version: new.version, routes: new.routes },
            );
        }
    }
}

/// Stored routes (and usage count) for a given VPC/subnet.
//  NB: We aren't doing post count tracking here to unsubscribe
//      from (VNI, subnet) pairs.
#[derive(Debug, Clone, Default)]
pub struct RouteSet {
    pub version: Option<RouterVersion>,
    pub routes: HashSet<ResolvedVpcRoute>,
}<|MERGE_RESOLUTION|>--- conflicted
+++ resolved
@@ -83,9 +83,6 @@
     pub v2p_mappings: Mutex<HashSet<VirtualNetworkInterfaceHost>>,
     mock_propolis:
         Mutex<Option<(HttpServer<Arc<PropolisContext>>, PropolisClient)>>,
-<<<<<<< HEAD
-    log: Logger,
-=======
     /// lists of external IPs assigned to instances
     pub external_ips:
         Mutex<HashMap<PropolisUuid, HashSet<InstanceExternalIpBody>>>,
@@ -95,7 +92,6 @@
     instance_ensure_state_error: Mutex<Option<Error>>,
     pub bootstore_network_config: Mutex<EarlyNetworkConfig>,
     pub log: Logger,
->>>>>>> 3d3f6d73
 }
 
 fn extract_targets_from_volume_construction_request(
@@ -198,9 +194,6 @@
             external_ips: Mutex::new(HashMap::new()),
             vpc_routes: Mutex::new(HashMap::new()),
             mock_propolis: Mutex::new(None),
-<<<<<<< HEAD
-            log,
-=======
             config: config.clone(),
             fake_zones: Mutex::new(OmicronZonesConfig {
                 generation: Generation::new(),
@@ -209,7 +202,6 @@
             instance_ensure_state_error: Mutex::new(None),
             log,
             bootstore_network_config,
->>>>>>> 3d3f6d73
         })
     }
 
