--- conflicted
+++ resolved
@@ -15,12 +15,9 @@
 use omicron_common::api::internal::nexus::DiskRuntimeState;
 use omicron_common::api::internal::nexus::InstanceRuntimeState;
 use slog::Logger;
-<<<<<<< HEAD
 use std::net::IpAddr;
+use std::net::Ipv6Addr;
 use std::net::SocketAddr;
-=======
-use std::net::{Ipv6Addr, SocketAddr};
->>>>>>> c63fe165
 use std::sync::Arc;
 use uuid::Uuid;
 
@@ -28,14 +25,11 @@
 use std::str::FromStr;
 
 use crucible_client_types::VolumeConstructionRequest;
-<<<<<<< HEAD
 use illumos_utils::opte::params::SetVirtualNetworkInterfaceHost;
-=======
 use dropshot::HttpServer;
 use omicron_common::address::PROPOLIS_PORT;
 use propolis_client::Client as PropolisClient;
 use propolis_server::mock_server::Context as PropolisContext;
->>>>>>> c63fe165
 
 use super::collection::SimCollection;
 use super::config::Config;
@@ -63,12 +57,9 @@
     nexus_address: SocketAddr,
     pub nexus_client: Arc<NexusClient>,
     disk_id_to_region_ids: Mutex<HashMap<String, Vec<Uuid>>>,
-<<<<<<< HEAD
     pub v2p_mappings: Mutex<HashMap<Uuid, Vec<SetVirtualNetworkInterfaceHost>>>,
-=======
     mock_propolis:
         Mutex<Option<(HttpServer<Arc<PropolisContext>>, PropolisClient)>>,
->>>>>>> c63fe165
 }
 
 fn extract_targets_from_volume_construction_request(
@@ -156,11 +147,8 @@
             nexus_address,
             nexus_client,
             disk_id_to_region_ids: Mutex::new(HashMap::new()),
-<<<<<<< HEAD
             v2p_mappings: Mutex::new(HashMap::new()),
-=======
             mock_propolis: Mutex::new(None),
->>>>>>> c63fe165
         })
     }
 
@@ -446,7 +434,6 @@
         Ok(())
     }
 
-<<<<<<< HEAD
     pub async fn set_virtual_nic_host(
         &self,
         interface_id: Uuid,
@@ -466,7 +453,9 @@
         let mut v2p_mappings = self.v2p_mappings.lock().await;
         let vec = v2p_mappings.entry(interface_id).or_default();
         vec.retain(|x| x != mapping);
-=======
+        Ok(())
+    }
+
     /// Used for integration tests that require a component to talk to a
     /// mocked propolis-server API.
     // TODO: fix schemas so propolis-server's port isn't hardcoded in nexus
@@ -517,7 +506,6 @@
             srv.local_addr()
         ));
         *mock_lock = Some((srv, client));
->>>>>>> c63fe165
         Ok(())
     }
 }