// This Source Code Form is subject to the terms of the Mozilla Public
// License, v. 2.0. If a copy of the MPL was not distributed with this
// file, You can obtain one at https://mozilla.org/MPL/2.0/.

//! Simulated sled agent storage implementation
//!
//! Note, this refers to the "storage which exists on the Sled", rather
//! than the representation of "virtual disks" which would be presented
//! through Nexus' external API.

use crate::sim::http_entrypoints_pantry::ExpectedDigest;
use crate::sim::http_entrypoints_pantry::PantryStatus;
use crate::sim::http_entrypoints_pantry::VolumeStatus;
use crate::sim::SledAgent;
use crate::support_bundle::storage::SupportBundleManager;
use anyhow::{self, bail, Result};
use camino::Utf8Path;
use camino_tempfile::Utf8TempDir;
use chrono::prelude::*;
use crucible_agent_client::types::{
    CreateRegion, Region, RegionId, RunningSnapshot, Snapshot, State,
};
use dropshot::HandlerTaskMode;
use dropshot::HttpError;
use omicron_common::disk::DatasetManagementStatus;
use omicron_common::disk::DatasetName;
use omicron_common::disk::DatasetsConfig;
use omicron_common::disk::DatasetsManagementResult;
use omicron_common::disk::DiskIdentity;
use omicron_common::disk::DiskManagementStatus;
use omicron_common::disk::DiskVariant;
use omicron_common::disk::DisksManagementResult;
use omicron_common::disk::OmicronPhysicalDisksConfig;
use omicron_common::disk::SharedDatasetConfig;
use omicron_uuid_kinds::DatasetUuid;
use omicron_uuid_kinds::GenericUuid;
use omicron_uuid_kinds::OmicronZoneUuid;
use omicron_uuid_kinds::PhysicalDiskUuid;
use omicron_uuid_kinds::PropolisUuid;
use omicron_uuid_kinds::ZpoolUuid;
use propolis_client::VolumeConstructionRequest;
use serde::Serialize;
use sled_storage::manager::NestedDatasetConfig;
use sled_storage::manager::NestedDatasetListOptions;
use sled_storage::manager::NestedDatasetLocation;
use slog::Logger;
use std::collections::BTreeMap;
use std::collections::HashMap;
use std::collections::HashSet;
use std::net::{IpAddr, SocketAddr};
use std::str::FromStr;
use std::sync::Arc;
use std::sync::Mutex;
use uuid::Uuid;

type CreateCallback = Box<dyn Fn(&CreateRegion) -> State + Send + 'static>;

#[derive(Serialize)]
struct CrucibleDataInner {
    #[serde(skip)]
    log: Logger,
    regions: HashMap<Uuid, Region>,
    snapshots: HashMap<Uuid, HashMap<String, Snapshot>>,
    running_snapshots: HashMap<Uuid, HashMap<String, RunningSnapshot>>,
    #[serde(skip)]
    on_create: Option<CreateCallback>,
    region_creation_error: bool,
    region_deletion_error: bool,
    creating_a_running_snapshot_should_fail: bool,
    start_port: u16,
    end_port: u16,
    used_ports: HashSet<u16>,
}

impl CrucibleDataInner {
    fn new(log: Logger, start_port: u16, end_port: u16) -> Self {
        Self {
            log,
            regions: HashMap::new(),
            snapshots: HashMap::new(),
            running_snapshots: HashMap::new(),
            on_create: None,
            region_creation_error: false,
            region_deletion_error: false,
            creating_a_running_snapshot_should_fail: false,
            start_port,
            end_port,
            used_ports: HashSet::new(),
        }
    }

    fn set_create_callback(&mut self, callback: CreateCallback) {
        self.on_create = Some(callback);
    }

    fn list(&self) -> Vec<Region> {
        self.regions.values().cloned().collect()
    }

    fn get_free_port(&mut self) -> u16 {
        for port in self.start_port..self.end_port {
            if self.used_ports.contains(&port) {
                continue;
            }
            self.used_ports.insert(port);
            return port;
        }

        panic!("no free ports for simulated crucible agent!");
    }

    fn create(&mut self, params: CreateRegion) -> Result<Region> {
        let id = Uuid::from_str(&params.id.0).unwrap();

        let state = if let Some(on_create) = &self.on_create {
            on_create(&params)
        } else {
            State::Requested
        };

        if self.region_creation_error {
            bail!("region creation error!");
        }

        let read_only = params.source.is_some();

        let region = Region {
            id: params.id,
            block_size: params.block_size,
            extent_size: params.extent_size,
            extent_count: params.extent_count,
            // NOTE: This is a lie - no server is running.
            port_number: self.get_free_port(),
            state,
            encrypted: false,
            cert_pem: None,
            key_pem: None,
            root_pem: None,
            source: params.source,
            read_only,
        };

        let old = self.regions.insert(id, region.clone());

        if let Some(old) = old {
            assert_eq!(
                old.id.0, region.id.0,
                "Region already exists, but with a different ID"
            );
        }

        Ok(region)
    }

    fn get(&self, id: RegionId) -> Option<Region> {
        let id = Uuid::from_str(&id.0).unwrap();
        self.regions.get(&id).cloned()
    }

    fn delete(&mut self, id: RegionId) -> Result<Option<Region>> {
        // Can't delete a ZFS dataset if there are snapshots
        if !self.snapshots_for_region(&id).is_empty() {
            bail!(
                "must delete snapshots {:?} first!",
                self.snapshots_for_region(&id)
                    .into_iter()
                    .map(|s| s.name)
                    .collect::<Vec<String>>(),
            );
        }

        if self.region_deletion_error {
            bail!("region deletion error!");
        }

        let id = Uuid::from_str(&id.0).unwrap();
        if let Some(region) = self.regions.get_mut(&id) {
            region.state = State::Destroyed;
            self.used_ports.remove(&region.port_number);
            Ok(Some(region.clone()))
        } else {
            Ok(None)
        }
    }

    fn create_snapshot(
        &mut self,
        id: Uuid,
        snapshot_id: Uuid,
    ) -> Result<Snapshot> {
        info!(self.log, "Creating region {} snapshot {}", id, snapshot_id);

        if let Some(region) = self.get(RegionId(id.to_string())) {
            match region.state {
                State::Failed | State::Destroyed | State::Tombstoned => {
                    bail!(
                        "cannot create snapshot of region {id:?} in state {:?}",
                        region.state
                    );
                }

                State::Requested | State::Created => {
                    // ok
                }
            }
        } else {
            bail!("cannot create snapshot of non-existent region {id:?}!");
        }

        Ok(self
            .snapshots
            .entry(id)
            .or_insert_with(|| HashMap::new())
            .entry(snapshot_id.to_string())
            .or_insert_with(|| Snapshot {
                name: snapshot_id.to_string(),
                created: Utc::now(),
            })
            .clone())
    }

    fn snapshots_for_region(&self, id: &RegionId) -> Vec<Snapshot> {
        let id = Uuid::from_str(&id.0).unwrap();
        match self.snapshots.get(&id) {
            Some(map) => map.values().cloned().collect(),
            None => vec![],
        }
    }

    fn get_snapshot_for_region(
        &self,
        id: &RegionId,
        snapshot_id: &str,
    ) -> Option<Snapshot> {
        let id = Uuid::from_str(&id.0).unwrap();
        self.snapshots
            .get(&id)
            .and_then(|hm| hm.get(&snapshot_id.to_string()).cloned())
    }

    fn running_snapshots_for_id(
        &self,
        id: &RegionId,
    ) -> HashMap<String, RunningSnapshot> {
        let id = Uuid::from_str(&id.0).unwrap();
        match self.running_snapshots.get(&id) {
            Some(map) => map.clone(),
            None => HashMap::new(),
        }
    }

    fn delete_snapshot(&mut self, id: &RegionId, name: &str) -> Result<()> {
        let running_snapshots_for_id = self.running_snapshots_for_id(id);
        if let Some(running_snapshot) = running_snapshots_for_id.get(name) {
            match &running_snapshot.state {
                State::Created | State::Requested | State::Tombstoned => {
                    bail!(
                        "downstairs running for region {} snapshot {}",
                        id.0,
                        name
                    );
                }

                State::Destroyed => {
                    // ok
                }

                State::Failed => {
                    bail!(
                        "failed downstairs running for region {} snapshot {}",
                        id.0,
                        name
                    );
                }
            }
        }

        info!(self.log, "Deleting region {} snapshot {}", id.0, name);

        let region_id = Uuid::from_str(&id.0).unwrap();
        if let Some(map) = self.snapshots.get_mut(&region_id) {
            map.remove(name);
        } else {
            bail!("trying to delete snapshot for non-existent region!");
        }

        Ok(())
    }

    fn set_creating_a_running_snapshot_should_fail(&mut self) {
        self.creating_a_running_snapshot_should_fail = true;
    }

    fn set_region_creation_error(&mut self, value: bool) {
        self.region_creation_error = value;
    }

    fn set_region_deletion_error(&mut self, value: bool) {
        self.region_deletion_error = value;
    }

    fn create_running_snapshot(
        &mut self,
        id: &RegionId,
        name: &str,
    ) -> Result<RunningSnapshot> {
        if self.creating_a_running_snapshot_should_fail {
            bail!("failure creating running snapshot");
        }

        if self.get_snapshot_for_region(id, name).is_none() {
            bail!("cannot create running snapshot, snapshot does not exist!");
        }

        let id = Uuid::from_str(&id.0).unwrap();

        let map =
            self.running_snapshots.entry(id).or_insert_with(|| HashMap::new());

        // If a running snapshot exists already, return it - this endpoint must
        // be idempotent.
        if let Some(running_snapshot) = map.get(&name.to_string()) {
            return Ok(running_snapshot.clone());
        }

        let port_number = self.get_free_port();

        let running_snapshot = RunningSnapshot {
            id: RegionId(Uuid::new_v4().to_string()),
            name: name.to_string(),
            port_number,
            state: State::Created,
        };

        let map =
            self.running_snapshots.entry(id).or_insert_with(|| HashMap::new());
        map.insert(name.to_string(), running_snapshot.clone());

        Ok(running_snapshot)
    }

    fn delete_running_snapshot(
        &mut self,
        id: &RegionId,
        name: &str,
    ) -> Result<()> {
        let id = Uuid::from_str(&id.0).unwrap();

        let map =
            self.running_snapshots.entry(id).or_insert_with(|| HashMap::new());

        if let Some(running_snapshot) = map.get_mut(&name.to_string()) {
            running_snapshot.state = State::Destroyed;
            self.used_ports.remove(&running_snapshot.port_number);
        }

        Ok(())
    }

    /// Return true if there are no undeleted Crucible resources
    pub fn is_empty(&self) -> bool {
        let non_destroyed_regions = self
            .regions
            .values()
            .filter(|r| r.state != State::Destroyed)
            .count();

        let snapshots = self.snapshots.values().flatten().count();

        let running_snapshots = self
            .running_snapshots
            .values()
            .flat_map(|hm| hm.values())
            .filter(|rs| rs.state != State::Destroyed)
            .count();

        let empty = non_destroyed_regions == 0
            && snapshots == 0
            && running_snapshots == 0;

        if !empty {
            info!(
                self.log,
                "is_empty state: {:?}",
                serde_json::to_string(&self).unwrap(),
            );

            info!(
                self.log,
                "is_empty non_destroyed_regions {} snapshots {} running_snapshots {}",
                non_destroyed_regions,
                snapshots,
                running_snapshots,
            );
        }

        empty
    }
}

#[cfg(test)]
mod test {
    use super::*;
    use omicron_test_utils::dev::test_setup_log;

    /// Validate that the simulated Crucible agent reuses ports when regions are
    /// deleted.
    #[test]
    fn crucible_ports_get_reused() {
        let logctx = test_setup_log("crucible_ports_get_reused");
        let mut agent = CrucibleDataInner::new(logctx.log.clone(), 1000, 2000);

        // Create a region, then delete it.

        let region_id = Uuid::new_v4();
        let region = agent
            .create(CreateRegion {
                block_size: 512,
                extent_count: 10,
                extent_size: 10,
                id: RegionId(region_id.to_string()),
                encrypted: true,
                cert_pem: None,
                key_pem: None,
                root_pem: None,
                source: None,
            })
            .unwrap();

        let first_region_port = region.port_number;

        assert!(agent
            .delete(RegionId(region_id.to_string()))
            .unwrap()
            .is_some());

        // Create another region, make sure it gets the same port number, but
        // don't delete it.

        let second_region_id = Uuid::new_v4();
        let second_region = agent
            .create(CreateRegion {
                block_size: 512,
                extent_count: 10,
                extent_size: 10,
                id: RegionId(second_region_id.to_string()),
                encrypted: true,
                cert_pem: None,
                key_pem: None,
                root_pem: None,
                source: None,
            })
            .unwrap();

        assert_eq!(second_region.port_number, first_region_port,);

        // Create another region, delete it. After this, we still have the
        // second region.

        let third_region = agent
            .create(CreateRegion {
                block_size: 512,
                extent_count: 10,
                extent_size: 10,
                id: RegionId(Uuid::new_v4().to_string()),
                encrypted: true,
                cert_pem: None,
                key_pem: None,
                root_pem: None,
                source: None,
            })
            .unwrap();

        let third_region_port = third_region.port_number;

        assert!(agent
            .delete(RegionId(third_region.id.to_string()))
            .unwrap()
            .is_some());

        // Create a running snapshot, make sure it gets the same port number
        // as the third region did. This ensures that the Crucible agent shares
        // ports between regions and running snapshots.

        let snapshot_id = Uuid::new_v4();
        agent.create_snapshot(second_region_id, snapshot_id).unwrap();

        let running_snapshot = agent
            .create_running_snapshot(
                &RegionId(second_region_id.to_string()),
                &snapshot_id.to_string(),
            )
            .unwrap();

        assert_eq!(running_snapshot.port_number, third_region_port,);

        logctx.cleanup_successful();
    }

    /// Validate that users must delete snapshots before deleting the region
    #[test]
    fn must_delete_snapshots_first() {
        let logctx = test_setup_log("must_delete_snapshots_first");
        let mut agent = CrucibleDataInner::new(logctx.log.clone(), 1000, 2000);

        let region_id = Uuid::new_v4();
        let snapshot_id = Uuid::new_v4();

        let _region = agent.create(CreateRegion {
            block_size: 512,
            extent_count: 10,
            extent_size: 10,
            id: RegionId(region_id.to_string()),
            encrypted: true,
            cert_pem: None,
            key_pem: None,
            root_pem: None,
            source: None,
        });

        agent.create_snapshot(region_id, snapshot_id).unwrap();

        agent.delete(RegionId(region_id.to_string())).unwrap_err();

        logctx.cleanup_successful();
    }

    /// Validate that users cannot delete snapshots before deleting the "running
    /// snapshots" (the read-only downstairs for that snapshot)
    #[test]
    fn must_delete_read_only_downstairs_first() {
        let logctx = test_setup_log("must_delete_read_only_downstairs_first");
        let mut agent = CrucibleDataInner::new(logctx.log.clone(), 1000, 2000);

        let region_id = Uuid::new_v4();
        let snapshot_id = Uuid::new_v4();

        let _region = agent.create(CreateRegion {
            block_size: 512,
            extent_count: 10,
            extent_size: 10,
            id: RegionId(region_id.to_string()),
            encrypted: true,
            cert_pem: None,
            key_pem: None,
            root_pem: None,
            source: None,
        });

        agent.create_snapshot(region_id, snapshot_id).unwrap();

        agent
            .create_running_snapshot(
                &RegionId(region_id.to_string()),
                &snapshot_id.to_string(),
            )
            .unwrap();

        agent
            .delete_snapshot(
                &RegionId(region_id.to_string()),
                &snapshot_id.to_string(),
            )
            .unwrap_err();

        logctx.cleanup_successful();
    }

    /// Validate that users cannot boot a read-only downstairs for a snapshot
    /// that does not exist.
    #[test]
    fn cannot_boot_read_only_downstairs_with_no_snapshot() {
        let logctx =
            test_setup_log("cannot_boot_read_only_downstairs_with_no_snapshot");
        let mut agent = CrucibleDataInner::new(logctx.log.clone(), 1000, 2000);

        let region_id = Uuid::new_v4();
        let snapshot_id = Uuid::new_v4();

        let _region = agent.create(CreateRegion {
            block_size: 512,
            extent_count: 10,
            extent_size: 10,
            id: RegionId(region_id.to_string()),
            encrypted: true,
            cert_pem: None,
            key_pem: None,
            root_pem: None,
            source: None,
        });

        agent
            .create_running_snapshot(
                &RegionId(region_id.to_string()),
                &snapshot_id.to_string(),
            )
            .unwrap_err();

        logctx.cleanup_successful();
    }

    /// Validate that users cannot create a snapshot from a non-existent region
    #[test]
    fn snapshot_needs_region() {
        let logctx = test_setup_log("snapshot_needs_region");
        let mut agent = CrucibleDataInner::new(logctx.log.clone(), 1000, 2000);

        let region_id = Uuid::new_v4();
        let snapshot_id = Uuid::new_v4();

        agent.create_snapshot(region_id, snapshot_id).unwrap_err();

        logctx.cleanup_successful();
    }

    /// Validate that users cannot create a "running" snapshot from a
    /// non-existent region
    #[test]
    fn running_snapshot_needs_region() {
        let logctx = test_setup_log("snapshot_needs_region");
        let mut agent = CrucibleDataInner::new(logctx.log.clone(), 1000, 2000);

        let region_id = Uuid::new_v4();
        let snapshot_id = Uuid::new_v4();

        agent
            .create_running_snapshot(
                &RegionId(region_id.to_string()),
                &snapshot_id.to_string(),
            )
            .unwrap_err();

        logctx.cleanup_successful();
    }

    /// Validate that users cannot create snapshots for destroyed regions
    #[test]
    fn cannot_create_snapshot_for_destroyed_region() {
        let logctx =
            test_setup_log("cannot_create_snapshot_for_destroyed_region");
        let mut agent = CrucibleDataInner::new(logctx.log.clone(), 1000, 2000);

        let region_id = Uuid::new_v4();
        let snapshot_id = Uuid::new_v4();

        let _region = agent.create(CreateRegion {
            block_size: 512,
            extent_count: 10,
            extent_size: 10,
            id: RegionId(region_id.to_string()),
            encrypted: true,
            cert_pem: None,
            key_pem: None,
            root_pem: None,
            source: None,
        });

        agent.delete(RegionId(region_id.to_string())).unwrap();

        agent.create_snapshot(region_id, snapshot_id).unwrap_err();

        logctx.cleanup_successful();
    }
}

/// Represents a running Crucible Agent. Contains regions.
pub struct CrucibleData {
    inner: Mutex<CrucibleDataInner>,
}

impl CrucibleData {
    fn new(log: Logger, start_port: u16, end_port: u16) -> Self {
        Self {
            inner: Mutex::new(CrucibleDataInner::new(
                log, start_port, end_port,
            )),
        }
    }

    pub fn set_create_callback(&self, callback: CreateCallback) {
        self.inner.lock().unwrap().set_create_callback(callback);
    }

    pub fn list(&self) -> Vec<Region> {
        self.inner.lock().unwrap().list()
    }

    pub fn create(&self, params: CreateRegion) -> Result<Region> {
        self.inner.lock().unwrap().create(params)
    }

    pub fn get(&self, id: RegionId) -> Option<Region> {
        self.inner.lock().unwrap().get(id)
    }

    pub fn delete(&self, id: RegionId) -> Result<Option<Region>> {
        self.inner.lock().unwrap().delete(id)
    }

    pub fn create_snapshot(
        &self,
        id: Uuid,
        snapshot_id: Uuid,
    ) -> Result<Snapshot> {
        self.inner.lock().unwrap().create_snapshot(id, snapshot_id)
    }

    pub fn snapshots_for_region(&self, id: &RegionId) -> Vec<Snapshot> {
        self.inner.lock().unwrap().snapshots_for_region(id)
    }

    pub fn get_snapshot_for_region(
        &self,
        id: &RegionId,
        snapshot_id: &str,
    ) -> Option<Snapshot> {
        self.inner.lock().unwrap().get_snapshot_for_region(id, snapshot_id)
    }

    pub fn running_snapshots_for_id(
        &self,
        id: &RegionId,
    ) -> HashMap<String, RunningSnapshot> {
        self.inner.lock().unwrap().running_snapshots_for_id(id)
    }

    pub fn delete_snapshot(&self, id: &RegionId, name: &str) -> Result<()> {
        self.inner.lock().unwrap().delete_snapshot(id, name)
    }

    pub fn set_creating_a_running_snapshot_should_fail(&self) {
        self.inner
            .lock()
            .unwrap()
            .set_creating_a_running_snapshot_should_fail();
    }

    pub fn set_region_creation_error(&self, value: bool) {
        self.inner.lock().unwrap().set_region_creation_error(value);
    }

    pub fn set_region_deletion_error(&self, value: bool) {
        self.inner.lock().unwrap().set_region_deletion_error(value);
    }

    pub fn create_running_snapshot(
        &self,
        id: &RegionId,
        name: &str,
    ) -> Result<RunningSnapshot> {
        self.inner.lock().unwrap().create_running_snapshot(id, name)
    }

    pub fn delete_running_snapshot(
        &self,
        id: &RegionId,
        name: &str,
    ) -> Result<()> {
        self.inner.lock().unwrap().delete_running_snapshot(id, name)
    }

    pub fn is_empty(&self) -> bool {
        self.inner.lock().unwrap().is_empty()
    }
}

/// A simulated Crucible Dataset.
///
/// Contains both the data and the HTTP server.
pub struct CrucibleServer {
    server: dropshot::HttpServer<Arc<CrucibleData>>,
    data: Arc<CrucibleData>,
}

impl CrucibleServer {
    fn new(
        log: &Logger,
        crucible_ip: IpAddr,
        start_port: u16,
        end_port: u16,
    ) -> Self {
        // SocketAddr::new with port set to 0 will grab any open port to host
        // the emulated crucible agent, but set the fake downstairs listen ports
        // to start at `crucible_port`.
        let data = Arc::new(CrucibleData::new(
            log.new(slog::o!("start_port" => format!("{start_port}"), "end_port" => format!("{end_port}"))),
            start_port, end_port,
        ));
        let config = dropshot::ConfigDropshot {
            bind_address: SocketAddr::new(crucible_ip, 0),
            ..Default::default()
        };
        let dropshot_log = log
            .new(o!("component" => "Simulated CrucibleAgent Dropshot Server"));
        let server = dropshot::ServerBuilder::new(
            super::http_entrypoints_storage::api(),
            data.clone(),
            dropshot_log,
        )
        .config(config)
        .start()
        .expect("Could not initialize server");
        info!(&log, "Created Simulated Crucible Server"; "address" => server.local_addr());

        CrucibleServer { server, data }
    }

    fn address(&self) -> SocketAddr {
        self.server.local_addr()
    }

    pub fn data(&self) -> Arc<CrucibleData> {
        self.data.clone()
    }
}

pub(crate) struct PhysicalDisk {
    pub(crate) identity: DiskIdentity,
    pub(crate) variant: DiskVariant,
    pub(crate) slot: i64,
}

/// Describes data being simulated within a dataset.
pub(crate) enum DatasetContents {
    Crucible(CrucibleServer),
}

pub(crate) struct Zpool {
    id: ZpoolUuid,
    physical_disk_id: PhysicalDiskUuid,
    total_size: u64,
    datasets: HashMap<DatasetUuid, DatasetContents>,
}

impl Zpool {
    fn new(
        id: ZpoolUuid,
        physical_disk_id: PhysicalDiskUuid,
        total_size: u64,
    ) -> Self {
        Zpool { id, physical_disk_id, total_size, datasets: HashMap::new() }
    }

    fn insert_crucible_dataset(
        &mut self,
        log: &Logger,
        id: DatasetUuid,
        crucible_ip: IpAddr,
        start_port: u16,
        end_port: u16,
    ) -> &CrucibleServer {
        self.datasets.insert(
            id,
            DatasetContents::Crucible(CrucibleServer::new(
                log,
                crucible_ip,
                start_port,
                end_port,
            )),
        );
        let DatasetContents::Crucible(crucible) = self
            .datasets
            .get(&id)
            .expect("Failed to get the dataset we just inserted");
        crucible
    }

    pub fn total_size(&self) -> u64 {
        self.total_size
    }

    pub fn get_dataset_for_region(
        &self,
        region_id: Uuid,
    ) -> Option<Arc<CrucibleData>> {
        for dataset in self.datasets.values() {
            let DatasetContents::Crucible(dataset) = dataset;
            for region in &dataset.data().list() {
                let id = Uuid::from_str(&region.id.0).unwrap();
                if id == region_id {
                    return Some(dataset.data());
                }
            }
        }

        None
    }

    pub fn get_region_for_port(&self, port: u16) -> Option<Region> {
        let mut regions = vec![];

        for dataset in self.datasets.values() {
            let DatasetContents::Crucible(dataset) = dataset;
            for region in &dataset.data().list() {
                if region.state == State::Destroyed {
                    continue;
                }

                if port == region.port_number {
                    regions.push(region.clone());
                }
            }
        }

        // At most, 1 active region with a port should be returned.
        assert!(regions.len() < 2);

        regions.pop()
    }

    pub fn drop_dataset(&mut self, id: DatasetUuid) {
        let _ = self.datasets.remove(&id).expect("Failed to get the dataset");
    }
}

/// Represents a nested dataset
pub struct NestedDatasetStorage {
    config: NestedDatasetConfig,
    // We intentionally store the children before the mountpoint,
    // so they are deleted first.
    children: BTreeMap<String, NestedDatasetStorage>,
    // We store this directory as a temporary directory so it gets
    // removed when this struct is dropped.
    #[allow(dead_code)]
    mountpoint: Utf8TempDir,
}

impl NestedDatasetStorage {
    fn new(
        zpool_root: &Utf8Path,
        dataset_root: DatasetName,
        path: String,
        shared_config: SharedDatasetConfig,
    ) -> Self {
        let name = NestedDatasetLocation { path, root: dataset_root };

        // Create a mountpoint for the nested dataset storage that lasts
        // as long as the nested dataset does.
        let mountpoint = name.mountpoint(zpool_root);
        let parent = mountpoint.as_path().parent().unwrap();
        std::fs::create_dir_all(&parent).unwrap();

        let new_dir_name = mountpoint.as_path().file_name().unwrap();
        let mountpoint = camino_tempfile::Builder::new()
            .rand_bytes(0)
            .prefix(new_dir_name)
            .tempdir_in(parent)
            .unwrap();

        Self {
            config: NestedDatasetConfig { name, inner: shared_config },
            children: BTreeMap::new(),
            mountpoint,
        }
    }
}

/// Simulated representation of all storage on a sled.
#[derive(Clone)]
pub struct Storage {
    inner: Arc<Mutex<StorageInner>>,
}

impl Storage {
    pub fn new(sled_id: Uuid, crucible_ip: IpAddr, log: Logger) -> Self {
        Self {
            inner: Arc::new(Mutex::new(StorageInner::new(
                sled_id,
                crucible_ip,
                log,
            ))),
        }
    }

    pub fn lock(&self) -> std::sync::MutexGuard<StorageInner> {
        self.inner.lock().unwrap()
    }

    pub fn as_support_bundle_storage<'a>(
        &'a self,
        log: &'a Logger,
    ) -> SupportBundleManager<'a> {
        SupportBundleManager::new(log, self)
    }
}

/// Simulated representation of all storage on a sled.
///
/// Guarded by a mutex from [Storage].
pub struct StorageInner {
    log: Logger,
    sled_id: Uuid,
    root: Utf8TempDir,
    config: Option<OmicronPhysicalDisksConfig>,
    dataset_config: Option<DatasetsConfig>,
    nested_datasets: HashMap<DatasetName, NestedDatasetStorage>,
    physical_disks: HashMap<PhysicalDiskUuid, PhysicalDisk>,
    next_disk_slot: i64,
    zpools: HashMap<ZpoolUuid, Zpool>,
    crucible_ip: IpAddr,
    next_crucible_port: u16,
}

impl StorageInner {
    pub fn new(sled_id: Uuid, crucible_ip: IpAddr, log: Logger) -> Self {
        Self {
            sled_id,
            log,
            root: camino_tempfile::tempdir().unwrap(),
            config: None,
            dataset_config: None,
            nested_datasets: HashMap::new(),
            physical_disks: HashMap::new(),
            next_disk_slot: 0,
            zpools: HashMap::new(),
            crucible_ip,
            next_crucible_port: 100,
        }
    }

    /// Returns a path to the "zpool root" for storage.
    pub fn root(&self) -> &Utf8Path {
        self.root.path()
    }

    /// Returns an immutable reference to all (currently known) physical disks
    pub fn physical_disks(&self) -> &HashMap<PhysicalDiskUuid, PhysicalDisk> {
        &self.physical_disks
    }

    pub fn datasets_config_list(&self) -> Result<DatasetsConfig, HttpError> {
        let Some(config) = self.dataset_config.as_ref() else {
            return Err(HttpError::for_not_found(
                None,
                "No control plane datasets".into(),
            ));
        };
        Ok(config.clone())
    }

    pub fn datasets_ensure(
        &mut self,
        config: DatasetsConfig,
    ) -> Result<DatasetsManagementResult, HttpError> {
        if let Some(stored_config) = self.dataset_config.as_ref() {
            if stored_config.generation > config.generation {
                return Err(HttpError::for_client_error(
                    None,
                    http::StatusCode::BAD_REQUEST,
                    "Generation number too old".to_string(),
                ));
            } else if stored_config.generation == config.generation
                && *stored_config != config
            {
                return Err(HttpError::for_client_error(
                    None,
                    http::StatusCode::BAD_REQUEST,
                    "Generation number unchanged but data is different"
                        .to_string(),
                ));
            }
        }
        self.dataset_config.replace(config.clone());

        // Add a "nested dataset" entry for all datasets that should exist,
        // and remove it for all datasets that have been removed.
        let dataset_names: HashSet<_> = config
            .datasets
            .values()
            .map(|config| config.name.clone())
            .collect();
        for dataset in &dataset_names {
            let root = self.root().to_path_buf();
            self.nested_datasets.entry(dataset.clone()).or_insert_with(|| {
                NestedDatasetStorage::new(
                    &root,
                    dataset.clone(),
                    String::new(),
                    SharedDatasetConfig::default(),
                )
            });
        }
        self.nested_datasets
            .retain(|dataset, _| dataset_names.contains(&dataset));

        Ok(DatasetsManagementResult {
            status: config
                .datasets
                .values()
                .map(|config| DatasetManagementStatus {
                    dataset_name: config.name.clone(),
                    err: None,
                })
                .collect(),
        })
    }

    pub fn nested_dataset_list(
        &self,
        name: NestedDatasetLocation,
        options: NestedDatasetListOptions,
    ) -> Result<Vec<NestedDatasetConfig>, HttpError> {
        let Some(mut nested_dataset) = self.nested_datasets.get(&name.root)
        else {
            return Err(HttpError::for_not_found(
                None,
                "Dataset not found".to_string(),
            ));
        };

        for path_component in name.path.split('/') {
            if path_component.is_empty() {
                continue;
            }
            match nested_dataset.children.get(path_component) {
                Some(dataset) => nested_dataset = dataset,
                None => {
                    return Err(HttpError::for_not_found(
                        None,
                        "Dataset not found".to_string(),
                    ))
                }
            };
        }

        let mut children: Vec<_> = nested_dataset
            .children
            .values()
            .map(|storage| storage.config.clone())
            .collect();

        match options {
            NestedDatasetListOptions::ChildrenOnly => return Ok(children),
            NestedDatasetListOptions::SelfAndChildren => {
                children.insert(0, nested_dataset.config.clone());
                return Ok(children);
            }
        }
    }

    pub fn nested_dataset_ensure(
        &mut self,
        config: NestedDatasetConfig,
    ) -> Result<(), HttpError> {
        let name = &config.name;
        let nested_path = name.path.to_string();
        let zpool_root = self.root().to_path_buf();
        let Some(mut nested_dataset) = self.nested_datasets.get_mut(&name.root)
        else {
            return Err(HttpError::for_not_found(
                None,
                "Dataset not found".to_string(),
            ));
        };

        for path_component in nested_path.split('/') {
            if path_component.is_empty() {
                continue;
            }

            // Final component of path -- insert it here if it doesn't exist
            // already.
            if !path_component.contains('/') {
                let entry =
                    nested_dataset.children.entry(path_component.to_string());
                entry
                    .and_modify(|storage| {
                        storage.config = config.clone();
                    })
                    .or_insert_with(|| {
                        NestedDatasetStorage::new(
                            &zpool_root,
                            config.name.root,
                            nested_path,
                            config.inner,
                        )
                    });
                return Ok(());
            }

            match nested_dataset.children.get_mut(path_component) {
                Some(dataset) => nested_dataset = dataset,
                None => {
                    return Err(HttpError::for_not_found(
                        None,
                        "Dataset not found".to_string(),
                    ))
                }
            };
        }
        return Err(HttpError::for_not_found(
            None,
            "Nested Dataset not found".to_string(),
        ));
    }

    pub fn nested_dataset_destroy(
        &mut self,
        name: NestedDatasetLocation,
    ) -> Result<(), HttpError> {
        let Some(mut nested_dataset) = self.nested_datasets.get_mut(&name.root)
        else {
            return Err(HttpError::for_not_found(
                None,
                "Dataset not found".to_string(),
            ));
        };

        for path_component in name.path.split('/') {
            if path_component.is_empty() {
                continue;
            }

            // Final component of path -- remove it if it exists.
            if !path_component.contains('/') {
                if nested_dataset.children.remove(path_component).is_none() {
                    return Err(HttpError::for_not_found(
                        None,
                        "Nested Dataset not found".to_string(),
                    ));
                };
                return Ok(());
            }
            match nested_dataset.children.get_mut(path_component) {
                Some(dataset) => nested_dataset = dataset,
                None => {
                    return Err(HttpError::for_not_found(
                        None,
                        "Dataset not found".to_string(),
                    ))
                }
            };
        }
        return Err(HttpError::for_not_found(
            None,
            "Nested Dataset not found".to_string(),
        ));
    }

    pub fn omicron_physical_disks_list(
        &mut self,
    ) -> Result<OmicronPhysicalDisksConfig, HttpError> {
        let Some(config) = self.config.as_ref() else {
            return Err(HttpError::for_not_found(
                None,
                "No control plane disks".into(),
            ));
        };
        Ok(config.clone())
    }

    pub fn omicron_physical_disks_ensure(
        &mut self,
        config: OmicronPhysicalDisksConfig,
    ) -> Result<DisksManagementResult, HttpError> {
        if let Some(stored_config) = self.config.as_ref() {
            if stored_config.generation > config.generation {
                return Err(HttpError::for_client_error(
                    None,
                    http::StatusCode::BAD_REQUEST,
                    "Generation number too old".to_string(),
                ));
            } else if stored_config.generation == config.generation
                && *stored_config != config
            {
                return Err(HttpError::for_client_error(
                    None,
                    http::StatusCode::BAD_REQUEST,
                    "Generation number unchanged but data is different"
                        .to_string(),
                ));
            }
        }
        self.config.replace(config.clone());

        Ok(DisksManagementResult {
            status: config
                .disks
                .into_iter()
                .map(|config| DiskManagementStatus {
                    identity: config.identity,
                    err: None,
                })
                .collect(),
        })
    }

    pub fn insert_physical_disk(
        &mut self,
        id: PhysicalDiskUuid,
        identity: DiskIdentity,
        variant: DiskVariant,
    ) {
        let slot = self.next_disk_slot;
        self.next_disk_slot += 1;
        self.physical_disks
            .insert(id, PhysicalDisk { identity, variant, slot });
    }

    /// Adds a Zpool to the sled's simulated storage.
    pub fn insert_zpool(
        &mut self,
        zpool_id: ZpoolUuid,
        disk_id: PhysicalDiskUuid,
        size: u64,
    ) {
        // Update our local data
        self.zpools.insert(zpool_id, Zpool::new(zpool_id, disk_id, size));
    }

    /// Returns an immutable reference to all zpools
    pub fn zpools(&self) -> &HashMap<ZpoolUuid, Zpool> {
        &self.zpools
    }

    /// Adds a Crucible dataset to the sled's simulated storage.
    pub fn insert_crucible_dataset(
        &mut self,
        zpool_id: ZpoolUuid,
        dataset_id: DatasetUuid,
    ) -> SocketAddr {
        // Update our local data
        let dataset = self
            .zpools
            .get_mut(&zpool_id)
            .expect("Zpool does not exist")
            .insert_crucible_dataset(
                &self.log,
                dataset_id,
                self.crucible_ip,
                self.next_crucible_port,
                self.next_crucible_port + 100,
            );

        self.next_crucible_port += 100;

        dataset.address()
    }

    pub fn get_all_physical_disks(
        &self,
    ) -> Vec<nexus_client::types::PhysicalDiskPutRequest> {
        self.physical_disks
            .iter()
            .map(|(id, disk)| {
                let variant = match disk.variant {
                    DiskVariant::U2 => {
                        nexus_client::types::PhysicalDiskKind::U2
                    }
                    DiskVariant::M2 => {
                        nexus_client::types::PhysicalDiskKind::M2
                    }
                };

                nexus_client::types::PhysicalDiskPutRequest {
                    id: *id,
                    vendor: disk.identity.vendor.clone(),
                    serial: disk.identity.serial.clone(),
                    model: disk.identity.model.clone(),
                    variant,
                    sled_id: self.sled_id,
                }
            })
            .collect()
    }

    pub fn get_all_zpools(&self) -> Vec<nexus_client::types::ZpoolPutRequest> {
        self.zpools
            .values()
            .map(|pool| nexus_client::types::ZpoolPutRequest {
                id: pool.id.into_untyped_uuid(),
                sled_id: self.sled_id,
                physical_disk_id: pool.physical_disk_id,
            })
            .collect()
    }

    pub fn get_all_crucible_datasets(
        &self,
        zpool_id: ZpoolUuid,
    ) -> Vec<(DatasetUuid, SocketAddr)> {
        let zpool = self.zpools.get(&zpool_id).expect("Zpool does not exist");

        zpool
            .datasets
            .iter()
            .map(|(id, dataset)| match dataset {
                DatasetContents::Crucible(server) => (*id, server.address()),
            })
            .collect()
    }

    pub fn get_dataset(
        &self,
        zpool_id: ZpoolUuid,
        dataset_id: DatasetUuid,
    ) -> &DatasetContents {
        self.zpools
            .get(&zpool_id)
            .expect("Zpool does not exist")
            .datasets
            .get(&dataset_id)
            .expect("Dataset does not exist")
    }

    pub fn get_crucible_dataset(
        &self,
        zpool_id: ZpoolUuid,
        dataset_id: DatasetUuid,
    ) -> Arc<CrucibleData> {
        match self.get_dataset(zpool_id, dataset_id) {
            DatasetContents::Crucible(crucible) => crucible.data.clone(),
        }
    }

    pub fn get_dataset_for_region(
        &self,
        region_id: Uuid,
    ) -> Option<Arc<CrucibleData>> {
        for zpool in self.zpools.values() {
            if let Some(dataset) = zpool.get_dataset_for_region(region_id) {
                return Some(dataset);
            }
        }

        None
    }

    pub fn get_region_for_port(&self, port: u16) -> Option<Region> {
        let mut regions = vec![];
        for zpool in self.zpools.values() {
            if let Some(region) = zpool.get_region_for_port(port) {
                regions.push(region);
            }
        }

        // At most, 1 active region with a port should be returned.
        assert!(regions.len() < 2);

        regions.pop()
    }

    pub fn drop_dataset(
        &mut self,
        zpool_id: ZpoolUuid,
        dataset_id: DatasetUuid,
    ) {
        self.zpools
            .get_mut(&zpool_id)
            .expect("Zpool does not exist")
            .drop_dataset(dataset_id)
    }
}

pub struct PantryVolume {
    vcr: VolumeConstructionRequest, // Please rewind!
    status: VolumeStatus,
    activate_job: Option<String>,
}

pub struct PantryInner {
    /// Map Volume UUID to PantryVolume struct
    volumes: HashMap<String, PantryVolume>,

    jobs: HashSet<String>,

    /// Auto activate volumes attached in the background
    auto_activate_volumes: bool,
}

/// Simulated crucible pantry
pub struct Pantry {
    pub id: OmicronZoneUuid,
    sled_agent: Arc<SledAgent>,
    inner: Mutex<PantryInner>,
}

impl Pantry {
    pub fn new(sled_agent: Arc<SledAgent>) -> Self {
        Self {
            id: OmicronZoneUuid::new_v4(),
            sled_agent,
            inner: Mutex::new(PantryInner {
                volumes: HashMap::default(),
                jobs: HashSet::default(),
                auto_activate_volumes: false,
            }),
        }
    }

<<<<<<< HEAD
    pub fn status(&self) -> Result<PantryStatus, HttpError> {
        Ok(PantryStatus {
            volumes: self.volumes.lock().unwrap().keys().cloned().collect(),
            num_job_handles: self.jobs.lock().unwrap().len(),
=======
    pub async fn status(&self) -> Result<PantryStatus, HttpError> {
        let inner = self.inner.lock().await;
        Ok(PantryStatus {
            volumes: inner.volumes.keys().cloned().collect(),
            num_job_handles: inner.jobs.len(),
>>>>>>> 9bf57a42
        })
    }

    pub fn entry(
        &self,
        volume_id: String,
    ) -> Result<VolumeConstructionRequest, HttpError> {
<<<<<<< HEAD
        let volumes = self.volumes.lock().unwrap();
        match volumes.get(&volume_id) {
=======
        let inner = self.inner.lock().await;

        match inner.volumes.get(&volume_id) {
>>>>>>> 9bf57a42
            Some(entry) => Ok(entry.vcr.clone()),

            None => Err(HttpError::for_not_found(None, volume_id)),
        }
    }

    pub fn attach(
        &self,
        volume_id: String,
        volume_construction_request: VolumeConstructionRequest,
    ) -> Result<()> {
<<<<<<< HEAD
        let mut volumes = self.volumes.lock().unwrap();
=======
        let mut inner = self.inner.lock().await;
>>>>>>> 9bf57a42

        inner.volumes.insert(
            volume_id,
            PantryVolume {
                vcr: volume_construction_request,
                status: VolumeStatus {
                    active: true,
                    seen_active: true,
                    num_job_handles: 0,
                },
                activate_job: None,
            },
        );

        Ok(())
    }

<<<<<<< HEAD
    pub fn attach_activate_background(
=======
    pub async fn set_auto_activate_volumes(&self) {
        self.inner.lock().await.auto_activate_volumes = true;
    }

    pub async fn attach_activate_background(
>>>>>>> 9bf57a42
        &self,
        volume_id: String,
        activate_job_id: String,
        volume_construction_request: VolumeConstructionRequest,
    ) -> Result<(), HttpError> {
<<<<<<< HEAD
        let mut volumes = self.volumes.lock().unwrap();
        let mut jobs = self.jobs.lock().unwrap();
=======
        let mut inner = self.inner.lock().await;

        let auto_activate_volumes = inner.auto_activate_volumes;
>>>>>>> 9bf57a42

        inner.volumes.insert(
            volume_id,
            PantryVolume {
                vcr: volume_construction_request,
                status: VolumeStatus {
                    active: auto_activate_volumes,
                    seen_active: auto_activate_volumes,
                    num_job_handles: 1,
                },
                activate_job: Some(activate_job_id.clone()),
            },
        );

        inner.jobs.insert(activate_job_id);

        Ok(())
    }

    pub fn activate_background_attachment(
        &self,
        volume_id: String,
    ) -> Result<String, HttpError> {
        let activate_job = {
<<<<<<< HEAD
            let volumes = self.volumes.lock().unwrap();
            volumes.get(&volume_id).unwrap().activate_job.clone().unwrap()
=======
            let inner = self.inner.lock().await;
            inner.volumes.get(&volume_id).unwrap().activate_job.clone().unwrap()
>>>>>>> 9bf57a42
        };

        let mut status = self.volume_status(volume_id.clone())?;

        status.active = true;
        status.seen_active = true;

        self.update_volume_status(volume_id, status)?;

        Ok(activate_job)
    }

    pub fn volume_status(
        &self,
        volume_id: String,
    ) -> Result<VolumeStatus, HttpError> {
<<<<<<< HEAD
        let volumes = self.volumes.lock().unwrap();
=======
        let inner = self.inner.lock().await;
>>>>>>> 9bf57a42

        match inner.volumes.get(&volume_id) {
            Some(pantry_volume) => Ok(pantry_volume.status.clone()),

            None => Err(HttpError::for_not_found(None, volume_id)),
        }
    }

    pub fn update_volume_status(
        &self,
        volume_id: String,
        status: VolumeStatus,
    ) -> Result<(), HttpError> {
<<<<<<< HEAD
        let mut volumes = self.volumes.lock().unwrap();
=======
        let mut inner = self.inner.lock().await;
>>>>>>> 9bf57a42

        match inner.volumes.get_mut(&volume_id) {
            Some(pantry_volume) => {
                pantry_volume.status = status;
                Ok(())
            }

            None => Err(HttpError::for_not_found(None, volume_id)),
        }
    }

<<<<<<< HEAD
    pub fn is_job_finished(&self, job_id: String) -> Result<bool, HttpError> {
        let jobs = self.jobs.lock().unwrap();
        if !jobs.contains(&job_id) {
=======
    pub async fn is_job_finished(
        &self,
        job_id: String,
    ) -> Result<bool, HttpError> {
        let inner = self.inner.lock().await;
        if !inner.jobs.contains(&job_id) {
>>>>>>> 9bf57a42
            return Err(HttpError::for_not_found(None, job_id));
        }
        Ok(true)
    }

    pub fn get_job_result(
        &self,
        job_id: String,
    ) -> Result<Result<bool>, HttpError> {
<<<<<<< HEAD
        let mut jobs = self.jobs.lock().unwrap();
        if !jobs.contains(&job_id) {
=======
        let mut inner = self.inner.lock().await;
        if !inner.jobs.contains(&job_id) {
>>>>>>> 9bf57a42
            return Err(HttpError::for_not_found(None, job_id));
        }
        inner.jobs.remove(&job_id);
        Ok(Ok(true))
    }

    pub fn import_from_url(
        &self,
        volume_id: String,
        _url: String,
        _expected_digest: Option<ExpectedDigest>,
    ) -> Result<String, HttpError> {
        self.entry(volume_id)?;

        // Make up job
<<<<<<< HEAD
        let mut jobs = self.jobs.lock().unwrap();
=======
        let mut inner = self.inner.lock().await;
>>>>>>> 9bf57a42
        let job_id = Uuid::new_v4().to_string();
        inner.jobs.insert(job_id.clone());

        Ok(job_id)
    }

    pub fn snapshot(
        &self,
        volume_id: String,
        snapshot_id: String,
    ) -> Result<(), HttpError> {
        // Perform the disk id -> region id mapping just as was done by during
        // the simulated instance ensure, then call
        // [`instance_issue_disk_snapshot_request`] as the snapshot logic is the
        // same.
<<<<<<< HEAD
        let volumes = self.volumes.lock().unwrap();
        let volume_construction_request = &volumes.get(&volume_id).unwrap().vcr;
=======
        let inner = self.inner.lock().await;
        let volume_construction_request =
            &inner.volumes.get(&volume_id).unwrap().vcr;
>>>>>>> 9bf57a42

        self.sled_agent
            .map_disk_ids_to_region_ids(volume_construction_request)?;

        self.sled_agent
            .instance_issue_disk_snapshot_request(
                PropolisUuid::new_v4(), // instance id, not used by function
                volume_id.parse().unwrap(),
                snapshot_id.parse().unwrap(),
            )
            .map_err(|e| HttpError::for_internal_error(e.to_string()))
    }

    pub fn bulk_write(
        &self,
        volume_id: String,
        offset: u64,
        data: Vec<u8>,
    ) -> Result<(), HttpError> {
        let vcr = self.entry(volume_id)?;

        // Currently, Nexus will only make volumes where the first subvolume is
        // a Region. This will change in the future!
        let (region_block_size, region_size) = match vcr {
            VolumeConstructionRequest::Volume { sub_volumes, .. } => {
                match sub_volumes[0] {
                    VolumeConstructionRequest::Region {
                        block_size,
                        blocks_per_extent,
                        extent_count,
                        ..
                    } => (
                        block_size,
                        block_size
                            * blocks_per_extent
                            * u64::from(extent_count),
                    ),

                    _ => {
                        panic!("unexpected Volume layout");
                    }
                }
            }

            _ => {
                panic!("unexpected Volume layout");
            }
        };

        if (offset % region_block_size) != 0 {
            return Err(HttpError::for_bad_request(
                None,
                "offset not multiple of block size!".to_string(),
            ));
        }

        if (data.len() as u64 % region_block_size) != 0 {
            return Err(HttpError::for_bad_request(
                None,
                "data length not multiple of block size!".to_string(),
            ));
        }

        if (offset + data.len() as u64) > region_size {
            return Err(HttpError::for_bad_request(
                None,
                "offset + data length off end of region!".to_string(),
            ));
        }

        Ok(())
    }

    pub fn scrub(&self, volume_id: String) -> Result<String, HttpError> {
        self.entry(volume_id)?;

        // Make up job
<<<<<<< HEAD
        let mut jobs = self.jobs.lock().unwrap();
=======
        let mut inner = self.inner.lock().await;
>>>>>>> 9bf57a42
        let job_id = Uuid::new_v4().to_string();
        inner.jobs.insert(job_id.clone());

        Ok(job_id)
    }

<<<<<<< HEAD
    pub fn detach(&self, volume_id: String) -> Result<()> {
        let mut volumes = self.volumes.lock().unwrap();
        volumes.remove(&volume_id);
=======
    pub async fn detach(&self, volume_id: String) -> Result<()> {
        let mut inner = self.inner.lock().await;
        inner.volumes.remove(&volume_id);
>>>>>>> 9bf57a42
        Ok(())
    }
}

pub struct PantryServer {
    pub server: dropshot::HttpServer<Arc<Pantry>>,
    pub pantry: Arc<Pantry>,
}

impl PantryServer {
    pub fn new(log: Logger, ip: IpAddr, sled_agent: Arc<SledAgent>) -> Self {
        let pantry = Arc::new(Pantry::new(sled_agent));

        let server = dropshot::ServerBuilder::new(
            super::http_entrypoints_pantry::api(),
            pantry.clone(),
            log.new(o!("component" => "dropshot")),
        )
        .config(dropshot::ConfigDropshot {
            bind_address: SocketAddr::new(ip, 0),
            // This has to be large enough to support:
            // - bulk writes into disks
            request_body_max_bytes: 8192 * 1024,
            default_handler_task_mode: HandlerTaskMode::Detached,
            log_headers: vec![],
        })
        .start()
        .expect("Could not initialize pantry server");

        info!(&log, "Started Simulated Crucible Pantry"; "address" => server.local_addr());

        PantryServer { server, pantry }
    }

    pub fn addr(&self) -> SocketAddr {
        self.server.local_addr()
    }
}<|MERGE_RESOLUTION|>--- conflicted
+++ resolved
@@ -1488,18 +1488,11 @@
         }
     }
 
-<<<<<<< HEAD
     pub fn status(&self) -> Result<PantryStatus, HttpError> {
-        Ok(PantryStatus {
-            volumes: self.volumes.lock().unwrap().keys().cloned().collect(),
-            num_job_handles: self.jobs.lock().unwrap().len(),
-=======
-    pub async fn status(&self) -> Result<PantryStatus, HttpError> {
-        let inner = self.inner.lock().await;
+        let inner = self.inner.lock().unwrap();
         Ok(PantryStatus {
             volumes: inner.volumes.keys().cloned().collect(),
             num_job_handles: inner.jobs.len(),
->>>>>>> 9bf57a42
         })
     }
 
@@ -1507,14 +1500,9 @@
         &self,
         volume_id: String,
     ) -> Result<VolumeConstructionRequest, HttpError> {
-<<<<<<< HEAD
-        let volumes = self.volumes.lock().unwrap();
-        match volumes.get(&volume_id) {
-=======
-        let inner = self.inner.lock().await;
+        let inner = self.inner.lock().unwrap();
 
         match inner.volumes.get(&volume_id) {
->>>>>>> 9bf57a42
             Some(entry) => Ok(entry.vcr.clone()),
 
             None => Err(HttpError::for_not_found(None, volume_id)),
@@ -1526,11 +1514,7 @@
         volume_id: String,
         volume_construction_request: VolumeConstructionRequest,
     ) -> Result<()> {
-<<<<<<< HEAD
-        let mut volumes = self.volumes.lock().unwrap();
-=======
-        let mut inner = self.inner.lock().await;
->>>>>>> 9bf57a42
+        let mut inner = self.inner.lock().unwrap();
 
         inner.volumes.insert(
             volume_id,
@@ -1548,28 +1532,19 @@
         Ok(())
     }
 
-<<<<<<< HEAD
+    pub fn set_auto_activate_volumes(&self) {
+        self.inner.lock().unwrap().auto_activate_volumes = true;
+    }
+
     pub fn attach_activate_background(
-=======
-    pub async fn set_auto_activate_volumes(&self) {
-        self.inner.lock().await.auto_activate_volumes = true;
-    }
-
-    pub async fn attach_activate_background(
->>>>>>> 9bf57a42
         &self,
         volume_id: String,
         activate_job_id: String,
         volume_construction_request: VolumeConstructionRequest,
     ) -> Result<(), HttpError> {
-<<<<<<< HEAD
-        let mut volumes = self.volumes.lock().unwrap();
-        let mut jobs = self.jobs.lock().unwrap();
-=======
-        let mut inner = self.inner.lock().await;
+        let mut inner = self.inner.lock().unwrap();
 
         let auto_activate_volumes = inner.auto_activate_volumes;
->>>>>>> 9bf57a42
 
         inner.volumes.insert(
             volume_id,
@@ -1594,13 +1569,8 @@
         volume_id: String,
     ) -> Result<String, HttpError> {
         let activate_job = {
-<<<<<<< HEAD
-            let volumes = self.volumes.lock().unwrap();
-            volumes.get(&volume_id).unwrap().activate_job.clone().unwrap()
-=======
-            let inner = self.inner.lock().await;
+            let inner = self.inner.lock().unwrap();
             inner.volumes.get(&volume_id).unwrap().activate_job.clone().unwrap()
->>>>>>> 9bf57a42
         };
 
         let mut status = self.volume_status(volume_id.clone())?;
@@ -1617,11 +1587,7 @@
         &self,
         volume_id: String,
     ) -> Result<VolumeStatus, HttpError> {
-<<<<<<< HEAD
-        let volumes = self.volumes.lock().unwrap();
-=======
-        let inner = self.inner.lock().await;
->>>>>>> 9bf57a42
+        let inner = self.inner.lock().unwrap();
 
         match inner.volumes.get(&volume_id) {
             Some(pantry_volume) => Ok(pantry_volume.status.clone()),
@@ -1635,11 +1601,7 @@
         volume_id: String,
         status: VolumeStatus,
     ) -> Result<(), HttpError> {
-<<<<<<< HEAD
-        let mut volumes = self.volumes.lock().unwrap();
-=======
-        let mut inner = self.inner.lock().await;
->>>>>>> 9bf57a42
+        let mut inner = self.inner.lock().unwrap();
 
         match inner.volumes.get_mut(&volume_id) {
             Some(pantry_volume) => {
@@ -1651,18 +1613,9 @@
         }
     }
 
-<<<<<<< HEAD
     pub fn is_job_finished(&self, job_id: String) -> Result<bool, HttpError> {
-        let jobs = self.jobs.lock().unwrap();
-        if !jobs.contains(&job_id) {
-=======
-    pub async fn is_job_finished(
-        &self,
-        job_id: String,
-    ) -> Result<bool, HttpError> {
-        let inner = self.inner.lock().await;
+        let inner = self.inner.lock().unwrap();
         if !inner.jobs.contains(&job_id) {
->>>>>>> 9bf57a42
             return Err(HttpError::for_not_found(None, job_id));
         }
         Ok(true)
@@ -1672,13 +1625,8 @@
         &self,
         job_id: String,
     ) -> Result<Result<bool>, HttpError> {
-<<<<<<< HEAD
-        let mut jobs = self.jobs.lock().unwrap();
-        if !jobs.contains(&job_id) {
-=======
-        let mut inner = self.inner.lock().await;
+        let mut inner = self.inner.lock().unwrap();
         if !inner.jobs.contains(&job_id) {
->>>>>>> 9bf57a42
             return Err(HttpError::for_not_found(None, job_id));
         }
         inner.jobs.remove(&job_id);
@@ -1694,11 +1642,7 @@
         self.entry(volume_id)?;
 
         // Make up job
-<<<<<<< HEAD
-        let mut jobs = self.jobs.lock().unwrap();
-=======
-        let mut inner = self.inner.lock().await;
->>>>>>> 9bf57a42
+        let mut inner = self.inner.lock().unwrap();
         let job_id = Uuid::new_v4().to_string();
         inner.jobs.insert(job_id.clone());
 
@@ -1714,14 +1658,9 @@
         // the simulated instance ensure, then call
         // [`instance_issue_disk_snapshot_request`] as the snapshot logic is the
         // same.
-<<<<<<< HEAD
-        let volumes = self.volumes.lock().unwrap();
-        let volume_construction_request = &volumes.get(&volume_id).unwrap().vcr;
-=======
-        let inner = self.inner.lock().await;
+        let inner = self.inner.lock().unwrap();
         let volume_construction_request =
             &inner.volumes.get(&volume_id).unwrap().vcr;
->>>>>>> 9bf57a42
 
         self.sled_agent
             .map_disk_ids_to_region_ids(volume_construction_request)?;
@@ -1799,26 +1738,16 @@
         self.entry(volume_id)?;
 
         // Make up job
-<<<<<<< HEAD
-        let mut jobs = self.jobs.lock().unwrap();
-=======
-        let mut inner = self.inner.lock().await;
->>>>>>> 9bf57a42
+        let mut inner = self.inner.lock().unwrap();
         let job_id = Uuid::new_v4().to_string();
         inner.jobs.insert(job_id.clone());
 
         Ok(job_id)
     }
 
-<<<<<<< HEAD
     pub fn detach(&self, volume_id: String) -> Result<()> {
-        let mut volumes = self.volumes.lock().unwrap();
-        volumes.remove(&volume_id);
-=======
-    pub async fn detach(&self, volume_id: String) -> Result<()> {
-        let mut inner = self.inner.lock().await;
+        let mut inner = self.inner.lock().unwrap();
         inner.volumes.remove(&volume_id);
->>>>>>> 9bf57a42
         Ok(())
     }
 }
