// This Source Code Form is subject to the terms of the Mozilla Public
// License, v. 2.0. If a copy of the MPL was not distributed with this
// file, You can obtain one at https://mozilla.org/MPL/2.0/.

//! Simulated sled agent storage implementation
//!
//! Note, this refers to the "storage which exists on the Sled", rather
//! than the representation of "virtual disks" which would be presented
//! through Nexus' external API.

use crate::sim::http_entrypoints_pantry::ExpectedDigest;
use crate::sim::http_entrypoints_pantry::PantryStatus;
use crate::sim::http_entrypoints_pantry::VolumeStatus;
use crate::sim::SledAgent;
use crate::support_bundle::storage::SupportBundleManager;
use anyhow::{self, bail, Result};
use camino::Utf8Path;
use camino_tempfile::Utf8TempDir;
use chrono::prelude::*;
use crucible_agent_client::types::{
    CreateRegion, Region, RegionId, RunningSnapshot, Snapshot, State,
};
use dropshot::HandlerTaskMode;
use dropshot::HttpError;
use omicron_common::disk::DatasetManagementStatus;
use omicron_common::disk::DatasetName;
use omicron_common::disk::DatasetsConfig;
use omicron_common::disk::DatasetsManagementResult;
use omicron_common::disk::DiskIdentity;
use omicron_common::disk::DiskManagementStatus;
use omicron_common::disk::DiskVariant;
use omicron_common::disk::DisksManagementResult;
use omicron_common::disk::OmicronPhysicalDisksConfig;
use omicron_common::disk::SharedDatasetConfig;
use omicron_uuid_kinds::DatasetUuid;
use omicron_uuid_kinds::GenericUuid;
use omicron_uuid_kinds::OmicronZoneUuid;
use omicron_uuid_kinds::PhysicalDiskUuid;
use omicron_uuid_kinds::PropolisUuid;
use omicron_uuid_kinds::ZpoolUuid;
use propolis_client::types::VolumeConstructionRequest;
use serde::Serialize;
use sled_storage::manager::NestedDatasetConfig;
use sled_storage::manager::NestedDatasetListOptions;
use sled_storage::manager::NestedDatasetLocation;
use slog::Logger;
use std::collections::BTreeMap;
use std::collections::HashMap;
use std::collections::HashSet;
use std::net::{IpAddr, SocketAddr};
use std::str::FromStr;
use std::sync::Arc;
use std::sync::Mutex;
use uuid::Uuid;

type CreateCallback = Box<dyn Fn(&CreateRegion) -> State + Send + 'static>;

#[derive(Serialize)]
struct CrucibleDataInner {
    #[serde(skip)]
    log: Logger,
    regions: HashMap<Uuid, Region>,
    snapshots: HashMap<Uuid, HashMap<String, Snapshot>>,
    running_snapshots: HashMap<Uuid, HashMap<String, RunningSnapshot>>,
    #[serde(skip)]
    on_create: Option<CreateCallback>,
    region_creation_error: bool,
    region_deletion_error: bool,
    creating_a_running_snapshot_should_fail: bool,
    start_port: u16,
    end_port: u16,
    used_ports: HashSet<u16>,
}

impl CrucibleDataInner {
    fn new(log: Logger, start_port: u16, end_port: u16) -> Self {
        Self {
            log,
            regions: HashMap::new(),
            snapshots: HashMap::new(),
            running_snapshots: HashMap::new(),
            on_create: None,
            region_creation_error: false,
            region_deletion_error: false,
            creating_a_running_snapshot_should_fail: false,
            start_port,
            end_port,
            used_ports: HashSet::new(),
        }
    }

    fn set_create_callback(&mut self, callback: CreateCallback) {
        self.on_create = Some(callback);
    }

    fn list(&self) -> Vec<Region> {
        self.regions.values().cloned().collect()
    }

    fn get_free_port(&mut self) -> u16 {
        for port in self.start_port..self.end_port {
            if self.used_ports.contains(&port) {
                continue;
            }
            self.used_ports.insert(port);
            return port;
        }

        panic!("no free ports for simulated crucible agent!");
    }

    fn create(&mut self, params: CreateRegion) -> Result<Region> {
        let id = Uuid::from_str(&params.id.0).unwrap();

        let state = if let Some(on_create) = &self.on_create {
            on_create(&params)
        } else {
            State::Requested
        };

        if self.region_creation_error {
            bail!("region creation error!");
        }

        let region = Region {
            id: params.id,
            block_size: params.block_size,
            extent_size: params.extent_size,
            extent_count: params.extent_count,
            // NOTE: This is a lie - no server is running.
            port_number: self.get_free_port(),
            state,
            encrypted: false,
            cert_pem: None,
            key_pem: None,
            root_pem: None,
            source: None,
            read_only: params.source.is_some(),
        };

        let old = self.regions.insert(id, region.clone());

        if let Some(old) = old {
            assert_eq!(
                old.id.0, region.id.0,
                "Region already exists, but with a different ID"
            );
        }

        Ok(region)
    }

    fn get(&self, id: RegionId) -> Option<Region> {
        let id = Uuid::from_str(&id.0).unwrap();
        self.regions.get(&id).cloned()
    }

    fn delete(&mut self, id: RegionId) -> Result<Option<Region>> {
        // Can't delete a ZFS dataset if there are snapshots
        if !self.snapshots_for_region(&id).is_empty() {
            bail!(
                "must delete snapshots {:?} first!",
                self.snapshots_for_region(&id)
                    .into_iter()
                    .map(|s| s.name)
                    .collect::<Vec<String>>(),
            );
        }

        if self.region_deletion_error {
            bail!("region deletion error!");
        }

        let id = Uuid::from_str(&id.0).unwrap();
        if let Some(region) = self.regions.get_mut(&id) {
            if region.state == State::Failed {
                // The real Crucible agent would not let a Failed region be
                // deleted
                bail!("cannot delete in state Failed");
            }

            region.state = State::Destroyed;
            self.used_ports.remove(&region.port_number);
            Ok(Some(region.clone()))
        } else {
            Ok(None)
        }
    }

    fn create_snapshot(
        &mut self,
        id: Uuid,
        snapshot_id: Uuid,
    ) -> Result<Snapshot> {
        info!(self.log, "Creating region {} snapshot {}", id, snapshot_id);

        if let Some(region) = self.get(RegionId(id.to_string())) {
            match region.state {
                State::Failed | State::Destroyed | State::Tombstoned => {
                    bail!(
                        "cannot create snapshot of region {id:?} in state {:?}",
                        region.state
                    );
                }

                State::Requested | State::Created => {
                    // ok
                }
            }
        } else {
            bail!("cannot create snapshot of non-existent region {id:?}!");
        }

        Ok(self
            .snapshots
            .entry(id)
            .or_insert_with(|| HashMap::new())
            .entry(snapshot_id.to_string())
            .or_insert_with(|| Snapshot {
                name: snapshot_id.to_string(),
                created: Utc::now(),
            })
            .clone())
    }

    fn snapshots_for_region(&self, id: &RegionId) -> Vec<Snapshot> {
        let id = Uuid::from_str(&id.0).unwrap();
        match self.snapshots.get(&id) {
            Some(map) => map.values().cloned().collect(),
            None => vec![],
        }
    }

    fn get_snapshot_for_region(
        &self,
        id: &RegionId,
        snapshot_id: &str,
    ) -> Option<Snapshot> {
        let id = Uuid::from_str(&id.0).unwrap();
        self.snapshots
            .get(&id)
            .and_then(|hm| hm.get(&snapshot_id.to_string()).cloned())
    }

    fn running_snapshots_for_id(
        &self,
        id: &RegionId,
    ) -> HashMap<String, RunningSnapshot> {
        let id = Uuid::from_str(&id.0).unwrap();
        match self.running_snapshots.get(&id) {
            Some(map) => map.clone(),
            None => HashMap::new(),
        }
    }

    fn delete_snapshot(&mut self, id: &RegionId, name: &str) -> Result<()> {
        let running_snapshots_for_id = self.running_snapshots_for_id(id);
        if let Some(running_snapshot) = running_snapshots_for_id.get(name) {
            match &running_snapshot.state {
                State::Created | State::Requested | State::Tombstoned => {
                    bail!(
                        "downstairs running for region {} snapshot {}",
                        id.0,
                        name
                    );
                }

                State::Destroyed => {
                    // ok
                }

                State::Failed => {
                    bail!(
                        "failed downstairs running for region {} snapshot {}",
                        id.0,
                        name
                    );
                }
            }
        }

        info!(self.log, "Deleting region {} snapshot {}", id.0, name);

        let region_id = Uuid::from_str(&id.0).unwrap();
        if let Some(map) = self.snapshots.get_mut(&region_id) {
            map.remove(name);
        } else {
            bail!("trying to delete snapshot for non-existent region!");
        }

        Ok(())
    }

    fn set_creating_a_running_snapshot_should_fail(&mut self) {
        self.creating_a_running_snapshot_should_fail = true;
    }

    fn set_region_creation_error(&mut self, value: bool) {
        self.region_creation_error = value;
    }

    fn set_region_deletion_error(&mut self, value: bool) {
        self.region_deletion_error = value;
    }

    fn create_running_snapshot(
        &mut self,
        id: &RegionId,
        name: &str,
    ) -> Result<RunningSnapshot> {
        if self.creating_a_running_snapshot_should_fail {
            bail!("failure creating running snapshot");
        }

        if self.get_snapshot_for_region(id, name).is_none() {
            bail!("cannot create running snapshot, snapshot does not exist!");
        }

        let id = Uuid::from_str(&id.0).unwrap();

        let map =
            self.running_snapshots.entry(id).or_insert_with(|| HashMap::new());

        // If a running snapshot exists already, return it - this endpoint must
        // be idempotent.
        if let Some(running_snapshot) = map.get(&name.to_string()) {
            return Ok(running_snapshot.clone());
        }

        let port_number = self.get_free_port();

        let running_snapshot = RunningSnapshot {
            id: RegionId(Uuid::new_v4().to_string()),
            name: name.to_string(),
            port_number,
            state: State::Created,
        };

        let map =
            self.running_snapshots.entry(id).or_insert_with(|| HashMap::new());
        map.insert(name.to_string(), running_snapshot.clone());

        Ok(running_snapshot)
    }

    fn delete_running_snapshot(
        &mut self,
        id: &RegionId,
        name: &str,
    ) -> Result<()> {
        let id = Uuid::from_str(&id.0).unwrap();

        let map =
            self.running_snapshots.entry(id).or_insert_with(|| HashMap::new());

        if let Some(running_snapshot) = map.get_mut(&name.to_string()) {
            running_snapshot.state = State::Destroyed;
            self.used_ports.remove(&running_snapshot.port_number);
        }

        Ok(())
    }

    /// Return true if there are no undeleted Crucible resources
    pub fn is_empty(&self) -> bool {
        let non_destroyed_regions = self
            .regions
            .values()
            .filter(|r| r.state != State::Destroyed)
            .count();

        let snapshots = self.snapshots.values().flatten().count();

        let running_snapshots = self
            .running_snapshots
            .values()
            .flat_map(|hm| hm.values())
            .filter(|rs| rs.state != State::Destroyed)
            .count();

        let empty = non_destroyed_regions == 0
            && snapshots == 0
            && running_snapshots == 0;

        if !empty {
            info!(
                self.log,
                "is_empty state: {:?}",
                serde_json::to_string(&self).unwrap(),
            );

            info!(
                self.log,
                "is_empty non_destroyed_regions {} snapshots {} running_snapshots {}",
                non_destroyed_regions,
                snapshots,
                running_snapshots,
            );
        }

        empty
    }
}

#[cfg(test)]
mod test {
    use super::*;
    use omicron_test_utils::dev::test_setup_log;

    /// Validate that the simulated Crucible agent reuses ports when regions are
    /// deleted.
    #[test]
    fn crucible_ports_get_reused() {
        let logctx = test_setup_log("crucible_ports_get_reused");
        let mut agent = CrucibleDataInner::new(logctx.log.clone(), 1000, 2000);

        // Create a region, then delete it.

        let region_id = Uuid::new_v4();
        let region = agent
            .create(CreateRegion {
                block_size: 512,
                extent_count: 10,
                extent_size: 10,
                id: RegionId(region_id.to_string()),
                encrypted: true,
                cert_pem: None,
                key_pem: None,
                root_pem: None,
                source: None,
            })
            .unwrap();

        let first_region_port = region.port_number;

        assert!(agent
            .delete(RegionId(region_id.to_string()))
            .unwrap()
            .is_some());

        // Create another region, make sure it gets the same port number, but
        // don't delete it.

        let second_region_id = Uuid::new_v4();
        let second_region = agent
            .create(CreateRegion {
                block_size: 512,
                extent_count: 10,
                extent_size: 10,
                id: RegionId(second_region_id.to_string()),
                encrypted: true,
                cert_pem: None,
                key_pem: None,
                root_pem: None,
                source: None,
            })
            .unwrap();

        assert_eq!(second_region.port_number, first_region_port,);

        // Create another region, delete it. After this, we still have the
        // second region.

        let third_region = agent
            .create(CreateRegion {
                block_size: 512,
                extent_count: 10,
                extent_size: 10,
                id: RegionId(Uuid::new_v4().to_string()),
                encrypted: true,
                cert_pem: None,
                key_pem: None,
                root_pem: None,
                source: None,
            })
            .unwrap();

        let third_region_port = third_region.port_number;

        assert!(agent
            .delete(RegionId(third_region.id.to_string()))
            .unwrap()
            .is_some());

        // Create a running snapshot, make sure it gets the same port number
        // as the third region did. This ensures that the Crucible agent shares
        // ports between regions and running snapshots.

        let snapshot_id = Uuid::new_v4();
        agent.create_snapshot(second_region_id, snapshot_id).unwrap();

        let running_snapshot = agent
            .create_running_snapshot(
                &RegionId(second_region_id.to_string()),
                &snapshot_id.to_string(),
            )
            .unwrap();

        assert_eq!(running_snapshot.port_number, third_region_port,);

        logctx.cleanup_successful();
    }

    /// Validate that users must delete snapshots before deleting the region
    #[test]
    fn must_delete_snapshots_first() {
        let logctx = test_setup_log("must_delete_snapshots_first");
        let mut agent = CrucibleDataInner::new(logctx.log.clone(), 1000, 2000);

        let region_id = Uuid::new_v4();
        let snapshot_id = Uuid::new_v4();

        let _region = agent.create(CreateRegion {
            block_size: 512,
            extent_count: 10,
            extent_size: 10,
            id: RegionId(region_id.to_string()),
            encrypted: true,
            cert_pem: None,
            key_pem: None,
            root_pem: None,
            source: None,
        });

        agent.create_snapshot(region_id, snapshot_id).unwrap();

        agent.delete(RegionId(region_id.to_string())).unwrap_err();

        logctx.cleanup_successful();
    }

    /// Validate that users cannot delete snapshots before deleting the "running
    /// snapshots" (the read-only downstairs for that snapshot)
    #[test]
    fn must_delete_read_only_downstairs_first() {
        let logctx = test_setup_log("must_delete_read_only_downstairs_first");
        let mut agent = CrucibleDataInner::new(logctx.log.clone(), 1000, 2000);

        let region_id = Uuid::new_v4();
        let snapshot_id = Uuid::new_v4();

        let _region = agent.create(CreateRegion {
            block_size: 512,
            extent_count: 10,
            extent_size: 10,
            id: RegionId(region_id.to_string()),
            encrypted: true,
            cert_pem: None,
            key_pem: None,
            root_pem: None,
            source: None,
        });

        agent.create_snapshot(region_id, snapshot_id).unwrap();

        agent
            .create_running_snapshot(
                &RegionId(region_id.to_string()),
                &snapshot_id.to_string(),
            )
            .unwrap();

        agent
            .delete_snapshot(
                &RegionId(region_id.to_string()),
                &snapshot_id.to_string(),
            )
            .unwrap_err();

        logctx.cleanup_successful();
    }

    /// Validate that users cannot boot a read-only downstairs for a snapshot
    /// that does not exist.
    #[test]
    fn cannot_boot_read_only_downstairs_with_no_snapshot() {
        let logctx =
            test_setup_log("cannot_boot_read_only_downstairs_with_no_snapshot");
        let mut agent = CrucibleDataInner::new(logctx.log.clone(), 1000, 2000);

        let region_id = Uuid::new_v4();
        let snapshot_id = Uuid::new_v4();

        let _region = agent.create(CreateRegion {
            block_size: 512,
            extent_count: 10,
            extent_size: 10,
            id: RegionId(region_id.to_string()),
            encrypted: true,
            cert_pem: None,
            key_pem: None,
            root_pem: None,
            source: None,
        });

        agent
            .create_running_snapshot(
                &RegionId(region_id.to_string()),
                &snapshot_id.to_string(),
            )
            .unwrap_err();

        logctx.cleanup_successful();
    }

    /// Validate that users cannot create a snapshot from a non-existent region
    #[test]
    fn snapshot_needs_region() {
        let logctx = test_setup_log("snapshot_needs_region");
        let mut agent = CrucibleDataInner::new(logctx.log.clone(), 1000, 2000);

        let region_id = Uuid::new_v4();
        let snapshot_id = Uuid::new_v4();

        agent.create_snapshot(region_id, snapshot_id).unwrap_err();

        logctx.cleanup_successful();
    }

    /// Validate that users cannot create a "running" snapshot from a
    /// non-existent region
    #[test]
    fn running_snapshot_needs_region() {
        let logctx = test_setup_log("snapshot_needs_region");
        let mut agent = CrucibleDataInner::new(logctx.log.clone(), 1000, 2000);

        let region_id = Uuid::new_v4();
        let snapshot_id = Uuid::new_v4();

        agent
            .create_running_snapshot(
                &RegionId(region_id.to_string()),
                &snapshot_id.to_string(),
            )
            .unwrap_err();

        logctx.cleanup_successful();
    }

    /// Validate that users cannot create snapshots for destroyed regions
    #[test]
    fn cannot_create_snapshot_for_destroyed_region() {
        let logctx =
            test_setup_log("cannot_create_snapshot_for_destroyed_region");
        let mut agent = CrucibleDataInner::new(logctx.log.clone(), 1000, 2000);

        let region_id = Uuid::new_v4();
        let snapshot_id = Uuid::new_v4();

        let _region = agent.create(CreateRegion {
            block_size: 512,
            extent_count: 10,
            extent_size: 10,
            id: RegionId(region_id.to_string()),
            encrypted: true,
            cert_pem: None,
            key_pem: None,
            root_pem: None,
            source: None,
        });

        agent.delete(RegionId(region_id.to_string())).unwrap();

        agent.create_snapshot(region_id, snapshot_id).unwrap_err();

        logctx.cleanup_successful();
    }
}

/// Represents a running Crucible Agent. Contains regions.
pub struct CrucibleData {
    inner: Mutex<CrucibleDataInner>,
}

impl CrucibleData {
    fn new(log: Logger, start_port: u16, end_port: u16) -> Self {
        Self {
            inner: Mutex::new(CrucibleDataInner::new(
                log, start_port, end_port,
            )),
        }
    }

    pub fn set_create_callback(&self, callback: CreateCallback) {
        self.inner.lock().unwrap().set_create_callback(callback);
    }

    pub fn list(&self) -> Vec<Region> {
        self.inner.lock().unwrap().list()
    }

    pub fn create(&self, params: CreateRegion) -> Result<Region> {
        self.inner.lock().unwrap().create(params)
    }

    pub fn get(&self, id: RegionId) -> Option<Region> {
        self.inner.lock().unwrap().get(id)
    }

    pub fn delete(&self, id: RegionId) -> Result<Option<Region>> {
        self.inner.lock().unwrap().delete(id)
    }

    pub fn create_snapshot(
        &self,
        id: Uuid,
        snapshot_id: Uuid,
    ) -> Result<Snapshot> {
        self.inner.lock().unwrap().create_snapshot(id, snapshot_id)
    }

    pub fn snapshots_for_region(&self, id: &RegionId) -> Vec<Snapshot> {
        self.inner.lock().unwrap().snapshots_for_region(id)
    }

    pub fn get_snapshot_for_region(
        &self,
        id: &RegionId,
        snapshot_id: &str,
    ) -> Option<Snapshot> {
        self.inner.lock().unwrap().get_snapshot_for_region(id, snapshot_id)
    }

    pub fn running_snapshots_for_id(
        &self,
        id: &RegionId,
    ) -> HashMap<String, RunningSnapshot> {
        self.inner.lock().unwrap().running_snapshots_for_id(id)
    }

    pub fn delete_snapshot(&self, id: &RegionId, name: &str) -> Result<()> {
        self.inner.lock().unwrap().delete_snapshot(id, name)
    }

    pub fn set_creating_a_running_snapshot_should_fail(&self) {
        self.inner
            .lock()
            .unwrap()
            .set_creating_a_running_snapshot_should_fail();
    }

    pub fn set_region_creation_error(&self, value: bool) {
        self.inner.lock().unwrap().set_region_creation_error(value);
    }

    pub fn set_region_deletion_error(&self, value: bool) {
        self.inner.lock().unwrap().set_region_deletion_error(value);
    }

    pub fn create_running_snapshot(
        &self,
        id: &RegionId,
        name: &str,
    ) -> Result<RunningSnapshot> {
        self.inner.lock().unwrap().create_running_snapshot(id, name)
    }

    pub fn delete_running_snapshot(
        &self,
        id: &RegionId,
        name: &str,
    ) -> Result<()> {
        self.inner.lock().unwrap().delete_running_snapshot(id, name)
    }

    pub fn is_empty(&self) -> bool {
        self.inner.lock().unwrap().is_empty()
    }
}

/// A simulated Crucible Dataset.
///
/// Contains both the data and the HTTP server.
pub struct CrucibleServer {
    server: dropshot::HttpServer<Arc<CrucibleData>>,
    data: Arc<CrucibleData>,
}

impl CrucibleServer {
    fn new(
        log: &Logger,
        crucible_ip: IpAddr,
        start_port: u16,
        end_port: u16,
    ) -> Self {
        // SocketAddr::new with port set to 0 will grab any open port to host
        // the emulated crucible agent, but set the fake downstairs listen ports
        // to start at `crucible_port`.
        let data = Arc::new(CrucibleData::new(
            log.new(slog::o!("start_port" => format!("{start_port}"), "end_port" => format!("{end_port}"))),
            start_port, end_port,
        ));
        let config = dropshot::ConfigDropshot {
            bind_address: SocketAddr::new(crucible_ip, 0),
            ..Default::default()
        };
        let dropshot_log = log
            .new(o!("component" => "Simulated CrucibleAgent Dropshot Server"));
        let server = dropshot::ServerBuilder::new(
            super::http_entrypoints_storage::api(),
            data.clone(),
            dropshot_log,
        )
        .config(config)
        .start()
        .expect("Could not initialize server");
        info!(&log, "Created Simulated Crucible Server"; "address" => server.local_addr());

        CrucibleServer { server, data }
    }

    fn address(&self) -> SocketAddr {
        self.server.local_addr()
    }

    pub fn data(&self) -> Arc<CrucibleData> {
        self.data.clone()
    }
}

pub(crate) struct PhysicalDisk {
    pub(crate) identity: DiskIdentity,
    pub(crate) variant: DiskVariant,
    pub(crate) slot: i64,
}

/// Describes data being simulated within a dataset.
pub(crate) enum DatasetContents {
    Crucible(CrucibleServer),
}

pub(crate) struct Zpool {
    id: ZpoolUuid,
    physical_disk_id: PhysicalDiskUuid,
    total_size: u64,
    datasets: HashMap<DatasetUuid, DatasetContents>,
}

impl Zpool {
    fn new(
        id: ZpoolUuid,
        physical_disk_id: PhysicalDiskUuid,
        total_size: u64,
    ) -> Self {
        Zpool { id, physical_disk_id, total_size, datasets: HashMap::new() }
    }

    fn insert_crucible_dataset(
        &mut self,
        log: &Logger,
        id: DatasetUuid,
        crucible_ip: IpAddr,
        start_port: u16,
        end_port: u16,
    ) -> &CrucibleServer {
        self.datasets.insert(
            id,
            DatasetContents::Crucible(CrucibleServer::new(
                log,
                crucible_ip,
                start_port,
                end_port,
            )),
        );
        let DatasetContents::Crucible(crucible) = self
            .datasets
            .get(&id)
            .expect("Failed to get the dataset we just inserted");
        crucible
    }

    pub fn total_size(&self) -> u64 {
        self.total_size
    }

    pub fn get_dataset_for_region(
        &self,
        region_id: Uuid,
    ) -> Option<Arc<CrucibleData>> {
        for dataset in self.datasets.values() {
            let DatasetContents::Crucible(dataset) = dataset;
            for region in &dataset.data().list() {
                let id = Uuid::from_str(&region.id.0).unwrap();
                if id == region_id {
                    return Some(dataset.data());
                }
            }
        }

        None
    }

    pub fn get_region_for_port(&self, port: u16) -> Option<Region> {
        let mut regions = vec![];

        for dataset in self.datasets.values() {
            let DatasetContents::Crucible(dataset) = dataset;
            for region in &dataset.data().list() {
                if region.state == State::Destroyed {
                    continue;
                }

                if port == region.port_number {
                    regions.push(region.clone());
                }
            }
        }

        // At most, 1 active region with a port should be returned.
        assert!(regions.len() < 2);

        regions.pop()
    }

    pub fn drop_dataset(&mut self, id: DatasetUuid) {
        let _ = self.datasets.remove(&id).expect("Failed to get the dataset");
    }
}

/// Represents a nested dataset
pub struct NestedDatasetStorage {
    config: NestedDatasetConfig,
    // We intentionally store the children before the mountpoint,
    // so they are deleted first.
    children: BTreeMap<String, NestedDatasetStorage>,
    // We store this directory as a temporary directory so it gets
    // removed when this struct is dropped.
    #[allow(dead_code)]
    mountpoint: Utf8TempDir,
}

impl NestedDatasetStorage {
    fn new(
        zpool_root: &Utf8Path,
        dataset_root: DatasetName,
        path: String,
        shared_config: SharedDatasetConfig,
    ) -> Self {
        let name = NestedDatasetLocation { path, root: dataset_root };

        // Create a mountpoint for the nested dataset storage that lasts
        // as long as the nested dataset does.
        let mountpoint = name.mountpoint(zpool_root);
<<<<<<< HEAD
        println!("NestedDatasetStorage: Mountpoint {mountpoint}");
        let parent = mountpoint.as_path().parent().unwrap();
        println!("NestedDatasetStorage: Creating parent dir: {parent}");
        std::fs::create_dir_all(&parent).unwrap();

        let new_dir_name = mountpoint.as_path().file_name().unwrap();
        println!("NestedDatasetStorage: New dir name: {new_dir_name}");
=======
        let parent = mountpoint.as_path().parent().unwrap();
        std::fs::create_dir_all(&parent).unwrap();

        let new_dir_name = mountpoint.as_path().file_name().unwrap();
>>>>>>> 60c27d32
        let mountpoint = camino_tempfile::Builder::new()
            .rand_bytes(0)
            .prefix(new_dir_name)
            .tempdir_in(parent)
            .unwrap();

        Self {
            config: NestedDatasetConfig { name, inner: shared_config },
            children: BTreeMap::new(),
            mountpoint,
        }
    }
}

/// Simulated representation of all storage on a sled.
#[derive(Clone)]
pub struct Storage {
    inner: Arc<Mutex<StorageInner>>,
}

impl Storage {
    pub fn new(sled_id: Uuid, crucible_ip: IpAddr, log: Logger) -> Self {
        Self {
            inner: Arc::new(Mutex::new(StorageInner::new(
                sled_id,
                crucible_ip,
                log,
            ))),
        }
    }

    pub fn lock(&self) -> std::sync::MutexGuard<StorageInner> {
        self.inner.lock().unwrap()
    }

    pub fn as_support_bundle_storage<'a>(
        &'a self,
        log: &'a Logger,
    ) -> SupportBundleManager<'a> {
        SupportBundleManager::new(log, self)
    }
}

/// Simulated representation of all storage on a sled.
///
/// Guarded by a mutex from [Storage].
pub struct StorageInner {
    log: Logger,
    sled_id: Uuid,
    root: Utf8TempDir,
    config: Option<OmicronPhysicalDisksConfig>,
    dataset_config: Option<DatasetsConfig>,
    nested_datasets: HashMap<DatasetName, NestedDatasetStorage>,
    physical_disks: HashMap<PhysicalDiskUuid, PhysicalDisk>,
    next_disk_slot: i64,
    zpools: HashMap<ZpoolUuid, Zpool>,
    crucible_ip: IpAddr,
    next_crucible_port: u16,
}

impl StorageInner {
    pub fn new(sled_id: Uuid, crucible_ip: IpAddr, log: Logger) -> Self {
        Self {
            sled_id,
            log,
            root: camino_tempfile::tempdir().unwrap(),
            config: None,
            dataset_config: None,
            nested_datasets: HashMap::new(),
            physical_disks: HashMap::new(),
            next_disk_slot: 0,
            zpools: HashMap::new(),
            crucible_ip,
            next_crucible_port: 100,
        }
    }

    /// Returns a path to the "zpool root" for storage.
    pub fn root(&self) -> &Utf8Path {
        self.root.path()
    }

    /// Returns an immutable reference to all (currently known) physical disks
    pub fn physical_disks(&self) -> &HashMap<PhysicalDiskUuid, PhysicalDisk> {
        &self.physical_disks
    }

    pub fn datasets_config_list(&self) -> Result<DatasetsConfig, HttpError> {
        let Some(config) = self.dataset_config.as_ref() else {
            return Err(HttpError::for_not_found(
                None,
                "No control plane datasets".into(),
            ));
        };
        Ok(config.clone())
    }

    pub fn datasets_ensure(
        &mut self,
        config: DatasetsConfig,
    ) -> Result<DatasetsManagementResult, HttpError> {
        if let Some(stored_config) = self.dataset_config.as_ref() {
            if stored_config.generation > config.generation {
                return Err(HttpError::for_client_error(
                    None,
                    http::StatusCode::BAD_REQUEST,
                    "Generation number too old".to_string(),
                ));
            } else if stored_config.generation == config.generation
                && *stored_config != config
            {
                return Err(HttpError::for_client_error(
                    None,
                    http::StatusCode::BAD_REQUEST,
                    "Generation number unchanged but data is different"
                        .to_string(),
                ));
            }
        }
        self.dataset_config.replace(config.clone());

        // Add a "nested dataset" entry for all datasets that should exist,
        // and remove it for all datasets that have been removed.
        let dataset_names: HashSet<_> = config
            .datasets
            .values()
            .map(|config| config.name.clone())
            .collect();
        for dataset in &dataset_names {
            let root = self.root().to_path_buf();
            self.nested_datasets.entry(dataset.clone()).or_insert_with(|| {
                NestedDatasetStorage::new(
                    &root,
                    dataset.clone(),
                    String::new(),
                    SharedDatasetConfig::default(),
                )
            });
        }
        self.nested_datasets
            .retain(|dataset, _| dataset_names.contains(&dataset));

        Ok(DatasetsManagementResult {
            status: config
                .datasets
                .values()
                .map(|config| DatasetManagementStatus {
                    dataset_name: config.name.clone(),
                    err: None,
                })
                .collect(),
        })
    }

    pub fn nested_dataset_list(
        &self,
        name: NestedDatasetLocation,
        options: NestedDatasetListOptions,
    ) -> Result<Vec<NestedDatasetConfig>, HttpError> {
        let Some(mut nested_dataset) = self.nested_datasets.get(&name.root)
        else {
            return Err(HttpError::for_not_found(
                None,
                "Dataset not found".to_string(),
            ));
        };

        for path_component in name.path.split('/') {
            if path_component.is_empty() {
                continue;
            }
            match nested_dataset.children.get(path_component) {
                Some(dataset) => nested_dataset = dataset,
                None => {
                    return Err(HttpError::for_not_found(
                        None,
                        "Dataset not found".to_string(),
                    ))
                }
            };
        }

        let mut children: Vec<_> = nested_dataset
            .children
            .values()
            .map(|storage| storage.config.clone())
            .collect();

        match options {
            NestedDatasetListOptions::ChildrenOnly => return Ok(children),
            NestedDatasetListOptions::SelfAndChildren => {
                children.insert(0, nested_dataset.config.clone());
                return Ok(children);
            }
        }
    }

    pub fn nested_dataset_ensure(
        &mut self,
        config: NestedDatasetConfig,
    ) -> Result<(), HttpError> {
        let name = &config.name;
        let nested_path = name.path.to_string();
        let zpool_root = self.root().to_path_buf();
        let Some(mut nested_dataset) = self.nested_datasets.get_mut(&name.root)
        else {
            return Err(HttpError::for_not_found(
                None,
                "Dataset not found".to_string(),
            ));
        };

        for path_component in nested_path.split('/') {
            if path_component.is_empty() {
                continue;
            }

            // Final component of path -- insert it here if it doesn't exist
            // already.
            if !path_component.contains('/') {
                let entry =
                    nested_dataset.children.entry(path_component.to_string());
                entry
                    .and_modify(|storage| {
                        storage.config = config.clone();
                    })
                    .or_insert_with(|| {
                        NestedDatasetStorage::new(
                            &zpool_root,
                            config.name.root,
                            nested_path,
                            config.inner,
                        )
                    });
                return Ok(());
            }

            match nested_dataset.children.get_mut(path_component) {
                Some(dataset) => nested_dataset = dataset,
                None => {
                    return Err(HttpError::for_not_found(
                        None,
                        "Dataset not found".to_string(),
                    ))
                }
            };
        }
        return Err(HttpError::for_not_found(
            None,
            "Nested Dataset not found".to_string(),
        ));
    }

    pub fn nested_dataset_destroy(
        &mut self,
        name: NestedDatasetLocation,
    ) -> Result<(), HttpError> {
        let Some(mut nested_dataset) = self.nested_datasets.get_mut(&name.root)
        else {
            return Err(HttpError::for_not_found(
                None,
                "Dataset not found".to_string(),
            ));
        };

        for path_component in name.path.split('/') {
            if path_component.is_empty() {
                continue;
            }

            // Final component of path -- remove it if it exists.
            if !path_component.contains('/') {
                if nested_dataset.children.remove(path_component).is_none() {
                    return Err(HttpError::for_not_found(
                        None,
                        "Nested Dataset not found".to_string(),
                    ));
                };
                return Ok(());
            }
            match nested_dataset.children.get_mut(path_component) {
                Some(dataset) => nested_dataset = dataset,
                None => {
                    return Err(HttpError::for_not_found(
                        None,
                        "Dataset not found".to_string(),
                    ))
                }
            };
        }
        return Err(HttpError::for_not_found(
            None,
            "Nested Dataset not found".to_string(),
        ));
    }

    pub fn omicron_physical_disks_list(
        &mut self,
    ) -> Result<OmicronPhysicalDisksConfig, HttpError> {
        let Some(config) = self.config.as_ref() else {
            return Err(HttpError::for_not_found(
                None,
                "No control plane disks".into(),
            ));
        };
        Ok(config.clone())
    }

    pub fn omicron_physical_disks_ensure(
        &mut self,
        config: OmicronPhysicalDisksConfig,
    ) -> Result<DisksManagementResult, HttpError> {
        if let Some(stored_config) = self.config.as_ref() {
            if stored_config.generation > config.generation {
                return Err(HttpError::for_client_error(
                    None,
                    http::StatusCode::BAD_REQUEST,
                    "Generation number too old".to_string(),
                ));
            } else if stored_config.generation == config.generation
                && *stored_config != config
            {
                return Err(HttpError::for_client_error(
                    None,
                    http::StatusCode::BAD_REQUEST,
                    "Generation number unchanged but data is different"
                        .to_string(),
                ));
            }
        }
        self.config.replace(config.clone());

        Ok(DisksManagementResult {
            status: config
                .disks
                .into_iter()
                .map(|config| DiskManagementStatus {
                    identity: config.identity,
                    err: None,
                })
                .collect(),
        })
    }

    pub fn insert_physical_disk(
        &mut self,
        id: PhysicalDiskUuid,
        identity: DiskIdentity,
        variant: DiskVariant,
    ) {
        let slot = self.next_disk_slot;
        self.next_disk_slot += 1;
        self.physical_disks
            .insert(id, PhysicalDisk { identity, variant, slot });
    }

    /// Adds a Zpool to the sled's simulated storage.
    pub fn insert_zpool(
        &mut self,
        zpool_id: ZpoolUuid,
        disk_id: PhysicalDiskUuid,
        size: u64,
    ) {
        // Update our local data
        self.zpools.insert(zpool_id, Zpool::new(zpool_id, disk_id, size));
    }

    /// Returns an immutable reference to all zpools
    pub fn zpools(&self) -> &HashMap<ZpoolUuid, Zpool> {
        &self.zpools
    }

    /// Adds a Crucible dataset to the sled's simulated storage.
    pub fn insert_crucible_dataset(
        &mut self,
        zpool_id: ZpoolUuid,
        dataset_id: DatasetUuid,
    ) -> SocketAddr {
        // Update our local data
        let dataset = self
            .zpools
            .get_mut(&zpool_id)
            .expect("Zpool does not exist")
            .insert_crucible_dataset(
                &self.log,
                dataset_id,
                self.crucible_ip,
                self.next_crucible_port,
                self.next_crucible_port + 100,
            );

        self.next_crucible_port += 100;

        dataset.address()
    }

    pub fn get_all_physical_disks(
        &self,
    ) -> Vec<nexus_client::types::PhysicalDiskPutRequest> {
        self.physical_disks
            .iter()
            .map(|(id, disk)| {
                let variant = match disk.variant {
                    DiskVariant::U2 => {
                        nexus_client::types::PhysicalDiskKind::U2
                    }
                    DiskVariant::M2 => {
                        nexus_client::types::PhysicalDiskKind::M2
                    }
                };

                nexus_client::types::PhysicalDiskPutRequest {
                    id: *id,
                    vendor: disk.identity.vendor.clone(),
                    serial: disk.identity.serial.clone(),
                    model: disk.identity.model.clone(),
                    variant,
                    sled_id: self.sled_id,
                }
            })
            .collect()
    }

    pub fn get_all_zpools(&self) -> Vec<nexus_client::types::ZpoolPutRequest> {
        self.zpools
            .values()
            .map(|pool| nexus_client::types::ZpoolPutRequest {
                id: pool.id.into_untyped_uuid(),
                sled_id: self.sled_id,
                physical_disk_id: pool.physical_disk_id,
            })
            .collect()
    }

    pub fn get_all_crucible_datasets(
        &self,
        zpool_id: ZpoolUuid,
    ) -> Vec<(DatasetUuid, SocketAddr)> {
        let zpool = self.zpools.get(&zpool_id).expect("Zpool does not exist");

        zpool
            .datasets
            .iter()
            .map(|(id, dataset)| match dataset {
                DatasetContents::Crucible(server) => (*id, server.address()),
            })
            .collect()
    }

    pub fn get_dataset(
        &self,
        zpool_id: ZpoolUuid,
        dataset_id: DatasetUuid,
    ) -> &DatasetContents {
        self.zpools
            .get(&zpool_id)
            .expect("Zpool does not exist")
            .datasets
            .get(&dataset_id)
            .expect("Dataset does not exist")
    }

    pub fn get_crucible_dataset(
        &self,
        zpool_id: ZpoolUuid,
        dataset_id: DatasetUuid,
    ) -> Arc<CrucibleData> {
        match self.get_dataset(zpool_id, dataset_id) {
            DatasetContents::Crucible(crucible) => crucible.data.clone(),
        }
    }

    pub fn get_dataset_for_region(
        &self,
        region_id: Uuid,
    ) -> Option<Arc<CrucibleData>> {
        for zpool in self.zpools.values() {
            if let Some(dataset) = zpool.get_dataset_for_region(region_id) {
                return Some(dataset);
            }
        }

        None
    }

    pub fn get_region_for_port(&self, port: u16) -> Option<Region> {
        let mut regions = vec![];
        for zpool in self.zpools.values() {
            if let Some(region) = zpool.get_region_for_port(port) {
                regions.push(region);
            }
        }

        // At most, 1 active region with a port should be returned.
        assert!(regions.len() < 2);

        regions.pop()
    }

    pub fn drop_dataset(
        &mut self,
        zpool_id: ZpoolUuid,
        dataset_id: DatasetUuid,
    ) {
        self.zpools
            .get_mut(&zpool_id)
            .expect("Zpool does not exist")
            .drop_dataset(dataset_id)
    }
}

pub struct PantryVolume {
    vcr: VolumeConstructionRequest, // Please rewind!
    status: VolumeStatus,
    activate_job: Option<String>,
}

/// Simulated crucible pantry
pub struct Pantry {
    pub id: OmicronZoneUuid,
    /// Map Volume UUID to PantryVolume struct
    volumes: Mutex<HashMap<String, PantryVolume>>,
    sled_agent: Arc<SledAgent>,
    jobs: Mutex<HashSet<String>>,
}

impl Pantry {
    pub fn new(sled_agent: Arc<SledAgent>) -> Self {
        Self {
            id: OmicronZoneUuid::new_v4(),
            volumes: Mutex::new(HashMap::default()),
            sled_agent,
            jobs: Mutex::new(HashSet::default()),
        }
    }

    pub fn status(&self) -> Result<PantryStatus, HttpError> {
        Ok(PantryStatus {
            volumes: self.volumes.lock().unwrap().keys().cloned().collect(),
            num_job_handles: self.jobs.lock().unwrap().len(),
        })
    }

    pub fn entry(
        &self,
        volume_id: String,
    ) -> Result<VolumeConstructionRequest, HttpError> {
        let volumes = self.volumes.lock().unwrap();
        match volumes.get(&volume_id) {
            Some(entry) => Ok(entry.vcr.clone()),

            None => Err(HttpError::for_not_found(None, volume_id)),
        }
    }

    pub fn attach(
        &self,
        volume_id: String,
        volume_construction_request: VolumeConstructionRequest,
    ) -> Result<()> {
        let mut volumes = self.volumes.lock().unwrap();

        volumes.insert(
            volume_id,
            PantryVolume {
                vcr: volume_construction_request,
                status: VolumeStatus {
                    active: true,
                    seen_active: true,
                    num_job_handles: 0,
                },
                activate_job: None,
            },
        );

        Ok(())
    }

    pub fn attach_activate_background(
        &self,
        volume_id: String,
        activate_job_id: String,
        volume_construction_request: VolumeConstructionRequest,
    ) -> Result<(), HttpError> {
        let mut volumes = self.volumes.lock().unwrap();
        let mut jobs = self.jobs.lock().unwrap();

        volumes.insert(
            volume_id,
            PantryVolume {
                vcr: volume_construction_request,
                status: VolumeStatus {
                    active: false,
                    seen_active: false,
                    num_job_handles: 1,
                },
                activate_job: Some(activate_job_id.clone()),
            },
        );

        jobs.insert(activate_job_id);

        Ok(())
    }

    pub fn activate_background_attachment(
        &self,
        volume_id: String,
    ) -> Result<String, HttpError> {
        let activate_job = {
            let volumes = self.volumes.lock().unwrap();
            volumes.get(&volume_id).unwrap().activate_job.clone().unwrap()
        };

        let mut status = self.volume_status(volume_id.clone())?;

        status.active = true;
        status.seen_active = true;

        self.update_volume_status(volume_id, status)?;

        Ok(activate_job)
    }

    pub fn volume_status(
        &self,
        volume_id: String,
    ) -> Result<VolumeStatus, HttpError> {
        let volumes = self.volumes.lock().unwrap();

        match volumes.get(&volume_id) {
            Some(pantry_volume) => Ok(pantry_volume.status.clone()),

            None => Err(HttpError::for_not_found(None, volume_id)),
        }
    }

    pub fn update_volume_status(
        &self,
        volume_id: String,
        status: VolumeStatus,
    ) -> Result<(), HttpError> {
        let mut volumes = self.volumes.lock().unwrap();

        match volumes.get_mut(&volume_id) {
            Some(pantry_volume) => {
                pantry_volume.status = status;
                Ok(())
            }

            None => Err(HttpError::for_not_found(None, volume_id)),
        }
    }

    pub fn is_job_finished(&self, job_id: String) -> Result<bool, HttpError> {
        let jobs = self.jobs.lock().unwrap();
        if !jobs.contains(&job_id) {
            return Err(HttpError::for_not_found(None, job_id));
        }
        Ok(true)
    }

    pub fn get_job_result(
        &self,
        job_id: String,
    ) -> Result<Result<bool>, HttpError> {
        let mut jobs = self.jobs.lock().unwrap();
        if !jobs.contains(&job_id) {
            return Err(HttpError::for_not_found(None, job_id));
        }
        jobs.remove(&job_id);
        Ok(Ok(true))
    }

    pub fn import_from_url(
        &self,
        volume_id: String,
        _url: String,
        _expected_digest: Option<ExpectedDigest>,
    ) -> Result<String, HttpError> {
        self.entry(volume_id)?;

        // Make up job
        let mut jobs = self.jobs.lock().unwrap();
        let job_id = Uuid::new_v4().to_string();
        jobs.insert(job_id.clone());

        Ok(job_id)
    }

    pub fn snapshot(
        &self,
        volume_id: String,
        snapshot_id: String,
    ) -> Result<(), HttpError> {
        // Perform the disk id -> region id mapping just as was done by during
        // the simulated instance ensure, then call
        // [`instance_issue_disk_snapshot_request`] as the snapshot logic is the
        // same.
        let volumes = self.volumes.lock().unwrap();
        let volume_construction_request = &volumes.get(&volume_id).unwrap().vcr;

        self.sled_agent
            .map_disk_ids_to_region_ids(volume_construction_request)?;

        self.sled_agent
            .instance_issue_disk_snapshot_request(
                PropolisUuid::new_v4(), // instance id, not used by function
                volume_id.parse().unwrap(),
                snapshot_id.parse().unwrap(),
            )
            .map_err(|e| HttpError::for_internal_error(e.to_string()))
    }

    pub fn bulk_write(
        &self,
        volume_id: String,
        offset: u64,
        data: Vec<u8>,
    ) -> Result<(), HttpError> {
        let vcr = self.entry(volume_id)?;

        // Currently, Nexus will only make volumes where the first subvolume is
        // a Region. This will change in the future!
        let (region_block_size, region_size) = match vcr {
            VolumeConstructionRequest::Volume { sub_volumes, .. } => {
                match sub_volumes[0] {
                    VolumeConstructionRequest::Region {
                        block_size,
                        blocks_per_extent,
                        extent_count,
                        ..
                    } => (
                        block_size,
                        block_size
                            * blocks_per_extent
                            * u64::from(extent_count),
                    ),

                    _ => {
                        panic!("unexpected Volume layout");
                    }
                }
            }

            _ => {
                panic!("unexpected Volume layout");
            }
        };

        if (offset % region_block_size) != 0 {
            return Err(HttpError::for_bad_request(
                None,
                "offset not multiple of block size!".to_string(),
            ));
        }

        if (data.len() as u64 % region_block_size) != 0 {
            return Err(HttpError::for_bad_request(
                None,
                "data length not multiple of block size!".to_string(),
            ));
        }

        if (offset + data.len() as u64) > region_size {
            return Err(HttpError::for_bad_request(
                None,
                "offset + data length off end of region!".to_string(),
            ));
        }

        Ok(())
    }

    pub fn scrub(&self, volume_id: String) -> Result<String, HttpError> {
        self.entry(volume_id)?;

        // Make up job
        let mut jobs = self.jobs.lock().unwrap();
        let job_id = Uuid::new_v4().to_string();
        jobs.insert(job_id.clone());

        Ok(job_id)
    }

    pub fn detach(&self, volume_id: String) -> Result<()> {
        let mut volumes = self.volumes.lock().unwrap();
        volumes.remove(&volume_id);
        Ok(())
    }
}

pub struct PantryServer {
    pub server: dropshot::HttpServer<Arc<Pantry>>,
    pub pantry: Arc<Pantry>,
}

impl PantryServer {
    pub fn new(log: Logger, ip: IpAddr, sled_agent: Arc<SledAgent>) -> Self {
        let pantry = Arc::new(Pantry::new(sled_agent));

        let server = dropshot::ServerBuilder::new(
            super::http_entrypoints_pantry::api(),
            pantry.clone(),
            log.new(o!("component" => "dropshot")),
        )
        .config(dropshot::ConfigDropshot {
            bind_address: SocketAddr::new(ip, 0),
            // This has to be large enough to support:
            // - bulk writes into disks
            request_body_max_bytes: 8192 * 1024,
            default_handler_task_mode: HandlerTaskMode::Detached,
            log_headers: vec![],
        })
        .start()
        .expect("Could not initialize pantry server");

        info!(&log, "Started Simulated Crucible Pantry"; "address" => server.local_addr());

        PantryServer { server, pantry }
    }

    pub fn addr(&self) -> SocketAddr {
        self.server.local_addr()
    }
}<|MERGE_RESOLUTION|>--- conflicted
+++ resolved
@@ -941,20 +941,10 @@
         // Create a mountpoint for the nested dataset storage that lasts
         // as long as the nested dataset does.
         let mountpoint = name.mountpoint(zpool_root);
-<<<<<<< HEAD
-        println!("NestedDatasetStorage: Mountpoint {mountpoint}");
-        let parent = mountpoint.as_path().parent().unwrap();
-        println!("NestedDatasetStorage: Creating parent dir: {parent}");
-        std::fs::create_dir_all(&parent).unwrap();
-
-        let new_dir_name = mountpoint.as_path().file_name().unwrap();
-        println!("NestedDatasetStorage: New dir name: {new_dir_name}");
-=======
         let parent = mountpoint.as_path().parent().unwrap();
         std::fs::create_dir_all(&parent).unwrap();
 
         let new_dir_name = mountpoint.as_path().file_name().unwrap();
->>>>>>> 60c27d32
         let mountpoint = camino_tempfile::Builder::new()
             .rand_bytes(0)
             .prefix(new_dir_name)
