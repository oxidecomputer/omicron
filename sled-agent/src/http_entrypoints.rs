// This Source Code Form is subject to the terms of the Mozilla Public
// License, v. 2.0. If a copy of the MPL was not distributed with this
// file, You can obtain one at https://mozilla.org/MPL/2.0/.

//! HTTP entrypoint functions for the sled agent's exposed API

use super::sled_agent::SledAgent;
<<<<<<< HEAD
=======
use crate::bootstrap::params::AddSledRequest;
use crate::params::{
    BootstoreStatus, CleanupContextUpdate, DiskEnsureBody, InstanceEnsureBody,
    InstanceExternalIpBody, InstancePutStateBody, InstancePutStateResponse,
    InstanceUnregisterResponse, TimeSync, VpcFirewallRulesEnsureBody,
    ZoneBundleId, ZoneBundleMetadata, Zpool,
};
>>>>>>> a8e96d8d
use crate::sled_agent::Error as SledAgentError;
use crate::zone_bundle::BundleError;
use bootstore::schemes::v0::NetworkConfig;
use camino::Utf8PathBuf;
use display_error_chain::DisplayErrorChain;
use dropshot::{
    ApiDescription, FreeformBody, HttpError, HttpResponseCreated,
    HttpResponseDeleted, HttpResponseHeaders, HttpResponseOk,
    HttpResponseUpdatedNoContent, Path, Query, RequestContext, StreamingBody,
    TypedBody,
};
use nexus_sled_agent_shared::inventory::{
    Inventory, OmicronZonesConfig, SledRole,
};
use omicron_common::api::external::Error;
use omicron_common::api::internal::nexus::{
    DiskRuntimeState, SledInstanceState, UpdateArtifactId,
};
use omicron_common::api::internal::shared::{
    ResolvedVpcRouteSet, ResolvedVpcRouteState, SledIdentifiers, SwitchPorts,
    VirtualNetworkInterfaceHost,
};
use omicron_common::disk::{DiskVariant, M2Slot, OmicronPhysicalDisksConfig};
use omicron_uuid_kinds::{GenericUuid, InstanceUuid};
use sled_agent_api::*;
use sled_agent_types::boot_disk::{
    BootDiskOsWriteStatus, BootDiskPathParams, BootDiskUpdatePathParams,
    BootDiskWriteStartQueryParams,
};
use sled_agent_types::bootstore::BootstoreStatus;
use sled_agent_types::disk::DiskEnsureBody;
use sled_agent_types::early_networking::EarlyNetworkConfig;
use sled_agent_types::firewall_rules::VpcFirewallRulesEnsureBody;
use sled_agent_types::instance::{
    InstanceEnsureBody, InstanceExternalIpBody, InstancePutMigrationIdsBody,
    InstancePutStateBody, InstancePutStateResponse, InstanceUnregisterResponse,
};
use sled_agent_types::sled::AddSledRequest;
use sled_agent_types::time_sync::TimeSync;
use sled_agent_types::zone_bundle::{
    BundleUtilization, CleanupContext, CleanupCount, CleanupPeriod,
    StorageLimit, ZoneBundleId, ZoneBundleMetadata,
};
use sled_storage::resources::DisksManagementResult;
use std::collections::BTreeMap;

type SledApiDescription = ApiDescription<SledAgent>;

/// Returns a description of the sled agent API
pub fn api() -> SledApiDescription {
<<<<<<< HEAD
    sled_agent_api_mod::api_description::<SledAgentImpl>()
        .expect("registered entrypoints")
=======
    fn register_endpoints(
        api: &mut SledApiDescription,
    ) -> Result<(), ApiDescriptionRegisterError> {
        api.register(disk_put)?;
        api.register(cockroachdb_init)?;
        api.register(instance_issue_disk_snapshot_request)?;
        api.register(instance_put_state)?;
        api.register(instance_get_state)?;
        api.register(instance_put_external_ip)?;
        api.register(instance_delete_external_ip)?;
        api.register(instance_register)?;
        api.register(instance_unregister)?;
        api.register(omicron_zones_get)?;
        api.register(omicron_zones_put)?;
        api.register(zones_list)?;
        api.register(omicron_physical_disks_get)?;
        api.register(omicron_physical_disks_put)?;
        api.register(zone_bundle_list)?;
        api.register(zone_bundle_list_all)?;
        api.register(zone_bundle_create)?;
        api.register(zone_bundle_get)?;
        api.register(zone_bundle_delete)?;
        api.register(zone_bundle_utilization)?;
        api.register(zone_bundle_cleanup_context)?;
        api.register(zone_bundle_cleanup_context_update)?;
        api.register(zone_bundle_cleanup)?;
        api.register(sled_role_get)?;
        api.register(list_v2p)?;
        api.register(set_v2p)?;
        api.register(del_v2p)?;
        api.register(timesync_get)?;
        api.register(update_artifact)?;
        api.register(vpc_firewall_rules_put)?;
        api.register(zpools_get)?;
        api.register(uplink_ensure)?;
        api.register(read_network_bootstore_config_cache)?;
        api.register(write_network_bootstore_config)?;
        api.register(sled_add)?;
        api.register(host_os_write_start)?;
        api.register(host_os_write_status_get)?;
        api.register(host_os_write_status_delete)?;
        api.register(inventory)?;
        api.register(sled_identifiers)?;
        api.register(bootstore_status)?;
        api.register(list_vpc_routes)?;
        api.register(set_vpc_routes)?;

        Ok(())
    }

    let mut api = SledApiDescription::new();
    if let Err(err) = register_endpoints(&mut api) {
        panic!("failed to register entrypoints: {}", err);
    }
    api
>>>>>>> a8e96d8d
}

enum SledAgentImpl {}

impl SledAgentApi for SledAgentImpl {
    type Context = SledAgent;

    async fn zone_bundle_list_all(
        rqctx: RequestContext<Self::Context>,
        query: Query<ZoneBundleFilter>,
    ) -> Result<HttpResponseOk<Vec<ZoneBundleMetadata>>, HttpError> {
        let sa = rqctx.context();
        let filter = query.into_inner().filter;
        sa.list_all_zone_bundles(filter.as_deref())
            .await
            .map(HttpResponseOk)
            .map_err(HttpError::from)
    }

    async fn zone_bundle_list(
        rqctx: RequestContext<Self::Context>,
        params: Path<ZonePathParam>,
    ) -> Result<HttpResponseOk<Vec<ZoneBundleMetadata>>, HttpError> {
        let params = params.into_inner();
        let zone_name = params.zone_name;
        let sa = rqctx.context();
        sa.list_zone_bundles(&zone_name)
            .await
            .map(HttpResponseOk)
            .map_err(HttpError::from)
    }

    async fn zone_bundle_create(
        rqctx: RequestContext<Self::Context>,
        params: Path<ZonePathParam>,
    ) -> Result<HttpResponseCreated<ZoneBundleMetadata>, HttpError> {
        let params = params.into_inner();
        let zone_name = params.zone_name;
        let sa = rqctx.context();
        sa.create_zone_bundle(&zone_name)
            .await
            .map(HttpResponseCreated)
            .map_err(HttpError::from)
    }

    async fn zone_bundle_get(
        rqctx: RequestContext<Self::Context>,
        params: Path<ZoneBundleId>,
    ) -> Result<HttpResponseHeaders<HttpResponseOk<FreeformBody>>, HttpError>
    {
        let params = params.into_inner();
        let zone_name = params.zone_name;
        let bundle_id = params.bundle_id;
        let sa = rqctx.context();
        let Some(path) = sa
            .get_zone_bundle_paths(&zone_name, &bundle_id)
            .await
            .map_err(HttpError::from)?
            .into_iter()
            .next()
        else {
            return Err(HttpError::for_not_found(
                None,
                format!(
                    "No zone bundle for zone '{}' with ID '{}'",
                    zone_name, bundle_id
                ),
            ));
        };
        let f = tokio::fs::File::open(&path).await.map_err(|e| {
            HttpError::for_internal_error(format!(
                "failed to open zone bundle file at {}: {:?}",
                path, e,
            ))
        })?;
        let stream = hyper_staticfile::FileBytesStream::new(f);
        let body = FreeformBody(stream.into_body());
        let mut response =
            HttpResponseHeaders::new_unnamed(HttpResponseOk(body));
        response.headers_mut().append(
            http::header::CONTENT_TYPE,
            "application/gzip".try_into().unwrap(),
        );
        Ok(response)
    }

    async fn zone_bundle_delete(
        rqctx: RequestContext<Self::Context>,
        params: Path<ZoneBundleId>,
    ) -> Result<HttpResponseDeleted, HttpError> {
        let params = params.into_inner();
        let zone_name = params.zone_name;
        let bundle_id = params.bundle_id;
        let sa = rqctx.context();
        let paths = sa
            .get_zone_bundle_paths(&zone_name, &bundle_id)
            .await
            .map_err(HttpError::from)?;
        if paths.is_empty() {
            return Err(HttpError::for_not_found(
                None,
                format!(
                    "No zone bundle for zone '{}' with ID '{}'",
                    zone_name, bundle_id
                ),
            ));
        };
        for path in paths.into_iter() {
            tokio::fs::remove_file(&path).await.map_err(|e| {
                HttpError::for_internal_error(format!(
                    "Failed to delete zone bundle: {e}"
                ))
            })?;
        }
        Ok(HttpResponseDeleted())
    }

    async fn zone_bundle_utilization(
        rqctx: RequestContext<Self::Context>,
    ) -> Result<
        HttpResponseOk<BTreeMap<Utf8PathBuf, BundleUtilization>>,
        HttpError,
    > {
        let sa = rqctx.context();
        sa.zone_bundle_utilization()
            .await
            .map(HttpResponseOk)
            .map_err(HttpError::from)
    }

    async fn zone_bundle_cleanup_context(
        rqctx: RequestContext<Self::Context>,
    ) -> Result<HttpResponseOk<CleanupContext>, HttpError> {
        let sa = rqctx.context();
        Ok(HttpResponseOk(sa.zone_bundle_cleanup_context().await))
    }

    async fn zone_bundle_cleanup_context_update(
        rqctx: RequestContext<Self::Context>,
        body: TypedBody<CleanupContextUpdate>,
    ) -> Result<HttpResponseUpdatedNoContent, HttpError> {
        let sa = rqctx.context();
        let params = body.into_inner();
        let new_period =
            params.period.map(CleanupPeriod::new).transpose().map_err(|e| {
                HttpError::from(SledAgentError::from(BundleError::from(e)))
            })?;
        let new_priority = params.priority;
        let new_limit =
            params.storage_limit.map(StorageLimit::new).transpose().map_err(
                |e| HttpError::from(SledAgentError::from(BundleError::from(e))),
            )?;
        sa.update_zone_bundle_cleanup_context(
            new_period,
            new_limit,
            new_priority,
        )
        .await
        .map(|_| HttpResponseUpdatedNoContent())
        .map_err(HttpError::from)
    }

    async fn zone_bundle_cleanup(
        rqctx: RequestContext<Self::Context>,
    ) -> Result<HttpResponseOk<BTreeMap<Utf8PathBuf, CleanupCount>>, HttpError>
    {
        let sa = rqctx.context();
        sa.zone_bundle_cleanup()
            .await
            .map(HttpResponseOk)
            .map_err(HttpError::from)
    }

    async fn zones_list(
        rqctx: RequestContext<Self::Context>,
    ) -> Result<HttpResponseOk<Vec<String>>, HttpError> {
        let sa = rqctx.context();
        sa.zones_list().await.map(HttpResponseOk).map_err(HttpError::from)
    }

    async fn omicron_zones_get(
        rqctx: RequestContext<Self::Context>,
    ) -> Result<HttpResponseOk<OmicronZonesConfig>, HttpError> {
        let sa = rqctx.context();
        Ok(HttpResponseOk(sa.omicron_zones_list().await?))
    }

    async fn omicron_zones_put(
        rqctx: RequestContext<Self::Context>,
        body: TypedBody<OmicronZonesConfig>,
    ) -> Result<HttpResponseUpdatedNoContent, HttpError> {
        let sa = rqctx.context();
        let body_args = body.into_inner();
        sa.omicron_zones_ensure(body_args).await?;
        Ok(HttpResponseUpdatedNoContent())
    }

    async fn omicron_physical_disks_get(
        rqctx: RequestContext<Self::Context>,
    ) -> Result<HttpResponseOk<OmicronPhysicalDisksConfig>, HttpError> {
        let sa = rqctx.context();
        Ok(HttpResponseOk(sa.omicron_physical_disks_list().await?))
    }

    async fn omicron_physical_disks_put(
        rqctx: RequestContext<Self::Context>,
        body: TypedBody<OmicronPhysicalDisksConfig>,
    ) -> Result<HttpResponseOk<DisksManagementResult>, HttpError> {
        let sa = rqctx.context();
        let body_args = body.into_inner();
        let result = sa.omicron_physical_disks_ensure(body_args).await?;
        Ok(HttpResponseOk(result))
    }

    async fn zpools_get(
        rqctx: RequestContext<Self::Context>,
    ) -> Result<HttpResponseOk<Vec<Zpool>>, HttpError> {
        let sa = rqctx.context();
        Ok(HttpResponseOk(sa.zpools_get().await))
    }

    async fn sled_role_get(
        rqctx: RequestContext<Self::Context>,
    ) -> Result<HttpResponseOk<SledRole>, HttpError> {
        let sa = rqctx.context();
        Ok(HttpResponseOk(sa.get_role()))
    }

    async fn cockroachdb_init(
        rqctx: RequestContext<Self::Context>,
    ) -> Result<HttpResponseUpdatedNoContent, HttpError> {
        let sa = rqctx.context();
        sa.cockroachdb_initialize().await?;
        Ok(HttpResponseUpdatedNoContent())
    }

    async fn instance_register(
        rqctx: RequestContext<Self::Context>,
        path_params: Path<InstancePathParam>,
        body: TypedBody<InstanceEnsureBody>,
    ) -> Result<HttpResponseOk<SledInstanceState>, HttpError> {
        let sa = rqctx.context();
        let instance_id = path_params.into_inner().instance_id;
        let body_args = body.into_inner();
        Ok(HttpResponseOk(
            sa.instance_ensure_registered(
                instance_id,
                body_args.propolis_id,
                body_args.hardware,
                body_args.instance_runtime,
                body_args.vmm_runtime,
                body_args.propolis_addr,
                body_args.metadata,
            )
            .await?,
        ))
    }

    async fn instance_unregister(
        rqctx: RequestContext<Self::Context>,
        path_params: Path<InstancePathParam>,
    ) -> Result<HttpResponseOk<InstanceUnregisterResponse>, HttpError> {
        let sa = rqctx.context();
        let instance_id = path_params.into_inner().instance_id;
        Ok(HttpResponseOk(sa.instance_ensure_unregistered(instance_id).await?))
    }

    async fn instance_put_state(
        rqctx: RequestContext<Self::Context>,
        path_params: Path<InstancePathParam>,
        body: TypedBody<InstancePutStateBody>,
    ) -> Result<HttpResponseOk<InstancePutStateResponse>, HttpError> {
        let sa = rqctx.context();
        let instance_id = path_params.into_inner().instance_id;
        let body_args = body.into_inner();
        Ok(HttpResponseOk(
            sa.instance_ensure_state(instance_id, body_args.state).await?,
        ))
    }

    async fn instance_get_state(
        rqctx: RequestContext<Self::Context>,
        path_params: Path<InstancePathParam>,
    ) -> Result<HttpResponseOk<SledInstanceState>, HttpError> {
        let sa = rqctx.context();
        let instance_id = path_params.into_inner().instance_id;
        Ok(HttpResponseOk(sa.instance_get_state(instance_id).await?))
    }

    async fn instance_put_migration_ids(
        rqctx: RequestContext<Self::Context>,
        path_params: Path<InstancePathParam>,
        body: TypedBody<InstancePutMigrationIdsBody>,
    ) -> Result<HttpResponseOk<SledInstanceState>, HttpError> {
        let sa = rqctx.context();
        let instance_id = path_params.into_inner().instance_id;
        let body_args = body.into_inner();
        Ok(HttpResponseOk(
            sa.instance_put_migration_ids(
                instance_id,
                &body_args.old_runtime,
                &body_args.migration_params,
            )
            .await?,
        ))
    }

<<<<<<< HEAD
    async fn instance_put_external_ip(
        rqctx: RequestContext<Self::Context>,
        path_params: Path<InstancePathParam>,
        body: TypedBody<InstanceExternalIpBody>,
    ) -> Result<HttpResponseUpdatedNoContent, HttpError> {
        let sa = rqctx.context();
        let instance_id = path_params.into_inner().instance_id;
        let body_args = body.into_inner();
        sa.instance_put_external_ip(instance_id, &body_args).await?;
        Ok(HttpResponseUpdatedNoContent())
    }

    async fn instance_delete_external_ip(
        rqctx: RequestContext<Self::Context>,
        path_params: Path<InstancePathParam>,
        body: TypedBody<InstanceExternalIpBody>,
    ) -> Result<HttpResponseUpdatedNoContent, HttpError> {
        let sa = rqctx.context();
        let instance_id = path_params.into_inner().instance_id;
        let body_args = body.into_inner();
        sa.instance_delete_external_ip(instance_id, &body_args).await?;
        Ok(HttpResponseUpdatedNoContent())
    }
=======
#[endpoint {
    method = PUT,
    path = "/instances/{instance_id}/external-ip",
}]
async fn instance_put_external_ip(
    rqctx: RequestContext<SledAgent>,
    path_params: Path<InstancePathParam>,
    body: TypedBody<InstanceExternalIpBody>,
) -> Result<HttpResponseUpdatedNoContent, HttpError> {
    let sa = rqctx.context();
    let instance_id = path_params.into_inner().instance_id;
    let body_args = body.into_inner();
    sa.instance_put_external_ip(instance_id, &body_args).await?;
    Ok(HttpResponseUpdatedNoContent())
}
>>>>>>> a8e96d8d

    async fn disk_put(
        rqctx: RequestContext<Self::Context>,
        path_params: Path<DiskPathParam>,
        body: TypedBody<DiskEnsureBody>,
    ) -> Result<HttpResponseOk<DiskRuntimeState>, HttpError> {
        let sa = rqctx.context();
        let disk_id = path_params.into_inner().disk_id;
        let body_args = body.into_inner();
        Ok(HttpResponseOk(
            sa.disk_ensure(
                disk_id,
                body_args.initial_runtime.clone(),
                body_args.target.clone(),
            )
            .await
            .map_err(|e| Error::from(e))?,
        ))
    }

    async fn update_artifact(
        rqctx: RequestContext<Self::Context>,
        artifact: TypedBody<UpdateArtifactId>,
    ) -> Result<HttpResponseUpdatedNoContent, HttpError> {
        let sa = rqctx.context();
        sa.update_artifact(artifact.into_inner()).await.map_err(Error::from)?;
        Ok(HttpResponseUpdatedNoContent())
    }

    async fn instance_issue_disk_snapshot_request(
        rqctx: RequestContext<Self::Context>,
        path_params: Path<InstanceIssueDiskSnapshotRequestPathParam>,
        body: TypedBody<InstanceIssueDiskSnapshotRequestBody>,
    ) -> Result<
        HttpResponseOk<InstanceIssueDiskSnapshotRequestResponse>,
        HttpError,
    > {
        let sa = rqctx.context();
        let path_params = path_params.into_inner();
        let body = body.into_inner();

        sa.instance_issue_disk_snapshot_request(
            InstanceUuid::from_untyped_uuid(path_params.instance_id),
            path_params.disk_id,
            body.snapshot_id,
        )
        .await?;

        Ok(HttpResponseOk(InstanceIssueDiskSnapshotRequestResponse {
            snapshot_id: body.snapshot_id,
        }))
    }

    async fn vpc_firewall_rules_put(
        rqctx: RequestContext<Self::Context>,
        path_params: Path<VpcPathParam>,
        body: TypedBody<VpcFirewallRulesEnsureBody>,
    ) -> Result<HttpResponseUpdatedNoContent, HttpError> {
        let sa = rqctx.context();
        let _vpc_id = path_params.into_inner().vpc_id;
        let body_args = body.into_inner();

        sa.firewall_rules_ensure(body_args.vni, &body_args.rules[..])
            .await
            .map_err(Error::from)?;

        Ok(HttpResponseUpdatedNoContent())
    }

    async fn set_v2p(
        rqctx: RequestContext<Self::Context>,
        body: TypedBody<VirtualNetworkInterfaceHost>,
    ) -> Result<HttpResponseUpdatedNoContent, HttpError> {
        let sa = rqctx.context();
        let body_args = body.into_inner();

        sa.set_virtual_nic_host(&body_args).await.map_err(Error::from)?;

        Ok(HttpResponseUpdatedNoContent())
    }

    async fn del_v2p(
        rqctx: RequestContext<Self::Context>,
        body: TypedBody<VirtualNetworkInterfaceHost>,
    ) -> Result<HttpResponseUpdatedNoContent, HttpError> {
        let sa = rqctx.context();
        let body_args = body.into_inner();

        sa.unset_virtual_nic_host(&body_args).await.map_err(Error::from)?;

        Ok(HttpResponseUpdatedNoContent())
    }

    async fn list_v2p(
        rqctx: RequestContext<Self::Context>,
    ) -> Result<HttpResponseOk<Vec<VirtualNetworkInterfaceHost>>, HttpError>
    {
        let sa = rqctx.context();

        let vnics = sa.list_virtual_nics().await.map_err(Error::from)?;

        Ok(HttpResponseOk(vnics))
    }

    async fn timesync_get(
        rqctx: RequestContext<Self::Context>,
    ) -> Result<HttpResponseOk<TimeSync>, HttpError> {
        let sa = rqctx.context();
        Ok(HttpResponseOk(sa.timesync_get().await.map_err(|e| Error::from(e))?))
    }

    async fn uplink_ensure(
        rqctx: RequestContext<Self::Context>,
        body: TypedBody<SwitchPorts>,
    ) -> Result<HttpResponseUpdatedNoContent, HttpError> {
        let sa = rqctx.context();
        sa.ensure_scrimlet_host_ports(body.into_inner().uplinks).await?;
        Ok(HttpResponseUpdatedNoContent())
    }

    async fn read_network_bootstore_config_cache(
        rqctx: RequestContext<Self::Context>,
    ) -> Result<HttpResponseOk<EarlyNetworkConfig>, HttpError> {
        let sa = rqctx.context();
        let bs = sa.bootstore();

        let config = bs.get_network_config().await.map_err(|e| {
            HttpError::for_internal_error(format!(
                "failed to get bootstore: {e}"
            ))
        })?;

        let config = match config {
            Some(config) => EarlyNetworkConfig::deserialize_bootstore_config(
                &rqctx.log, &config,
            )
            .map_err(|e| {
                HttpError::for_internal_error(format!(
                    "deserialize early network config: {e}"
                ))
            })?,
            None => {
                return Err(HttpError::for_unavail(
                    None,
                    "early network config does not exist yet".into(),
                ));
            }
        };

        Ok(HttpResponseOk(config))
    }

    async fn write_network_bootstore_config(
        rqctx: RequestContext<Self::Context>,
        body: TypedBody<EarlyNetworkConfig>,
    ) -> Result<HttpResponseUpdatedNoContent, HttpError> {
        let sa = rqctx.context();
        let bs = sa.bootstore();
        let config = body.into_inner();

        bs.update_network_config(NetworkConfig::from(config)).await.map_err(
            |e| {
                HttpError::for_internal_error(format!(
                    "failed to write updated config to boot store: {e}"
                ))
            },
        )?;

        Ok(HttpResponseUpdatedNoContent())
    }

    async fn sled_add(
        rqctx: RequestContext<Self::Context>,
        body: TypedBody<AddSledRequest>,
    ) -> Result<HttpResponseUpdatedNoContent, HttpError> {
        let sa = rqctx.context();
        let request = body.into_inner();

        // Perform some minimal validation
        if request.start_request.body.use_trust_quorum
            && !request.start_request.body.is_lrtq_learner
        {
            return Err(HttpError::for_bad_request(
                None,
                "New sleds must be LRTQ learners if trust quorum is in use"
                    .to_string(),
            ));
        }

        crate::sled_agent::sled_add(
            sa.logger().clone(),
            request.sled_id,
            request.start_request,
        )
        .await
        .map_err(|e| {
            let message = format!("Failed to add sled to rack cluster: {e}");
            HttpError {
                status_code: http::StatusCode::INTERNAL_SERVER_ERROR,
                error_code: None,
                external_message: message.clone(),
                internal_message: message,
            }
        })?;
        Ok(HttpResponseUpdatedNoContent())
    }

    async fn host_os_write_start(
        request_context: RequestContext<Self::Context>,
        path_params: Path<BootDiskPathParams>,
        query_params: Query<BootDiskWriteStartQueryParams>,
        body: StreamingBody,
    ) -> Result<HttpResponseUpdatedNoContent, HttpError> {
        let sa = request_context.context();
        let boot_disk = path_params.into_inner().boot_disk;

        // Find our corresponding disk.
        let maybe_disk_path =
            sa.storage().get_latest_disks().await.iter_managed().find_map(
                |(_identity, disk)| {
                    // Synthetic disks panic if asked for their `slot()`, so filter
                    // them out first; additionally, filter out any non-M2 disks.
                    if disk.is_synthetic() || disk.variant() != DiskVariant::M2
                    {
                        return None;
                    }

                    // Convert this M2 disk's slot to an M2Slot, and skip any that
                    // don't match the requested boot_disk.
                    let Ok(slot) = M2Slot::try_from(disk.slot()) else {
                        return None;
                    };
                    if slot != boot_disk {
                        return None;
                    }

                    let raw_devs_path = true;
                    Some(disk.boot_image_devfs_path(raw_devs_path))
                },
            );

        let disk_path = match maybe_disk_path {
            Some(Ok(path)) => path,
            Some(Err(err)) => {
                let message = format!(
                    "failed to find devfs path for {boot_disk:?}: {}",
                    DisplayErrorChain::new(&err)
                );
                return Err(HttpError {
                    status_code: http::StatusCode::SERVICE_UNAVAILABLE,
                    error_code: None,
                    external_message: message.clone(),
                    internal_message: message,
                });
            }
            None => {
                let message = format!("no disk found for slot {boot_disk:?}",);
                return Err(HttpError {
                    status_code: http::StatusCode::SERVICE_UNAVAILABLE,
                    error_code: None,
                    external_message: message.clone(),
                    internal_message: message,
                });
            }
        };

        let BootDiskWriteStartQueryParams { update_id, sha3_256_digest } =
            query_params.into_inner();
        sa.boot_disk_os_writer()
            .start_update(
                boot_disk,
                disk_path,
                update_id,
                sha3_256_digest,
                body.into_stream(),
            )
            .await
            .map_err(|err| HttpError::from(&*err))?;
        Ok(HttpResponseUpdatedNoContent())
    }

    async fn host_os_write_status_get(
        request_context: RequestContext<Self::Context>,
        path_params: Path<BootDiskPathParams>,
    ) -> Result<HttpResponseOk<BootDiskOsWriteStatus>, HttpError> {
        let sa = request_context.context();
        let boot_disk = path_params.into_inner().boot_disk;
        let status = sa.boot_disk_os_writer().status(boot_disk);
        Ok(HttpResponseOk(status))
    }

    async fn host_os_write_status_delete(
        request_context: RequestContext<Self::Context>,
        path_params: Path<BootDiskUpdatePathParams>,
    ) -> Result<HttpResponseUpdatedNoContent, HttpError> {
        let sa = request_context.context();
        let BootDiskUpdatePathParams { boot_disk, update_id } =
            path_params.into_inner();
        sa.boot_disk_os_writer()
            .clear_terminal_status(boot_disk, update_id)
            .map_err(|err| HttpError::from(&err))?;
        Ok(HttpResponseUpdatedNoContent())
    }

    async fn inventory(
        request_context: RequestContext<Self::Context>,
    ) -> Result<HttpResponseOk<Inventory>, HttpError> {
        let sa = request_context.context();
        Ok(HttpResponseOk(sa.inventory().await?))
    }

<<<<<<< HEAD
    async fn sled_identifiers(
        request_context: RequestContext<Self::Context>,
    ) -> Result<HttpResponseOk<SledIdentifiers>, HttpError> {
        Ok(HttpResponseOk(request_context.context().sled_identifiers().await))
    }
=======
/// Fetch sled identifiers
#[endpoint {
    method = GET,
    path = "/sled-identifiers",
}]
async fn sled_identifiers(
    request_context: RequestContext<SledAgent>,
) -> Result<HttpResponseOk<SledIdentifiers>, HttpError> {
    Ok(HttpResponseOk(request_context.context().sled_identifiers()))
}
>>>>>>> a8e96d8d

    async fn bootstore_status(
        request_context: RequestContext<Self::Context>,
    ) -> Result<HttpResponseOk<BootstoreStatus>, HttpError> {
        let sa = request_context.context();
        let bootstore = sa.bootstore();
        let status = bootstore
            .get_status()
            .await
            .map_err(|e| {
                HttpError::from(omicron_common::api::external::Error::from(e))
            })?
            .into();
        Ok(HttpResponseOk(status))
    }

    async fn list_vpc_routes(
        request_context: RequestContext<Self::Context>,
    ) -> Result<HttpResponseOk<Vec<ResolvedVpcRouteState>>, HttpError> {
        let sa = request_context.context();
        Ok(HttpResponseOk(sa.list_vpc_routes()))
    }

    async fn set_vpc_routes(
        request_context: RequestContext<Self::Context>,
        body: TypedBody<Vec<ResolvedVpcRouteSet>>,
    ) -> Result<HttpResponseUpdatedNoContent, HttpError> {
        let sa = request_context.context();
        sa.set_vpc_routes(body.into_inner())?;
        Ok(HttpResponseUpdatedNoContent())
    }
}<|MERGE_RESOLUTION|>--- conflicted
+++ resolved
@@ -5,16 +5,6 @@
 //! HTTP entrypoint functions for the sled agent's exposed API
 
 use super::sled_agent::SledAgent;
-<<<<<<< HEAD
-=======
-use crate::bootstrap::params::AddSledRequest;
-use crate::params::{
-    BootstoreStatus, CleanupContextUpdate, DiskEnsureBody, InstanceEnsureBody,
-    InstanceExternalIpBody, InstancePutStateBody, InstancePutStateResponse,
-    InstanceUnregisterResponse, TimeSync, VpcFirewallRulesEnsureBody,
-    ZoneBundleId, ZoneBundleMetadata, Zpool,
-};
->>>>>>> a8e96d8d
 use crate::sled_agent::Error as SledAgentError;
 use crate::zone_bundle::BundleError;
 use bootstore::schemes::v0::NetworkConfig;
@@ -49,8 +39,8 @@
 use sled_agent_types::early_networking::EarlyNetworkConfig;
 use sled_agent_types::firewall_rules::VpcFirewallRulesEnsureBody;
 use sled_agent_types::instance::{
-    InstanceEnsureBody, InstanceExternalIpBody, InstancePutMigrationIdsBody,
-    InstancePutStateBody, InstancePutStateResponse, InstanceUnregisterResponse,
+    InstanceEnsureBody, InstanceExternalIpBody, InstancePutStateBody,
+    InstancePutStateResponse, InstanceUnregisterResponse,
 };
 use sled_agent_types::sled::AddSledRequest;
 use sled_agent_types::time_sync::TimeSync;
@@ -65,66 +55,8 @@
 
 /// Returns a description of the sled agent API
 pub fn api() -> SledApiDescription {
-<<<<<<< HEAD
     sled_agent_api_mod::api_description::<SledAgentImpl>()
         .expect("registered entrypoints")
-=======
-    fn register_endpoints(
-        api: &mut SledApiDescription,
-    ) -> Result<(), ApiDescriptionRegisterError> {
-        api.register(disk_put)?;
-        api.register(cockroachdb_init)?;
-        api.register(instance_issue_disk_snapshot_request)?;
-        api.register(instance_put_state)?;
-        api.register(instance_get_state)?;
-        api.register(instance_put_external_ip)?;
-        api.register(instance_delete_external_ip)?;
-        api.register(instance_register)?;
-        api.register(instance_unregister)?;
-        api.register(omicron_zones_get)?;
-        api.register(omicron_zones_put)?;
-        api.register(zones_list)?;
-        api.register(omicron_physical_disks_get)?;
-        api.register(omicron_physical_disks_put)?;
-        api.register(zone_bundle_list)?;
-        api.register(zone_bundle_list_all)?;
-        api.register(zone_bundle_create)?;
-        api.register(zone_bundle_get)?;
-        api.register(zone_bundle_delete)?;
-        api.register(zone_bundle_utilization)?;
-        api.register(zone_bundle_cleanup_context)?;
-        api.register(zone_bundle_cleanup_context_update)?;
-        api.register(zone_bundle_cleanup)?;
-        api.register(sled_role_get)?;
-        api.register(list_v2p)?;
-        api.register(set_v2p)?;
-        api.register(del_v2p)?;
-        api.register(timesync_get)?;
-        api.register(update_artifact)?;
-        api.register(vpc_firewall_rules_put)?;
-        api.register(zpools_get)?;
-        api.register(uplink_ensure)?;
-        api.register(read_network_bootstore_config_cache)?;
-        api.register(write_network_bootstore_config)?;
-        api.register(sled_add)?;
-        api.register(host_os_write_start)?;
-        api.register(host_os_write_status_get)?;
-        api.register(host_os_write_status_delete)?;
-        api.register(inventory)?;
-        api.register(sled_identifiers)?;
-        api.register(bootstore_status)?;
-        api.register(list_vpc_routes)?;
-        api.register(set_vpc_routes)?;
-
-        Ok(())
-    }
-
-    let mut api = SledApiDescription::new();
-    if let Err(err) = register_endpoints(&mut api) {
-        panic!("failed to register entrypoints: {}", err);
-    }
-    api
->>>>>>> a8e96d8d
 }
 
 enum SledAgentImpl {}
@@ -414,25 +346,6 @@
         Ok(HttpResponseOk(sa.instance_get_state(instance_id).await?))
     }
 
-    async fn instance_put_migration_ids(
-        rqctx: RequestContext<Self::Context>,
-        path_params: Path<InstancePathParam>,
-        body: TypedBody<InstancePutMigrationIdsBody>,
-    ) -> Result<HttpResponseOk<SledInstanceState>, HttpError> {
-        let sa = rqctx.context();
-        let instance_id = path_params.into_inner().instance_id;
-        let body_args = body.into_inner();
-        Ok(HttpResponseOk(
-            sa.instance_put_migration_ids(
-                instance_id,
-                &body_args.old_runtime,
-                &body_args.migration_params,
-            )
-            .await?,
-        ))
-    }
-
-<<<<<<< HEAD
     async fn instance_put_external_ip(
         rqctx: RequestContext<Self::Context>,
         path_params: Path<InstancePathParam>,
@@ -456,23 +369,6 @@
         sa.instance_delete_external_ip(instance_id, &body_args).await?;
         Ok(HttpResponseUpdatedNoContent())
     }
-=======
-#[endpoint {
-    method = PUT,
-    path = "/instances/{instance_id}/external-ip",
-}]
-async fn instance_put_external_ip(
-    rqctx: RequestContext<SledAgent>,
-    path_params: Path<InstancePathParam>,
-    body: TypedBody<InstanceExternalIpBody>,
-) -> Result<HttpResponseUpdatedNoContent, HttpError> {
-    let sa = rqctx.context();
-    let instance_id = path_params.into_inner().instance_id;
-    let body_args = body.into_inner();
-    sa.instance_put_external_ip(instance_id, &body_args).await?;
-    Ok(HttpResponseUpdatedNoContent())
-}
->>>>>>> a8e96d8d
 
     async fn disk_put(
         rqctx: RequestContext<Self::Context>,
@@ -784,24 +680,11 @@
         Ok(HttpResponseOk(sa.inventory().await?))
     }
 
-<<<<<<< HEAD
     async fn sled_identifiers(
         request_context: RequestContext<Self::Context>,
     ) -> Result<HttpResponseOk<SledIdentifiers>, HttpError> {
-        Ok(HttpResponseOk(request_context.context().sled_identifiers().await))
-    }
-=======
-/// Fetch sled identifiers
-#[endpoint {
-    method = GET,
-    path = "/sled-identifiers",
-}]
-async fn sled_identifiers(
-    request_context: RequestContext<SledAgent>,
-) -> Result<HttpResponseOk<SledIdentifiers>, HttpError> {
-    Ok(HttpResponseOk(request_context.context().sled_identifiers()))
-}
->>>>>>> a8e96d8d
+        Ok(HttpResponseOk(request_context.context().sled_identifiers()))
+    }
 
     async fn bootstore_status(
         request_context: RequestContext<Self::Context>,
