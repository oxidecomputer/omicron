--- conflicted
+++ resolved
@@ -37,12 +37,9 @@
         api.register(update_artifact)?;
         api.register(instance_issue_disk_snapshot_request)?;
         api.register(vpc_firewall_rules_put)?;
-<<<<<<< HEAD
         api.register(set_v2p)?;
         api.register(del_v2p)?;
-=======
         api.register(timesync_get)?;
->>>>>>> 1bc82f3c
 
         Ok(())
     }
@@ -240,7 +237,6 @@
     Ok(HttpResponseUpdatedNoContent())
 }
 
-<<<<<<< HEAD
 /// Path parameters for V2P mapping related requests (sled agent API)
 #[derive(Deserialize, JsonSchema)]
 struct V2pPathParam {
@@ -287,7 +283,8 @@
         .map_err(Error::from)?;
 
     Ok(HttpResponseUpdatedNoContent())
-=======
+}
+
 #[endpoint {
     method = GET,
     path = "/timesync",
@@ -297,5 +294,4 @@
 ) -> Result<HttpResponseOk<TimeSync>, HttpError> {
     let sa = rqctx.context();
     Ok(HttpResponseOk(sa.timesync_get().await.map_err(|e| Error::from(e))?))
->>>>>>> 1bc82f3c
 }