--- conflicted
+++ resolved
@@ -5,13 +5,9 @@
 //! HTTP entrypoint functions for the sled agent's exposed API
 
 use crate::params::{
-<<<<<<< HEAD
-    DatasetEnsureBody, DiskEnsureBody, InstanceEnsureBody, ServiceEnsureBody,
-    Zpool,
-=======
     DatasetEnsureBody, DiskEnsureBody, InstanceEnsureBody,
     InstanceSerialConsoleData, InstanceSerialConsoleRequest, ServiceEnsureBody,
->>>>>>> 63b63791
+    Zpool,
 };
 use crate::serial::ByteOffset;
 use dropshot::{
