--- conflicted
+++ resolved
@@ -27,15 +27,11 @@
     },
 
     #[error("Cannot parse artifact version in {path}")]
-<<<<<<< HEAD
-    ArtifactVersion { path: Utf8PathBuf, err: ArtifactVersionError },
-=======
     ArtifactVersion {
         path: Utf8PathBuf,
         #[source]
         err: ArtifactVersionError,
     },
->>>>>>> cf38148d
 }
 
 fn default_zone_artifact_path() -> Utf8PathBuf {
