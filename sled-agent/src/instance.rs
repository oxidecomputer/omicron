--- conflicted
+++ resolved
@@ -13,15 +13,9 @@
 use crate::illumos::vnic::VnicAllocator;
 use crate::illumos::zone::{AddressRequest, PROPOLIS_ZONE_PREFIX};
 use crate::instance_manager::InstanceTicket;
-<<<<<<< HEAD
-use crate::nexus::NexusClient;
+use crate::nexus::LazyNexusClient;
 use crate::opte::PortManager;
 use crate::opte::PortTicket;
-=======
-use crate::nexus::LazyNexusClient;
-use crate::opte::OptePort;
-use crate::opte::OptePortAllocator;
->>>>>>> 4640dd33
 use crate::params::ExternalIp;
 use crate::params::NetworkInterface;
 use crate::params::{
@@ -417,13 +411,9 @@
             log: Logger,
             id: Uuid,
             initial: InstanceHardware,
-<<<<<<< HEAD
             vnic_allocator: VnicAllocator<Etherstub>,
             port_manager: PortManager,
-            nexus_client: Arc<NexusClient>,
-=======
             lazy_nexus_client: LazyNexusClient,
->>>>>>> 4640dd33
         ) -> Result<Self, Error>;
         pub async fn start(
             &self,
@@ -456,30 +446,17 @@
     /// * `vnic_allocator`: A unique (to the sled) ID generator to
     /// refer to a VNIC. (This exists because of a restriction on VNIC name
     /// lengths, otherwise the UUID would be used instead).
-<<<<<<< HEAD
-    /// * `port_manager`: Handle the the object responsible for managing OPTE
+    /// * `port_manager`: Handle to the object responsible for managing OPTE
     /// ports.
-    /// * `nexus_client`: Connection to Nexus, used for sending notifications.
-=======
-    /// * `underlay_addr`: The IPv6 underlay address for the sled hosting this
-    /// instance.
-    /// * `port_allocator`: A unique (to the sled) ID generator to
-    /// refer to an OPTE port for the guest network interfaces.
-    /// * `initial`: State of the instance at initialization time.
     /// * `lazy_nexus_client`: Connection to Nexus, used for sending notifications.
->>>>>>> 4640dd33
     // TODO: This arg list is getting a little long; can we clean this up?
     pub fn new(
         log: Logger,
         id: Uuid,
         initial: InstanceHardware,
-<<<<<<< HEAD
         vnic_allocator: VnicAllocator<Etherstub>,
         port_manager: PortManager,
-        nexus_client: Arc<NexusClient>,
-=======
         lazy_nexus_client: LazyNexusClient,
->>>>>>> 4640dd33
     ) -> Result<Self, Error> {
         info!(log, "Instance::new w/initial HW: {:?}", initial);
         let instance = InstanceInner {
@@ -793,13 +770,8 @@
 mod test {
     use super::*;
     use crate::illumos::dladm::Etherstub;
-<<<<<<< HEAD
-    use crate::mocks::MockNexusClient;
+    use crate::nexus::LazyNexusClient;
     use crate::opte::PortManager;
-=======
-    use crate::nexus::LazyNexusClient;
-    use crate::opte::OptePortAllocator;
->>>>>>> 4640dd33
     use crate::params::ExternalIp;
     use crate::params::InstanceStateRequested;
     use chrono::Utc;
@@ -883,28 +855,19 @@
             0xfd00, 0x1de, 0x00, 0x00, 0x00, 0x00, 0x00, 0x01,
         );
         let mac = MacAddr6::from([0u8; 6]);
-<<<<<<< HEAD
         let port_manager =
             PortManager::new(log.new(slog::o!()), underlay_ip, mac);
-        let nexus_client = MockNexusClient::default();
-=======
-        let port_allocator = OptePortAllocator::new(mac);
         let lazy_nexus_client =
             LazyNexusClient::new(log.clone(), std::net::Ipv6Addr::LOCALHOST)
                 .unwrap();
->>>>>>> 4640dd33
 
         let inst = Instance::new(
             log.clone(),
             test_uuid(),
             new_initial_instance(),
-<<<<<<< HEAD
             vnic_allocator,
             port_manager,
-            Arc::new(nexus_client),
-=======
             lazy_nexus_client,
->>>>>>> 4640dd33
         )
         .unwrap();
 
