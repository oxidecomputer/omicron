// This Source Code Form is subject to the terms of the Mozilla Public
// License, v. 2.0. If a copy of the MPL was not distributed with this
// file, You can obtain one at https://mozilla.org/MPL/2.0/.

//! API for controlling a single instance.

use crate::common::instance::{
    Action as InstanceAction, InstanceStates, ObservedPropolisState,
    PublishedVmmState,
};
use crate::instance_manager::{InstanceManagerServices, InstanceTicket};
use crate::nexus::NexusClientWithResolver;
use crate::params::ZoneBundleCause;
use crate::params::ZoneBundleMetadata;
use crate::params::{
    InstanceHardware, InstanceMigrationSourceParams,
    InstanceMigrationTargetParams, InstanceStateRequested, VpcFirewallRule,
};
use crate::profile::*;
use crate::storage_manager::StorageResources;
use crate::zone_bundle::BundleError;
use crate::zone_bundle::ZoneBundler;
use anyhow::anyhow;
use backoff::BackoffError;
use chrono::Utc;
use futures::lock::{Mutex, MutexGuard};
use illumos_utils::dladm::Etherstub;
use illumos_utils::link::VnicAllocator;
use illumos_utils::opte::{DhcpCfg, PortManager};
use illumos_utils::running_zone::{InstalledZone, RunningZone};
use illumos_utils::svc::wait_for_service;
use illumos_utils::zone::Zones;
use illumos_utils::zone::PROPOLIS_ZONE_PREFIX;
use omicron_common::address::NEXUS_INTERNAL_PORT;
use omicron_common::address::PROPOLIS_PORT;
use omicron_common::api::internal::nexus::{
    InstanceRuntimeState, SledInstanceState, VmmRuntimeState,
};
use omicron_common::api::internal::shared::{
    NetworkInterface, SourceNatConfig,
};
use omicron_common::backoff;
use propolis_client::Client as PropolisClient;
use rand::prelude::SliceRandom;
use rand::SeedableRng;
use sled_hardware::disk::ZONE_DATASET;
use slog::Logger;
use std::net::IpAddr;
use std::net::{SocketAddr, SocketAddrV6};
use std::sync::Arc;
use uuid::Uuid;

#[derive(thiserror::Error, Debug)]
pub enum Error {
    #[error("Failed to wait for service: {0}")]
    Timeout(String),

    #[error("Failed to create VNIC: {0}")]
    VnicCreation(#[from] illumos_utils::dladm::CreateVnicError),

    #[error("Failure from Propolis Client: {0}")]
    Propolis(#[from] propolis_client::Error<propolis_client::types::Error>),

    // TODO: Remove this error; prefer to retry notifications.
    #[error("Notifying Nexus failed: {0}")]
    Notification(nexus_client::Error<nexus_client::types::Error>),

    // TODO: This error type could become more specific
    #[error("Error performing a state transition: {0}")]
    Transition(omicron_common::api::external::Error),

    // TODO: Add more specific errors
    #[error("Failure during migration: {0}")]
    Migration(anyhow::Error),

    #[error(transparent)]
    ZoneCommand(#[from] illumos_utils::running_zone::RunCommandError),

    #[error(transparent)]
    ZoneBoot(#[from] illumos_utils::running_zone::BootError),

    #[error(transparent)]
    ZoneEnsureAddress(#[from] illumos_utils::running_zone::EnsureAddressError),

    #[error(transparent)]
    ZoneInstall(#[from] illumos_utils::running_zone::InstallZoneError),

    #[error("serde_json failure: {0}")]
    SerdeJsonError(#[from] serde_json::Error),

    #[error(transparent)]
    Opte(#[from] illumos_utils::opte::Error),

    /// Issued by `impl TryFrom<&[u8]> for oxide_vpc::api::DomainName`
    #[error("Invalid hostname: {0}")]
    InvalidHostname(&'static str),

    #[error("Error resolving DNS name: {0}")]
    ResolveError(#[from] internal_dns::resolver::ResolveError),

    #[error("Instance {0} not running!")]
    InstanceNotRunning(Uuid),

    #[error("Instance already registered with Propolis ID {0}")]
    InstanceAlreadyRegistered(Uuid),

    #[error("No U.2 devices found")]
    U2NotFound,

    #[error("I/O error")]
    Io(#[from] std::io::Error),
}

// Issues read-only, idempotent HTTP requests at propolis until it responds with
// an acknowledgement. This provides a hacky mechanism to "wait until the HTTP
// server is serving requests".
//
// TODO: Plausibly we could use SMF to accomplish this goal in a less hacky way.
async fn wait_for_http_server(
    log: &Logger,
    client: &PropolisClient,
) -> Result<(), Error> {
    let log_notification_failure = |error, delay| {
        warn!(
            log,
            "failed to await http server ({}), will retry in {:?}", error, delay;
            "error" => ?error
        );
    };

    backoff::retry_notify(
        backoff::retry_policy_local(),
        || async {
            // This request is nonsensical - we don't expect an instance to
            // exist - but getting a response that isn't a connection-based
            // error informs us the HTTP server is alive.
            match client.instance_get().send().await {
                Ok(_) => return Ok(()),
                Err(value) => {
                    if value.status().is_some() {
                        // This means the propolis server responded to our
                        // request, instead of a connection error.
                        return Ok(());
                    }
                    return Err(backoff::BackoffError::transient(value));
                }
            }
        },
        log_notification_failure,
    )
    .await
    .map_err(|_| Error::Timeout("Propolis".to_string()))
}

fn service_name() -> &'static str {
    "svc:/system/illumos/propolis-server"
}

fn fmri_name() -> String {
    format!("{}:default", service_name())
}

/// Return the expected name of a Propolis zone managing an instance with the
/// provided ID.
pub fn propolis_zone_name(id: &Uuid) -> String {
    format!("{}{}", PROPOLIS_ZONE_PREFIX, id)
}

// Action to be taken by the Sled Agent after monitoring Propolis for
// state changes.
enum Reaction {
    Continue,
    Terminate,
}

// State associated with a running instance.
struct RunningState {
    // Connection to Propolis.
    client: Arc<PropolisClient>,
    // Handle to the zone.
    running_zone: RunningZone,
}

// Named type for values returned during propolis zone creation
struct PropolisSetup {
    client: Arc<PropolisClient>,
    running_zone: RunningZone,
}

struct InstanceInner {
    log: Logger,

    // Properties visible to Propolis
    properties: propolis_client::api::InstanceProperties,

    // The ID of the Propolis server (and zone) running this instance
    propolis_id: Uuid,

    // The IP address of the Propolis server running this instance
    propolis_ip: IpAddr,

    // NIC-related properties
    vnic_allocator: VnicAllocator<Etherstub>,

    // Reference to the port manager for creating OPTE ports when starting the
    // instance
    port_manager: PortManager,

    // Guest NIC and OPTE port information
    requested_nics: Vec<NetworkInterface>,
    source_nat: SourceNatConfig,
    external_ips: Vec<IpAddr>,
    firewall_rules: Vec<VpcFirewallRule>,
    dhcp_config: DhcpCfg,

    // Disk related properties
    // TODO: replace `propolis_client::handmade::*` with properly-modeled local types
    requested_disks: Vec<propolis_client::handmade::api::DiskRequest>,
    cloud_init_bytes: Option<String>,

    // Internal State management
    state: InstanceStates,
    running_state: Option<RunningState>,

    // Connection to Nexus
    nexus_client: NexusClientWithResolver,

    // Storage resources
    storage: StorageResources,

    // Object used to collect zone bundles from this instance when terminated.
    zone_bundler: ZoneBundler,

    // Object representing membership in the "instance manager".
    instance_ticket: InstanceTicket,
}

impl InstanceInner {
    /// Yields this instance's ID.
    fn id(&self) -> &Uuid {
        &self.properties.id
    }

    /// Yields this instance's Propolis's ID.
    fn propolis_id(&self) -> &Uuid {
        &self.propolis_id
    }

    async fn publish_state_to_nexus(&self) {
        // Retry until Nexus acknowledges that it has applied this state update.
        // Note that Nexus may receive this call but then fail while reacting
        // to it. If that failure is transient, Nexus expects this routine to
        // retry the state update.
        let result = backoff::retry_notify(
            backoff::retry_policy_internal_service(),
            || async {
                let state = self.state.sled_instance_state();
                info!(self.log, "Publishing instance state update to Nexus";
                    "instance_id" => %self.id(),
                    "state" => ?state,
                );

                self.nexus_client
                    .client()
                    .cpapi_instances_put(self.id(), &state.into())
                    .await
                    .map_err(|err| -> backoff::BackoffError<Error> {
                        match &err {
                            nexus_client::Error::CommunicationError(_) => {
                                BackoffError::transient(Error::Notification(
                                    err,
                                ))
                            }
                            nexus_client::Error::InvalidRequest(_)
                            | nexus_client::Error::InvalidResponsePayload(_)
                            | nexus_client::Error::UnexpectedResponse(_) => {
                                BackoffError::permanent(Error::Notification(
                                    err,
                                ))
                            }
                            nexus_client::Error::ErrorResponse(
                                response_value,
                            ) => {
                                let status = response_value.status();

                                // TODO(#3238): The call to `cpapi_instance_put`
                                // flattens some transient errors into 500
                                // Internal Server Error, so this path must be
                                // careful not to treat a "masked" transient
                                // error as a permanent error. Treat explicit
                                // client errors (like Not Found) as permanent,
                                // but don't be too discerning with server
                                // errors that may have been generated by
                                // flattening.
                                if status.is_server_error() {
                                    BackoffError::transient(
                                        Error::Notification(err),
                                    )
                                } else {
                                    BackoffError::permanent(
                                        Error::Notification(err),
                                    )
                                }
                            }
                        }
                    })
            },
            |err: Error, delay| {
                warn!(self.log,
                      "Failed to publish instance state to Nexus: {}",
                      err.to_string();
                      "instance_id" => %self.id(),
                      "retry_after" => ?delay);
            },
        )
        .await;

        if let Err(e) = result {
            error!(
                self.log,
                "Failed to publish state to Nexus, will not retry: {:?}", e;
                "instance_id" => %self.id()
            );
        }
    }

    /// Processes a Propolis state change observed by the Propolis monitoring
    /// task.
    async fn observe_state(
        &mut self,
        state: &ObservedPropolisState,
    ) -> Result<Reaction, Error> {
        info!(self.log, "Observing new propolis state: {:?}", state);

        // This instance may no longer have a Propolis zone if it was rudely
        // terminated between the time the call to Propolis returned and the
        // time this thread acquired the instance lock and entered this routine.
        // If the Propolis zone is gone, do not publish the Propolis state;
        // instead, maintain whatever state was published when the zone was
        // destroyed.
        if self.running_state.is_none() {
            info!(
                self.log,
                "Ignoring new propolis state: Propolis is already destroyed"
            );

            // Return the Terminate action so that the caller will cleanly
            // cease to monitor this Propolis. Note that terminating an instance
            // that's already terminated is a no-op.
            return Ok(Reaction::Terminate);
        }

        // Update the Sled Agent's internal state machine.
        let action = self.state.apply_propolis_observation(state);
        info!(
            self.log,
            "updated state after observing Propolis state change";
            "propolis_id" => %self.state.propolis_id(),
            "new_instance_state" => ?self.state.instance(),
            "new_vmm_state" => ?self.state.vmm()
        );

        // If the zone is now safe to terminate, tear it down and discard the
        // instance ticket before returning and publishing the new instance
        // state to Nexus. This ensures that the instance is actually gone from
        // the sled when Nexus receives the state update saying it's actually
        // destroyed.
        match action {
            Some(InstanceAction::Destroy) => {
                info!(self.log, "terminating VMM that has exited";
                      "instance_id" => %self.id());

                self.terminate().await?;
                Ok(Reaction::Terminate)
            }
            None => Ok(Reaction::Continue),
        }
    }

    /// Sends an instance state PUT request to this instance's Propolis.
    async fn propolis_state_put(
        &self,
        request: propolis_client::api::InstanceStateRequested,
    ) -> Result<(), Error> {
        let res = self
            .running_state
            .as_ref()
            .expect("Propolis client should be initialized before usage")
            .client
            .instance_state_put()
            .body(request)
            .send()
            .await;

        if let Err(e) = &res {
            error!(self.log, "Error from Propolis client: {:?}", e;
                   "status" => ?e.status());
        }

        res?;
        Ok(())
    }

    /// Sends an instance ensure request to this instance's Propolis.
    async fn propolis_ensure(
        &self,
        client: &PropolisClient,
        running_zone: &RunningZone,
        migrate: Option<InstanceMigrationTargetParams>,
    ) -> Result<(), Error> {
        let nics = running_zone
            .opte_ports()
            .map(|port| propolis_client::api::NetworkInterfaceRequest {
                // TODO-correctness: Remove `.vnic()` call when we use the port
                // directly.
                name: port.vnic_name().to_string(),
                slot: propolis_client::api::Slot(port.slot()),
            })
            .collect();

        let migrate = match migrate {
            Some(params) => {
                let migration_id =
                    self.state.instance().migration_id.ok_or_else(|| {
                        Error::Migration(anyhow!("Missing Migration UUID"))
                    })?;
                Some(propolis_client::api::InstanceMigrateInitiateRequest {
                    src_addr: params.src_propolis_addr.to_string(),
                    src_uuid: params.src_propolis_id,
                    migration_id,
                })
            }
            None => None,
        };

        let request = propolis_client::api::InstanceEnsureRequest {
            properties: self.properties.clone(),
            nics,
            disks: self
                .requested_disks
                .iter()
                .cloned()
                .map(Into::into)
                .collect(),
            migrate,
            cloud_init_bytes: self.cloud_init_bytes.clone(),
        };

        info!(self.log, "Sending ensure request to propolis: {:?}", request);
        let result = client.instance_ensure().body(request).send().await;
        info!(self.log, "result of instance_ensure call is {:?}", result);
        result?;
        Ok(())
    }

    /// Given a freshly-created Propolis process, sends an ensure request to
    /// that Propolis and launches all of the tasks needed to monitor the
    /// resulting Propolis VM.
    ///
    /// # Panics
    ///
    /// Panics if this routine is called more than once for a given Instance.
    async fn ensure_propolis_and_tasks(
        &mut self,
        instance: Instance,
        setup: PropolisSetup,
        migrate: Option<InstanceMigrationTargetParams>,
    ) -> Result<(), Error> {
        assert!(self.running_state.is_none());

        let PropolisSetup { client, running_zone } = setup;
        self.propolis_ensure(&client, &running_zone, migrate).await?;

        // Monitor propolis for state changes in the background.
        //
        // This task exits after its associated Propolis has been terminated
        // (either because the task observed a message from Propolis saying that
        // it exited or because the Propolis server was terminated by other
        // means).
        let monitor_client = client.clone();
        let _monitor_task = tokio::task::spawn(async move {
            let r = instance.monitor_state_task(monitor_client).await;
            let log = &instance.inner.lock().await.log;
            match r {
                Err(e) => warn!(log, "State monitoring task failed: {}", e),
                Ok(()) => info!(log, "State monitoring task complete"),
            }
        });

        self.running_state = Some(RunningState { client, running_zone });

        Ok(())
    }

    /// Immediately terminates this instance's Propolis zone and cleans up any
    /// runtime objects associated with the instance.
    ///
    /// This routine is safe to call even if the instance's zone was never
    /// started. It is also safe to call multiple times on a single instance.
    async fn terminate(&mut self) -> Result<(), Error> {
        let zname = propolis_zone_name(self.propolis_id());

        // First fetch the running state.
        //
        // If there is nothing here, then there is no `RunningZone`, and so
        // there's no zone or resources to clean up at all.
        let mut running_state = if let Some(state) = self.running_state.take() {
            state
        } else {
            debug!(
                self.log,
                "Instance::terminate() called with no running state"
            );

            // Ensure the instance is removed from the instance manager's table
            // so that a new instance can take its place.
            self.instance_ticket.terminate();
            return Ok(());
        };

        // Take a zone bundle whenever this instance stops.
        if let Err(e) = self
            .zone_bundler
            .create(
                &running_state.running_zone,
                ZoneBundleCause::TerminatedInstance,
            )
            .await
        {
            error!(
                self.log,
                "Failed to take zone bundle for terminated instance";
                "zone_name" => &zname,
                "reason" => ?e,
            );
        }

        // Ensure that no zone exists. This succeeds even if no zone was ever
        // created.
        // NOTE: we call`Zones::halt_and_remove_logged` directly instead of
        // `RunningZone::stop` in case we're called between creating the
        // zone and assigning `running_state`.
        warn!(self.log, "Halting and removing zone: {}", zname);
        Zones::halt_and_remove_logged(&self.log, &zname).await.unwrap();

        // Remove ourselves from the instance manager's map of instances.
        self.instance_ticket.terminate();

        // See if there are any runtime objects to clean up.
        //
        // We already removed the zone above but mark it as stopped
        running_state.running_zone.stop().await.unwrap();

        // Remove any OPTE ports from the port manager.
        running_state.running_zone.release_opte_ports();

        Ok(())
    }
}

/// A reference to a single instance running a running Propolis server.
///
/// Cloning this object clones the reference - it does not create another
/// instance.
#[derive(Clone)]
pub struct Instance {
    inner: Arc<Mutex<InstanceInner>>,
}

#[derive(Debug)]
pub(crate) struct InstanceInitialState {
    pub hardware: InstanceHardware,
    pub instance_runtime: InstanceRuntimeState,
    pub vmm_runtime: VmmRuntimeState,
    pub propolis_addr: SocketAddr,
}

impl Instance {
    /// Creates a new (not yet running) instance object.
    ///
    /// # Arguments
    ///
    /// * `log`: Logger for dumping debug information.
    /// * `id`: UUID of the instance to be created.
    /// * `propolis_id`: UUID for the VMM to be created.
    /// * `ticket`: A ticket that ensures this instance is a member of its
    ///   instance manager's tracking table.
    /// * `state`: The initial state of this instance.
    /// * `services`: A set of instance manager-provided services.
    pub(crate) fn new(
        log: Logger,
        id: Uuid,
        propolis_id: Uuid,
        ticket: InstanceTicket,
        state: InstanceInitialState,
        services: InstanceManagerServices,
    ) -> Result<Self, Error> {
<<<<<<< HEAD
        info!(log, "Instance::new w/initial HW: {:?}", initial);

        let mut dhcp_config = DhcpCfg {
            hostname: Some(
                initial
                    .runtime
                    .hostname
                    .parse()
                    .map_err(Error::InvalidHostname)?,
            ),
            host_domain: initial
                .dhcp_config
                .host_domain
                .map(|domain| domain.parse())
                .transpose()
                .map_err(Error::InvalidHostname)?,
            domain_search_list: initial
                .dhcp_config
                .search_domains
                .into_iter()
                .map(|domain| domain.parse())
                .collect::<Result<_, _>>()
                .map_err(Error::InvalidHostname)?,
            dns4_servers: Vec::new(),
            dns6_servers: Vec::new(),
        };
        for ip in initial.dhcp_config.dns_servers {
            match ip {
                IpAddr::V4(ip) => dhcp_config.dns4_servers.push(ip.into()),
                IpAddr::V6(ip) => dhcp_config.dns6_servers.push(ip.into()),
            }
        }
=======
        info!(log, "initializing new Instance";
              "instance_id" => %id,
              "propolis_id" => %propolis_id,
              "state" => ?state);

        let InstanceInitialState {
            hardware,
            instance_runtime,
            vmm_runtime,
            propolis_addr,
        } = state;

        let InstanceManagerServices {
            nexus_client,
            vnic_allocator,
            port_manager,
            storage,
            zone_bundler,
        } = services;
>>>>>>> 7d887899

        let instance = InstanceInner {
            log: log.new(o!("instance_id" => id.to_string())),
            // NOTE: Mostly lies.
            properties: propolis_client::api::InstanceProperties {
                id,
                name: hardware.properties.hostname.clone(),
                description: "Test description".to_string(),
                image_id: Uuid::nil(),
                bootrom_id: Uuid::nil(),
                // TODO: Align the byte type w/propolis.
                memory: hardware.properties.memory.to_whole_mebibytes(),
                // TODO: we should probably make propolis aligned with
                // InstanceCpuCount here, to avoid any casting...
                vcpus: hardware.properties.ncpus.0 as u8,
            },
            propolis_id,
            propolis_ip: propolis_addr.ip(),
            vnic_allocator,
            port_manager,
<<<<<<< HEAD
            requested_nics: initial.nics,
            source_nat: initial.source_nat,
            external_ips: initial.external_ips,
            firewall_rules: initial.firewall_rules,
            dhcp_config,
            requested_disks: initial.disks,
            cloud_init_bytes: initial.cloud_init_bytes,
            state: InstanceStates::new(initial.runtime),
=======
            requested_nics: hardware.nics,
            source_nat: hardware.source_nat,
            external_ips: hardware.external_ips,
            firewall_rules: hardware.firewall_rules,
            requested_disks: hardware.disks,
            cloud_init_bytes: hardware.cloud_init_bytes,
            state: InstanceStates::new(
                instance_runtime,
                vmm_runtime,
                propolis_id,
            ),
>>>>>>> 7d887899
            running_state: None,
            nexus_client,
            storage,
            zone_bundler,
            instance_ticket: ticket,
        };

        let inner = Arc::new(Mutex::new(instance));

        Ok(Instance { inner })
    }

    /// Create bundle from an instance zone.
    pub async fn request_zone_bundle(
        &self,
    ) -> Result<ZoneBundleMetadata, BundleError> {
        let inner = self.inner.lock().await;
        let name = propolis_zone_name(inner.propolis_id());
        match &*inner {
            InstanceInner { running_state: None, .. } => {
                Err(BundleError::Unavailable { name })
            }
            InstanceInner {
                running_state: Some(RunningState { ref running_zone, .. }),
                ..
            } => {
                inner
                    .zone_bundler
                    .create(running_zone, ZoneBundleCause::ExplicitRequest)
                    .await
            }
        }
    }

    pub async fn current_state(&self) -> SledInstanceState {
        let inner = self.inner.lock().await;
        inner.state.sled_instance_state()
    }

    /// Ensures that a Propolis process exists for this instance, then sends it
    /// an instance ensure request.
    async fn propolis_ensure(
        &self,
        inner: &mut MutexGuard<'_, InstanceInner>,
        migration_params: Option<InstanceMigrationTargetParams>,
    ) -> Result<(), Error> {
        if let Some(running_state) = inner.running_state.as_ref() {
            info!(
                &inner.log,
                "Ensuring instance which already has a running state"
            );
            inner
                .propolis_ensure(
                    &running_state.client,
                    &running_state.running_zone,
                    migration_params,
                )
                .await?;
        } else {
            let setup_result: Result<(), Error> = 'setup: {
                // Set up the Propolis zone and the objects associated with it.
                let setup = match self.setup_propolis_locked(inner).await {
                    Ok(setup) => setup,
                    Err(e) => break 'setup Err(e),
                };

                // Direct the Propolis server to create its VM and the tasks
                // associated with it. On success, the zone handle moves into
                // this instance, preserving the zone.
                inner
                    .ensure_propolis_and_tasks(
                        self.clone(),
                        setup,
                        migration_params,
                    )
                    .await
            };

            // If this instance started from scratch, and startup failed, move
            // the instance to the Failed state instead of leaking the Starting
            // state.
            //
            // Once again, migration targets don't do this, because a failure to
            // start a migration target simply leaves the VM running untouched
            // on the source.
            if migration_params.is_none() && setup_result.is_err() {
                error!(&inner.log, "vmm setup failed: {:?}", setup_result);

                // This case is morally equivalent to starting Propolis and then
                // rudely terminating it before asking it to do anything. Update
                // the VMM and instance states accordingly.
                inner.state.terminate_rudely();
            }
            setup_result?;
        }
        Ok(())
    }

    /// Attempts to update the current state of the instance by launching a
    /// Propolis process for the instance (if needed) and issuing an appropriate
    /// request to Propolis to change state.
    ///
    /// Returns the instance's state after applying any changes required by this
    /// call. Note that if the instance's Propolis is in the middle of its own
    /// state transition, it may publish states that supersede the state
    /// published by this routine in perhaps-surprising ways. For example, if an
    /// instance begins to stop when Propolis has just begun to handle a prior
    /// request to reboot, the instance's state may proceed from Stopping to
    /// Rebooting to Running to Stopping to Stopped.
    pub async fn put_state(
        &self,
        state: crate::params::InstanceStateRequested,
    ) -> Result<SledInstanceState, Error> {
        use propolis_client::api::InstanceStateRequested as PropolisRequest;
        let mut inner = self.inner.lock().await;
        let (propolis_state, next_published) = match state {
            InstanceStateRequested::MigrationTarget(migration_params) => {
                self.propolis_ensure(&mut inner, Some(migration_params))
                    .await?;
                (None, None)
            }
            InstanceStateRequested::Running => {
                self.propolis_ensure(&mut inner, None).await?;
                (Some(PropolisRequest::Run), None)
            }
            InstanceStateRequested::Stopped => {
                // If the instance has not started yet, unregister it
                // immediately. Since there is no Propolis to push updates when
                // this happens, generate an instance record bearing the
                // "Destroyed" state and return it to the caller.
                if inner.running_state.is_none() {
                    inner.terminate().await?;
                    inner.state.terminate_rudely();
                    (None, None)
                } else {
                    (
                        Some(PropolisRequest::Stop),
                        Some(PublishedVmmState::Stopping),
                    )
                }
            }
            InstanceStateRequested::Reboot => {
                if inner.running_state.is_none() {
                    return Err(Error::InstanceNotRunning(*inner.id()));
                }
                (
                    Some(PropolisRequest::Reboot),
                    Some(PublishedVmmState::Rebooting),
                )
            }
        };

        if let Some(p) = propolis_state {
            inner.propolis_state_put(p).await?;
        }
        if let Some(s) = next_published {
            inner.state.transition_vmm(s, Utc::now());
        }
        Ok(inner.state.sled_instance_state())
    }

    pub async fn put_migration_ids(
        &self,
        old_runtime: &InstanceRuntimeState,
        migration_ids: &Option<InstanceMigrationSourceParams>,
    ) -> Result<SledInstanceState, Error> {
        let mut inner = self.inner.lock().await;

        // Check that the instance's current generation matches the one the
        // caller expects to transition from. This helps Nexus ensure that if
        // multiple migration sagas launch at Propolis generation N, then only
        // one of them will successfully set the instance's migration IDs.
        if inner.state.instance().gen != old_runtime.gen {
            // Allow this transition for idempotency if the instance is
            // already in the requested goal state.
            if inner.state.migration_ids_already_set(old_runtime, migration_ids)
            {
                return Ok(inner.state.sled_instance_state());
            }

            return Err(Error::Transition(
                omicron_common::api::external::Error::Conflict {
                    internal_message: format!(
                        "wrong instance state generation: expected {}, got {}",
                        inner.state.instance().gen,
                        old_runtime.gen
                    ),
                },
            ));
        }

        inner.state.set_migration_ids(migration_ids, Utc::now());
        Ok(inner.state.sled_instance_state())
    }

    async fn setup_propolis_locked(
        &self,
        inner: &mut MutexGuard<'_, InstanceInner>,
    ) -> Result<PropolisSetup, Error> {
        // Create OPTE ports for the instance
        let mut opte_ports = Vec::with_capacity(inner.requested_nics.len());
        for nic in inner.requested_nics.iter() {
            let (snat, external_ips) = if nic.primary {
                (Some(inner.source_nat), &inner.external_ips[..])
            } else {
                (None, &[][..])
            };
            let port = inner.port_manager.create_port(
                nic,
                snat,
                external_ips,
                &inner.firewall_rules,
                inner.dhcp_config.clone(),
            )?;
            opte_ports.push(port);
        }

        // Create a zone for the propolis instance, using the previously
        // configured VNICs.
        let zname = propolis_zone_name(inner.propolis_id());
        let mut rng = rand::rngs::StdRng::from_entropy();
        let root = inner
            .storage
            .all_u2_mountpoints(ZONE_DATASET)
            .await
            .choose(&mut rng)
            .ok_or_else(|| Error::U2NotFound)?
            .clone();
        let installed_zone = InstalledZone::install(
            &inner.log,
            &inner.vnic_allocator,
            &root,
            &["/opt/oxide".into()],
            "propolis-server",
            Some(*inner.propolis_id()),
            // dataset=
            &[],
            // filesystems=
            &[],
            // data_links=
            &[],
            &[
                zone::Device { name: "/dev/vmm/*".to_string() },
                zone::Device { name: "/dev/vmmctl".to_string() },
                zone::Device { name: "/dev/viona".to_string() },
            ],
            opte_ports,
            // physical_nic=
            None,
            vec![],
            vec![],
        )
        .await?;

        let gateway = inner.port_manager.underlay_ip();

        // TODO: We should not be using the resolver here to lookup the Nexus IP
        // address. It would be preferable for Propolis, and through Propolis,
        // Oximeter, to access the Nexus internal interface using a progenitor
        // resolver that relies on a DNS resolver.
        //
        // - With the current implementation: if Nexus' IP address changes, this
        // breaks.
        // - With a DNS resolver: the metric producer would be able to continue
        // sending requests to new servers as they arise.
        let metric_ip = inner
            .nexus_client
            .resolver()
            .lookup_ipv6(internal_dns::ServiceName::Nexus)
            .await?;
        let metric_addr = SocketAddr::V6(SocketAddrV6::new(
            metric_ip,
            NEXUS_INTERNAL_PORT,
            0,
            0,
        ));

        let config = PropertyGroupBuilder::new("config")
            .add_property(
                "datalink",
                "astring",
                installed_zone.get_control_vnic_name(),
            )
            .add_property("gateway", "astring", &gateway.to_string())
            .add_property(
                "listen_addr",
                "astring",
                &inner.propolis_ip.to_string(),
            )
            .add_property("listen_port", "astring", &PROPOLIS_PORT.to_string())
            .add_property("metric_addr", "astring", &metric_addr.to_string());

        let profile = ProfileBuilder::new("omicron").add_service(
            ServiceBuilder::new("system/illumos/propolis-server").add_instance(
                ServiceInstanceBuilder::new("default")
                    .add_property_group(config),
            ),
        );
        profile.add_to_zone(&inner.log, &installed_zone).await?;

        let running_zone = RunningZone::boot(installed_zone).await?;
        info!(inner.log, "Started propolis in zone: {}", zname);

        // This isn't strictly necessary - we wait for the HTTP server below -
        // but it helps distinguish "online in SMF" from "responding to HTTP
        // requests".
        let fmri = fmri_name();
        wait_for_service(Some(&zname), &fmri)
            .await
            .map_err(|_| Error::Timeout(fmri.to_string()))?;
        info!(inner.log, "Propolis SMF service is online");

        let server_addr = SocketAddr::new(inner.propolis_ip, PROPOLIS_PORT);

        // We use a custom client builder here because the default progenitor
        // one has a timeout of 15s but we want to be able to wait indefinitely.
        let reqwest_client = reqwest::ClientBuilder::new().build().unwrap();
        let client = Arc::new(PropolisClient::new_with_client(
            &format!("http://{}", server_addr),
            reqwest_client,
        ));

        // Although the instance is online, the HTTP server may not be running
        // yet. Wait for it to respond to requests, so users of the instance
        // don't need to worry about initialization races.
        wait_for_http_server(&inner.log, &client).await?;
        info!(inner.log, "Propolis HTTP server online");

        Ok(PropolisSetup { client, running_zone })
    }

    /// Rudely terminates this instance's Propolis (if it has one) and
    /// immediately transitions the instance to the Destroyed state.
    pub async fn terminate(&self) -> Result<SledInstanceState, Error> {
        let mut inner = self.inner.lock().await;
        inner.terminate().await?;

        // Rude termination is safe here because this routine took the lock
        // before terminating the zone, which will cause any pending
        // observations from the instance state monitor to be
        inner.state.terminate_rudely();
        Ok(inner.state.sled_instance_state())
    }

    // Monitors propolis until explicitly told to disconnect.
    //
    // Intended to be spawned in a tokio task within [`Instance::start`].
    async fn monitor_state_task(
        &self,
        client: Arc<PropolisClient>,
    ) -> Result<(), Error> {
        let mut gen = 0;
        loop {
            // State monitoring always returns the most recent state/gen pair
            // known to Propolis.
            let response = client
                .instance_state_monitor()
                .body(propolis_client::api::InstanceStateMonitorRequest { gen })
                .send()
                .await?
                .into_inner();

            let reaction = {
                // The observed state depends on what Propolis reported and on
                // the `Instance`'s stored state. Take the instance lock to
                // stabilize that state across this entire operation.
                let mut inner = self.inner.lock().await;
                let observed = ObservedPropolisState::new(
                    inner.state.instance(),
                    &response,
                );
                let reaction = inner.observe_state(&observed).await?;
                inner.publish_state_to_nexus().await;
                reaction
            };

            if let Reaction::Terminate = reaction {
                return Ok(());
            }

            // Update the generation number we're asking for, to ensure the
            // Propolis will only return more recent values.
            gen = response.gen + 1;
        }
    }

    pub async fn issue_snapshot_request(
        &self,
        disk_id: Uuid,
        snapshot_id: Uuid,
    ) -> Result<(), Error> {
        let inner = self.inner.lock().await;

        if let Some(running_state) = &inner.running_state {
            running_state
                .client
                .instance_issue_crucible_snapshot_request()
                .id(disk_id)
                .snapshot_id(snapshot_id)
                .send()
                .await?;

            Ok(())
        } else {
            Err(Error::InstanceNotRunning(inner.properties.id))
        }
    }
}<|MERGE_RESOLUTION|>--- conflicted
+++ resolved
@@ -595,24 +595,41 @@
         state: InstanceInitialState,
         services: InstanceManagerServices,
     ) -> Result<Self, Error> {
-<<<<<<< HEAD
-        info!(log, "Instance::new w/initial HW: {:?}", initial);
+        info!(log, "initializing new Instance";
+              "instance_id" => %id,
+              "propolis_id" => %propolis_id,
+              "state" => ?state);
+
+        let InstanceInitialState {
+            hardware,
+            instance_runtime,
+            vmm_runtime,
+            propolis_addr,
+        } = state;
+
+        let InstanceManagerServices {
+            nexus_client,
+            vnic_allocator,
+            port_manager,
+            storage,
+            zone_bundler,
+        } = services;
 
         let mut dhcp_config = DhcpCfg {
             hostname: Some(
-                initial
-                    .runtime
+                hardware
+                    .properties
                     .hostname
                     .parse()
                     .map_err(Error::InvalidHostname)?,
             ),
-            host_domain: initial
+            host_domain: hardware
                 .dhcp_config
                 .host_domain
                 .map(|domain| domain.parse())
                 .transpose()
                 .map_err(Error::InvalidHostname)?,
-            domain_search_list: initial
+            domain_search_list: hardware
                 .dhcp_config
                 .search_domains
                 .into_iter()
@@ -622,33 +639,12 @@
             dns4_servers: Vec::new(),
             dns6_servers: Vec::new(),
         };
-        for ip in initial.dhcp_config.dns_servers {
+        for ip in hardware.dhcp_config.dns_servers {
             match ip {
                 IpAddr::V4(ip) => dhcp_config.dns4_servers.push(ip.into()),
                 IpAddr::V6(ip) => dhcp_config.dns6_servers.push(ip.into()),
             }
         }
-=======
-        info!(log, "initializing new Instance";
-              "instance_id" => %id,
-              "propolis_id" => %propolis_id,
-              "state" => ?state);
-
-        let InstanceInitialState {
-            hardware,
-            instance_runtime,
-            vmm_runtime,
-            propolis_addr,
-        } = state;
-
-        let InstanceManagerServices {
-            nexus_client,
-            vnic_allocator,
-            port_manager,
-            storage,
-            zone_bundler,
-        } = services;
->>>>>>> 7d887899
 
         let instance = InstanceInner {
             log: log.new(o!("instance_id" => id.to_string())),
@@ -669,20 +665,11 @@
             propolis_ip: propolis_addr.ip(),
             vnic_allocator,
             port_manager,
-<<<<<<< HEAD
-            requested_nics: initial.nics,
-            source_nat: initial.source_nat,
-            external_ips: initial.external_ips,
-            firewall_rules: initial.firewall_rules,
-            dhcp_config,
-            requested_disks: initial.disks,
-            cloud_init_bytes: initial.cloud_init_bytes,
-            state: InstanceStates::new(initial.runtime),
-=======
             requested_nics: hardware.nics,
             source_nat: hardware.source_nat,
             external_ips: hardware.external_ips,
             firewall_rules: hardware.firewall_rules,
+            dhcp_config,
             requested_disks: hardware.disks,
             cloud_init_bytes: hardware.cloud_init_bytes,
             state: InstanceStates::new(
@@ -690,7 +677,6 @@
                 vmm_runtime,
                 propolis_id,
             ),
->>>>>>> 7d887899
             running_state: None,
             nexus_client,
             storage,
