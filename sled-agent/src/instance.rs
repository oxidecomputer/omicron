// This Source Code Form is subject to the terms of the Mozilla Public
// License, v. 2.0. If a copy of the MPL was not distributed with this
// file, You can obtain one at https://mozilla.org/MPL/2.0/.

//! API for controlling a single instance.

use crate::common::instance::{Action as InstanceAction, InstanceStates};
use crate::illumos::dladm::Etherstub;
use crate::illumos::running_zone::{
    InstalledZone, RunCommandError, RunningZone,
};
use crate::illumos::svc::wait_for_service;
use crate::illumos::vnic::VnicAllocator;
use crate::illumos::zone::{AddressRequest, PROPOLIS_ZONE_PREFIX};
use crate::instance_manager::InstanceTicket;
use crate::nexus::LazyNexusClient;
use crate::opte::OptePort;
use crate::opte::OptePortAllocator;
use crate::params::ExternalIp;
use crate::params::NetworkInterface;
use crate::params::{
    InstanceHardware, InstanceMigrateParams, InstanceRuntimeStateRequested,
    InstanceSerialConsoleData,
};
use crate::serial::{ByteOffset, SerialConsoleBuffer};
use anyhow::anyhow;
use futures::lock::{Mutex, MutexGuard};
use omicron_common::address::PROPOLIS_PORT;
use omicron_common::api::internal::nexus::InstanceRuntimeState;
use omicron_common::backoff;
use propolis_client::api::DiskRequest;
use propolis_client::Client as PropolisClient;
use slog::Logger;
use std::net::IpAddr;
use std::net::Ipv6Addr;
use std::net::SocketAddr;
use std::sync::Arc;
use tokio::task::JoinHandle;
use uuid::Uuid;

#[cfg(test)]
use crate::illumos::zone::MockZones as Zones;
#[cfg(not(test))]
use crate::illumos::zone::Zones;

#[derive(thiserror::Error, Debug)]
pub enum Error {
    #[error("Failed to wait for service: {0}")]
    Timeout(String),

    #[error("Failed to create VNIC: {0}")]
    VnicCreation(#[from] crate::illumos::dladm::CreateVnicError),

    #[error("Failure from Propolis Client: {0}")]
    Propolis(#[from] propolis_client::Error),

    // TODO: Remove this error; prefer to retry notifications.
    #[error("Notifying Nexus failed: {0}")]
    Notification(nexus_client::Error<nexus_client::types::Error>),

    // TODO: This error type could become more specific
    #[error("Error performing a state transition: {0}")]
    Transition(omicron_common::api::external::Error),

    // TODO: Add more specific errors
    #[error("Failure during migration: {0}")]
    Migration(anyhow::Error),

    #[error(transparent)]
    ZoneCommand(#[from] crate::illumos::running_zone::RunCommandError),

    #[error(transparent)]
    ZoneBoot(#[from] crate::illumos::running_zone::BootError),

    #[error(transparent)]
    ZoneEnsureAddress(#[from] crate::illumos::running_zone::EnsureAddressError),

    #[error(transparent)]
    ZoneInstall(#[from] crate::illumos::running_zone::InstallZoneError),

    #[error("serde_json failure: {0}")]
    SerdeJsonError(#[from] serde_json::Error),

    #[error(transparent)]
    Opte(#[from] crate::opte::Error),

    #[error("Serial console buffer: {0}")]
    Serial(#[from] crate::serial::Error),

    #[error("Error resolving DNS name: {0}")]
    ResolveError(#[from] internal_dns_client::multiclient::ResolveError),
}

// Issues read-only, idempotent HTTP requests at propolis until it responds with
// an acknowledgement. This provides a hacky mechanism to "wait until the HTTP
// server is serving requests".
//
// TODO: Plausibly we could use SMF to accomplish this goal in a less hacky way.
async fn wait_for_http_server(
    log: &Logger,
    client: &PropolisClient,
) -> Result<(), Error> {
    let log_notification_failure = |error, delay| {
        warn!(
            log,
            "failed to await http server ({}), will retry in {:?}", error, delay;
            "error" => ?error
        );
    };

    backoff::retry_notify(
        backoff::internal_service_policy(),
        || async {
            // This request is nonsensical - we don't expect an instance to
            // exist - but getting a response that isn't a connection-based
            // error informs us the HTTP server is alive.
            match client.instance_get().await {
                Ok(_) => return Ok(()),
                Err(value) => {
                    if let propolis_client::Error::Status(_) = &value {
                        // This means the propolis server responded to our
                        // request, instead of a connection error.
                        return Ok(());
                    }
                    return Err(backoff::BackoffError::transient(value));
                }
            }
        },
        log_notification_failure,
    )
    .await
    .map_err(|_| Error::Timeout("Propolis".to_string()))
}

fn service_name() -> &'static str {
    "svc:/system/illumos/propolis-server"
}

fn instance_name(id: &Uuid) -> String {
    format!("vm-{}", id)
}

fn fmri_name(id: &Uuid) -> String {
    format!("{}:{}", service_name(), instance_name(id))
}

fn propolis_zone_name(id: &Uuid) -> String {
    format!("{}{}", PROPOLIS_ZONE_PREFIX, id)
}

// Action to be taken by the Sled Agent after monitoring Propolis for
// state changes.
enum Reaction {
    Continue,
    Terminate,
}

// State associated with a running instance.
struct RunningState {
    // Connection to Propolis.
    client: Arc<PropolisClient>,
    // Object representing membership in the "instance manager".
    ticket: InstanceTicket,
    // Handle to task monitoring for Propolis state changes.
    monitor_task: Option<JoinHandle<()>>,
    // Handle to the zone.
    _running_zone: RunningZone,
}

impl Drop for RunningState {
    fn drop(&mut self) {
        if let Some(task) = self.monitor_task.take() {
            // NOTE: We'd prefer to actually await the task, since it
            // will be completed at this point, but async drop doesn't exist.
            //
            // At a minimum, this implementation ensures the background task
            // is not executing after RunningState terminates.
            //
            // "InstanceManager" contains...
            //      ... "Instance", which contains...
            //      ... "InstanceInner", which contains...
            //      ... "RunningState", which owns the "monitor_task".
            //
            // The "monitor_task" removes the instance from the
            // "InstanceManager", triggering it's eventual drop.
            // When this happens, the "monitor_task" exits anyway.
            task.abort()
        }
    }
}

// Named type for values returned during propolis zone creation
struct PropolisSetup {
    client: Arc<PropolisClient>,
    running_zone: RunningZone,
}

struct InstanceInner {
    log: Logger,

    // Properties visible to Propolis
    properties: propolis_client::api::InstanceProperties,

    // The ID of the Propolis server (and zone) running this instance
    propolis_id: Uuid,

    // The IP address of the Propolis server running this instance
    propolis_ip: IpAddr,

    // NIC-related properties
    vnic_allocator: VnicAllocator<Etherstub>,

    // OPTE port related properties
    underlay_addr: Ipv6Addr,
    port_allocator: OptePortAllocator,
    requested_nics: Vec<NetworkInterface>,
    external_ip: ExternalIp,

    // Disk related properties
    requested_disks: Vec<DiskRequest>,
    cloud_init_bytes: Option<String>,

    // Internal State management
    state: InstanceStates,
    running_state: Option<RunningState>,

    // Task buffering the instance's serial console
    serial_tty_task: Option<SerialConsoleBuffer>,

    // Connection to Nexus
    lazy_nexus_client: LazyNexusClient,
}

impl InstanceInner {
    fn id(&self) -> &Uuid {
        &self.properties.id
    }

    /// UUID of the underlying propolis-server process
    fn propolis_id(&self) -> &Uuid {
        &self.propolis_id
    }

    async fn observe_state(
        &mut self,
        state: propolis_client::api::InstanceState,
    ) -> Result<Reaction, Error> {
        info!(self.log, "Observing new propolis state: {:?}", state);

        // Update the Sled Agent's internal state machine.
        let action = self.state.observe_transition(&state);
        info!(
            self.log,
            "New state: {:?}, action: {:?}",
            self.state.current().run_state,
            action
        );

        // Notify Nexus of the state change.
        self.lazy_nexus_client
            .get()
            .await?
            .cpapi_instances_put(
                self.id(),
                &nexus_client::types::InstanceRuntimeState::from(
                    self.state.current().clone(),
                ),
            )
            .await
            .map_err(|e| Error::Notification(e))?;

        // Take the next action, if any.
        if let Some(action) = action {
            self.take_action(action).await
        } else {
            Ok(Reaction::Continue)
        }
    }

    async fn propolis_state_put(
        &self,
        request: propolis_client::api::InstanceStateRequested,
    ) -> Result<(), Error> {
        self.running_state
            .as_ref()
            .expect("Propolis client should be initialized before usage")
            .client
            .instance_state_put(request)
            .await?;
        Ok(())
    }

    async fn ensure(
        &mut self,
        instance: Instance,
        ticket: InstanceTicket,
        setup: PropolisSetup,
        migrate: Option<InstanceMigrateParams>,
    ) -> Result<(), Error> {
        let PropolisSetup { client, running_zone } = setup;

        let nics = self
            .requested_nics
            .iter()
            .zip(running_zone.get_opte_ports().iter())
            .map(|(nic, port)| propolis_client::api::NetworkInterfaceRequest {
                // TODO-correctness: Remove `.vnic()` call when we use the port
                // directly.
                name: port.vnic().name().to_string(),
                slot: propolis_client::api::Slot(nic.slot),
            })
            .collect();

        let migrate = match migrate {
            Some(params) => {
                let migration_id =
                    self.state.current().migration_id.ok_or_else(|| {
                        Error::Migration(anyhow!("Missing Migration UUID"))
                    })?;
                Some(propolis_client::api::InstanceMigrateInitiateRequest {
                    src_addr: params.src_propolis_addr,
                    src_uuid: params.src_propolis_id,
                    migration_id,
                })
            }
            None => None,
        };

        let request = propolis_client::api::InstanceEnsureRequest {
            properties: self.properties.clone(),
            nics,
            disks: self.requested_disks.clone(),
            migrate,
            cloud_init_bytes: self.cloud_init_bytes.clone(),
        };

        info!(self.log, "Sending ensure request to propolis: {:?}", request);
        client.instance_ensure(&request).await?;

        // Monitor propolis for state changes in the background.
        let monitor_task = Some(tokio::task::spawn(async move {
            let r = instance.monitor_state_task().await;
            let log = &instance.inner.lock().await.log;
            match r {
                Err(e) => warn!(log, "State monitoring task failed: {}", e),
                Ok(()) => info!(log, "State monitoring task complete"),
            }
        }));

        if self.serial_tty_task.is_none() {
            let ws_uri = client.instance_serial_console_ws_uri();
            self.serial_tty_task =
                Some(SerialConsoleBuffer::new(ws_uri, self.log.clone()));
        }

        self.running_state = Some(RunningState {
            client,
            ticket,
            monitor_task,
            _running_zone: running_zone,
        });

        Ok(())
    }

    async fn take_action(
        &self,
        action: InstanceAction,
    ) -> Result<Reaction, Error> {
        info!(self.log, "Taking action: {:#?}", action);
        let requested_state = match action {
            InstanceAction::Run => {
                propolis_client::api::InstanceStateRequested::Run
            }
            InstanceAction::Stop => {
                propolis_client::api::InstanceStateRequested::Stop
            }
            InstanceAction::Reboot => {
                propolis_client::api::InstanceStateRequested::Reboot
            }
            InstanceAction::Destroy => {
                // Unlike the other actions, which update the Propolis state,
                // the "destroy" action indicates that the service should be
                // terminated.
                info!(self.log, "take_action: Taking the Destroy action");
                return Ok(Reaction::Terminate);
            }
        };
        self.propolis_state_put(requested_state).await?;
        Ok(Reaction::Continue)
    }
}

/// A reference to a single instance running a running Propolis server.
///
/// Cloning this object clones the reference - it does not create another
/// instance.
#[derive(Clone)]
pub struct Instance {
    inner: Arc<Mutex<InstanceInner>>,
}

#[cfg(test)]
mockall::mock! {
    pub Instance {
        pub fn new(
            log: Logger,
            id: Uuid,
            vnic_allocator: VnicAllocator<Etherstub>,
            underlay_addr: Ipv6Addr,
            port_allocator: OptePortAllocator,
            initial: InstanceHardware,
            lazy_nexus_client: LazyNexusClient,
        ) -> Result<Self, Error>;
        pub async fn start(
            &self,
            ticket: InstanceTicket,
            migrate: Option<InstanceMigrateParams>,
        ) -> Result<(), Error>;
        pub async fn transition(
            &self,
            target: InstanceRuntimeStateRequested,
        ) -> Result<InstanceRuntimeState, Error>;
        pub async fn serial_console_buffer_data(
            &self,
            byte_offset: ByteOffset,
            max_bytes: Option<usize>,
        ) -> Result<InstanceSerialConsoleData, Error>;
    }
    impl Clone for Instance {
        fn clone(&self) -> Self;
    }
}

#[cfg_attr(test, allow(dead_code))]
impl Instance {
    /// Creates a new (not yet running) instance object.
    ///
    /// Arguments:
    /// * `log`: Logger for dumping debug information.
    /// * `id`: UUID of the instance to be created.
    /// * `vnic_allocator`: A unique (to the sled) ID generator to
    /// refer to a VNIC. (This exists because of a restriction on VNIC name
    /// lengths, otherwise the UUID would be used instead).
    /// * `underlay_addr`: The IPv6 underlay address for the sled hosting this
    /// instance.
    /// * `port_allocator`: A unique (to the sled) ID generator to
    /// refer to an OPTE port for the guest network interfaces.
    /// * `initial`: State of the instance at initialization time.
    /// * `lazy_nexus_client`: Connection to Nexus, used for sending notifications.
    // TODO: This arg list is getting a little long; can we clean this up?
    pub fn new(
        log: Logger,
        id: Uuid,
        vnic_allocator: VnicAllocator<Etherstub>,
        underlay_addr: Ipv6Addr,
        port_allocator: OptePortAllocator,
        initial: InstanceHardware,
        lazy_nexus_client: LazyNexusClient,
    ) -> Result<Self, Error> {
        info!(log, "Instance::new w/initial HW: {:?}", initial);
        let instance = InstanceInner {
            log: log.new(o!("instance_id" => id.to_string())),
            // NOTE: Mostly lies.
            properties: propolis_client::api::InstanceProperties {
                id,
                name: initial.runtime.hostname.clone(),
                description: "Test description".to_string(),
                image_id: Uuid::nil(),
                bootrom_id: Uuid::nil(),
                // TODO: Align the byte type w/propolis.
                memory: initial.runtime.memory.to_whole_mebibytes(),
                // TODO: we should probably make propolis aligned with
                // InstanceCpuCount here, to avoid any casting...
                vcpus: initial.runtime.ncpus.0 as u8,
            },
            propolis_id: initial.runtime.propolis_id,
            propolis_ip: initial.runtime.propolis_addr.unwrap().ip(),
            vnic_allocator,
            underlay_addr,
            port_allocator,
            requested_nics: initial.nics,
            external_ip: initial.external_ip,
            requested_disks: initial.disks,
            cloud_init_bytes: initial.cloud_init_bytes,
            state: InstanceStates::new(initial.runtime),
            running_state: None,
            lazy_nexus_client,
            serial_tty_task: None,
        };

        let inner = Arc::new(Mutex::new(instance));

        Ok(Instance { inner })
    }

    fn create_opte_ports(
        &self,
        inner: &mut MutexGuard<'_, InstanceInner>,
    ) -> Result<Vec<OptePort>, Error> {
        let mut ports = Vec::with_capacity(inner.requested_nics.len());
        for nic in inner.requested_nics.iter() {
            let vni = crate::opte::Vni::new(nic.vni).expect("Invalid VNI");
            let external_ip =
                if nic.primary { Some(inner.external_ip) } else { None };
            let port = inner.port_allocator.new_port(
                nic.ip,
                *nic.mac,
                ipnetwork::IpNetwork::from(nic.subnet),
                vni,
                inner.underlay_addr,
                external_ip,
            )?;
            info!(inner.log, "created OPTE port for guest"; "port_info" => ?port);
            ports.push(port);
        }
        Ok(ports)
    }

    async fn setup_propolis_locked(
        &self,
        inner: &mut MutexGuard<'_, InstanceInner>,
    ) -> Result<PropolisSetup, Error> {
        let opte_ports = self.create_opte_ports(inner)?;

        // Create a zone for the propolis instance, using the previously
        // configured VNICs.
        let zname = propolis_zone_name(inner.propolis_id());

        let installed_zone = InstalledZone::install(
            &inner.log,
            &inner.vnic_allocator,
            "propolis-server",
            Some(&inner.propolis_id().to_string()),
            // dataset=
            &[],
            &[
                zone::Device { name: "/dev/vmm/*".to_string() },
                zone::Device { name: "/dev/vmmctl".to_string() },
                zone::Device { name: "/dev/viona".to_string() },
            ],
            opte_ports,
            // physical_nic=
            None,
        )
        .await?;

        let running_zone = RunningZone::boot(installed_zone).await?;
        let addr_request = AddressRequest::new_static(inner.propolis_ip, None);
        let network = running_zone.ensure_address(addr_request).await?;
        info!(inner.log, "Created address {} for zone: {}", network, zname);

        let gateway = inner.underlay_addr;
        running_zone.add_default_route(gateway).await?;

        // Run Propolis in the Zone.
        let smf_service_name = "svc:/system/illumos/propolis-server";
        let instance_name = format!("vm-{}", inner.propolis_id());
        let smf_instance_name =
            format!("{}:{}", smf_service_name, instance_name);
        let server_addr = SocketAddr::new(inner.propolis_ip, PROPOLIS_PORT);

        // We intentionally do not import the service - it is placed under
        // `/var/svc/manifest`, and should automatically be imported by
        // configd.
        //
        // Insteady, we re-try adding the instance until it succeeds.
        // This implies that the service was added successfully.
        info!(
            inner.log, "Adding service"; "smf_name" => &smf_instance_name
        );
        backoff::retry_notify(
            backoff::internal_service_policy(),
            || async {
                running_zone
                    .run_cmd(&[
                        crate::illumos::zone::SVCCFG,
                        "-s",
                        smf_service_name,
                        "add",
                        &instance_name,
                    ])
                    .map_err(|e| backoff::BackoffError::transient(e))
            },
            |err: RunCommandError, delay| {
                warn!(
                    inner.log,
                    "Failed to add {} as a service (retrying in {:?}): {}",
                    instance_name,
                    delay,
                    err.to_string()
                );
            },
        )
        .await?;

        info!(inner.log, "Adding service property group 'config'");
        running_zone.run_cmd(&[
            crate::illumos::zone::SVCCFG,
            "-s",
            &smf_instance_name,
            "addpg",
            "config",
            "astring",
        ])?;

        info!(inner.log, "Setting server address property"; "address" => &server_addr);
        running_zone.run_cmd(&[
            crate::illumos::zone::SVCCFG,
            "-s",
            &smf_instance_name,
            "setprop",
            &format!("config/server_addr={}", server_addr),
        ])?;

        info!(inner.log, "Refreshing instance");
        running_zone.run_cmd(&[
            crate::illumos::zone::SVCCFG,
            "-s",
            &smf_instance_name,
            "refresh",
        ])?;

        info!(inner.log, "Enabling instance");
        running_zone.run_cmd(&[
            crate::illumos::zone::SVCADM,
            "enable",
            "-t",
            &smf_instance_name,
        ])?;

        info!(inner.log, "Started propolis in zone: {}", zname);

        // This isn't strictly necessary - we wait for the HTTP server below -
        // but it helps distinguish "online in SMF" from "responding to HTTP
        // requests".
        let fmri = fmri_name(inner.propolis_id());
        wait_for_service(Some(&zname), &fmri)
            .await
            .map_err(|_| Error::Timeout(fmri.to_string()))?;

        inner.state.current_mut().propolis_addr = Some(server_addr);

        let client = Arc::new(PropolisClient::new(
            server_addr,
            inner.log.new(o!("component" => "propolis-client")),
        ));

        // Although the instance is online, the HTTP server may not be running
        // yet. Wait for it to respond to requests, so users of the instance
        // don't need to worry about initialization races.
        wait_for_http_server(&inner.log, &client).await?;

        Ok(PropolisSetup { client, running_zone })
    }

    /// Begins the execution of the instance's service (Propolis).
    pub async fn start(
        &self,
        ticket: InstanceTicket,
        migrate: Option<InstanceMigrateParams>,
    ) -> Result<(), Error> {
        let mut inner = self.inner.lock().await;

        // Create the propolis zone and resources
        let setup = self.setup_propolis_locked(&mut inner).await?;

        // Ensure the instance exists in the Propolis Server before we start
        // using it.
        inner.ensure(self.clone(), ticket, setup, migrate).await?;

        Ok(())
    }

    // Terminate the Propolis service.
    async fn stop(&self) -> Result<(), Error> {
        let mut inner = self.inner.lock().await;

        let zname = propolis_zone_name(inner.propolis_id());
        warn!(inner.log, "Halting and removing zone: {}", zname);
        Zones::halt_and_remove_logged(&inner.log, &zname).unwrap();

        inner.running_state.as_mut().unwrap().ticket.terminate();

        Ok(())
    }

    // Monitors propolis until explicitly told to disconnect.
    //
    // Intended to be spawned in a tokio task within [`Instance::start`].
    async fn monitor_state_task(&self) -> Result<(), Error> {
        // Grab the UUID and Propolis Client before we start looping, so we
        // don't need to contend the lock to access them in steady state.
        //
        // They aren't modified after being initialized, so it's fine to grab
        // a copy.
        let client = {
            let inner = self.inner.lock().await;
            inner.running_state.as_ref().unwrap().client.clone()
        };

        let mut gen = 0;
        loop {
            // State monitoring always returns the most recent state/gen pair
            // known to Propolis.
            let response = client.instance_state_monitor(gen).await?;
            let reaction =
                self.inner.lock().await.observe_state(response.state).await?;

            match reaction {
                Reaction::Continue => {}
                Reaction::Terminate => {
                    return self.stop().await;
                }
            }

            // Update the generation number we're asking for, to ensure the
            // Propolis will only return more recent values.
            gen = response.gen + 1;
        }
    }

    /// Transitions an instance object to a new state, taking any actions
    /// necessary to perform state transitions.
    ///
    /// Returns the new state after starting the transition.
    ///
    /// # Panics
    ///
    /// This method may panic if it has been invoked before [`Instance::start`].
    pub async fn transition(
        &self,
        target: InstanceRuntimeStateRequested,
    ) -> Result<InstanceRuntimeState, Error> {
        let mut inner = self.inner.lock().await;
        if let Some(action) = inner
            .state
            .request_transition(&target)
            .map_err(|e| Error::Transition(e))?
        {
            info!(
                &inner.log,
                "transition to {:?}; action: {:#?}", target, action
            );
            inner.take_action(action).await?;
        }
        Ok(inner.state.current().clone())
    }

    pub async fn serial_console_buffer_data(
        &self,
        byte_offset: ByteOffset,
        max_bytes: Option<usize>,
    ) -> Result<InstanceSerialConsoleData, Error> {
        let inner = self.inner.lock().await;
        if let Some(ttybuf) = &inner.serial_tty_task {
            let (data, last_byte_offset) =
                ttybuf.contents(byte_offset, max_bytes).await?;
            Ok(InstanceSerialConsoleData {
                data,
                last_byte_offset: last_byte_offset as u64,
            })
        } else {
            Err(crate::serial::Error::Existential.into())
        }
    }
}

#[cfg(test)]
mod test {
    use super::*;
    use crate::illumos::dladm::Etherstub;
    use crate::nexus::LazyNexusClient;
    use crate::opte::OptePortAllocator;
    use crate::params::ExternalIp;
    use crate::params::InstanceStateRequested;
    use chrono::Utc;
    use macaddr::MacAddr6;
    use omicron_common::api::external::{
        ByteCount, Generation, InstanceCpuCount, InstanceState,
    };
    use omicron_common::api::internal::nexus::InstanceRuntimeState;
    use std::net::IpAddr;
    use std::net::Ipv4Addr;

    static INST_UUID_STR: &str = "e398c5d5-5059-4e55-beac-3a1071083aaa";
    static PROPOLIS_UUID_STR: &str = "ed895b13-55d5-4e0b-88e9-3f4e74d0d936";

    fn test_uuid() -> Uuid {
        INST_UUID_STR.parse().unwrap()
    }

    fn test_propolis_uuid() -> Uuid {
        PROPOLIS_UUID_STR.parse().unwrap()
    }

    fn logger() -> Logger {
        dropshot::ConfigLogging::StderrTerminal {
            level: dropshot::ConfigLoggingLevel::Info,
        }
        .to_logger("test-logger")
        .unwrap()
    }

    fn new_initial_instance() -> InstanceHardware {
        InstanceHardware {
            runtime: InstanceRuntimeState {
                run_state: InstanceState::Creating,
                sled_id: Uuid::new_v4(),
                propolis_id: test_propolis_uuid(),
                dst_propolis_id: None,
                propolis_addr: Some("[fd00:1de::74]:12400".parse().unwrap()),
                migration_id: None,
                ncpus: InstanceCpuCount(2),
                memory: ByteCount::from_mebibytes_u32(512),
                hostname: "myvm".to_string(),
                gen: Generation::new(),
                time_updated: Utc::now(),
            },
            nics: vec![],
            external_ip: ExternalIp {
                ip: IpAddr::from(Ipv4Addr::new(10, 0, 0, 1)),
                first_port: 0,
                last_port: 1 << 14 - 1,
            },
            disks: vec![],
            cloud_init_bytes: None,
        }
    }

    // Due to the usage of global mocks, we use "serial_test" to avoid
    // parellizing test invocations.
    //
    // From https://docs.rs/mockall/0.10.1/mockall/index.html#static-methods
    //
    //   Mockall can also mock static methods. But be careful! The expectations
    //   are global. If you want to use a static method in multiple tests, you
    //   must provide your own synchronization. For ordinary methods,
    //   expectations are set on the mock object. But static methods don’t have
    //   any mock object. Instead, you must create a Context object just to set
    //   their expectations.

    #[tokio::test]
    #[serial_test::serial]
    #[should_panic(
        expected = "Propolis client should be initialized before usage"
    )]
    async fn transition_before_start() {
        let log = logger();
        let vnic_allocator = VnicAllocator::new(
            "Test".to_string(),
            Etherstub("mylink".to_string()),
        );
<<<<<<< HEAD
        let port_allocator = OptePortAllocator::new();
        let lazy_nexus_client =
            LazyNexusClient::new(log.clone(), std::net::Ipv6Addr::LOCALHOST)
                .unwrap();
=======
        let mac = MacAddr6::from([0u8; 6]);
        let port_allocator = OptePortAllocator::new(mac);
        let nexus_client = MockNexusClient::default();
>>>>>>> f11200e2

        let inst = Instance::new(
            log.clone(),
            test_uuid(),
            vnic_allocator,
            std::net::Ipv6Addr::new(
                0xfd00, 0x1de, 0x00, 0x00, 0x00, 0x00, 0x00, 0x01,
            ),
            port_allocator,
            new_initial_instance(),
            lazy_nexus_client,
        )
        .unwrap();

        // Trying to transition before the instance has been initialized will
        // result in a panic.
        inst.transition(InstanceRuntimeStateRequested {
            run_state: InstanceStateRequested::Running,
            migration_params: None,
        })
        .await
        .unwrap();
    }
}<|MERGE_RESOLUTION|>--- conflicted
+++ resolved
@@ -851,16 +851,11 @@
             "Test".to_string(),
             Etherstub("mylink".to_string()),
         );
-<<<<<<< HEAD
-        let port_allocator = OptePortAllocator::new();
+        let mac = MacAddr6::from([0u8; 6]);
+        let port_allocator = OptePortAllocator::new(mac);
         let lazy_nexus_client =
             LazyNexusClient::new(log.clone(), std::net::Ipv6Addr::LOCALHOST)
                 .unwrap();
-=======
-        let mac = MacAddr6::from([0u8; 6]);
-        let port_allocator = OptePortAllocator::new(mac);
-        let nexus_client = MockNexusClient::default();
->>>>>>> f11200e2
 
         let inst = Instance::new(
             log.clone(),
