--- conflicted
+++ resolved
@@ -1644,11 +1644,7 @@
     use std::net::Ipv6Addr;
     use std::net::SocketAddrV6;
     use std::str::FromStr;
-<<<<<<< HEAD
-    use tokio::sync::mpsc;
-=======
     use std::time::Duration;
->>>>>>> 71de8b48
     use tokio::sync::watch::Receiver;
     use tokio::time::timeout;
 
@@ -2118,11 +2114,6 @@
 
         // time out while booting zone, on purpose!
         let boot_ctx = MockZones::boot_context();
-<<<<<<< HEAD
-        boot_ctx.expect().times(1).return_once(move |_| {
-            // See below, there's no way to have this take a long time, other
-            // than just taking a long time _and_ blocking the rest of the test.
-=======
         const TIMEOUT: Duration = Duration::from_secs(1);
         let (boot_continued_tx, boot_continued_rx) =
             std::sync::mpsc::sync_channel(1);
@@ -2154,7 +2145,6 @@
                 );
                 boot_continued_tx.send(()).unwrap();
             });
->>>>>>> 71de8b48
             Ok(())
         });
         let wait_ctx = illumos_utils::svc::wait_for_service_context();
@@ -2197,34 +2187,16 @@
             .await
             .expect("failed to send Instance::put_state");
 
-<<<<<<< HEAD
-        // Timeout our future waiting for the instance-state-change at
-        // `TIMEOUT_DURATION`
-        let timeout_fut = timeout(TIMEOUT_DURATION, put_rx);
-
-        // We then step time by twice that in a single jump, in an attempt to
-        // cause `timeout_fut` to complete immediately, but without letting the
-        // zone actually boot. There's nothing really ensure things AFAIK, and
-        // no actual way to do that. The expectation above is synchronous, which
-        // means we cannot put an await point in it, and so have no way to cause
-        // that to wait for something we do here, at least without blocking the
-        // entire and only thread.
-        tokio::time::advance(TIMEOUT_DURATION * 2).await;
-
-=======
         // Timeout our future waiting for the instance-state-change at 1s. This
         // is much shorter than the actual `TIMEOUT_DURATION`, but the test
         // structure requires that we actually wait this period, since we cannot
         // advance time manually in a multi-threaded runtime.
         let timeout_fut = timeout(TIMEOUT, put_rx);
         debug!(log, "Awaiting zone-boot timeout");
->>>>>>> 71de8b48
         timeout_fut
             .await
             .expect_err("*should've* timed out waiting for Instance::put_state, but didn't?");
         debug!(log, "Zone-boot timeout awaited");
-
-        tokio::time::resume();
 
         if let ReceivedInstanceState::InstancePut(SledInstanceState {
             vmm_state: VmmRuntimeState { state: VmmState::Running, .. },
