// This Source Code Form is subject to the terms of the Mozilla Public
// License, v. 2.0. If a copy of the MPL was not distributed with this
// file, You can obtain one at https://mozilla.org/MPL/2.0/.

//! API for controlling a single instance.

use crate::common::instance::{
    Action as InstanceAction, InstanceStates, ObservedPropolisState,
    PublishedVmmState,
};
use crate::instance_manager::{InstanceManagerServices, InstanceTicket};
use crate::nexus::NexusClientWithResolver;
use crate::params::ZoneBundleCause;
use crate::params::ZoneBundleMetadata;
use crate::params::{
    InstanceHardware, InstanceMigrationSourceParams,
    InstanceMigrationTargetParams, InstanceStateRequested, VpcFirewallRule,
};
use crate::profile::*;
use crate::zone_bundle::BundleError;
use crate::zone_bundle::ZoneBundler;
use anyhow::anyhow;
use backoff::BackoffError;
use chrono::Utc;
use futures::lock::{Mutex, MutexGuard};
use illumos_utils::dladm::Etherstub;
use illumos_utils::link::VnicAllocator;
use illumos_utils::opte::{DhcpCfg, PortManager};
use illumos_utils::running_zone::{InstalledZone, RunningZone};
use illumos_utils::svc::wait_for_service;
use illumos_utils::zone::Zones;
use illumos_utils::zone::PROPOLIS_ZONE_PREFIX;
use omicron_common::address::NEXUS_INTERNAL_PORT;
use omicron_common::address::PROPOLIS_PORT;
use omicron_common::api::internal::nexus::{
    InstanceRuntimeState, SledInstanceState, VmmRuntimeState,
};
use omicron_common::api::internal::shared::{
    NetworkInterface, SourceNatConfig,
};
use omicron_common::backoff;
use propolis_client::Client as PropolisClient;
use rand::prelude::SliceRandom;
use rand::SeedableRng;
use sled_storage::dataset::ZONE_DATASET;
use sled_storage::manager::StorageHandle;
use slog::Logger;
use std::net::IpAddr;
use std::net::{SocketAddr, SocketAddrV6};
use std::sync::Arc;
use uuid::Uuid;

#[derive(thiserror::Error, Debug)]
pub enum Error {
    #[error("Failed to wait for service: {0}")]
    Timeout(String),

    #[error("Failed to create VNIC: {0}")]
    VnicCreation(#[from] illumos_utils::dladm::CreateVnicError),

    #[error("Failure from Propolis Client: {0}")]
    Propolis(#[from] propolis_client::Error<propolis_client::types::Error>),

    // TODO: Remove this error; prefer to retry notifications.
    #[error("Notifying Nexus failed: {0}")]
    Notification(nexus_client::Error<nexus_client::types::Error>),

    // TODO: This error type could become more specific
    #[error("Error performing a state transition: {0}")]
    Transition(omicron_common::api::external::Error),

    // TODO: Add more specific errors
    #[error("Failure during migration: {0}")]
    Migration(anyhow::Error),

    #[error(transparent)]
    ZoneCommand(#[from] illumos_utils::running_zone::RunCommandError),

    #[error(transparent)]
    ZoneBoot(#[from] illumos_utils::running_zone::BootError),

    #[error(transparent)]
    ZoneEnsureAddress(#[from] illumos_utils::running_zone::EnsureAddressError),

    #[error(transparent)]
    ZoneInstall(#[from] illumos_utils::running_zone::InstallZoneError),

    #[error("serde_json failure: {0}")]
    SerdeJsonError(#[from] serde_json::Error),

    #[error(transparent)]
    Opte(#[from] illumos_utils::opte::Error),

    /// Issued by `impl TryFrom<&[u8]> for oxide_vpc::api::DomainName`
    #[error("Invalid hostname: {0}")]
    InvalidHostname(&'static str),

    #[error("Error resolving DNS name: {0}")]
    ResolveError(#[from] internal_dns::resolver::ResolveError),

    #[error("Instance {0} not running!")]
    InstanceNotRunning(Uuid),

    #[error("Instance already registered with Propolis ID {0}")]
    InstanceAlreadyRegistered(Uuid),

    #[error("No U.2 devices found")]
    U2NotFound,

    #[error("I/O error")]
    Io(#[from] std::io::Error),
}

// Issues read-only, idempotent HTTP requests at propolis until it responds with
// an acknowledgement. This provides a hacky mechanism to "wait until the HTTP
// server is serving requests".
//
// TODO: Plausibly we could use SMF to accomplish this goal in a less hacky way.
async fn wait_for_http_server(
    log: &Logger,
    client: &PropolisClient,
) -> Result<(), Error> {
    let log_notification_failure = |error, delay| {
        warn!(
            log,
            "failed to await http server ({}), will retry in {:?}", error, delay;
            "error" => ?error
        );
    };

    backoff::retry_notify(
        backoff::retry_policy_local(),
        || async {
            // This request is nonsensical - we don't expect an instance to
            // exist - but getting a response that isn't a connection-based
            // error informs us the HTTP server is alive.
            match client.instance_get().send().await {
                Ok(_) => return Ok(()),
                Err(value) => {
                    if value.status().is_some() {
                        // This means the propolis server responded to our
                        // request, instead of a connection error.
                        return Ok(());
                    }
                    return Err(backoff::BackoffError::transient(value));
                }
            }
        },
        log_notification_failure,
    )
    .await
    .map_err(|_| Error::Timeout("Propolis".to_string()))
}

fn service_name() -> &'static str {
    "svc:/system/illumos/propolis-server"
}

fn fmri_name() -> String {
    format!("{}:default", service_name())
}

/// Return the expected name of a Propolis zone managing an instance with the
/// provided ID.
pub fn propolis_zone_name(id: &Uuid) -> String {
    format!("{}{}", PROPOLIS_ZONE_PREFIX, id)
}

// Action to be taken by the Sled Agent after monitoring Propolis for
// state changes.
enum Reaction {
    Continue,
    Terminate,
}

// State associated with a running instance.
struct RunningState {
    // Connection to Propolis.
    client: Arc<PropolisClient>,
    // Handle to the zone.
    running_zone: RunningZone,
}

// Named type for values returned during propolis zone creation
struct PropolisSetup {
    client: Arc<PropolisClient>,
    running_zone: RunningZone,
}

struct InstanceInner {
    log: Logger,

    // Properties visible to Propolis
    properties: propolis_client::api::InstanceProperties,

    // The ID of the Propolis server (and zone) running this instance
    propolis_id: Uuid,

    // The IP address of the Propolis server running this instance
    propolis_ip: IpAddr,

    // NIC-related properties
    vnic_allocator: VnicAllocator<Etherstub>,

    // Reference to the port manager for creating OPTE ports when starting the
    // instance
    port_manager: PortManager,

    // Guest NIC and OPTE port information
    requested_nics: Vec<NetworkInterface>,
    source_nat: SourceNatConfig,
    external_ips: Vec<IpAddr>,
    firewall_rules: Vec<VpcFirewallRule>,
    dhcp_config: DhcpCfg,

    // Disk related properties
    // TODO: replace `propolis_client::handmade::*` with properly-modeled local types
    requested_disks: Vec<propolis_client::handmade::api::DiskRequest>,
    cloud_init_bytes: Option<String>,

    // Internal State management
    state: InstanceStates,
    running_state: Option<RunningState>,

    // Connection to Nexus
    nexus_client: NexusClientWithResolver,

    // Storage resources
    storage: StorageHandle,

    // Object used to collect zone bundles from this instance when terminated.
    zone_bundler: ZoneBundler,

    // Object representing membership in the "instance manager".
    instance_ticket: InstanceTicket,
}

impl InstanceInner {
    /// Yields this instance's ID.
    fn id(&self) -> &Uuid {
        &self.properties.id
    }

    /// Yields this instance's Propolis's ID.
    fn propolis_id(&self) -> &Uuid {
        &self.propolis_id
    }

    async fn publish_state_to_nexus(&self) {
        // Retry until Nexus acknowledges that it has applied this state update.
        // Note that Nexus may receive this call but then fail while reacting
        // to it. If that failure is transient, Nexus expects this routine to
        // retry the state update.
        let result = backoff::retry_notify(
            backoff::retry_policy_internal_service(),
            || async {
                let state = self.state.sled_instance_state();
                info!(self.log, "Publishing instance state update to Nexus";
                    "instance_id" => %self.id(),
                    "state" => ?state,
                );

                self.nexus_client
                    .client()
                    .cpapi_instances_put(self.id(), &state.into())
                    .await
                    .map_err(|err| -> backoff::BackoffError<Error> {
                        match &err {
                            nexus_client::Error::CommunicationError(_) => {
                                BackoffError::transient(Error::Notification(
                                    err,
                                ))
                            }
                            nexus_client::Error::InvalidRequest(_)
                            | nexus_client::Error::InvalidResponsePayload(_)
                            | nexus_client::Error::UnexpectedResponse(_) => {
                                BackoffError::permanent(Error::Notification(
                                    err,
                                ))
                            }
                            nexus_client::Error::ErrorResponse(
                                response_value,
                            ) => {
                                let status = response_value.status();

                                // TODO(#3238): The call to `cpapi_instance_put`
                                // flattens some transient errors into 500
                                // Internal Server Error, so this path must be
                                // careful not to treat a "masked" transient
                                // error as a permanent error. Treat explicit
                                // client errors (like Not Found) as permanent,
                                // but don't be too discerning with server
                                // errors that may have been generated by
                                // flattening.
                                if status.is_server_error() {
                                    BackoffError::transient(
                                        Error::Notification(err),
                                    )
                                } else {
                                    BackoffError::permanent(
                                        Error::Notification(err),
                                    )
                                }
                            }
                        }
                    })
            },
            |err: Error, delay| {
                warn!(self.log,
                      "Failed to publish instance state to Nexus: {}",
                      err.to_string();
                      "instance_id" => %self.id(),
                      "retry_after" => ?delay);
            },
        )
        .await;

        if let Err(e) = result {
            error!(
                self.log,
                "Failed to publish state to Nexus, will not retry: {:?}", e;
                "instance_id" => %self.id()
            );
        }
    }

    /// Processes a Propolis state change observed by the Propolis monitoring
    /// task.
    async fn observe_state(
        &mut self,
        state: &ObservedPropolisState,
    ) -> Result<Reaction, Error> {
        info!(self.log, "Observing new propolis state: {:?}", state);

        // This instance may no longer have a Propolis zone if it was rudely
        // terminated between the time the call to Propolis returned and the
        // time this thread acquired the instance lock and entered this routine.
        // If the Propolis zone is gone, do not publish the Propolis state;
        // instead, maintain whatever state was published when the zone was
        // destroyed.
        if self.running_state.is_none() {
            info!(
                self.log,
                "Ignoring new propolis state: Propolis is already destroyed"
            );

            // Return the Terminate action so that the caller will cleanly
            // cease to monitor this Propolis. Note that terminating an instance
            // that's already terminated is a no-op.
            return Ok(Reaction::Terminate);
        }

        // Update the Sled Agent's internal state machine.
        let action = self.state.apply_propolis_observation(state);
        info!(
            self.log,
            "updated state after observing Propolis state change";
            "propolis_id" => %self.state.propolis_id(),
            "new_instance_state" => ?self.state.instance(),
            "new_vmm_state" => ?self.state.vmm()
        );

        // If the zone is now safe to terminate, tear it down and discard the
        // instance ticket before returning and publishing the new instance
        // state to Nexus. This ensures that the instance is actually gone from
        // the sled when Nexus receives the state update saying it's actually
        // destroyed.
        match action {
            Some(InstanceAction::Destroy) => {
                info!(self.log, "terminating VMM that has exited";
                      "instance_id" => %self.id());

                self.terminate().await?;
                Ok(Reaction::Terminate)
            }
            None => Ok(Reaction::Continue),
        }
    }

    /// Sends an instance state PUT request to this instance's Propolis.
    async fn propolis_state_put(
        &self,
        request: propolis_client::api::InstanceStateRequested,
    ) -> Result<(), Error> {
        let res = self
            .running_state
            .as_ref()
            .expect("Propolis client should be initialized before usage")
            .client
            .instance_state_put()
            .body(request)
            .send()
            .await;

        if let Err(e) = &res {
            error!(self.log, "Error from Propolis client: {:?}", e;
                   "status" => ?e.status());
        }

        res?;
        Ok(())
    }

    /// Sends an instance ensure request to this instance's Propolis.
    async fn propolis_ensure(
        &self,
        client: &PropolisClient,
        running_zone: &RunningZone,
        migrate: Option<InstanceMigrationTargetParams>,
    ) -> Result<(), Error> {
        let nics = running_zone
            .opte_ports()
            .map(|port| propolis_client::api::NetworkInterfaceRequest {
                // TODO-correctness: Remove `.vnic()` call when we use the port
                // directly.
                name: port.vnic_name().to_string(),
                slot: propolis_client::api::Slot(port.slot()),
            })
            .collect();

        let migrate = match migrate {
            Some(params) => {
                let migration_id =
                    self.state.instance().migration_id.ok_or_else(|| {
                        Error::Migration(anyhow!("Missing Migration UUID"))
                    })?;
                Some(propolis_client::api::InstanceMigrateInitiateRequest {
                    src_addr: params.src_propolis_addr.to_string(),
                    src_uuid: params.src_propolis_id,
                    migration_id,
                })
            }
            None => None,
        };

        let request = propolis_client::api::InstanceEnsureRequest {
            properties: self.properties.clone(),
            nics,
            disks: self
                .requested_disks
                .iter()
                .cloned()
                .map(Into::into)
                .collect(),
            migrate,
            cloud_init_bytes: self.cloud_init_bytes.clone(),
        };

        info!(self.log, "Sending ensure request to propolis: {:?}", request);
        let result = client.instance_ensure().body(request).send().await;
        info!(self.log, "result of instance_ensure call is {:?}", result);
        result?;
        Ok(())
    }

    /// Given a freshly-created Propolis process, sends an ensure request to
    /// that Propolis and launches all of the tasks needed to monitor the
    /// resulting Propolis VM.
    ///
    /// # Panics
    ///
    /// Panics if this routine is called more than once for a given Instance.
    async fn ensure_propolis_and_tasks(
        &mut self,
        instance: Instance,
        setup: PropolisSetup,
        migrate: Option<InstanceMigrationTargetParams>,
    ) -> Result<(), Error> {
        assert!(self.running_state.is_none());

        let PropolisSetup { client, running_zone } = setup;
        self.propolis_ensure(&client, &running_zone, migrate).await?;

        // Monitor propolis for state changes in the background.
        //
        // This task exits after its associated Propolis has been terminated
        // (either because the task observed a message from Propolis saying that
        // it exited or because the Propolis server was terminated by other
        // means).
        let monitor_client = client.clone();
        let _monitor_task = tokio::task::spawn(async move {
            let r = instance.monitor_state_task(monitor_client).await;
            let log = &instance.inner.lock().await.log;
            match r {
                Err(e) => warn!(log, "State monitoring task failed: {}", e),
                Ok(()) => info!(log, "State monitoring task complete"),
            }
        });

        self.running_state = Some(RunningState { client, running_zone });

        Ok(())
    }

    /// Immediately terminates this instance's Propolis zone and cleans up any
    /// runtime objects associated with the instance.
    ///
    /// This routine is safe to call even if the instance's zone was never
    /// started. It is also safe to call multiple times on a single instance.
    async fn terminate(&mut self) -> Result<(), Error> {
        let zname = propolis_zone_name(self.propolis_id());

        // First fetch the running state.
        //
        // If there is nothing here, then there is no `RunningZone`, and so
        // there's no zone or resources to clean up at all.
        let mut running_state = if let Some(state) = self.running_state.take() {
            state
        } else {
            debug!(
                self.log,
                "Instance::terminate() called with no running state"
            );

            // Ensure the instance is removed from the instance manager's table
            // so that a new instance can take its place.
            self.instance_ticket.terminate();
            return Ok(());
        };

        // Take a zone bundle whenever this instance stops.
        if let Err(e) = self
            .zone_bundler
            .create(
                &running_state.running_zone,
                ZoneBundleCause::TerminatedInstance,
            )
            .await
        {
            error!(
                self.log,
                "Failed to take zone bundle for terminated instance";
                "zone_name" => &zname,
                "reason" => ?e,
            );
        }

        // Ensure that no zone exists. This succeeds even if no zone was ever
        // created.
        // NOTE: we call`Zones::halt_and_remove_logged` directly instead of
        // `RunningZone::stop` in case we're called between creating the
        // zone and assigning `running_state`.
        warn!(self.log, "Halting and removing zone: {}", zname);
        Zones::halt_and_remove_logged(&self.log, &zname).await.unwrap();

        // Remove ourselves from the instance manager's map of instances.
        self.instance_ticket.terminate();

        // See if there are any runtime objects to clean up.
        //
        // We already removed the zone above but mark it as stopped
        running_state.running_zone.stop().await.unwrap();

        // Remove any OPTE ports from the port manager.
        running_state.running_zone.release_opte_ports();

        Ok(())
    }
}

/// A reference to a single instance running a running Propolis server.
///
/// Cloning this object clones the reference - it does not create another
/// instance.
#[derive(Clone)]
pub struct Instance {
    inner: Arc<Mutex<InstanceInner>>,
}

#[derive(Debug)]
pub(crate) struct InstanceInitialState {
    pub hardware: InstanceHardware,
    pub instance_runtime: InstanceRuntimeState,
    pub vmm_runtime: VmmRuntimeState,
    pub propolis_addr: SocketAddr,
}

impl Instance {
    /// Creates a new (not yet running) instance object.
    ///
    /// # Arguments
    ///
    /// * `log`: Logger for dumping debug information.
    /// * `id`: UUID of the instance to be created.
    /// * `propolis_id`: UUID for the VMM to be created.
    /// * `ticket`: A ticket that ensures this instance is a member of its
    ///   instance manager's tracking table.
    /// * `state`: The initial state of this instance.
    /// * `services`: A set of instance manager-provided services.
    pub(crate) fn new(
        log: Logger,
        id: Uuid,
        propolis_id: Uuid,
        ticket: InstanceTicket,
<<<<<<< HEAD
        initial: InstanceHardware,
        vnic_allocator: VnicAllocator<Etherstub>,
        port_manager: PortManager,
        nexus_client: NexusClientWithResolver,
        storage: StorageHandle,
        zone_bundler: ZoneBundler,
=======
        state: InstanceInitialState,
        services: InstanceManagerServices,
>>>>>>> ca1b0ba2
    ) -> Result<Self, Error> {
        info!(log, "initializing new Instance";
              "instance_id" => %id,
              "propolis_id" => %propolis_id,
              "state" => ?state);

        let InstanceInitialState {
            hardware,
            instance_runtime,
            vmm_runtime,
            propolis_addr,
        } = state;

        let InstanceManagerServices {
            nexus_client,
            vnic_allocator,
            port_manager,
            storage,
            zone_bundler,
        } = services;

        let mut dhcp_config = DhcpCfg {
            hostname: Some(
                hardware
                    .properties
                    .hostname
                    .parse()
                    .map_err(Error::InvalidHostname)?,
            ),
            host_domain: hardware
                .dhcp_config
                .host_domain
                .map(|domain| domain.parse())
                .transpose()
                .map_err(Error::InvalidHostname)?,
            domain_search_list: hardware
                .dhcp_config
                .search_domains
                .into_iter()
                .map(|domain| domain.parse())
                .collect::<Result<_, _>>()
                .map_err(Error::InvalidHostname)?,
            dns4_servers: Vec::new(),
            dns6_servers: Vec::new(),
        };
        for ip in hardware.dhcp_config.dns_servers {
            match ip {
                IpAddr::V4(ip) => dhcp_config.dns4_servers.push(ip.into()),
                IpAddr::V6(ip) => dhcp_config.dns6_servers.push(ip.into()),
            }
        }

        let instance = InstanceInner {
            log: log.new(o!("instance_id" => id.to_string())),
            // NOTE: Mostly lies.
            properties: propolis_client::api::InstanceProperties {
                id,
                name: hardware.properties.hostname.clone(),
                description: "Test description".to_string(),
                image_id: Uuid::nil(),
                bootrom_id: Uuid::nil(),
                // TODO: Align the byte type w/propolis.
                memory: hardware.properties.memory.to_whole_mebibytes(),
                // TODO: we should probably make propolis aligned with
                // InstanceCpuCount here, to avoid any casting...
                vcpus: hardware.properties.ncpus.0 as u8,
            },
            propolis_id,
            propolis_ip: propolis_addr.ip(),
            vnic_allocator,
            port_manager,
            requested_nics: hardware.nics,
            source_nat: hardware.source_nat,
            external_ips: hardware.external_ips,
            firewall_rules: hardware.firewall_rules,
            dhcp_config,
            requested_disks: hardware.disks,
            cloud_init_bytes: hardware.cloud_init_bytes,
            state: InstanceStates::new(
                instance_runtime,
                vmm_runtime,
                propolis_id,
            ),
            running_state: None,
            nexus_client,
            storage,
            zone_bundler,
            instance_ticket: ticket,
        };

        let inner = Arc::new(Mutex::new(instance));

        Ok(Instance { inner })
    }

    /// Create bundle from an instance zone.
    pub async fn request_zone_bundle(
        &self,
    ) -> Result<ZoneBundleMetadata, BundleError> {
        let inner = self.inner.lock().await;
        let name = propolis_zone_name(inner.propolis_id());
        match &*inner {
            InstanceInner { running_state: None, .. } => {
                Err(BundleError::Unavailable { name })
            }
            InstanceInner {
                running_state: Some(RunningState { ref running_zone, .. }),
                ..
            } => {
                inner
                    .zone_bundler
                    .create(running_zone, ZoneBundleCause::ExplicitRequest)
                    .await
            }
        }
    }

    pub async fn current_state(&self) -> SledInstanceState {
        let inner = self.inner.lock().await;
        inner.state.sled_instance_state()
    }

    /// Ensures that a Propolis process exists for this instance, then sends it
    /// an instance ensure request.
    async fn propolis_ensure(
        &self,
        inner: &mut MutexGuard<'_, InstanceInner>,
        migration_params: Option<InstanceMigrationTargetParams>,
    ) -> Result<(), Error> {
        if let Some(running_state) = inner.running_state.as_ref() {
            info!(
                &inner.log,
                "Ensuring instance which already has a running state"
            );
            inner
                .propolis_ensure(
                    &running_state.client,
                    &running_state.running_zone,
                    migration_params,
                )
                .await?;
        } else {
            let setup_result: Result<(), Error> = 'setup: {
                // Set up the Propolis zone and the objects associated with it.
                let setup = match self.setup_propolis_locked(inner).await {
                    Ok(setup) => setup,
                    Err(e) => break 'setup Err(e),
                };

                // Direct the Propolis server to create its VM and the tasks
                // associated with it. On success, the zone handle moves into
                // this instance, preserving the zone.
                inner
                    .ensure_propolis_and_tasks(
                        self.clone(),
                        setup,
                        migration_params,
                    )
                    .await
            };

            // If this instance started from scratch, and startup failed, move
            // the instance to the Failed state instead of leaking the Starting
            // state.
            //
            // Once again, migration targets don't do this, because a failure to
            // start a migration target simply leaves the VM running untouched
            // on the source.
            if migration_params.is_none() && setup_result.is_err() {
                error!(&inner.log, "vmm setup failed: {:?}", setup_result);

                // This case is morally equivalent to starting Propolis and then
                // rudely terminating it before asking it to do anything. Update
                // the VMM and instance states accordingly.
                inner.state.terminate_rudely();
            }
            setup_result?;
        }
        Ok(())
    }

    /// Attempts to update the current state of the instance by launching a
    /// Propolis process for the instance (if needed) and issuing an appropriate
    /// request to Propolis to change state.
    ///
    /// Returns the instance's state after applying any changes required by this
    /// call. Note that if the instance's Propolis is in the middle of its own
    /// state transition, it may publish states that supersede the state
    /// published by this routine in perhaps-surprising ways. For example, if an
    /// instance begins to stop when Propolis has just begun to handle a prior
    /// request to reboot, the instance's state may proceed from Stopping to
    /// Rebooting to Running to Stopping to Stopped.
    pub async fn put_state(
        &self,
        state: crate::params::InstanceStateRequested,
    ) -> Result<SledInstanceState, Error> {
        use propolis_client::api::InstanceStateRequested as PropolisRequest;
        let mut inner = self.inner.lock().await;
        let (propolis_state, next_published) = match state {
            InstanceStateRequested::MigrationTarget(migration_params) => {
                self.propolis_ensure(&mut inner, Some(migration_params))
                    .await?;
                (None, None)
            }
            InstanceStateRequested::Running => {
                self.propolis_ensure(&mut inner, None).await?;
                (Some(PropolisRequest::Run), None)
            }
            InstanceStateRequested::Stopped => {
                // If the instance has not started yet, unregister it
                // immediately. Since there is no Propolis to push updates when
                // this happens, generate an instance record bearing the
                // "Destroyed" state and return it to the caller.
                if inner.running_state.is_none() {
                    inner.terminate().await?;
                    inner.state.terminate_rudely();
                    (None, None)
                } else {
                    (
                        Some(PropolisRequest::Stop),
                        Some(PublishedVmmState::Stopping),
                    )
                }
            }
            InstanceStateRequested::Reboot => {
                if inner.running_state.is_none() {
                    return Err(Error::InstanceNotRunning(*inner.id()));
                }
                (
                    Some(PropolisRequest::Reboot),
                    Some(PublishedVmmState::Rebooting),
                )
            }
        };

        if let Some(p) = propolis_state {
            inner.propolis_state_put(p).await?;
        }
        if let Some(s) = next_published {
            inner.state.transition_vmm(s, Utc::now());
        }
        Ok(inner.state.sled_instance_state())
    }

    pub async fn put_migration_ids(
        &self,
        old_runtime: &InstanceRuntimeState,
        migration_ids: &Option<InstanceMigrationSourceParams>,
    ) -> Result<SledInstanceState, Error> {
        let mut inner = self.inner.lock().await;

        // Check that the instance's current generation matches the one the
        // caller expects to transition from. This helps Nexus ensure that if
        // multiple migration sagas launch at Propolis generation N, then only
        // one of them will successfully set the instance's migration IDs.
        if inner.state.instance().gen != old_runtime.gen {
            // Allow this transition for idempotency if the instance is
            // already in the requested goal state.
            if inner.state.migration_ids_already_set(old_runtime, migration_ids)
            {
                return Ok(inner.state.sled_instance_state());
            }

            return Err(Error::Transition(
                omicron_common::api::external::Error::Conflict {
                    internal_message: format!(
                        "wrong instance state generation: expected {}, got {}",
                        inner.state.instance().gen,
                        old_runtime.gen
                    ),
                },
            ));
        }

        inner.state.set_migration_ids(migration_ids, Utc::now());
        Ok(inner.state.sled_instance_state())
    }

    async fn setup_propolis_locked(
        &self,
        inner: &mut MutexGuard<'_, InstanceInner>,
    ) -> Result<PropolisSetup, Error> {
        // Create OPTE ports for the instance
        let mut opte_ports = Vec::with_capacity(inner.requested_nics.len());
        for nic in inner.requested_nics.iter() {
            let (snat, external_ips) = if nic.primary {
                (Some(inner.source_nat), &inner.external_ips[..])
            } else {
                (None, &[][..])
            };
            let port = inner.port_manager.create_port(
                nic,
                snat,
                external_ips,
                &inner.firewall_rules,
                inner.dhcp_config.clone(),
            )?;
            opte_ports.push(port);
        }

        // Create a zone for the propolis instance, using the previously
        // configured VNICs.
        let zname = propolis_zone_name(inner.propolis_id());
        let mut rng = rand::rngs::StdRng::from_entropy();
        let root = inner
            .storage
            .get_latest_resources()
            .await
            .all_u2_mountpoints(ZONE_DATASET)
            .choose(&mut rng)
            .ok_or_else(|| Error::U2NotFound)?
            .clone();
        let installed_zone = InstalledZone::install(
            &inner.log,
            &inner.vnic_allocator,
            &root,
            &["/opt/oxide".into()],
            "propolis-server",
            Some(*inner.propolis_id()),
            // dataset=
            &[],
            // filesystems=
            &[],
            // data_links=
            &[],
            &[
                zone::Device { name: "/dev/vmm/*".to_string() },
                zone::Device { name: "/dev/vmmctl".to_string() },
                zone::Device { name: "/dev/viona".to_string() },
            ],
            opte_ports,
            // physical_nic=
            None,
            vec![],
            vec![],
        )
        .await?;

        let gateway = inner.port_manager.underlay_ip();

        // TODO: We should not be using the resolver here to lookup the Nexus IP
        // address. It would be preferable for Propolis, and through Propolis,
        // Oximeter, to access the Nexus internal interface using a progenitor
        // resolver that relies on a DNS resolver.
        //
        // - With the current implementation: if Nexus' IP address changes, this
        // breaks.
        // - With a DNS resolver: the metric producer would be able to continue
        // sending requests to new servers as they arise.
        let metric_ip = inner
            .nexus_client
            .resolver()
            .lookup_ipv6(internal_dns::ServiceName::Nexus)
            .await?;
        let metric_addr = SocketAddr::V6(SocketAddrV6::new(
            metric_ip,
            NEXUS_INTERNAL_PORT,
            0,
            0,
        ));

        let config = PropertyGroupBuilder::new("config")
            .add_property(
                "datalink",
                "astring",
                installed_zone.get_control_vnic_name(),
            )
            .add_property("gateway", "astring", &gateway.to_string())
            .add_property(
                "listen_addr",
                "astring",
                &inner.propolis_ip.to_string(),
            )
            .add_property("listen_port", "astring", &PROPOLIS_PORT.to_string())
            .add_property("metric_addr", "astring", &metric_addr.to_string());

        let profile = ProfileBuilder::new("omicron").add_service(
            ServiceBuilder::new("system/illumos/propolis-server").add_instance(
                ServiceInstanceBuilder::new("default")
                    .add_property_group(config),
            ),
        );
        profile.add_to_zone(&inner.log, &installed_zone).await?;

        let running_zone = RunningZone::boot(installed_zone).await?;
        info!(inner.log, "Started propolis in zone: {}", zname);

        // This isn't strictly necessary - we wait for the HTTP server below -
        // but it helps distinguish "online in SMF" from "responding to HTTP
        // requests".
        let fmri = fmri_name();
        wait_for_service(Some(&zname), &fmri)
            .await
            .map_err(|_| Error::Timeout(fmri.to_string()))?;
        info!(inner.log, "Propolis SMF service is online");

        let server_addr = SocketAddr::new(inner.propolis_ip, PROPOLIS_PORT);

        // We use a custom client builder here because the default progenitor
        // one has a timeout of 15s but we want to be able to wait indefinitely.
        let reqwest_client = reqwest::ClientBuilder::new().build().unwrap();
        let client = Arc::new(PropolisClient::new_with_client(
            &format!("http://{}", server_addr),
            reqwest_client,
        ));

        // Although the instance is online, the HTTP server may not be running
        // yet. Wait for it to respond to requests, so users of the instance
        // don't need to worry about initialization races.
        wait_for_http_server(&inner.log, &client).await?;
        info!(inner.log, "Propolis HTTP server online");

        Ok(PropolisSetup { client, running_zone })
    }

    /// Rudely terminates this instance's Propolis (if it has one) and
    /// immediately transitions the instance to the Destroyed state.
    pub async fn terminate(&self) -> Result<SledInstanceState, Error> {
        let mut inner = self.inner.lock().await;
        inner.terminate().await?;

        // Rude termination is safe here because this routine took the lock
        // before terminating the zone, which will cause any pending
        // observations from the instance state monitor to be
        inner.state.terminate_rudely();
        Ok(inner.state.sled_instance_state())
    }

    // Monitors propolis until explicitly told to disconnect.
    //
    // Intended to be spawned in a tokio task within [`Instance::start`].
    async fn monitor_state_task(
        &self,
        client: Arc<PropolisClient>,
    ) -> Result<(), Error> {
        let mut gen = 0;
        loop {
            // State monitoring always returns the most recent state/gen pair
            // known to Propolis.
            let response = client
                .instance_state_monitor()
                .body(propolis_client::api::InstanceStateMonitorRequest { gen })
                .send()
                .await?
                .into_inner();

            let reaction = {
                // The observed state depends on what Propolis reported and on
                // the `Instance`'s stored state. Take the instance lock to
                // stabilize that state across this entire operation.
                let mut inner = self.inner.lock().await;
                let observed = ObservedPropolisState::new(
                    inner.state.instance(),
                    &response,
                );
                let reaction = inner.observe_state(&observed).await?;
                inner.publish_state_to_nexus().await;
                reaction
            };

            if let Reaction::Terminate = reaction {
                return Ok(());
            }

            // Update the generation number we're asking for, to ensure the
            // Propolis will only return more recent values.
            gen = response.gen + 1;
        }
    }

    pub async fn issue_snapshot_request(
        &self,
        disk_id: Uuid,
        snapshot_id: Uuid,
    ) -> Result<(), Error> {
        let inner = self.inner.lock().await;

        if let Some(running_state) = &inner.running_state {
            running_state
                .client
                .instance_issue_crucible_snapshot_request()
                .id(disk_id)
                .snapshot_id(snapshot_id)
                .send()
                .await?;

            Ok(())
        } else {
            Err(Error::InstanceNotRunning(inner.properties.id))
        }
    }
}<|MERGE_RESOLUTION|>--- conflicted
+++ resolved
@@ -592,17 +592,8 @@
         id: Uuid,
         propolis_id: Uuid,
         ticket: InstanceTicket,
-<<<<<<< HEAD
-        initial: InstanceHardware,
-        vnic_allocator: VnicAllocator<Etherstub>,
-        port_manager: PortManager,
-        nexus_client: NexusClientWithResolver,
-        storage: StorageHandle,
-        zone_bundler: ZoneBundler,
-=======
         state: InstanceInitialState,
         services: InstanceManagerServices,
->>>>>>> ca1b0ba2
     ) -> Result<Self, Error> {
         info!(log, "initializing new Instance";
               "instance_id" => %id,
