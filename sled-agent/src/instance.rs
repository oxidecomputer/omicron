// This Source Code Form is subject to the terms of the Mozilla Public
// License, v. 2.0. If a copy of the MPL was not distributed with this
// file, You can obtain one at https://mozilla.org/MPL/2.0/.

//! API for controlling a single instance.

use crate::common::instance::{
    Action as InstanceAction, InstanceStates, ObservedPropolisState,
    PublishedInstanceState,
};
use crate::instance_manager::InstanceTicket;
use crate::nexus::NexusClientWithResolver;
use crate::params::{
    InstanceHardware, InstanceMigrationSourceParams,
    InstanceMigrationTargetParams, InstanceStateRequested, VpcFirewallRule,
};
use crate::profile::*;
use anyhow::anyhow;
use backoff::BackoffError;
use futures::lock::{Mutex, MutexGuard};
use illumos_utils::dladm::Etherstub;
use illumos_utils::link::VnicAllocator;
use illumos_utils::opte::PortManager;
use illumos_utils::running_zone::{InstalledZone, RunningZone};
use illumos_utils::svc::wait_for_service;
use illumos_utils::zfs::ZONE_ZFS_RAMDISK_DATASET_MOUNTPOINT;
use illumos_utils::zone::PROPOLIS_ZONE_PREFIX;
use omicron_common::address::NEXUS_INTERNAL_PORT;
use omicron_common::address::PROPOLIS_PORT;
use omicron_common::api::internal::nexus::InstanceRuntimeState;
use omicron_common::api::internal::shared::{
    NetworkInterface, SourceNatConfig,
};
use omicron_common::backoff;
//use propolis_client::generated::DiskRequest;
use propolis_client::Client as PropolisClient;
use slog::Logger;
use std::net::IpAddr;
use std::net::{SocketAddr, SocketAddrV6};
use std::sync::Arc;
use tokio::task::JoinHandle;
use uuid::Uuid;

#[cfg(test)]
use illumos_utils::zone::MockZones as Zones;
#[cfg(not(test))]
use illumos_utils::zone::Zones;

#[derive(thiserror::Error, Debug)]
pub enum Error {
    #[error("Failed to wait for service: {0}")]
    Timeout(String),

    #[error("Failed to create VNIC: {0}")]
    VnicCreation(#[from] illumos_utils::dladm::CreateVnicError),

    #[error("Failure from Propolis Client: {0}")]
    Propolis(#[from] propolis_client::Error<propolis_client::types::Error>),

    // TODO: Remove this error; prefer to retry notifications.
    #[error("Notifying Nexus failed: {0}")]
    Notification(nexus_client::Error<nexus_client::types::Error>),

    // TODO: This error type could become more specific
    #[error("Error performing a state transition: {0}")]
    Transition(omicron_common::api::external::Error),

    // TODO: Add more specific errors
    #[error("Failure during migration: {0}")]
    Migration(anyhow::Error),

    #[error(transparent)]
    ZoneCommand(#[from] illumos_utils::running_zone::RunCommandError),

    #[error(transparent)]
    ZoneBoot(#[from] illumos_utils::running_zone::BootError),

    #[error(transparent)]
    ZoneEnsureAddress(#[from] illumos_utils::running_zone::EnsureAddressError),

    #[error(transparent)]
    ZoneInstall(#[from] illumos_utils::running_zone::InstallZoneError),

    #[error("serde_json failure: {0}")]
    SerdeJsonError(#[from] serde_json::Error),

    #[error(transparent)]
    Opte(#[from] illumos_utils::opte::Error),

    #[error("Error resolving DNS name: {0}")]
    ResolveError(#[from] internal_dns::resolver::ResolveError),

    #[error("Instance {0} not running!")]
    InstanceNotRunning(Uuid),

    #[error("Instance already registered with Propolis ID {0}")]
    InstanceAlreadyRegistered(Uuid),

    #[error("I/O error")]
    Io(#[from] std::io::Error),
}

// Issues read-only, idempotent HTTP requests at propolis until it responds with
// an acknowledgement. This provides a hacky mechanism to "wait until the HTTP
// server is serving requests".
//
// TODO: Plausibly we could use SMF to accomplish this goal in a less hacky way.
async fn wait_for_http_server(
    log: &Logger,
    client: &PropolisClient,
) -> Result<(), Error> {
    let log_notification_failure = |error, delay| {
        warn!(
            log,
            "failed to await http server ({}), will retry in {:?}", error, delay;
            "error" => ?error
        );
    };

    backoff::retry_notify(
        backoff::retry_policy_local(),
        || async {
            // This request is nonsensical - we don't expect an instance to
            // exist - but getting a response that isn't a connection-based
            // error informs us the HTTP server is alive.
            match client.instance_get().send().await {
                Ok(_) => return Ok(()),
                Err(value) => {
                    if value.status().is_some() {
                        // This means the propolis server responded to our
                        // request, instead of a connection error.
                        return Ok(());
                    }
                    return Err(backoff::BackoffError::transient(value));
                }
            }
        },
        log_notification_failure,
    )
    .await
    .map_err(|_| Error::Timeout("Propolis".to_string()))
}

fn service_name() -> &'static str {
    "svc:/system/illumos/propolis-server"
}

fn fmri_name() -> String {
    format!("{}:default", service_name())
}

fn propolis_zone_name(id: &Uuid) -> String {
    format!("{}{}", PROPOLIS_ZONE_PREFIX, id)
}

// Action to be taken by the Sled Agent after monitoring Propolis for
// state changes.
enum Reaction {
    Continue,
    Terminate,
}

// State associated with a running instance.
struct RunningState {
    // Connection to Propolis.
    client: Arc<PropolisClient>,
    // Handle to task monitoring for Propolis state changes.
    monitor_task: Option<JoinHandle<()>>,
    // Handle to the zone.
    running_zone: RunningZone,
}

impl Drop for RunningState {
    fn drop(&mut self) {
        if let Some(task) = self.monitor_task.take() {
            // NOTE: We'd prefer to actually await the task, since it
            // will be completed at this point, but async drop doesn't exist.
            //
            // At a minimum, this implementation ensures the background task
            // is not executing after RunningState terminates.
            //
            // "InstanceManager" contains...
            //      ... "Instance", which contains...
            //      ... "InstanceInner", which contains...
            //      ... "RunningState", which owns the "monitor_task".
            //
            // The "monitor_task" removes the instance from the
            // "InstanceManager", triggering it's eventual drop.
            // When this happens, the "monitor_task" exits anyway.
            task.abort()
        }
    }
}

// Named type for values returned during propolis zone creation
struct PropolisSetup {
    client: Arc<PropolisClient>,
    running_zone: RunningZone,
}

struct InstanceInner {
    log: Logger,

    // Properties visible to Propolis
    properties: propolis_client::api::InstanceProperties,

    // The ID of the Propolis server (and zone) running this instance
    propolis_id: Uuid,

    // The IP address of the Propolis server running this instance
    propolis_ip: IpAddr,

    // NIC-related properties
    vnic_allocator: VnicAllocator<Etherstub>,

    // Reference to the port manager for creating OPTE ports when starting the
    // instance
    port_manager: PortManager,

    // Guest NIC and OPTE port information
    requested_nics: Vec<NetworkInterface>,
    source_nat: SourceNatConfig,
    external_ips: Vec<IpAddr>,
    firewall_rules: Vec<VpcFirewallRule>,

    // Disk related properties
    // TODO: replace `propolis_client::handmade::*` with properly-modeled local types
    requested_disks: Vec<propolis_client::handmade::api::DiskRequest>,
    cloud_init_bytes: Option<String>,

    // Internal State management
    state: InstanceStates,
    running_state: Option<RunningState>,

    // Connection to Nexus
    nexus_client: NexusClientWithResolver,

    // Object representing membership in the "instance manager".
    instance_ticket: InstanceTicket,
}

impl InstanceInner {
    /// Yields this instance's ID.
    fn id(&self) -> &Uuid {
        &self.properties.id
    }

    /// Yields this instance's Propolis's ID.
    fn propolis_id(&self) -> &Uuid {
        &self.propolis_id
    }

    async fn publish_state_to_nexus(&self) -> Result<(), Error> {
        // Retry until Nexus acknowledges that it has applied this state update.
        // Note that Nexus may receive this call but then fail while reacting
        // to it. If that failure is transient, Nexus expects this routine to
        // retry the state update.
        backoff::retry_notify(
            backoff::retry_policy_internal_service(),
            || async {
                let state = self.state.current().clone();
                info!(self.log, "Publishing instance state update to Nexus";
                    "instance_id" => %self.id(),
                    "state" => ?state,
                );

                self.nexus_client
                    .client()
                    .cpapi_instances_put(self.id(), &state.into())
                    .await
                    .map_err(|err| -> backoff::BackoffError<Error> {
                        match &err {
                            nexus_client::Error::CommunicationError(_) => {
                                BackoffError::transient(Error::Notification(
                                    err,
                                ))
                            }
                            nexus_client::Error::InvalidRequest(_)
                            | nexus_client::Error::InvalidResponsePayload(_)
                            | nexus_client::Error::UnexpectedResponse(_) => {
                                BackoffError::permanent(Error::Notification(
                                    err,
                                ))
                            }
                            nexus_client::Error::ErrorResponse(
                                response_value,
                            ) => {
                                let status = response_value.status();

                                // TODO(#3238): The call to `cpapi_instance_put`
                                // flattens some transient errors into 500
                                // Internal Server Error, so this path must be
                                // careful not to treat a "masked" transient
                                // error as a permanent error. Treat explicit
                                // client errors (like Not Found) as permanent,
                                // but don't be too discerning with server
                                // errors that may have been generated by
                                // flattening.
                                if status.is_server_error() {
                                    BackoffError::transient(
                                        Error::Notification(err),
                                    )
                                } else {
                                    BackoffError::permanent(
                                        Error::Notification(err),
                                    )
                                }
                            }
                        }
                    })
            },
            |err: Error, delay| {
                warn!(self.log,
                      "Failed to publish instance state to Nexus: {}",
                      err.to_string();
                      "instance_id" => %self.id(),
                      "retry_after" => ?delay);
            },
        )
        .await?;

        Ok(())
    }

    /// Processes a Propolis state change observed by the Propolis monitoring
    /// task.
    async fn observe_state(
        &mut self,
        state: &ObservedPropolisState,
    ) -> Result<Reaction, Error> {
        info!(self.log, "Observing new propolis state: {:?}", state);

        // This instance may no longer have a Propolis zone if it was rudely
        // terminated between the time the call to Propolis returned and the
        // time this thread acquired the instance lock and entered this routine.
        // If the Propolis zone is gone, do not publish the Propolis state;
        // instead, maintain whatever state was published when the zone was
        // destroyed.
        if self.running_state.is_none() {
            info!(
                self.log,
                "Ignoring new propolis state: Propolis is already destroyed"
            );

            // Return the Terminate action so that the caller will cleanly
            // cease to monitor this Propolis. Note that terminating an instance
            // that's already terminated is a no-op.
            return Ok(Reaction::Terminate);
        }

        // Update the Sled Agent's internal state machine.
        let action = self.state.apply_propolis_observation(state);
        info!(
            self.log,
            "New state: {:?}, action: {:?}",
            self.state.current().run_state,
            action
        );

        // Publish the updated instance state to Nexus. The callee retries
        // transient errors. If an error is permanent, log a message but
        // continue monitoring so that the monitor will continue to take
        // actions in response to future Propolis state changes.
        if let Err(e) = self.publish_state_to_nexus().await {
            let state = self.state.current();
            error!(self.log,
                   "Failed to publish state to Nexus, will not retry: {:?}", e;
                   "instance_id" => %self.id(),
                   "state" => ?state);
        }

        // Take the next action, if any.
        if let Some(action) = action {
            self.take_action(action).await
        } else {
            Ok(Reaction::Continue)
        }
    }

    /// Sends an instance state PUT request to this instance's Propolis.
    async fn propolis_state_put(
        &self,
        request: propolis_client::api::InstanceStateRequested,
    ) -> Result<(), Error> {
        let res = self
            .running_state
            .as_ref()
            .expect("Propolis client should be initialized before usage")
            .client
            .instance_state_put()
            .body(request)
            .send()
            .await;

        if let Err(e) = &res {
            error!(self.log, "Error from Propolis client: {:?}", e;
                   "status" => ?e.status());
        }

        res?;
        Ok(())
    }

    /// Sends an instance ensure request to this instance's Propolis.
    async fn propolis_ensure(
        &self,
        client: &PropolisClient,
        running_zone: &RunningZone,
        migrate: Option<InstanceMigrationTargetParams>,
    ) -> Result<(), Error> {
        let nics = running_zone
            .opte_ports()
            .map(|port| propolis_client::api::NetworkInterfaceRequest {
                // TODO-correctness: Remove `.vnic()` call when we use the port
                // directly.
                name: port.vnic_name().to_string(),
                slot: propolis_client::api::Slot(port.slot()),
            })
            .collect();

        let migrate = match migrate {
            Some(params) => {
                let migration_id =
                    self.state.current().migration_id.ok_or_else(|| {
                        Error::Migration(anyhow!("Missing Migration UUID"))
                    })?;
                Some(propolis_client::api::InstanceMigrateInitiateRequest {
                    src_addr: params.src_propolis_addr.to_string(),
                    src_uuid: params.src_propolis_id,
                    migration_id,
                })
            }
            None => None,
        };

        let request = propolis_client::api::InstanceEnsureRequest {
            properties: self.properties.clone(),
            nics,
            disks: self
                .requested_disks
                .iter()
                .cloned()
                .map(Into::into)
                .collect(),
            migrate,
            cloud_init_bytes: self.cloud_init_bytes.clone(),
        };

        info!(self.log, "Sending ensure request to propolis: {:?}", request);
        let result = client.instance_ensure().body(request).send().await;
        info!(self.log, "result of instance_ensure call is {:?}", result);
        result?;
        Ok(())
    }

    /// Given a freshly-created Propolis process, sends an ensure request to
    /// that Propolis and launches all of the tasks needed to monitor the
    /// resulting Propolis VM.
    ///
    /// # Panics
    ///
    /// Panics if this routine is called more than once for a given Instance.
    async fn ensure_propolis_and_tasks(
        &mut self,
        instance: Instance,
        setup: PropolisSetup,
        migrate: Option<InstanceMigrationTargetParams>,
    ) -> Result<(), Error> {
        assert!(self.running_state.is_none());

        let PropolisSetup { client, running_zone } = setup;
        self.propolis_ensure(&client, &running_zone, migrate).await?;

        // Monitor propolis for state changes in the background.
        let monitor_client = client.clone();
        let monitor_task = Some(tokio::task::spawn(async move {
            let r = instance.monitor_state_task(monitor_client).await;
            let log = &instance.inner.lock().await.log;
            match r {
                Err(e) => warn!(log, "State monitoring task failed: {}", e),
                Ok(()) => info!(log, "State monitoring task complete"),
            }
        }));

        self.running_state =
            Some(RunningState { client, monitor_task, running_zone });

        Ok(())
    }

    async fn take_action(
        &self,
        action: InstanceAction,
    ) -> Result<Reaction, Error> {
        info!(self.log, "Taking action: {:#?}", action);
        let requested_state = match action {
            InstanceAction::Run => {
                propolis_client::api::InstanceStateRequested::Run
            }
            InstanceAction::Stop => {
                propolis_client::api::InstanceStateRequested::Stop
            }
            InstanceAction::Reboot => {
                propolis_client::api::InstanceStateRequested::Reboot
            }
            InstanceAction::Destroy => {
                // Unlike the other actions, which update the Propolis state,
                // the "destroy" action indicates that the service should be
                // terminated.
                info!(self.log, "take_action: Taking the Destroy action");
                return Ok(Reaction::Terminate);
            }
        };
        self.propolis_state_put(requested_state).await?;
        Ok(Reaction::Continue)
    }

    /// Immediately terminates this instance's Propolis zone and cleans up any
    /// runtime objects associated with the instance.
    ///
    /// This routine is safe to call even if the instance's zone was never
    /// started. It is also safe to call multiple times on a single instance.
    async fn terminate(&mut self) -> Result<(), Error> {
        // Ensure that no zone exists. This succeeds even if no zone was ever
        // created.
        // NOTE: we call`Zones::halt_and_remove_logged` directly instead of
        // `RunningZone::stop` in case we're called between creating the
        // zone and assigning `running_state`.
        let zname = propolis_zone_name(self.propolis_id());
        warn!(self.log, "Halting and removing zone: {}", zname);
        Zones::halt_and_remove_logged(&self.log, &zname).await.unwrap();

        // Remove ourselves from the instance manager's map of instances.
        self.instance_ticket.terminate();

        // See if there are any runtime objects to clean up.
        let mut running_state = if let Some(state) = self.running_state.take() {
            state
        } else {
            return Ok(());
        };

        // We already removed the zone above but mark it as stopped
        running_state.running_zone.stop().await.unwrap();

        // Remove any OPTE ports from the port manager.
        running_state.running_zone.release_opte_ports();

        Ok(())
    }
}

/// A reference to a single instance running a running Propolis server.
///
/// Cloning this object clones the reference - it does not create another
/// instance.
#[derive(Clone)]
pub struct Instance {
    inner: Arc<Mutex<InstanceInner>>,
}

#[cfg(test)]
mockall::mock! {
    pub Instance {
        #[allow(clippy::too_many_arguments)]
        pub fn new(
            log: Logger,
            id: Uuid,
            ticket: InstanceTicket,
            initial: InstanceHardware,
            vnic_allocator: VnicAllocator<Etherstub>,
            port_manager: PortManager,
            nexus_client: NexusClientWithResolver,
        ) -> Result<Self, Error>;
        pub async fn current_state(&self) -> InstanceRuntimeState;
        pub async fn put_state(
            &self,
            state: InstanceStateRequested,
        ) -> Result<InstanceRuntimeState, Error>;
        pub async fn put_migration_ids(
            &self,
            old_runtime: &InstanceRuntimeState,
            migration_ids: &Option<InstanceMigrationSourceParams>
        ) -> Result<InstanceRuntimeState, Error>;
        pub async fn issue_snapshot_request(
            &self,
            disk_id: Uuid,
            snapshot_name: Uuid,
        ) -> Result<(), Error>;
        pub async fn terminate(&self) -> Result<InstanceRuntimeState, Error>;
    }
    impl Clone for Instance {
        fn clone(&self) -> Self;
    }
}

#[cfg_attr(test, allow(dead_code))]
impl Instance {
    /// Creates a new (not yet running) instance object.
    ///
    /// Arguments:
    /// * `log`: Logger for dumping debug information.
    /// * `id`: UUID of the instance to be created.
    /// * `initial`: State of the instance at initialization time.
    /// * `vnic_allocator`: A unique (to the sled) ID generator to
    /// refer to a VNIC. (This exists because of a restriction on VNIC name
    /// lengths, otherwise the UUID would be used instead).
    /// * `port_manager`: Handle to the object responsible for managing OPTE
    /// ports.
    /// * `nexus_client`: Connection to Nexus, used for sending notifications.
    // TODO: This arg list is getting a little long; can we clean this up?
    #[allow(clippy::too_many_arguments)]
    pub fn new(
        log: Logger,
        id: Uuid,
        ticket: InstanceTicket,
        initial: InstanceHardware,
        vnic_allocator: VnicAllocator<Etherstub>,
        port_manager: PortManager,
        nexus_client: NexusClientWithResolver,
    ) -> Result<Self, Error> {
        info!(log, "Instance::new w/initial HW: {:?}", initial);
        let instance = InstanceInner {
            log: log.new(o!("instance_id" => id.to_string())),
            // NOTE: Mostly lies.
            properties: propolis_client::api::InstanceProperties {
                id,
                name: initial.runtime.hostname.clone(),
                description: "Test description".to_string(),
                image_id: Uuid::nil(),
                bootrom_id: Uuid::nil(),
                // TODO: Align the byte type w/propolis.
                memory: initial.runtime.memory.to_whole_mebibytes(),
                // TODO: we should probably make propolis aligned with
                // InstanceCpuCount here, to avoid any casting...
                vcpus: initial.runtime.ncpus.0 as u8,
            },
            propolis_id: initial.runtime.propolis_id,
            propolis_ip: initial.runtime.propolis_addr.unwrap().ip(),
            vnic_allocator,
            port_manager,
            requested_nics: initial.nics,
            source_nat: initial.source_nat,
            external_ips: initial.external_ips,
            firewall_rules: initial.firewall_rules,
            requested_disks: initial.disks,
            cloud_init_bytes: initial.cloud_init_bytes,
            state: InstanceStates::new(initial.runtime),
            running_state: None,
            nexus_client,
            instance_ticket: ticket,
        };

        let inner = Arc::new(Mutex::new(instance));

        Ok(Instance { inner })
    }

    pub async fn current_state(&self) -> InstanceRuntimeState {
        let inner = self.inner.lock().await;
        inner.state.current().clone()
    }

    /// Ensures that a Propolis process exists for this instance, then sends it
    /// an instance ensure request.
    async fn propolis_ensure(
        &self,
        inner: &mut MutexGuard<'_, InstanceInner>,
        migration_params: Option<InstanceMigrationTargetParams>,
    ) -> Result<(), Error> {
        if let Some(running_state) = inner.running_state.as_ref() {
            info!(
                &inner.log,
                "Ensuring instance which already has a running state"
            );
            inner
                .propolis_ensure(
                    &running_state.client,
                    &running_state.running_zone,
                    migration_params,
                )
                .await?;
        } else {
            let setup_result: Result<(), Error> = 'setup: {
                // If there's no Propolis yet, and this instance is not being
                // initialized via migration, immediately send a state update to
                // Nexus to reflect that the instance is starting (so that the
                // external API will display this state while the zone is being
                // started).
                //
                // Migration targets don't do this because the instance is still
                // logically running (on the source) while the target Propolis
                // is being launched.
                if migration_params.is_none() {
                    info!(&inner.log, "Ensuring new instance");
                    inner.state.transition(PublishedInstanceState::Starting);
                    if let Err(e) = inner.publish_state_to_nexus().await {
                        break 'setup Err(e);
                    }
                } else {
                    info!(&inner.log, "Ensuring new instance (migration)");
                }

                // Set up the Propolis zone and the objects associated with it.
                let setup = match self.setup_propolis_locked(inner).await {
                    Ok(setup) => setup,
                    Err(e) => break 'setup Err(e),
                };

                // Direct the Propolis server to create its VM and the tasks
                // associated with it. On success, the zone handle moves into
                // this instance, preserving the zone.
                inner
                    .ensure_propolis_and_tasks(
                        self.clone(),
                        setup,
                        migration_params,
                    )
                    .await
            };

            // If this instance started from scratch, and startup failed, move
            // the instance to the Failed state instead of leaking the Starting
            // state.
            //
            // Once again, migration targets don't do this, because a failure to
            // start a migration target simply leaves the VM running untouched
            // on the source.
            if migration_params.is_none() && setup_result.is_err() {
                error!(&inner.log, "instance setup failed: {:?}", setup_result);
                inner.state.transition(PublishedInstanceState::Failed);
                inner.publish_state_to_nexus().await?;
            }
            setup_result?;
        }
        Ok(())
    }

    /// Attempts to update the current state of the instance by launching a
    /// Propolis process for the instance (if needed) and issuing an appropriate
    /// request to Propolis to change state.
    ///
    /// Returns the instance's state after applying any changes required by this
    /// call. Note that if the instance's Propolis is in the middle of its own
    /// state transition, it may publish states that supersede the state
    /// published by this routine in perhaps-surprising ways. For example, if an
    /// instance begins to stop when Propolis has just begun to handle a prior
    /// request to reboot, the instance's state may proceed from Stopping to
    /// Rebooting to Running to Stopping to Stopped.
    pub async fn put_state(
        &self,
        state: crate::params::InstanceStateRequested,
    ) -> Result<InstanceRuntimeState, Error> {
        use propolis_client::api::InstanceStateRequested as PropolisRequest;
        let mut inner = self.inner.lock().await;
        let (propolis_state, next_published) = match state {
            InstanceStateRequested::MigrationTarget(migration_params) => {
                self.propolis_ensure(&mut inner, Some(migration_params))
                    .await?;
                (None, None)
            }
            InstanceStateRequested::Running => {
                self.propolis_ensure(&mut inner, None).await?;
                (Some(PropolisRequest::Run), None)
            }
            InstanceStateRequested::Stopped => {
                // If the instance has not started yet, unregister it
                // immediately. Since there is no Propolis to push updates when
                // this happens, generate an instance record bearing the
                // "Destroyed" state and return it to the caller.
                if inner.running_state.is_none() {
                    inner.terminate().await?;
                    (None, Some(PublishedInstanceState::Stopped))
                } else {
                    (
                        Some(PropolisRequest::Stop),
                        Some(PublishedInstanceState::Stopping),
                    )
                }
            }
            InstanceStateRequested::Reboot => {
                if inner.running_state.is_none() {
                    return Err(Error::InstanceNotRunning(*inner.id()));
                }
                (
                    Some(PropolisRequest::Reboot),
                    Some(PublishedInstanceState::Rebooting),
                )
            }
        };

        if let Some(p) = propolis_state {
            inner.propolis_state_put(p).await?;
        }
        if let Some(s) = next_published {
            inner.state.transition(s);
        }
        Ok(inner.state.current().clone())
    }

    pub async fn put_migration_ids(
        &self,
        old_runtime: &InstanceRuntimeState,
        migration_ids: &Option<InstanceMigrationSourceParams>,
    ) -> Result<InstanceRuntimeState, Error> {
        let mut inner = self.inner.lock().await;

        // Check that the instance's current generation matches the one the
        // caller expects to transition from. This helps Nexus ensure that if
        // multiple migration sagas launch at Propolis generation N, then only
        // one of them will successfully set the instance's migration IDs.
        if inner.state.current().propolis_gen != old_runtime.propolis_gen {
            // Allow this transition for idempotency if the instance is
            // already in the requested goal state.
            if inner.state.migration_ids_already_set(old_runtime, migration_ids)
            {
                return Ok(inner.state.current().clone());
            }

            return Err(Error::Transition(
                omicron_common::api::external::Error::Conflict {
                    internal_message: format!(
                        "wrong Propolis ID generation: expected {}, got {}",
                        inner.state.current().propolis_gen,
                        old_runtime.propolis_gen
                    ),
                },
            ));
        }

        inner.state.set_migration_ids(migration_ids);
        Ok(inner.state.current().clone())
    }

    async fn setup_propolis_locked(
        &self,
        inner: &mut MutexGuard<'_, InstanceInner>,
    ) -> Result<PropolisSetup, Error> {
        // Create OPTE ports for the instance
        let mut opte_ports = Vec::with_capacity(inner.requested_nics.len());
        for nic in inner.requested_nics.iter() {
            let (snat, external_ips) = if nic.primary {
                (Some(inner.source_nat), &inner.external_ips[..])
            } else {
                (None, &[][..])
            };
            let port = inner.port_manager.create_port(
                nic,
                snat,
                external_ips,
                &inner.firewall_rules,
            )?;
            opte_ports.push(port);
        }

        // Create a zone for the propolis instance, using the previously
        // configured VNICs.
        let zname = propolis_zone_name(inner.propolis_id());
        let root = camino::Utf8Path::new(ZONE_ZFS_RAMDISK_DATASET_MOUNTPOINT);
        let installed_zone = InstalledZone::install(
            &inner.log,
            &inner.vnic_allocator,
            &root,
            &["/opt/oxide".into()],
            "propolis-server",
            Some(&inner.propolis_id().to_string()),
            // dataset=
            &[],
            // filesystems=
            &[],
            &[
                zone::Device { name: "/dev/vmm/*".to_string() },
                zone::Device { name: "/dev/vmmctl".to_string() },
                zone::Device { name: "/dev/viona".to_string() },
            ],
            opte_ports,
            // physical_nic=
            None,
            vec![],
            vec![],
        )
        .await?;

        let gateway = inner.port_manager.underlay_ip();
<<<<<<< HEAD
        running_zone.add_default_route(*gateway)?;

        // Run Propolis in the Zone.
        let smf_service_name = "svc:/system/illumos/propolis-server";
        let instance_name = format!("vm-{}", inner.propolis_id());
        let smf_instance_name =
            format!("{}:{}", smf_service_name, instance_name);
        let server_addr = SocketAddr::new(inner.propolis_ip, PROPOLIS_PORT);

        // We intentionally do not import the service - it is placed under
        // `/var/svc/manifest`, and should automatically be imported by
        // configd.
        //
        // Insteady, we re-try adding the instance until it succeeds.
        // This implies that the service was added successfully.
        info!(
            inner.log, "Adding service"; "smf_name" => &smf_instance_name
        );
        backoff::retry_notify(
            backoff::retry_policy_local(),
            || async {
                running_zone
                    .run_cmd(&[
                        illumos_utils::zone::SVCCFG,
                        "-s",
                        smf_service_name,
                        "add",
                        &instance_name,
                    ])
                    .map_err(|e| backoff::BackoffError::transient(e))
            },
            |err: RunCommandError, delay| {
                warn!(
                    inner.log,
                    "Failed to add {} as a service (retrying in {:?}): {}",
                    instance_name,
                    delay,
                    err.to_string()
                );
            },
        )
        .await?;

        info!(inner.log, "Adding service property group 'config'");
        running_zone.run_cmd(&[
            illumos_utils::zone::SVCCFG,
            "-s",
            &smf_instance_name,
            "addpg",
            "config",
            "astring",
        ])?;

        info!(inner.log, "Setting server address property"; "address" => &server_addr);
        running_zone.run_cmd(&[
            illumos_utils::zone::SVCCFG,
            "-s",
            &smf_instance_name,
            "setprop",
            &format!("config/server_addr={}", server_addr),
        ])?;

        // TODO: We should not be using the resolver here to lookup the Nexus IP
        // address. It would be preferable for Propolis, and through Propolis,
        // Oximeter, to access the Nexus internal interface using a progenitor
        // resolver that relies on a DNS resolver.
        //
        // - With the current implementation: if Nexus' IP address changes, this
        // breaks.
        // - With a DNS resolver: the metric producer would be able to continue
        // sending requests to new servers as they arise.
        let metric_addr = inner
            .nexus_client
            .resolver()
            .lookup_ipv6(internal_dns::ServiceName::Nexus)
            .await?;
        info!(
            inner.log,
            "Setting metric address property address [{}]:{}",
            metric_addr,
=======
        // TODO: We should pass DNS information to Propolis, rather than a
        // single point-in-time Nexus IP address.
        let metric_ip = inner.lazy_nexus_client.get_ip().await.unwrap();
        let metric_addr = SocketAddr::V6(SocketAddrV6::new(
            metric_ip,
>>>>>>> 0325e96f
            NEXUS_INTERNAL_PORT,
            0,
            0,
        ));

        let config = PropertyGroupBuilder::new("config")
            .add_property(
                "datalink",
                "astring",
                installed_zone.get_control_vnic_name(),
            )
            .add_property("gateway", "astring", &gateway.to_string())
            .add_property(
                "listen_addr",
                "astring",
                &inner.propolis_ip.to_string(),
            )
            .add_property("listen_port", "astring", &PROPOLIS_PORT.to_string())
            .add_property("metric_addr", "astring", &metric_addr.to_string());

        let profile = ProfileBuilder::new("omicron").add_service(
            ServiceBuilder::new("system/illumos/propolis-server").add_instance(
                ServiceInstanceBuilder::new("default")
                    .add_property_group(config),
            ),
        );
        profile.add_to_zone(&inner.log, &installed_zone).await?;

        let running_zone = RunningZone::boot(installed_zone).await?;
        info!(inner.log, "Started propolis in zone: {}", zname);

        // This isn't strictly necessary - we wait for the HTTP server below -
        // but it helps distinguish "online in SMF" from "responding to HTTP
        // requests".
        let fmri = fmri_name();
        wait_for_service(Some(&zname), &fmri)
            .await
            .map_err(|_| Error::Timeout(fmri.to_string()))?;
        info!(inner.log, "Propolis SMF service is online");

        let server_addr = SocketAddr::new(inner.propolis_ip, PROPOLIS_PORT);
        inner.state.current_mut().propolis_addr = Some(server_addr);

        // We use a custom client builder here because the default progenitor
        // one has a timeout of 15s but we want to be able to wait indefinitely.
        let reqwest_client = reqwest::ClientBuilder::new().build().unwrap();
        let client = Arc::new(PropolisClient::new_with_client(
            &format!("http://{}", server_addr),
            reqwest_client,
        ));

        // Although the instance is online, the HTTP server may not be running
        // yet. Wait for it to respond to requests, so users of the instance
        // don't need to worry about initialization races.
        wait_for_http_server(&inner.log, &client).await?;
        info!(inner.log, "Propolis HTTP server online");

        Ok(PropolisSetup { client, running_zone })
    }

    /// Rudely terminates this instance's Propolis (if it has one) and
    /// immediately transitions the instance to the Destroyed state.
    pub async fn terminate(&self) -> Result<InstanceRuntimeState, Error> {
        let mut inner = self.inner.lock().await;
        inner.terminate().await?;
        inner.state.transition(PublishedInstanceState::Stopped);
        Ok(inner.state.current().clone())
    }

    // Monitors propolis until explicitly told to disconnect.
    //
    // Intended to be spawned in a tokio task within [`Instance::start`].
    async fn monitor_state_task(
        &self,
        client: Arc<PropolisClient>,
    ) -> Result<(), Error> {
        let mut gen = 0;
        loop {
            // State monitoring always returns the most recent state/gen pair
            // known to Propolis.
            let response = client
                .instance_state_monitor()
                .body(propolis_client::api::InstanceStateMonitorRequest { gen })
                .send()
                .await?
                .into_inner();

            let reaction = {
                // The observed state depends on what Propolis reported and on
                // the `Instance`'s stored state. Take the instance lock to
                // stabilize that state across this entire operation.
                let mut inner = self.inner.lock().await;
                let observed = ObservedPropolisState::new(
                    inner.state.current(),
                    &response,
                );
                inner.observe_state(&observed).await?
            };

            match reaction {
                Reaction::Continue => {}
                Reaction::Terminate => {
                    return self.terminate().await.map(|_| ());
                }
            }

            // Update the generation number we're asking for, to ensure the
            // Propolis will only return more recent values.
            gen = response.gen + 1;
        }
    }

    pub async fn issue_snapshot_request(
        &self,
        disk_id: Uuid,
        snapshot_id: Uuid,
    ) -> Result<(), Error> {
        let inner = self.inner.lock().await;

        if let Some(running_state) = &inner.running_state {
            running_state
                .client
                .instance_issue_crucible_snapshot_request()
                .id(disk_id)
                .snapshot_id(snapshot_id)
                .send()
                .await?;

            Ok(())
        } else {
            Err(Error::InstanceNotRunning(inner.properties.id))
        }
    }
}

#[cfg(test)]
mod test {
    use super::*;
    use crate::instance_manager::InstanceManager;
    use crate::nexus::NexusClientWithResolver;
    use crate::params::InstanceStateRequested;
    use chrono::Utc;
    use illumos_utils::dladm::Etherstub;
    use illumos_utils::opte::PortManager;
    use omicron_common::api::external::{
        ByteCount, Generation, InstanceCpuCount, InstanceState,
    };
    use omicron_common::api::internal::nexus::InstanceRuntimeState;
    use omicron_common::api::internal::shared::SourceNatConfig;
    use omicron_test_utils::dev::test_setup_log;
    use std::net::IpAddr;
    use std::net::Ipv4Addr;

    static INST_UUID_STR: &str = "e398c5d5-5059-4e55-beac-3a1071083aaa";
    static PROPOLIS_UUID_STR: &str = "ed895b13-55d5-4e0b-88e9-3f4e74d0d936";

    fn test_uuid() -> Uuid {
        INST_UUID_STR.parse().unwrap()
    }

    fn test_propolis_uuid() -> Uuid {
        PROPOLIS_UUID_STR.parse().unwrap()
    }

    fn new_initial_instance() -> InstanceHardware {
        InstanceHardware {
            runtime: InstanceRuntimeState {
                run_state: InstanceState::Creating,
                sled_id: Uuid::new_v4(),
                propolis_id: test_propolis_uuid(),
                dst_propolis_id: None,
                propolis_addr: Some("[fd00:1de::74]:12400".parse().unwrap()),
                migration_id: None,
                propolis_gen: Generation::new(),
                ncpus: InstanceCpuCount(2),
                memory: ByteCount::from_mebibytes_u32(512),
                hostname: "myvm".to_string(),
                gen: Generation::new(),
                time_updated: Utc::now(),
            },
            nics: vec![],
            source_nat: SourceNatConfig {
                ip: IpAddr::from(Ipv4Addr::new(10, 0, 0, 1)),
                first_port: 0,
                last_port: 16_384,
            },
            external_ips: vec![],
            firewall_rules: vec![],
            disks: vec![],
            cloud_init_bytes: None,
        }
    }

    // Due to the usage of global mocks, we use "serial_test" to avoid
    // parellizing test invocations.
    //
    // From https://docs.rs/mockall/0.10.1/mockall/index.html#static-methods
    //
    //   Mockall can also mock static methods. But be careful! The expectations
    //   are global. If you want to use a static method in multiple tests, you
    //   must provide your own synchronization. For ordinary methods,
    //   expectations are set on the mock object. But static methods don’t have
    //   any mock object. Instead, you must create a Context object just to set
    //   their expectations.

    #[tokio::test]
    #[serial_test::serial]
    async fn transition_before_start() {
        let logctx = test_setup_log("transition_before_start");
        let log = &logctx.log;
        let vnic_allocator =
            VnicAllocator::new("Test", Etherstub("mylink".to_string()));
        let underlay_ip = std::net::Ipv6Addr::new(
            0xfd00, 0x1de, 0x00, 0x00, 0x00, 0x00, 0x00, 0x01,
        );
        let port_manager = PortManager::new(log.new(slog::o!()), underlay_ip);
        let nexus_client_ctx =
            crate::mocks::MockNexusClient::new_with_client_context();
        nexus_client_ctx.expect().returning(|_, _, _| {
            let mut mock = crate::mocks::MockNexusClient::default();
            mock.expect_clone()
                .returning(|| crate::mocks::MockNexusClient::default());
            mock
        });
        let nexus_client =
            NexusClientWithResolver::new(&log, std::net::Ipv6Addr::LOCALHOST)
                .unwrap();
        let instance_manager = InstanceManager::new(
            log.clone(),
            nexus_client.clone(),
            Etherstub("mylink".to_string()),
            port_manager.clone(),
        )
        .unwrap();

        let inst = Instance::new(
            log.clone(),
            test_uuid(),
            instance_manager.test_instance_ticket(test_uuid()),
            new_initial_instance(),
            vnic_allocator,
            port_manager,
            nexus_client,
        )
        .unwrap();

        // Pick a state transition that requires the instance to have started.
        assert!(inst.put_state(InstanceStateRequested::Reboot).await.is_err());

        logctx.cleanup_successful();
    }
}<|MERGE_RESOLUTION|>--- conflicted
+++ resolved
@@ -882,68 +882,6 @@
         .await?;
 
         let gateway = inner.port_manager.underlay_ip();
-<<<<<<< HEAD
-        running_zone.add_default_route(*gateway)?;
-
-        // Run Propolis in the Zone.
-        let smf_service_name = "svc:/system/illumos/propolis-server";
-        let instance_name = format!("vm-{}", inner.propolis_id());
-        let smf_instance_name =
-            format!("{}:{}", smf_service_name, instance_name);
-        let server_addr = SocketAddr::new(inner.propolis_ip, PROPOLIS_PORT);
-
-        // We intentionally do not import the service - it is placed under
-        // `/var/svc/manifest`, and should automatically be imported by
-        // configd.
-        //
-        // Insteady, we re-try adding the instance until it succeeds.
-        // This implies that the service was added successfully.
-        info!(
-            inner.log, "Adding service"; "smf_name" => &smf_instance_name
-        );
-        backoff::retry_notify(
-            backoff::retry_policy_local(),
-            || async {
-                running_zone
-                    .run_cmd(&[
-                        illumos_utils::zone::SVCCFG,
-                        "-s",
-                        smf_service_name,
-                        "add",
-                        &instance_name,
-                    ])
-                    .map_err(|e| backoff::BackoffError::transient(e))
-            },
-            |err: RunCommandError, delay| {
-                warn!(
-                    inner.log,
-                    "Failed to add {} as a service (retrying in {:?}): {}",
-                    instance_name,
-                    delay,
-                    err.to_string()
-                );
-            },
-        )
-        .await?;
-
-        info!(inner.log, "Adding service property group 'config'");
-        running_zone.run_cmd(&[
-            illumos_utils::zone::SVCCFG,
-            "-s",
-            &smf_instance_name,
-            "addpg",
-            "config",
-            "astring",
-        ])?;
-
-        info!(inner.log, "Setting server address property"; "address" => &server_addr);
-        running_zone.run_cmd(&[
-            illumos_utils::zone::SVCCFG,
-            "-s",
-            &smf_instance_name,
-            "setprop",
-            &format!("config/server_addr={}", server_addr),
-        ])?;
 
         // TODO: We should not be using the resolver here to lookup the Nexus IP
         // address. It would be preferable for Propolis, and through Propolis,
@@ -954,22 +892,13 @@
         // breaks.
         // - With a DNS resolver: the metric producer would be able to continue
         // sending requests to new servers as they arise.
-        let metric_addr = inner
+        let metric_ip = inner
             .nexus_client
             .resolver()
             .lookup_ipv6(internal_dns::ServiceName::Nexus)
             .await?;
-        info!(
-            inner.log,
-            "Setting metric address property address [{}]:{}",
-            metric_addr,
-=======
-        // TODO: We should pass DNS information to Propolis, rather than a
-        // single point-in-time Nexus IP address.
-        let metric_ip = inner.lazy_nexus_client.get_ip().await.unwrap();
         let metric_addr = SocketAddr::V6(SocketAddrV6::new(
             metric_ip,
->>>>>>> 0325e96f
             NEXUS_INTERNAL_PORT,
             0,
             0,
@@ -1114,6 +1043,7 @@
     use chrono::Utc;
     use illumos_utils::dladm::Etherstub;
     use illumos_utils::opte::PortManager;
+    use internal_dns::resolver::Resolver;
     use omicron_common::api::external::{
         ByteCount, Generation, InstanceCpuCount, InstanceState,
     };
@@ -1194,9 +1124,16 @@
                 .returning(|| crate::mocks::MockNexusClient::default());
             mock
         });
+
+        let resolver = Arc::new(
+            Resolver::new_from_ip(
+                log.new(o!("component" => "DnsResolver")),
+                std::net::Ipv6Addr::LOCALHOST,
+            )
+            .unwrap(),
+        );
         let nexus_client =
-            NexusClientWithResolver::new(&log, std::net::Ipv6Addr::LOCALHOST)
-                .unwrap();
+            NexusClientWithResolver::new(&log, resolver).unwrap();
         let instance_manager = InstanceManager::new(
             log.clone(),
             nexus_client.clone(),
