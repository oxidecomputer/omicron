// This Source Code Form is subject to the terms of the Mozilla Public
// License, v. 2.0. If a copy of the MPL was not distributed with this
// file, You can obtain one at https://mozilla.org/MPL/2.0/.

//! Utilities to help reading/writing toml files from/to multiple paths

use async_trait::async_trait;
use camino::{Utf8Path, Utf8PathBuf};
use serde::{de::DeserializeOwned, Serialize};
use slog::Logger;

#[derive(thiserror::Error, Debug)]
pub enum Error {
    #[error("Cannot serialize TOML to file {path}: {err}")]
    TomlSerialize { path: Utf8PathBuf, err: toml::ser::Error },

    #[error("Cannot deserialize TOML from file {path}: {err}")]
    TomlDeserialize { path: Utf8PathBuf, err: toml::de::Error },

    #[error("Failed to perform I/O: {message}: {err}")]
    Io {
        message: String,
        #[source]
        err: std::io::Error,
    },

<<<<<<< HEAD
    #[error("Failed to write the ledger to storage")]
    FailedToWrite,

    #[error("Not found in storage")]
    NotFound,
=======
    #[error("Failed to write the ledger to storage (tried to access: {failed_paths:?})")]
    FailedToAccessStorage { failed_paths: Vec<(Utf8PathBuf, Error)> },
>>>>>>> db4bd518
}

impl Error {
    fn io_path(path: &Utf8Path, err: std::io::Error) -> Self {
        Self::Io { message: format!("Error accessing {}", path), err }
    }
}

impl From<Error> for omicron_common::api::external::Error {
    fn from(err: Error) -> Self {
        omicron_common::api::external::Error::InternalError {
            internal_message: err.to_string(),
        }
    }
}

// TODO: .json EXPECTORATE test?
//
// ... yes, but maybe not here? Seems like we gotta know the type of "T" to pull
// this off.

/// Manage the serialization and deserialization of a ledger of information.
///
/// This structure is intended to help with serialization and deserialization
/// of configuration information to both M.2s.
pub struct Ledger<T> {
    log: Logger,
    ledger: T,
    paths: Vec<Utf8PathBuf>,
}

impl<T: Ledgerable> Ledger<T> {
    /// Creates a ledger with a new initial value, ready to be written to
    /// `paths.`
    pub fn new_with(log: &Logger, paths: Vec<Utf8PathBuf>, default: T) -> Self {
        Self { log: log.clone(), ledger: default, paths }
    }

    /// Reads the ledger from any of the provided `paths`.
    ///
    /// Returns the following, in order:
    /// - The ledger with the highest generation number
    /// - If none exists, returns a default ledger
    pub async fn new(log: &Logger, paths: Vec<Utf8PathBuf>) -> Option<Self> {
        // Read the ledgers from storage
        if let Some(ledger) = Self::read(log, &paths).await {
            Some(Self { log: log.clone(), ledger, paths })
        } else {
            None
        }
    }

    async fn read(log: &Logger, paths: &Vec<Utf8PathBuf>) -> Option<T> {
        // Read all the ledgers that we can.
        let mut ledgers = vec![];
        for path in paths.iter() {
            if let Ok(ledger) = T::read_from(log, &path).await {
                ledgers.push(ledger);
            }
        }

        // Return the ledger with the highest generation number.
        let ledger = ledgers.into_iter().reduce(|prior, ledger| {
            if ledger.is_newer_than(&prior) {
                ledger
            } else {
                prior
            }
        });
        ledger
    }

    pub fn data(&self) -> &T {
        &self.ledger
    }

    pub fn data_mut(&mut self) -> &mut T {
        &mut self.ledger
    }

    /// Writes the ledger back to all config directories.
    ///
    /// Succeeds if at least one of the writes succeeds.
    pub async fn commit(&mut self) -> Result<(), Error> {
        // Bump the generation number any time we want to commit the ledger.
        self.ledger.generation_bump();

        let mut failed_paths = vec![];
        let mut one_successful_write = false;
        for path in self.paths.iter() {
            if let Err(e) = self.atomic_write(&path).await {
                warn!(self.log, "Failed to write to {}: {e}", path);
                failed_paths.push((path.to_path_buf(), e));
            } else {
                one_successful_write = true;
            }
        }

        if !one_successful_write {
<<<<<<< HEAD
            return Err(Error::FailedToWrite);
=======
            return Err(Error::FailedToAccessStorage { failed_paths });
>>>>>>> db4bd518
        }
        Ok(())
    }

    // Atomically serialize and write the ledger to storage.
    //
    // We accomplish this by first writing to a temporary file, then
    // renaming to the target location.
    async fn atomic_write(&self, path: &Utf8Path) -> Result<(), Error> {
        let mut tmp_path = path.to_path_buf();
        let tmp_filename = format!(
            ".{}.tmp",
            tmp_path.file_name().expect("Should have file name")
        );
        tmp_path.set_file_name(tmp_filename);

        self.ledger.write_to(&self.log, &tmp_path).await?;

        tokio::fs::rename(&tmp_path, &path)
            .await
            .map_err(|err| Error::io_path(&path, err))?;

        Ok(())
    }
}

#[async_trait]
pub trait Ledgerable: DeserializeOwned + Serialize + Send + Sync {
    /// Returns true if [Self] is newer than `other`.
    fn is_newer_than(&self, other: &Self) -> bool;

    /// Increments the gneration number.
    fn generation_bump(&mut self);

    /// Reads from `path` as a toml-serialized version of `Self`.
    async fn read_from(log: &Logger, path: &Utf8Path) -> Result<Self, Error> {
        if path.exists() {
            debug!(log, "Reading ledger from {}", path);
            toml::from_str(
                &tokio::fs::read_to_string(&path)
                    .await
                    .map_err(|err| Error::io_path(&path, err))?,
            )
            .map_err(|err| Error::TomlDeserialize {
                path: path.to_path_buf(),
                err,
            })
        } else {
<<<<<<< HEAD
            debug!(log, "No ledger in {path}");
            Err(Error::NotFound)
=======
            debug!(log, "No ledger in {}", path);
            Ok(Self::default())
>>>>>>> db4bd518
        }
    }

    /// Writes to `path` as a toml-serialized version of `Self`.
    async fn write_to(
        &self,
        log: &Logger,
        path: &Utf8Path,
    ) -> Result<(), Error> {
        debug!(log, "Writing ledger to {}", path);
        let serialized =
            toml::Value::try_from(&self).expect("Cannot serialize ledger");
        let as_str = toml::to_string(&serialized).map_err(|err| {
            Error::TomlSerialize { path: path.to_path_buf(), err }
        })?;
        tokio::fs::write(&path, as_str)
            .await
            .map_err(|err| Error::io_path(&path, err))?;
        Ok(())
    }
}

#[cfg(test)]
mod test {
    use super::*;
    use omicron_test_utils::dev::test_setup_log;

    #[derive(Serialize, serde::Deserialize, Default, Eq, PartialEq, Debug)]
    struct Data {
        generation: u64,
        contents: String,
    }

    impl Ledgerable for Data {
        fn is_newer_than(&self, other: &Self) -> bool {
            self.generation > other.generation
        }

        fn generation_bump(&mut self) {
            self.generation = self.generation + 1;
        }
    }

    #[tokio::test]
    async fn test_create_default_ledger() {
        let logctx = test_setup_log("create_default_ledger");
        let log = &logctx.log;

        let config_dir = camino_tempfile::Utf8TempDir::new().unwrap();
        let ledger = Ledger::<Data>::new_with(
            &log,
            vec![config_dir.path().to_path_buf()],
            Data::default(),
        );

        // Since we haven't previously stored anything, expect to read a default
        // value.
        assert_eq!(ledger.data(), &Data::default());

        let ledger =
            Ledger::<Data>::new(&log, vec![config_dir.path().to_path_buf()])
                .await;
        assert!(ledger.is_none());

        logctx.cleanup_successful();
    }

    #[tokio::test]
    async fn test_create_ledger_reads_from_storage() {
        let logctx = test_setup_log("create_ledger_reads_from_storage");
        let log = &logctx.log;

        let config_dir = camino_tempfile::Utf8TempDir::new().unwrap();
        let config_path = config_dir.path().join("ledger.toml");

        // Create the ledger within a configuration directory
        let mut ledger = Ledger::<Data>::new_with(
            &log,
            vec![config_path.clone()],
            Data::default(),
        );
        ledger.data_mut().contents = "new contents".to_string();
        ledger.commit().await.expect("Failed to write ledger");
        assert!(config_path.exists());

        drop(ledger);

        // Re-create the ledger, observe the new contents.
        let ledger =
            Ledger::<Data>::new(&log, vec![config_path.clone()]).await.unwrap();

        assert_eq!(ledger.data().contents, "new contents");
        assert_eq!(ledger.data().generation, 1);

        logctx.cleanup_successful();
    }

    #[tokio::test]
    async fn test_create_ledger_reads_latest_from_storage() {
        let logctx = test_setup_log("create_ledger_reads_latest_from_storage");
        let log = &logctx.log;

        // Create the ledger, initialize contents.
        let config_dirs = vec![
            camino_tempfile::Utf8TempDir::new().unwrap(),
            camino_tempfile::Utf8TempDir::new().unwrap(),
        ];
        let config_paths = config_dirs
            .iter()
            .map(|d| d.path().join("ledger.toml"))
            .collect::<Vec<_>>();

        let mut ledger = Ledger::<Data>::new(&log, config_paths.clone())
            .await
            .expect("Failed to read ledger");
        ledger.data_mut().contents = "new contents".to_string();
        ledger.commit().await.expect("Failed to write ledger");

        assert!(config_paths[0].exists());
        assert!(config_paths[1].exists());

        drop(ledger);

        // Let's write again, but only using one of the two config dirs.
        let mut ledger = Ledger::<Data>::new(&log, config_paths[..1].to_vec())
            .await
            .expect("Failed to read ledger");
        ledger.data_mut().contents = "even newer contents".to_string();
        ledger.commit().await.expect("Failed to write ledger");

        drop(ledger);

        // Re-create the ledger (using both config dirs), observe the newest contents.
        let ledger = Ledger::<Data>::new(&log, config_paths.clone())
            .await
            .expect("Failed to read ledger");

        assert_eq!(ledger.data().contents, "even newer contents");
        assert_eq!(ledger.data().generation, 2);

        logctx.cleanup_successful();
    }

    #[tokio::test]
    async fn test_commit_handles_write_failures() {
        let logctx = test_setup_log("create_commit_handles_write_failures");
        let log = &logctx.log;

        // Create the ledger, initialize contents.
        let mut config_dirs = vec![
            camino_tempfile::Utf8TempDir::new().unwrap(),
            camino_tempfile::Utf8TempDir::new().unwrap(),
        ];
        let config_paths = config_dirs
            .iter()
            .map(|d| d.path().join("ledger.toml"))
            .collect::<Vec<_>>();

        let mut ledger = Ledger::<Data>::new_with(
            &log,
            config_paths.clone(),
            Data::default(),
        );
        ledger.data_mut().contents = "written to both configs".to_string();
        ledger.commit().await.expect("Failed to write ledger");

        assert!(config_paths[0].exists());
        assert!(config_paths[1].exists());

        drop(ledger);

        // Remove one of the config directories, try again.
        //
        // We should still be able to read and write the ledger.
        config_dirs.remove(1);
        assert!(config_paths[0].exists());
        assert!(!config_paths[1].exists());

        let mut ledger = Ledger::<Data>::new(&log, config_paths.clone())
            .await
            .expect("Failed to read ledger");

        assert_eq!(ledger.data().contents, "written to both configs");
        assert_eq!(ledger.data().generation, 1);
        ledger.data_mut().contents = "written to one config".to_string();
        ledger.commit().await.expect("Failed to write ledger");

        drop(ledger);

        // We can still parse the ledger from a single path
        let ledger = Ledger::<Data>::new(&log, config_paths.clone())
            .await
            .expect("Failed to read ledger");
        assert_eq!(ledger.data().contents, "written to one config");
        assert_eq!(ledger.data().generation, 2);

        drop(ledger);

        // Remove the last config directory, try again.
        //
        // We should not be able to write the ledger.
        drop(config_dirs);
        assert!(!config_paths[0].exists());
        assert!(!config_paths[1].exists());

        let ledger = Ledger::<Data>::new(&log, config_paths.clone()).await;
        assert!(ledger.is_none());

        let mut ledger = Ledger::<Data>::new_with(
            &log,
            config_paths.clone(),
            Data::default(),
        );
        assert_eq!(ledger.data(), &Data::default());
        let err = ledger.commit().await.unwrap_err();
<<<<<<< HEAD
        assert!(matches!(err, Error::FailedToWrite), "Unexpected error: {err}");
=======
        assert!(
            matches!(err, Error::FailedToAccessStorage { .. }),
            "Unexpected error: {err}"
        );
>>>>>>> db4bd518

        logctx.cleanup_successful();
    }
}<|MERGE_RESOLUTION|>--- conflicted
+++ resolved
@@ -24,16 +24,11 @@
         err: std::io::Error,
     },
 
-<<<<<<< HEAD
-    #[error("Failed to write the ledger to storage")]
-    FailedToWrite,
-
     #[error("Not found in storage")]
     NotFound,
-=======
+
     #[error("Failed to write the ledger to storage (tried to access: {failed_paths:?})")]
-    FailedToAccessStorage { failed_paths: Vec<(Utf8PathBuf, Error)> },
->>>>>>> db4bd518
+    FailedToWrite { failed_paths: Vec<(Utf8PathBuf, Error)> },
 }
 
 impl Error {
@@ -133,11 +128,7 @@
         }
 
         if !one_successful_write {
-<<<<<<< HEAD
-            return Err(Error::FailedToWrite);
-=======
-            return Err(Error::FailedToAccessStorage { failed_paths });
->>>>>>> db4bd518
+            return Err(Error::FailedToWrite { failed_paths });
         }
         Ok(())
     }
@@ -186,13 +177,8 @@
                 err,
             })
         } else {
-<<<<<<< HEAD
             debug!(log, "No ledger in {path}");
             Err(Error::NotFound)
-=======
-            debug!(log, "No ledger in {}", path);
-            Ok(Self::default())
->>>>>>> db4bd518
         }
     }
 
@@ -408,14 +394,10 @@
         );
         assert_eq!(ledger.data(), &Data::default());
         let err = ledger.commit().await.unwrap_err();
-<<<<<<< HEAD
-        assert!(matches!(err, Error::FailedToWrite), "Unexpected error: {err}");
-=======
         assert!(
-            matches!(err, Error::FailedToAccessStorage { .. }),
+            matches!(err, Error::FailedToWrite { .. }),
             "Unexpected error: {err}"
         );
->>>>>>> db4bd518
 
         logctx.cleanup_successful();
     }
