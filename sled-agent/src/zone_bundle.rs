--- conflicted
+++ resolved
@@ -2179,15 +2179,8 @@
     use chrono::TimeZone;
     use chrono::Timelike;
     use chrono::Utc;
-<<<<<<< HEAD
     use sled_storage::manager_test_harness::StorageManagerTestHarness;
-=======
-    use illumos_utils::zpool::ZpoolName;
     use rand::RngCore;
-    use sled_storage::disk::RawDisk;
-    use sled_storage::disk::SyntheticDisk;
-    use sled_storage::manager::{FakeStorageManager, StorageHandle};
->>>>>>> b9b4bf12
     use slog::Drain;
     use slog::Logger;
 
@@ -2340,11 +2333,6 @@
 
     // Quota applied to test datasets.
     //
-<<<<<<< HEAD
-    // This needs to be at least this big lest we get "out of space" errors when
-    // creating. Not sure where those come from, but could be ZFS overhead.
-    const TEST_QUOTA: usize = sled_storage::dataset::DEBUG_DATASET_QUOTA;
-=======
     // ZFS will not allow a quota to be set that is smaller than the bytes
     // presently stored for that dataset, either at dataset creation time or
     // later by setting the "quota" property.  The exact minimum number of bytes
@@ -2354,58 +2342,8 @@
     // avoid issues.
     const TEST_QUOTA: u64 = 1024 * 1024;
 
-    async fn create_test_dataset(
-        id: &Uuid,
-        mountpoint: &Utf8PathBuf,
-    ) -> anyhow::Result<()> {
-        let output = Command::new("/usr/bin/pfexec")
-            .arg(ZFS)
-            .arg("create")
-            .arg("-o")
-            .arg(format!("quota={TEST_QUOTA}"))
-            .arg("-o")
-            .arg(format!("mountpoint={mountpoint}"))
-            .arg(format!("rpool/{id}"))
-            .output()
-            .await
-            .context("failed to spawn zfs create operation")?;
-        anyhow::ensure!(
-            output.status.success(),
-            "zfs create operation failed: {}",
-            String::from_utf8_lossy(&output.stderr),
-        );
-
-        // Make the path operable by the test code.
-        let output = Command::new("/usr/bin/pfexec")
-            .arg("chmod")
-            .arg("a+rw")
-            .arg(&mountpoint)
-            .output()
-            .await
-            .context("failed to spawn chmod operation")?;
-        anyhow::ensure!(
-            output.status.success(),
-            "chmod-ing the dataset failed: {}",
-            String::from_utf8_lossy(&output.stderr),
-        );
-        Ok(())
-    }
-
-    fn remove_test_dataset(id: &Uuid) -> anyhow::Result<()> {
-        let output = std::process::Command::new("/usr/bin/pfexec")
-            .arg(ZFS)
-            .arg("destroy")
-            .arg(format!("rpool/{id}"))
-            .output()
-            .context("failed to spawn zfs destroy operation")?;
-        anyhow::ensure!(
-            output.status.success(),
-            "zfs destroy operation failed: {}",
-            String::from_utf8_lossy(&output.stderr),
-        );
-        Ok(())
-    }
->>>>>>> b9b4bf12
+    // XXX not this?
+//    const TEST_QUOTA: usize = sled_storage::dataset::DEBUG_DATASET_QUOTA;
 
     async fn run_test_with_zfs_dataset<T, Fut>(test: T)
     where
@@ -2553,23 +2491,9 @@
                 break;
             }
 
-            assert!(
-                day <= 31,
-                "Fake date-labelled bundles exceeds the number of days in January.
-                This probably means the quota is being calculated incorrectly,
-                as we didn't hit a (low, expected) 'used' > 'available' limit."
-            );
-
             let it = insert_fake_bundle(
-<<<<<<< HEAD
                 bundle_dir,
-                2020,
-                1,
-                day,
-=======
-                &ctx.resource_wrapper.dirs[0],
                 days.next().unwrap(),
->>>>>>> b9b4bf12
                 ZoneBundleCause::ExplicitRequest,
             )
             .await?;
@@ -2699,16 +2623,7 @@
                 zone_name: String::from(zone_name),
                 bundle_id: uuid::Uuid::new_v4(),
             },
-<<<<<<< HEAD
-            time_created: Utc
-                .with_ymd_and_hms(year, month, day, 0, 0, 0)
-                .single()
-                .context(format!(
-                    "invalid year {year}/month {month}/day {day}"
-                ))?,
-=======
             time_created,
->>>>>>> b9b4bf12
             cause,
             version: 0,
         };
