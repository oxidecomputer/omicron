// This Source Code Form is subject to the terms of the Mozilla Public
// License, v. 2.0. If a copy of the MPL was not distributed with this
// file, You can obtain one at https://mozilla.org/MPL/2.0/.

// Copyright 2023 Oxide Computer Company

//! Tools for collecting and inspecting service bundles for zones.

use anyhow::anyhow;
use anyhow::Context;
use camino::FromPathBufError;
use camino::Utf8Path;
use camino::Utf8PathBuf;
use flate2::bufread::GzDecoder;
use illumos_utils::running_zone::is_oxide_smf_log_file;
use illumos_utils::running_zone::RunningZone;
use illumos_utils::running_zone::ServiceProcess;
use illumos_utils::zfs::CreateSnapshotError;
use illumos_utils::zfs::DestroyDatasetError;
use illumos_utils::zfs::DestroySnapshotError;
use illumos_utils::zfs::EnsureFilesystemError;
use illumos_utils::zfs::GetValueError;
use illumos_utils::zfs::ListDatasetsError;
use illumos_utils::zfs::ListSnapshotsError;
use illumos_utils::zfs::SetValueError;
use illumos_utils::zfs::Snapshot;
use illumos_utils::zfs::Zfs;
use illumos_utils::zfs::ZFS;
use illumos_utils::zone::AdmError;
use sled_agent_types::zone_bundle::*;
use sled_storage::dataset::U2_DEBUG_DATASET;
use sled_storage::manager::StorageHandle;
use slog::Logger;
use std::collections::BTreeMap;
use std::collections::BTreeSet;
use std::io::Cursor;
use std::sync::Arc;
use std::time::Duration;
use std::time::SystemTime;
use tar::Archive;
use tar::Builder;
use tar::Header;
use tokio::process::Command;
use tokio::sync::Mutex;
use tokio::sync::Notify;
use tokio::time::sleep;
use tokio::time::Instant;
use uuid::Uuid;

// The name of the snapshot created from the zone root filesystem.
const ZONE_ROOT_SNAPSHOT_NAME: &'static str = "zone-root";

// The prefix for all the snapshots for each filesystem containing archived
// logs. Each debug data, such as `oxp_<UUID>/crypt/debug`, generates a snapshot
// named `zone-archives-<UUID>`.
const ARCHIVE_SNAPSHOT_PREFIX: &'static str = "zone-archives-";

// An extra ZFS user property attached to all zone bundle snapshots.
//
// This is used to ensure that we are not accidentally deleting ZFS objects that
// a user has created, but which happen to be named the same thing.
const ZONE_BUNDLE_ZFS_PROPERTY_NAME: &'static str = "oxide:for-zone-bundle";
const ZONE_BUNDLE_ZFS_PROPERTY_VALUE: &'static str = "true";

// Initialize the ZFS resources we need for zone bundling.
//
// This deletes any snapshots matching the names we expect to create ourselves
// during bundling.
#[cfg(not(test))]
fn initialize_zfs_resources(log: &Logger) -> Result<(), BundleError> {
    let zb_snapshots =
        Zfs::list_snapshots().unwrap().into_iter().filter(|snap| {
            // Check for snapshots named how we expect to create them.
            if snap.snap_name != ZONE_ROOT_SNAPSHOT_NAME
                || !snap.snap_name.starts_with(ARCHIVE_SNAPSHOT_PREFIX)
            {
                return false;
            }

            // Additionally check for the zone-bundle-specific property.
            //
            // If we find a dataset that matches our names, but which _does not_
            // have such a property, we'll panic rather than possibly deleting
            // user data.
            let name = snap.to_string();
            let value =
                Zfs::get_oxide_value(&name, ZONE_BUNDLE_ZFS_PROPERTY_NAME)
                    .unwrap_or_else(|_| {
                        panic!(
                            "Found a ZFS snapshot with a name reserved for \
                            zone bundling, but which does not have the \
                            zone-bundle-specific property. Bailing out, \
                            rather than risking deletion of user data. \
                            snap_name = {}, property = {}",
                            &name, ZONE_BUNDLE_ZFS_PROPERTY_NAME
                        )
                    });
            assert_eq!(value, ZONE_BUNDLE_ZFS_PROPERTY_VALUE);
            true
        });
    for snapshot in zb_snapshots {
        Zfs::destroy_snapshot(&snapshot.filesystem, &snapshot.snap_name)?;
        debug!(
            log,
            "destroyed pre-existing zone bundle snapshot";
            "snapshot" => %snapshot,
        );
    }
    Ok(())
}

/// A type managing zone bundle creation and automatic cleanup.
#[derive(Clone)]
pub struct ZoneBundler {
    log: Logger,
    inner: Arc<Mutex<Inner>>,
    // Channel for notifying the cleanup task that it should reevaluate.
    notify_cleanup: Arc<Notify>,
}

// State shared between tasks, e.g., used when creating a bundle in different
// tasks or between a creation and cleanup.
struct Inner {
    storage_handle: StorageHandle,
    cleanup_context: CleanupContext,
    last_cleanup_at: Instant,
}

impl Inner {
    // Return the time at which the next cleanup should occur, and the duration
    // until that time.
    //
    // The instant may be in the past, in which case duration would be 0.
    fn next_cleanup(&self) -> (Instant, Duration) {
        let next =
            self.last_cleanup_at + self.cleanup_context.period.as_duration();
        let delta = next.saturating_duration_since(Instant::now());
        (next, delta)
    }

    // Ensure that the zone bundle directories that _can_ exist in fact do.
    //
    // The zone bundles are stored in a ZFS dataset on each M.2. These datasets
    // are created by the storage manager upon request. Until those parent
    // datasets exist, the bundle directories themselves cannot be accessed
    // either.
    //
    // This method takes the _expected_ zone bundle directories; creates any
    // that can exist but do not, i.e., those whose parent datasets already
    // exist; and returns those.
    async fn bundle_directories(&self) -> Vec<Utf8PathBuf> {
        let resources = self.storage_handle.get_latest_disks().await;
        // NOTE: These bundle directories are always stored on M.2s, so we don't
        // need to worry about synchronizing with U.2 disk expungement at the
        // callsite.
        let expected = resources.all_zone_bundle_directories();
        let mut out = Vec::with_capacity(expected.len());
        for each in expected.into_iter() {
            if tokio::fs::create_dir_all(&each).await.is_ok() {
                out.push(each);
            }
        }
        out.sort();
        out
    }
}

impl ZoneBundler {
    // A task run in the background that periodically cleans up bundles.
    //
    // This waits for:
    //
    // - A timeout at the current cleanup period
    // - A notification that the cleanup context has changed.
    //
    // When needed, it actually runs the period cleanup itself, using the
    // current context.
    async fn periodic_cleanup(
        log: Logger,
        inner: Arc<Mutex<Inner>>,
        notify_cleanup: Arc<Notify>,
    ) {
        let (mut next_cleanup, mut time_to_next_cleanup) =
            inner.lock().await.next_cleanup();
        loop {
            info!(
                log,
                "top of bundle cleanup loop";
                "next_cleanup" => ?&next_cleanup,
                "time_to_next_cleanup" => ?time_to_next_cleanup,
            );

            // Wait for the cleanup period to expire, or a notification that the
            // context has been changed.
            tokio::select! {
                _ = sleep(time_to_next_cleanup) => {
                    info!(log, "running automatic periodic zone bundle cleanup");
                    let mut inner_ = inner.lock().await;
                    let dirs = inner_.bundle_directories().await;
                    let res = run_cleanup(&log, &dirs, &inner_.cleanup_context).await;
                    inner_.last_cleanup_at = Instant::now();
                    (next_cleanup, time_to_next_cleanup) = inner_.next_cleanup();
                    debug!(log, "cleanup completed"; "result" => ?res);
                }
                _ = notify_cleanup.notified() => {
                    debug!(log, "notified about cleanup context change");
                    let inner_ = inner.lock().await;
                    (next_cleanup, time_to_next_cleanup) = inner_.next_cleanup();
                }
            }
        }
    }

    /// Create a new zone bundler.
    ///
    /// This creates an object that manages zone bundles on the system. It can
    /// be used to create bundles from running zones, and runs a periodic task
    /// to clean them up to free up space.
    pub fn new(
        log: Logger,
        storage_handle: StorageHandle,
        cleanup_context: CleanupContext,
    ) -> Self {
        // This is compiled out in tests because there's no way to set our
        // expectations on the mockall object it uses internally. Not great.
        #[cfg(not(test))]
        initialize_zfs_resources(&log)
            .expect("Failed to initialize existing ZFS resources");
        let notify_cleanup = Arc::new(Notify::new());
        let inner = Arc::new(Mutex::new(Inner {
            storage_handle,
            cleanup_context,
            last_cleanup_at: Instant::now(),
        }));
        let cleanup_log = log.new(slog::o!("component" => "auto-cleanup-task"));
        let notify_clone = notify_cleanup.clone();
        let inner_clone = inner.clone();
        tokio::task::spawn(Self::periodic_cleanup(
            cleanup_log,
            inner_clone,
            notify_clone,
        ));
        Self { log, inner, notify_cleanup }
    }

    /// Trigger an immediate cleanup of low-priority zone bundles.
    pub async fn cleanup(
        &self,
    ) -> Result<BTreeMap<Utf8PathBuf, CleanupCount>, BundleError> {
        let mut inner = self.inner.lock().await;
        let dirs = inner.bundle_directories().await;
        let res = run_cleanup(&self.log, &dirs, &inner.cleanup_context).await;
        inner.last_cleanup_at = Instant::now();
        self.notify_cleanup.notify_one();
        res
    }

    /// Return the utilization of the system for zone bundles.
    pub async fn utilization(
        &self,
    ) -> Result<BTreeMap<Utf8PathBuf, BundleUtilization>, BundleError> {
        let inner = self.inner.lock().await;
        let dirs = inner.bundle_directories().await;
        compute_bundle_utilization(&self.log, &dirs, &inner.cleanup_context)
            .await
    }

    /// Return the context used to periodically clean up zone bundles.
    pub async fn cleanup_context(&self) -> CleanupContext {
        self.inner.lock().await.cleanup_context
    }

    /// Update the context used to periodically clean up zone bundles.
    pub async fn update_cleanup_context(
        &self,
        new_period: Option<CleanupPeriod>,
        new_storage_limit: Option<StorageLimit>,
        new_priority: Option<PriorityOrder>,
    ) -> Result<(), BundleError> {
        let mut inner = self.inner.lock().await;
        info!(
            self.log,
            "received request to update cleanup context";
            "period" => ?new_period,
            "priority" => ?new_priority,
            "storage_limit" => ?new_storage_limit,
        );
        let mut notify_cleanup_task = false;
        if let Some(new_period) = new_period {
            if new_period < inner.cleanup_context.period {
                warn!(
                    self.log,
                    "auto cleanup period has been reduced, \
                    the cleanup task will be notified"
                );
                notify_cleanup_task = true;
            }
            inner.cleanup_context.period = new_period;
        }
        if let Some(new_priority) = new_priority {
            inner.cleanup_context.priority = new_priority;
        }
        if let Some(new_storage_limit) = new_storage_limit {
            if new_storage_limit < inner.cleanup_context.storage_limit {
                notify_cleanup_task = true;
                warn!(
                    self.log,
                    "storage limit has been lowered, a \
                    cleanup will be run immediately"
                );
            }
            inner.cleanup_context.storage_limit = new_storage_limit;
        }
        if notify_cleanup_task {
            self.notify_cleanup.notify_one();
        }
        Ok(())
    }

    /// Create a bundle from the provided zone.
    pub async fn create(
        &self,
        zone: &RunningZone,
        cause: ZoneBundleCause,
    ) -> Result<ZoneBundleMetadata, BundleError> {
        // NOTE: [Self::await_completion_of_prior_bundles] relies on this lock
        // being held across this whole function. If we want more concurrency,
        // we'll need to add a barrier-like mechanism to let callers know when
        // prior bundles have completed.
        let inner = self.inner.lock().await;
        let storage_dirs = inner.bundle_directories().await;
        let resources = inner.storage_handle.get_latest_disks().await;
        let extra_log_dirs = resources
            .all_u2_mountpoints(U2_DEBUG_DATASET)
            .into_iter()
            .map(|pool_path| pool_path.path)
            .collect();
        let context = ZoneBundleContext { cause, storage_dirs, extra_log_dirs };
        info!(
            self.log,
            "creating zone bundle";
            "zone_name" => zone.name(),
            "context" => ?context,
        );
        create(&self.log, zone, &context).await
    }

    /// Awaits the completion of all prior calls to [ZoneBundler::create].
    ///
    /// This is critical for disk expungement, which wants to ensure that the
    /// Sled Agent is no longer using devices after they have been expunged.
    pub async fn await_completion_of_prior_bundles(&self) {
        let _ = self.inner.lock().await;
    }

    /// Return the paths for all bundles of the provided zone and ID.
    pub async fn bundle_paths(
        &self,
        name: &str,
        id: &Uuid,
    ) -> Result<Vec<Utf8PathBuf>, BundleError> {
        let inner = self.inner.lock().await;
        let dirs = inner.bundle_directories().await;
        get_zone_bundle_paths(&self.log, &dirs, name, id).await
    }

    /// List bundles for a zone with the provided name.
    pub async fn list_for_zone(
        &self,
        name: &str,
    ) -> Result<Vec<ZoneBundleMetadata>, BundleError> {
        // The zone bundles are replicated in several places, so we'll use a set
        // to collect them all, to avoid duplicating.
        let mut bundles = BTreeSet::new();
        let inner = self.inner.lock().await;
        let dirs = inner.bundle_directories().await;
        for dir in dirs.iter() {
            bundles.extend(
                list_bundles_for_zone(&self.log, &dir, name)
                    .await?
                    .into_iter()
                    .map(|(_path, bdl)| bdl),
            );
        }
        Ok(bundles.into_iter().collect())
    }

    /// List all zone bundles that match the provided filter, if any.
    ///
    /// The filter is a simple substring match -- any zone bundle with a zone
    /// name that contains the filter anywhere will match. If no filter is
    /// provided, all extant bundles will be listed.
    pub async fn list(
        &self,
        filter: Option<&str>,
    ) -> Result<Vec<ZoneBundleMetadata>, BundleError> {
        // The zone bundles are replicated in several places, so we'll use a set
        // to collect them all, to avoid duplicating.
        let mut bundles = BTreeSet::new();
        let inner = self.inner.lock().await;
        let dirs = inner.bundle_directories().await;
        for dir in dirs.iter() {
            let mut rd = tokio::fs::read_dir(dir).await.map_err(|err| {
                BundleError::ReadDirectory { directory: dir.to_owned(), err }
            })?;
            while let Some(entry) = rd.next_entry().await.map_err(|err| {
                BundleError::ReadDirectory { directory: dir.to_owned(), err }
            })? {
                let search_dir = Utf8PathBuf::try_from(entry.path())?;
                bundles.extend(
                    filter_zone_bundles(&self.log, &search_dir, |md| {
                        filter
                            .map(|filt| md.id.zone_name.contains(filt))
                            .unwrap_or(true)
                    })
                    .await?
                    .into_values(),
                );
            }
        }
        Ok(bundles.into_iter().collect())
    }
}

// Context for creating a bundle of a specified zone.
#[derive(Debug, Default)]
struct ZoneBundleContext {
    // The directories into which the zone bundles are written.
    storage_dirs: Vec<Utf8PathBuf>,
    // The reason or cause for creating a zone bundle.
    cause: ZoneBundleCause,
    // Extra directories searched for logfiles for the named zone.
    //
    // Logs are periodically archived out of their original location, and onto
    // one or more U.2 drives. This field is used to specify that archive
    // location, so that rotated logs for the zone's services may be found.
    extra_log_dirs: Vec<Utf8PathBuf>,
}

// The set of zone-wide commands, which don't require any details about the
// processes we've launched in the zone.
const ZONE_WIDE_COMMANDS: [&[&str]; 6] = [
    &["ptree"],
    &["uptime"],
    &["last"],
    &["who"],
    &["svcs", "-p"],
    &["netstat", "-an"],
];

// The name for zone bundle metadata files.
const ZONE_BUNDLE_METADATA_FILENAME: &str = "metadata.toml";

/// Errors related to managing service zone bundles.
#[derive(Debug, thiserror::Error)]
pub enum BundleError {
    #[error("I/O error running command '{cmd}'")]
    Command {
        cmd: String,
        #[source]
        err: std::io::Error,
    },

    #[error("I/O error creating directory '{directory}'")]
    CreateDirectory {
        directory: Utf8PathBuf,
        #[source]
        err: std::io::Error,
    },

    #[error("I/O error opening bundle tarball '{path}'")]
    OpenBundleFile {
        path: Utf8PathBuf,
        #[source]
        err: std::io::Error,
    },

    #[error("I/O error adding bundle tarball data to '{tarball_path}'")]
    AddBundleData {
        tarball_path: Utf8PathBuf,
        #[source]
        err: std::io::Error,
    },

    #[error("I/O error reading bundle tarball data from '{path}'")]
    ReadBundleData {
        path: Utf8PathBuf,
        #[source]
        err: std::io::Error,
    },

    #[error("I/O error copying bundle tarball from '{from}' to '{to}'")]
    CopyArchive {
        from: Utf8PathBuf,
        to: Utf8PathBuf,
        #[source]
        err: std::io::Error,
    },

    #[error("I/O error reading directory '{directory}'")]
    ReadDirectory {
        directory: Utf8PathBuf,
        #[source]
        err: std::io::Error,
    },

    #[error("I/O error fetching metadata for '{path}'")]
    Metadata {
        path: Utf8PathBuf,
        #[source]
        err: std::io::Error,
    },

    #[error("TOML serialization failure")]
    Serialization(#[from] toml::ser::Error),

    #[error("TOML deserialization failure")]
    Deserialization(#[from] toml::de::Error),

    #[error("No zone named '{name}' is available for bundling")]
    NoSuchZone { name: String },

    #[error("No storage available for bundles")]
    NoStorage,

    #[error("Failed to join zone bundling task")]
    Task(#[from] tokio::task::JoinError),

    #[error("Failed to send request to instance/instance manager")]
    FailedSend(anyhow::Error),

    #[error("Instance/Instance Manager dropped our request")]
    DroppedRequest(anyhow::Error),

    #[error("Failed to create bundle: {0}")]
    BundleFailed(#[from] anyhow::Error),

    #[error("Zone error")]
    Zone(#[from] AdmError),

    #[error(transparent)]
    PathBuf(#[from] FromPathBufError),

    #[error("Zone '{name}' cannot currently be bundled")]
    Unavailable { name: String },

    #[error(transparent)]
    StorageLimitCreate(#[from] StorageLimitCreateError),

    #[error(transparent)]
    CleanupPeriodCreate(#[from] CleanupPeriodCreateError),

    #[error(transparent)]
    PriorityOrderCreate(#[from] PriorityOrderCreateError),

    #[error("Cleanup failed")]
    Cleanup(#[source] anyhow::Error),

    #[error("Failed to create ZFS snapshot")]
    CreateSnapshot(#[from] CreateSnapshotError),

    #[error("Failed to destroy ZFS snapshot")]
    DestroySnapshot(#[from] DestroySnapshotError),

    #[error("Failed to list ZFS snapshots")]
    ListSnapshot(#[from] ListSnapshotsError),

    #[error("Failed to ensure ZFS filesystem")]
    EnsureFilesystem(#[from] EnsureFilesystemError),

    #[error("Failed to destroy ZFS dataset")]
    DestroyDataset(#[from] DestroyDatasetError),

    #[error("Failed to list ZFS datasets")]
    ListDatasets(#[from] ListDatasetsError),

    #[error("Failed to set Oxide-specific ZFS property")]
    SetProperty(#[from] SetValueError),

    #[error("Failed to get ZFS property value")]
    GetProperty(#[from] GetValueError),

    #[error("Instance is terminating")]
    InstanceTerminating,
}

// Helper function to write an array of bytes into the tar archive, with
// the provided name.
fn insert_data<W: std::io::Write>(
    builder: &mut Builder<W>,
    name: &str,
    contents: &[u8],
) -> Result<(), BundleError> {
    let mtime = SystemTime::now()
        .duration_since(SystemTime::UNIX_EPOCH)
        .context("failed to compute mtime")?
        .as_secs();

    let mut hdr = Header::new_ustar();
    hdr.set_size(contents.len().try_into().unwrap());
    hdr.set_mode(0o444);
    hdr.set_mtime(mtime);
    hdr.set_entry_type(tar::EntryType::Regular);
    // NOTE: This internally sets the path and checksum.
    builder.append_data(&mut hdr, name, Cursor::new(contents)).map_err(|err| {
        BundleError::AddBundleData { tarball_path: name.into(), err }
    })
}

// Create a read-only snapshot from an existing filesystem.
fn create_snapshot(
    log: &Logger,
    filesystem: &str,
    snap_name: &str,
) -> Result<Snapshot, BundleError> {
    Zfs::create_snapshot(
        filesystem,
        snap_name,
        &[(ZONE_BUNDLE_ZFS_PROPERTY_NAME, ZONE_BUNDLE_ZFS_PROPERTY_VALUE)],
    )?;
    debug!(
        log,
        "created snapshot";
        "filesystem" => filesystem,
        "snap_name" => snap_name,
    );
    Ok(Snapshot {
        filesystem: filesystem.to_string(),
        snap_name: snap_name.to_string(),
    })
}

// Create snapshots for the filesystems we need to copy out all log files.
//
// A key feature of the zone-bundle process is that we pull all the log files
// for a zone. This is tricky. The logs are both being written to by the
// programs we're interested in, and also potentially being rotated by `logadm`,
// and / or archived out to the U.2s through the code in `crate::dump_setup`.
//
// We need to capture all these logs, while avoiding inconsistent state (e.g., a
// missing log message that existed when the bundle was created) and also
// interrupting the rotation and archival processes. We do this by taking ZFS
// snapshots of the relevant datasets when we want to create the bundle.
//
// When we receive a bundling request, we take a snapshot of a few datasets:
//
// - The zone filesystem itself, `oxz_<UUID>/crypt/zone/<ZONE_NAME>`.
//
// - All of the U.2 debug datasets, like `oxp_<UUID>/crypt/debug`, which we know
// contain logs for the given zone. This is done by looking at all the service
// processes in the zone, and mapping the locations of archived logs, such as
// `/pool/ext/<UUID>/crypt/debug/<ZONE_NAME>` to the zpool name.
//
// This provides us with a consistent view of the log files at the time the
// bundle was requested. Note that this ordering, taking the root FS snapshot
// first followed by the archive datasets, ensures that we don't _miss_ log
// messages that existed when the bundle was requested. It's possible that we
// double-count them however: the archiver could run concurrently, and result in
// a log file existing on the root snapshot when we create it, and also on the
// achive snapshot by the time we get around to creating that.
//
// At this point, we operate entirely on those snapshots. We search for
// "current" log files in the root snapshot, and archived log files in the
// archive snapshots.
fn create_zfs_snapshots(
    log: &Logger,
    zone: &RunningZone,
    extra_log_dirs: &[Utf8PathBuf],
) -> Result<Vec<Snapshot>, BundleError> {
    // Snapshot the root filesystem.
    let dataset = Zfs::get_dataset_name(zone.root().as_str())?;
    let root_snapshot =
        create_snapshot(log, &dataset, ZONE_ROOT_SNAPSHOT_NAME)?;
    let mut snapshots = vec![root_snapshot];

    // Look at all the provided extra log directories, and take a snapshot for
    // any that have a directory with the zone name. These may not have any log
    // file in them yet, but we'll snapshot now and then filter more judiciously
    // when we actually find the files we want to bundle.
    let mut maybe_err = None;
    for dir in extra_log_dirs.iter() {
        let zone_dir = dir.join(zone.name());
        match std::fs::metadata(&zone_dir) {
            Ok(d) => {
                if d.is_dir() {
                    let dataset = match Zfs::get_dataset_name(zone_dir.as_str())
                    {
                        Ok(ds) => Utf8PathBuf::from(ds),
                        Err(e) => {
                            error!(
                                log,
                                "failed to list datasets, will \
                                unwind any previously created snapshots";
                                "error" => ?e,
                            );
                            assert!(maybe_err
                                .replace(BundleError::from(e))
                                .is_none());
                            break;
                        }
                    };

                    // These datasets are named like `<pool_name>/...`. Since
                    // we're snapshotting zero or more of them, we disambiguate
                    // with the pool name.
                    let pool_name = dataset
                        .components()
                        .next()
                        .expect("Zone archive datasets must be non-empty");
                    let snap_name =
                        format!("{}{}", ARCHIVE_SNAPSHOT_PREFIX, pool_name);
                    match create_snapshot(log, dataset.as_str(), &snap_name) {
                        Ok(snapshot) => snapshots.push(snapshot),
                        Err(e) => {
                            error!(
                                log,
                                "failed to create snapshot, will \
                                unwind any previously created";
                                "error" => ?e,
                            );
                            assert!(maybe_err.replace(e).is_none());
                            break;
                        }
                    }
                }
            }
            Err(e) if e.kind() == std::io::ErrorKind::NotFound => {
                trace!(
                    log,
                    "skipping non-existent zone-bundle directory";
                    "dir" => %zone_dir,
                );
            }
            Err(e) => {
                error!(
                    log,
                    "failed to get metadata for potential zone directory";
                    "zone_dir" => %zone_dir,
                    "error" => ?e,
                );
            }
        }
    }
    if let Some(err) = maybe_err {
        cleanup_zfs_snapshots(log, &snapshots);
        return Err(err);
    };
    Ok(snapshots)
}

// Destroy any created ZFS snapshots.
fn cleanup_zfs_snapshots(log: &Logger, snapshots: &[Snapshot]) {
    for snapshot in snapshots.iter() {
        match Zfs::destroy_snapshot(&snapshot.filesystem, &snapshot.snap_name) {
            Ok(_) => debug!(
                log,
                "destroyed zone bundle ZFS snapshot";
                "snapshot" => %snapshot,
            ),
            Err(e) => error!(
                log,
                "failed to destroy zone bundle ZFS snapshot";
                "snapshot" => %snapshot,
                "error" => ?e,
            ),
        }
    }
}

// List all log files (current, rotated, and archived) that should be part of
// the zone bundle for a single service.
async fn find_service_log_files(
    log: &Logger,
    zone_name: &str,
    svc: &ServiceProcess,
    extra_log_dirs: &[Utf8PathBuf],
    snapshots: &[Snapshot],
) -> Result<Vec<Utf8PathBuf>, BundleError> {
    // The current and any rotated, but not archived, log files live in the zone
    // root filesystem. Extract any which match.
    //
    // There are a few path tricks to keep in mind here. We've created a
    // snapshot from the zone's filesystem, which is usually something like
    // `<pool_name>/crypt/zone/<zone_name>`. That snapshot is placed in a hidden
    // directory within the base dataset, something like
    // `oxp_<pool_id>/crypt/zone/.zfs/snapshot/<snap_name>`.
    //
    // The log files themselves are things like `/var/svc/log/...`, but in the
    // actual ZFS dataset comprising the root FS for the zone, there are
    // additional directories, most notably `<zonepath>/root`. So the _cloned_
    // log file will live at
    // `/<pool_name>/crypt/zone/.zfs/snapshot/<snap_name>/root/var/svc/log/...`.
    let mut current_log_file = snapshots[0].full_path()?;
    current_log_file.push(RunningZone::ROOT_FS_PATH);
    current_log_file.push(svc.log_file.as_str().trim_start_matches('/'));
    let log_dir =
        current_log_file.parent().expect("Current log file must have a parent");
    let mut log_files = vec![current_log_file.clone()];
    for entry in log_dir.read_dir_utf8().map_err(|err| {
        BundleError::ReadDirectory { directory: log_dir.into(), err }
    })? {
        let entry = entry.map_err(|err| BundleError::ReadDirectory {
            directory: log_dir.into(),
            err,
        })?;
        let path = entry.path();

        // Camino's Utf8Path only considers whole path components to match,
        // so convert both paths into a &str and use that object's
        // starts_with. See the `camino_starts_with_behaviour` test.
        let path_ref: &str = path.as_ref();
        let current_log_file_ref: &str = current_log_file.as_ref();
        if path != current_log_file
            && path_ref.starts_with(current_log_file_ref)
        {
            log_files.push(path.into());
        }
    }

    // The _archived_ log files are slightly trickier. They can technically live
    // in many different datasets, because the archive process may need to start
    // archiving to one location, but move to another if a quota is hit. We'll
    // iterate over all the extra log directories and try to find any log files
    // in those filesystem snapshots.
    let snapped_extra_log_dirs = snapshots
        .iter()
        .skip(1)
        .flat_map(|snapshot| {
            extra_log_dirs.iter().map(|d| {
                // Join the snapshot path with both the log directory and the
                // zone name, to arrive at something like:
                // /path/to/dataset/.zfs/snapshot/<snap_name>/path/to/extra/<zone_name>
                snapshot.full_path().map(|p| p.join(d).join(zone_name))
            })
        })
        .collect::<Result<BTreeSet<_>, _>>()?;
    debug!(
        log,
        "looking for extra log files in filesystem snapshots";
        "extra_dirs" => ?&snapped_extra_log_dirs,
    );
    log_files.extend(
        find_archived_log_files(
            log,
            zone_name,
            &svc.service_name,
            svc.log_file.file_name().unwrap(),
            snapped_extra_log_dirs.iter(),
        )
        .await,
    );
    debug!(
        log,
        "found log files";
        "log_files" => ?&log_files,
    );
    Ok(log_files)
}

// Create a service bundle for the provided zone.
//
// This runs a series of debugging commands in the zone, to collect data about
// the state of the zone and any Oxide service processes running inside. The
// data is packaged into a tarball, and placed in the provided output
// directories.
async fn create(
    log: &Logger,
    zone: &RunningZone,
    context: &ZoneBundleContext,
) -> Result<ZoneBundleMetadata, BundleError> {
    // Fetch the directory into which we'll store data, and ensure it exists.
    if context.storage_dirs.is_empty() {
        warn!(log, "no directories available for zone bundles");
        return Err(BundleError::NoStorage);
    }
    let mut zone_bundle_dirs = Vec::with_capacity(context.storage_dirs.len());
    for dir in context.storage_dirs.iter() {
        let bundle_dir = dir.join(zone.name());
        debug!(log, "creating bundle directory"; "dir" => %bundle_dir);
        tokio::fs::create_dir_all(&bundle_dir).await.map_err(|err| {
            BundleError::CreateDirectory {
                directory: bundle_dir.to_owned(),
                err,
            }
        })?;
        zone_bundle_dirs.push(bundle_dir);
    }

    // Create metadata and the tarball writer.
    //
    // We'll write the contents of the bundle into a gzipped tar archive,
    // including metadata and a file for the output of each command we run in
    // the zone.
    let zone_metadata = ZoneBundleMetadata::new(zone.name(), context.cause);
    let filename = format!("{}.tar.gz", zone_metadata.id.bundle_id);
    let full_path = zone_bundle_dirs[0].join(&filename);
    let file = match tokio::fs::File::create(&full_path).await {
        Ok(f) => f.into_std().await,
        Err(e) => {
            error!(
                log,
                "failed to create bundle file";
                "zone" => zone.name(),
                "file" => %full_path,
                "error" => ?e,
            );
            return Err(BundleError::OpenBundleFile {
                path: full_path.to_owned(),
                err: e,
            });
        }
    };
    debug!(
        log,
        "created bundle tarball file";
        "zone" => zone.name(),
        "path" => %full_path
    );
    let gz = flate2::GzBuilder::new()
        .filename(filename.as_str())
        .write(file, flate2::Compression::best());
    let mut builder = Builder::new(gz);

    // Write the metadata file itself, in TOML format.
    let contents = toml::to_string(&zone_metadata)?;
    insert_data(
        &mut builder,
        ZONE_BUNDLE_METADATA_FILENAME,
        contents.as_bytes(),
    )?;
    debug!(
        log,
        "wrote zone bundle metadata";
        "zone" => zone.name(),
    );
    for cmd in ZONE_WIDE_COMMANDS {
        debug!(
            log,
            "running zone bundle command";
            "zone" => zone.name(),
            "command" => ?cmd,
        );
        let output = match zone.run_cmd(cmd) {
            Ok(s) => s,
            Err(e) => format!("{}", e),
        };
        let contents = format!("Command: {:?}\n{}", cmd, output).into_bytes();
        if let Err(e) = insert_data(&mut builder, cmd[0], &contents) {
            error!(
                log,
                "failed to save zone bundle command output";
                "zone" => zone.name(),
                "command" => ?cmd,
                "error" => ?e,
            );
        }
    }

    // Enumerate the list of Oxide-specific services inside the zone that we
    // want to include in the bundling process.
    let procs = match zone
        .service_processes()
        .context("failed to enumerate zone service processes")
    {
        Ok(p) => {
            debug!(
                log,
                "enumerated service processes";
                "zone" => zone.name(),
                "procs" => ?p,
            );
            p
        }
        Err(e) => {
            error!(
                log,
                "failed to enumerate zone service processes";
                "zone" => zone.name(),
                "error" => ?e,
            );
            return Err(BundleError::from(e));
        }
    };

    // Create ZFS snapshots of filesystems containing log files.
    //
    // We need to capture log files from two kinds of locations:
    //
    // - The zone root filesystem, where the current and rotated (but not
    // archived) log files live.
    // - Zero or more filesystems on the U.2s used for archiving older log
    // files.
    //
    // Both of these are dynamic. The current log file is likely being written
    // by the service itself, and `logadm` may also be rotating files. At the
    // same time, the log-archival process in `dump_setup.rs` may be copying
    // these out to the U.2s, after which it deletes those on the zone
    // filesystem itself.
    //
    // To avoid various kinds of corruption, such as a bad tarball or missing
    // log messages, we'll create ZFS snapshots of each of these relevant
    // filesystems, and insert those (now-static) files into the zone-bundle
    // tarballs.
    let snapshots =
        match create_zfs_snapshots(log, zone, &context.extra_log_dirs) {
            Ok(snapshots) => snapshots,
            Err(e) => {
                error!(
                    log,
                    "failed to create ZFS snapshots";
                    "zone_name" => zone.name(),
                    "error" => ?e,
                );
                return Err(e);
            }
        };

    // Debugging commands run on the specific processes this zone defines.
    const ZONE_PROCESS_COMMANDS: [&str; 3] = [
        "pfiles", "pstack",
        "pargs",
        // TODO-completeness: We may want `gcore`, since that encompasses
        // the above commands and much more. It seems like overkill now,
        // however.
    ];
    for svc in procs.into_iter() {
        let pid_s = svc.pid.to_string();
        for cmd in ZONE_PROCESS_COMMANDS {
            let args = &[cmd, &pid_s];
            debug!(
                log,
                "running zone bundle command";
                "zone" => zone.name(),
                "command" => ?args,
            );
            let output = match zone.run_cmd(args) {
                Ok(s) => s,
                Err(e) => format!("{}", e),
            };
            let contents =
                format!("Command: {:?}\n{}", args, output).into_bytes();

            // There may be multiple Oxide service processes for which we
            // want to capture the command output. Name each output after
            // the command and PID to disambiguate.
            let filename = format!("{}.{}", cmd, svc.pid);
            if let Err(e) = insert_data(&mut builder, &filename, &contents) {
                error!(
                    log,
                    "failed to save zone bundle command output";
                    "zone" => zone.name(),
                    "command" => ?args,
                    "error" => ?e,
                );
            }
        }

        // Collect and insert all log files.
        //
        // This takes files from the snapshot of either the zone root
        // filesystem, or the filesystem containing the archived log files.
        let all_log_files = match find_service_log_files(
            log,
            zone.name(),
            &svc,
            &context.extra_log_dirs,
            &snapshots,
        )
        .await
        {
            Ok(f) => f,
            Err(e) => {
                error!(
                    log,
                    "failed to find service log files";
                    "zone" => zone.name(),
                    "error" => ?e,
                );
                cleanup_zfs_snapshots(&log, &snapshots);
                return Err(e);
            }
        };
        for log_file in all_log_files.into_iter() {
            match builder
                .append_path_with_name(&log_file, log_file.file_name().unwrap())
            {
                Ok(_) => {
                    debug!(
                        log,
                        "appended log file to zone bundle";
                        "zone" => zone.name(),
                        "log_file" => %log_file,
                    );
                }
                Err(e) => {
                    error!(
                        log,
                        "failed to append log file to zone bundle";
                        "zone" => zone.name(),
                        "log_file" => %svc.log_file,
                        "error" => ?e,
                    );
                }
            }
        }
    }

    // Finish writing out the tarball itself.
    if let Err(e) = builder.into_inner().context("Failed to build bundle") {
        cleanup_zfs_snapshots(&log, &snapshots);
        return Err(BundleError::from(e));
    }

    // Copy the bundle to the other locations. We really want the bundles to
    // be duplicates, not an additional, new bundle.
    //
    // TODO-robustness: We should probably create the bundle in a temp dir, and
    // copy it to all the final locations. This would make it easier to cleanup
    // the final locations should that last copy fail for any of them.
    //
    // See: https://github.com/oxidecomputer/omicron/issues/3876.
    let mut copy_err = None;
    for other_dir in zone_bundle_dirs.iter().skip(1) {
        let to = other_dir.join(&filename);
        debug!(log, "copying bundle"; "from" => %full_path, "to" => %to);
        if let Err(e) = tokio::fs::copy(&full_path, &to).await.map_err(|err| {
            BundleError::CopyArchive { from: full_path.to_owned(), to, err }
        }) {
            copy_err = Some(e);
            break;
        }
    }
    cleanup_zfs_snapshots(&log, &snapshots);
    if let Some(err) = copy_err {
        return Err(err);
    }
    info!(log, "finished zone bundle"; "metadata" => ?zone_metadata);
    Ok(zone_metadata)
}

// Find log files for the specified zone / SMF service, which may have been
// archived out to a U.2 dataset.
//
// Note that errors are logged, rather than failing the whole function, so that
// one failed listing does not prevent collecting any other log files.
async fn find_archived_log_files<'a, T: Iterator<Item = &'a Utf8PathBuf>>(
    log: &Logger,
    zone_name: &str,
    svc_name: &str,
    log_file_prefix: &str,
    dirs: T,
) -> Vec<Utf8PathBuf> {
    // The `dirs` should be things like
    // `/pool/ext/<ZPOOL_UUID>/crypt/debug/<ZONE_NAME>`, but it's really up to
    // the caller to verify these exist and possibly contain what they expect.
    //
    // Within that, we'll just look for things that appear to be Oxide-managed
    // SMF service log files.
    let mut files = Vec::new();
    for dir in dirs {
        if dir.exists() {
            let mut rd = match tokio::fs::read_dir(&dir).await {
                Ok(rd) => rd,
                Err(e) => {
                    error!(
                        log,
                        "failed to read zone debug directory";
                        "directory" => ?dir,
                        "reason" => ?e,
                    );
                    continue;
                }
            };
            loop {
                match rd.next_entry().await {
                    Ok(None) => break,
                    Ok(Some(entry)) => {
                        let Ok(path) = Utf8PathBuf::try_from(entry.path())
                        else {
                            error!(
                                log,
                                "skipping possible archived log file with \
                                non-UTF-8 path";
                                "path" => ?entry.path(),
                            );
                            continue;
                        };
                        let fname = path.file_name().unwrap();
                        let is_oxide = is_oxide_smf_log_file(fname);
                        let matches_log_file =
                            fname.starts_with(log_file_prefix);
                        if is_oxide && matches_log_file {
                            debug!(
                                log,
                                "found archived log file";
                                "zone_name" => zone_name,
                                "service_name" => svc_name,
                                "path" => ?path,
                            );
                            files.push(path);
                        } else {
                            trace!(
                                log,
                                "skipping non-matching log file";
                                "zone_name" => zone_name,
                                "service_name" => svc_name,
                                "filename" => fname,
                                "is_oxide_smf_log_file" => is_oxide,
                                "matches_log_file" => matches_log_file,
                            );
                        }
                    }
                    Err(e) => {
                        error!(
                            log,
                            "failed to fetch zone debug directory entry";
                            "directory" => ?dir,
                            "reason" => ?e,
                        );
                    }
                }
            }
        } else {
            // The logic in `dump_setup` picks some U.2 in which to start
            // archiving logs, and thereafter tries to keep placing new ones
            // there, subject to space constraints. It's not really an error for
            // there to be no entries for the named zone in any particular U.2
            // debug dataset.
            slog::trace!(
                log,
                "attempting to find archived log files in \
                non-existent directory";
                "directory" => ?dir,
            );
        }
    }
    files
}

// Extract the zone bundle metadata from a file, if it exists.
fn extract_zone_bundle_metadata_impl(
    path: &Utf8PathBuf,
) -> Result<ZoneBundleMetadata, BundleError> {
    // Build a reader for the whole archive.
    let reader = std::fs::File::open(path).map_err(|err| {
        BundleError::OpenBundleFile { path: path.clone(), err }
    })?;
    let buf_reader = std::io::BufReader::new(reader);
    let gz = GzDecoder::new(buf_reader);
    let mut archive = Archive::new(gz);

    // Find the metadata entry, if it exists.
    let entries = archive.entries().map_err(|err| {
        BundleError::ReadBundleData { path: path.clone(), err }
    })?;
    let Some(md_entry) = entries
        // The `Archive::entries` iterator
        // returns a result, so filter to those
        // that are OK first.
        .filter_map(Result::ok)
        .find(|entry| {
            entry
                .path()
                .map(|p| p.to_str() == Some(ZONE_BUNDLE_METADATA_FILENAME))
                .unwrap_or(false)
        })
    else {
        return Err(BundleError::from(anyhow!(
            "Zone bundle is missing metadata file"
        )));
    };

    // Extract its contents and parse as metadata.
    let contents = std::io::read_to_string(md_entry).map_err(|err| {
        BundleError::ReadBundleData { path: path.clone(), err }
    })?;
    toml::from_str(&contents).map_err(BundleError::from)
}

// List the extant zone bundles for the provided zone, in the provided
// directory.
async fn list_bundles_for_zone(
    log: &Logger,
    path: &Utf8Path,
    zone_name: &str,
) -> Result<Vec<(Utf8PathBuf, ZoneBundleMetadata)>, BundleError> {
    let zone_bundle_dir = path.join(zone_name);
    Ok(filter_zone_bundles(log, &zone_bundle_dir, |md| {
        md.id.zone_name == zone_name
    })
    .await?
    .into_iter()
    .collect::<Vec<_>>())
}

// Extract zone bundle metadata from the provided file, if possible.
async fn extract_zone_bundle_metadata(
    path: Utf8PathBuf,
) -> Result<ZoneBundleMetadata, BundleError> {
    let task = tokio::task::spawn_blocking(move || {
        extract_zone_bundle_metadata_impl(&path)
    });
    task.await?
}

// Find zone bundles in the provided directory, which match the filter function.
async fn filter_zone_bundles(
    log: &Logger,
    directory: &Utf8PathBuf,
    filter: impl Fn(&ZoneBundleMetadata) -> bool,
) -> Result<BTreeMap<Utf8PathBuf, ZoneBundleMetadata>, BundleError> {
    let mut out = BTreeMap::new();
    debug!(log, "searching directory for zone bundles"; "directory" => %directory);
    let mut rd = tokio::fs::read_dir(directory).await.map_err(|err| {
        BundleError::ReadDirectory { directory: directory.to_owned(), err }
    })?;
    while let Some(entry) = rd.next_entry().await.map_err(|err| {
        BundleError::ReadDirectory { directory: directory.to_owned(), err }
    })? {
        let path = Utf8PathBuf::try_from(entry.path())?;
        debug!(log, "checking path as zone bundle"; "path" => %path);
        match extract_zone_bundle_metadata(path.clone()).await {
            Ok(md) => {
                trace!(log, "extracted zone bundle metadata"; "metadata" => ?md);
                if filter(&md) {
                    trace!(log, "filter matches bundle metadata"; "metadata" => ?md);
                    out.insert(path, md);
                }
            }
            Err(e) => {
                warn!(
                    log,
                    "failed to extract zone bundle metadata, skipping";
                    "path" => %path,
                    "reason" => ?e,
                );
            }
        }
    }
    Ok(out)
}

// Get the paths to a zone bundle, if it exists.
//
// Zone bundles are replicated in multiple storage directories. This returns
// every path at which the bundle with the provided ID exists, in the same
// order as `directories`.
async fn get_zone_bundle_paths(
    log: &Logger,
    directories: &[Utf8PathBuf],
    zone_name: &str,
    id: &Uuid,
) -> Result<Vec<Utf8PathBuf>, BundleError> {
    let mut out = Vec::with_capacity(directories.len());
    for dir in directories {
        let mut rd = tokio::fs::read_dir(dir).await.map_err(|err| {
            BundleError::ReadDirectory { directory: dir.to_owned(), err }
        })?;
        while let Some(entry) = rd.next_entry().await.map_err(|err| {
            BundleError::ReadDirectory { directory: dir.to_owned(), err }
        })? {
            let search_dir = Utf8PathBuf::try_from(entry.path())?;
            out.extend(
                filter_zone_bundles(log, &search_dir, |md| {
                    md.id.zone_name == zone_name && md.id.bundle_id == *id
                })
                .await?
                .into_keys(),
            );
        }
    }
    Ok(out)
}

// Enumerate all zone bundles under the provided directory.
async fn enumerate_zone_bundles(
    log: &Logger,
    dirs: &[Utf8PathBuf],
) -> Result<BTreeMap<Utf8PathBuf, Vec<ZoneBundleInfo>>, BundleError> {
    let mut out = BTreeMap::new();

    // Each of these is a storage directory.
    //
    // We should have under here zone-names, followed by bundles within each of
    // those.
    for dir in dirs.iter() {
        let mut rd = tokio::fs::read_dir(dir).await.map_err(|err| {
            BundleError::ReadDirectory { directory: dir.to_owned(), err }
        })?;
        let mut info_by_dir = Vec::new();
        while let Some(zone_dir) = rd.next_entry().await.map_err(|err| {
            BundleError::ReadDirectory { directory: dir.to_owned(), err }
        })? {
            let mut zone_rd = tokio::fs::read_dir(zone_dir.path())
                .await
                .map_err(|err| BundleError::ReadDirectory {
                    directory: zone_dir.path().try_into().unwrap(),
                    err,
                })?;
            while let Some(maybe_bundle) =
                zone_rd.next_entry().await.map_err(|err| {
                    BundleError::ReadDirectory {
                        directory: zone_dir.path().try_into().unwrap(),
                        err,
                    }
                })?
            {
                // TODO-robustness: What do we do with files that do _not_
                // appear to be valid zone bundles.
                //
                // On the one hand, someone may have put something there
                // intentionally. On the other hand, that would be weird, and we
                // _also_ know that it's possible that IO errors happen while
                // creating the bundle that render it impossible to recover the
                // metadata. So it's plausible that we end up with a lot of
                // detritus here in that case.
                let path = Utf8PathBuf::try_from(maybe_bundle.path())?;
                if let Ok(metadata) =
                    extract_zone_bundle_metadata(path.clone()).await
                {
                    let info = ZoneBundleInfo {
                        metadata,
                        path: path.clone(),
                        bytes: maybe_bundle
                            .metadata()
                            .await
                            .map_err(|err| BundleError::Metadata { path, err })?
                            .len(),
                    };
                    info_by_dir.push(info);
                } else {
                    warn!(
                        log,
                        "found non-zone-bundle file in zone bundle directory";
                        "path" => %path,
                    );
                }
            }
        }
        out.insert(dir.clone(), info_by_dir);
    }
    Ok(out)
}

// Run a cleanup, removing old bundles according to the strategy.
//
// Return the number of bundles removed and the new usage.
async fn run_cleanup(
    log: &Logger,
    storage_dirs: &[Utf8PathBuf],
    context: &CleanupContext,
) -> Result<BTreeMap<Utf8PathBuf, CleanupCount>, BundleError> {
    // First, determine how much space we are allowed to use and have used.
    //
    // Let's avoid doing anything at all if we're still within the limits.
    let usages = compute_bundle_utilization(log, storage_dirs, context).await?;
    if usages.values().all(|usage| usage.bytes_used <= usage.bytes_available) {
        debug!(log, "all usages below storage limit, returning");
        return Ok(BTreeMap::new());
    }

    // There's some work to do, let's enumerate all the bundles.
    let bundles = enumerate_zone_bundles(log, &storage_dirs).await?;
    debug!(
        log,
        "enumerated {} zone bundles across {} directories",
        bundles.values().map(Vec::len).sum::<usize>(),
        bundles.len(),
    );

    // Remove bundles from each storage directory, until we fall below the
    // number of bytes we would like to use to satisfy the storage limit.
    let mut cleanup_counts = BTreeMap::new();
    for (dir, mut info) in bundles.into_iter() {
        debug!(
            log,
            "cleaning up bundles from directory";
            "directory" => dir.as_str()
        );
        let mut count = CleanupCount::default();

        // Sort all the bundles in the current directory, using the priority
        // described in `context.priority`.
        info.sort_by(|lhs, rhs| context.priority.compare_bundles(lhs, rhs));
        let current_usage = usages.get(&dir).unwrap();

        // Remove bundles until we fall below the threshold.
        let mut n_bytes = current_usage.bytes_used;
        for each in info.into_iter() {
            if n_bytes <= current_usage.bytes_available {
                break;
            }
            tokio::fs::remove_file(&each.path).await.map_err(|_| {
                BundleError::Cleanup(anyhow!("failed to remove bundle"))
            })?;
            trace!(log, "removed old zone bundle"; "info" => ?&each);
            n_bytes = n_bytes.saturating_sub(each.bytes);
            count.bundles += 1;
            count.bytes += each.bytes;
        }

        cleanup_counts.insert(dir, count);
    }
    info!(log, "finished bundle cleanup"; "cleanup_counts" => ?&cleanup_counts);
    Ok(cleanup_counts)
}

// Return the total utilization for all zone bundles.
async fn compute_bundle_utilization(
    log: &Logger,
    storage_dirs: &[Utf8PathBuf],
    context: &CleanupContext,
) -> Result<BTreeMap<Utf8PathBuf, BundleUtilization>, BundleError> {
    let mut out = BTreeMap::new();
    for dir in storage_dirs.iter() {
        debug!(log, "computing bundle usage"; "directory" => %dir);
        // Fetch the ZFS dataset quota.
        let dataset_quota = zfs_quota(dir).await?;
        debug!(log, "computed dataset quota"; "quota" => dataset_quota);

        // Compute the bytes available, using the provided storage limit.
        let bytes_available =
            context.storage_limit.bytes_available(dataset_quota);
        debug!(
            log,
            "computed bytes available";
            "storage_limit" => %context.storage_limit,
            "bytes_available" => bytes_available
        );

        // Compute the size of the actual storage directory.
        //
        // TODO-correctness: This takes into account the directories themselves,
        // and may be not quite what we want. But it is very easy and pretty
        // close.
        let bytes_used = disk_usage(dir).await?;
        debug!(log, "computed bytes used"; "bytes_used" => bytes_used);
        out.insert(
            dir.clone(),
            BundleUtilization { dataset_quota, bytes_available, bytes_used },
        );
    }
    Ok(out)
}

// Return the number of bytes occupied by the provided directory.
//
// This returns an error if:
//
// - The "du" command fails
// - Parsing stdout fails
// - Parsing the actual size as a u64 fails
async fn disk_usage(path: &Utf8PathBuf) -> Result<u64, BundleError> {
    // Each OS implements slightly different `du` options.
    //
    // Linux and illumos support the "apparent" size in bytes, though using
    // different options. macOS doesn't support bytes at all, and has a minimum
    // block size of 512.
    //
    // We'll suffer the lower resolution on macOS, and get higher resolution on
    // the others.
    cfg_if::cfg_if! {
        if #[cfg(target_os = "illumos")] {
            const BLOCK_SIZE: u64 = 1;
            const DU_ARG: &str = "-A";
        } else if #[cfg(target_os = "linux")] {
            const BLOCK_SIZE: u64 = 1;
            const DU_ARG: &str = "-b";
        } else if #[cfg(target_os = "macos")] {
            const BLOCK_SIZE: u64 = 512;
            const DU_ARG: &str = "-k";
        } else {
            compile_error!("unsupported target OS");
        }
    }
    const DU: &str = "/usr/bin/du";
    let args = &[DU_ARG, "-s", path.as_str()];
    let output = Command::new(DU).args(args).output().await.map_err(|err| {
        BundleError::Command { cmd: format!("{DU} {}", args.join(" ")), err }
    })?;
    let err = |msg: &str| {
        BundleError::Cleanup(anyhow!(
            "failed to fetch disk usage for {}: {}",
            path,
            msg,
        ))
    };
    if !output.status.success() {
        return Err(err("du command failed"));
    }
    let Ok(s) = std::str::from_utf8(&output.stdout) else {
        return Err(err("non-UTF8 stdout"));
    };
    let Some(line) = s.lines().next() else {
        return Err(err("no lines in du output"));
    };
    let Some(part) = line.trim().split_ascii_whitespace().next() else {
        return Err(err("no disk usage size computed in output"));
    };
    part.parse()
        .map(|x: u64| x.saturating_mul(BLOCK_SIZE))
        .map_err(|_| err("failed to parse du output"))
}

// Return the quota for a ZFS dataset, or the available size.
//
// This fails if:
//
// - The "zfs" command fails
// - Parsing stdout fails
// - Parsing the actual quota as a u64 fails
async fn zfs_quota(path: &Utf8PathBuf) -> Result<u64, BundleError> {
    let args = &["list", "-Hpo", "quota,avail", path.as_str()];
    let output =
        Command::new(ZFS).args(args).output().await.map_err(|err| {
            BundleError::Command {
                cmd: format!("{ZFS} {}", args.join(" ")),
                err,
            }
        })?;
    let err = |msg: &str| {
        BundleError::Cleanup(anyhow!(
            "failed to fetch ZFS quota for {}: {}",
            path,
            msg,
        ))
    };
    if !output.status.success() {
        return Err(err("zfs list command failed"));
    }
    let Ok(s) = std::str::from_utf8(&output.stdout) else {
        return Err(err("non-UTF8 stdout"));
    };
    let Some(line) = s.lines().next() else {
        return Err(err("no lines in zfs list output"));
    };
    let mut parts = line.split_ascii_whitespace();
    let quota = parts.next().ok_or_else(|| err("no quota part of line"))?;
    let avail = parts.next().ok_or_else(|| err("no avail part of line"))?;

    // Parse the available space, which is always defined.
    let avail = avail
        .trim()
        .parse()
        .map_err(|_| err("failed to parse available space"))?;

    // Quotas can be reported a few different ways.
    //
    // If the dataset is a volume (which should not happen, but we don't enforce
    // here), then this is a literal dash `-`. Something without a quota is
    // reported as `0`. Anything else is an integer.
    //
    // No quota is reported as `u64::MAX`.
    match quota.trim() {
        "-" | "0" => Ok(avail),
        x => x.parse().or(Ok(avail)),
    }
}

#[cfg(test)]
mod tests {
    use super::disk_usage;
    use super::Utf8PathBuf;

    #[tokio::test]
    async fn test_disk_usage() {
        let path =
            Utf8PathBuf::from(concat!(env!("CARGO_MANIFEST_DIR"), "/src"));
        let usage = disk_usage(&path).await.unwrap();
        // Run `du -As /path/to/omicron/sled-agent/src`, which currently shows this
        // directory is ~450 KiB.
        assert!(
            usage >= 1024 * 400,
            "sled-agent manifest directory disk usage not correct?"
        );
        let path = Utf8PathBuf::from("/some/nonexistent/path");
        assert!(disk_usage(&path).await.is_err());
    }
}

#[cfg(all(target_os = "illumos", test))]
mod illumos_tests {
    use super::find_archived_log_files;
    use super::zfs_quota;
    use super::CleanupContext;
    use super::CleanupPeriod;
    use super::PriorityOrder;
    use super::StorageLimit;
    use super::Utf8Path;
    use super::Utf8PathBuf;
    use super::ZoneBundleCause;
    use super::ZoneBundleId;
    use super::ZoneBundleInfo;
    use super::ZoneBundleMetadata;
    use super::ZoneBundler;
    use anyhow::Context;
    use chrono::DateTime;
    use chrono::TimeZone;
    use chrono::Timelike;
    use chrono::Utc;
    use omicron_common::api::external::ByteCount;
    use once_cell::sync::Lazy;
    use rand::RngCore;
    use sled_storage::manager_test_harness::StorageManagerTestHarness;
    use slog::Drain;
    use slog::Logger;
    use std::sync::Arc;
    use tokio::sync::Mutex;

    /// An iterator that returns the date of consecutive days beginning with 1st
    /// January 2020. The time portion of each returned date will be fixed at
    /// midnight in UTC.
    struct DaysOfOurBundles {
        next: DateTime<Utc>,
    }

    impl DaysOfOurBundles {
        fn new() -> DaysOfOurBundles {
            DaysOfOurBundles {
                next: Utc
                    // Set the start date to 1st January 2020:
                    .with_ymd_and_hms(2020, 1, 1, 0, 0, 0)
                    .single()
                    .unwrap(),
            }
        }
    }

    impl Iterator for DaysOfOurBundles {
        type Item = DateTime<Utc>;

        fn next(&mut self) -> Option<Self::Item> {
            let out = self.next;

            // We promise that all returned dates are aligned with midnight UTC:
            assert_eq!(out.hour(), 0);
            assert_eq!(out.minute(), 0);
            assert_eq!(out.second(), 0);

            self.next =
                self.next.checked_add_days(chrono::Days::new(1)).unwrap();

            Some(out)
        }
    }

    #[tokio::test]
    async fn test_zfs_quota() {
        let path =
            Utf8PathBuf::try_from(std::env::current_dir().unwrap()).unwrap();
        let quota = zfs_quota(&path).await.unwrap();
        assert!(
            quota < (100 * 1024 * 1024 * 1024 * 1024),
            "100TiB should be enough for anyone",
        );
        let path = Utf8PathBuf::from("/some/nonexistent/path");
        assert!(zfs_quota(&path).await.is_err());
    }

    struct CleanupTestContextInner {
        resource_wrapper: ResourceWrapper,
        context: CleanupContext,
        bundler: ZoneBundler,
    }

    // Practically, we only expect one thread to "own" this context at a time.
    // However, with the "run_test_with_zfs_dataset", it's hard to pass an
    // async function as a parameter ("test") that acts on a mutable reference
    // without some fancy HRTB shenanigans.
    //
    // Reader: If you think you can pass a "&mut CleanupTestContextInner"
    // there instead of an "Arc<Mutex<...>>", I welcome you to try!
    #[derive(Clone)]
    struct CleanupTestContext {
        ctx: Arc<Mutex<CleanupTestContextInner>>,
    }

    // A wrapper around `StorageResources`, that automatically creates dummy
    // directories in the provided test locations and removes them on drop.
    //
    // They don't exist when you just do `StorageResources::new_for_test()`.
    // This type creates the datasets at the expected mountpoints, backed by the
    // ramdisk, and removes them on drop. This is basically a tempdir-like
    // system, that creates the directories implied by the `StorageResources`
    // expected disk structure.
    struct ResourceWrapper {
        storage_test_harness: StorageManagerTestHarness,
        dirs: Vec<Utf8PathBuf>,
    }

    async fn setup_storage(log: &Logger) -> StorageManagerTestHarness {
        let mut harness = StorageManagerTestHarness::new(&log).await;

        harness.handle().key_manager_ready().await;
        let _raw_disks =
            harness.add_vdevs(&["m2_left.vdev", "m2_right.vdev"]).await;
        harness
    }

    impl ResourceWrapper {
        // Create new storage resources, and mount datasets at the required
        // locations.
        async fn new(log: &Logger) -> Self {
            // Spawn the storage related tasks required for testing and insert
            // synthetic disks.
            let storage_test_harness = setup_storage(log).await;
            let resources =
                storage_test_harness.handle().get_latest_disks().await;
            let mut dirs = resources.all_zone_bundle_directories();
            dirs.sort();
            Self { storage_test_harness, dirs }
        }
    }

    fn test_logger() -> Logger {
        let dec =
            slog_term::PlainSyncDecorator::new(slog_term::TestStdoutWriter);
        let drain = slog_term::FullFormat::new(dec).build().fuse();
        let log =
            Logger::root(drain, slog::o!("component" => "fake-cleanup-task"));
        log
    }

    async fn setup_fake_cleanup_task() -> anyhow::Result<CleanupTestContext> {
        let log = test_logger();
        let context = CleanupContext::default();
        let resource_wrapper = ResourceWrapper::new(&log).await;
        let bundler = ZoneBundler::new(
            log,
            resource_wrapper.storage_test_harness.handle().clone(),
            context,
        );
        Ok(CleanupTestContext {
            ctx: Arc::new(Mutex::new(CleanupTestContextInner {
                resource_wrapper,
                context,
                bundler,
            })),
        })
    }

    #[tokio::test]
    async fn test_context() {
        let context = setup_fake_cleanup_task().await.unwrap();
        let mut ctx = context.ctx.lock().await;
        let context = ctx.bundler.cleanup_context().await;
        assert_eq!(context, ctx.context, "received incorrect context");
        ctx.resource_wrapper.storage_test_harness.cleanup().await;
    }

    #[tokio::test]
    async fn test_update_context() {
        let context = setup_fake_cleanup_task().await.unwrap();
        let mut ctx = context.ctx.lock().await;
        let new_context = CleanupContext {
            period: CleanupPeriod::new(ctx.context.period.as_duration() / 2)
                .unwrap(),
            storage_limit: StorageLimit::new(
                ctx.context.storage_limit.as_u8() / 2,
            )
            .unwrap(),
            priority: PriorityOrder::new(
                &ctx.context.priority.iter().copied().rev().collect::<Vec<_>>(),
            )
            .unwrap(),
        };
        ctx.bundler
            .update_cleanup_context(
                Some(new_context.period),
                Some(new_context.storage_limit),
                Some(new_context.priority),
            )
            .await
            .expect("failed to set context");
        let context = ctx.bundler.cleanup_context().await;
        assert_eq!(context, new_context, "failed to update context");
        ctx.resource_wrapper.storage_test_harness.cleanup().await;
    }

    // Quota applied to test datasets.
    //
    // ZFS will not allow a quota to be set that is smaller than the bytes
    // presently stored for that dataset, either at dataset creation time or
    // later by setting the "quota" property.  The exact minimum number of bytes
    // depends on many factors, including the block size of the underlying pool;
    // i.e., the "ashift" value.  An empty dataset is unlikely to contain more
    // than one megabyte of overhead, so use that as a conservative test size to
    // avoid issues.
<<<<<<< HEAD
    const TEST_QUOTA: u64 = sled_storage::dataset::DEBUG_DATASET_QUOTA;
=======
    static TEST_QUOTA: Lazy<ByteCount> = Lazy::new(|| {
        sled_storage::dataset::DEBUG_DATASET_QUOTA.try_into().unwrap()
    });
>>>>>>> 042f7863

    async fn run_test_with_zfs_dataset<T, Fut>(test: T)
    where
        T: FnOnce(CleanupTestContext) -> Fut,
        Fut: std::future::Future<Output = anyhow::Result<()>>,
    {
        let context = setup_fake_cleanup_task()
            .await
            .expect("failed to create cleanup task");
        let result = test(context.clone()).await;

        let mut ctx = context.ctx.lock().await;
        info!(
            &ctx.bundler.log,
            "Test completed, performing cleanup before emitting result"
        );
        ctx.resource_wrapper.storage_test_harness.cleanup().await;
        result.expect("test failed!");
    }

    #[tokio::test]
    async fn test_utilization() {
        run_test_with_zfs_dataset(test_utilization_body).await;
    }

    async fn test_utilization_body(
        ctx: CleanupTestContext,
    ) -> anyhow::Result<()> {
        let ctx = ctx.ctx.lock().await;
        let utilization = ctx.bundler.utilization().await?;
        let paths = utilization.keys().cloned().collect::<Vec<_>>();

        // Check that we've looked at all the paths in the context.
        anyhow::ensure!(
            paths == ctx.resource_wrapper.dirs,
            "Usage RPC returned incorrect paths"
        );

        // Check that we fetched the correct quota from the datasets.
        let bundle_utilization = utilization
            .values()
            .next()
            .context("no utilization information?")?;

        // If this needs to change, go modify the "add_vdevs" call in
        // "setup_storage".
        assert!(
<<<<<<< HEAD
            TEST_QUOTA < StorageManagerTestHarness::DEFAULT_VDEV_SIZE,
            "Quota larger than underlying device (quota: {}, device size: {})",
=======
            *TEST_QUOTA
                < StorageManagerTestHarness::DEFAULT_VDEV_SIZE
                    .try_into()
                    .unwrap(),
            "Quota larger than underlying device (quota: {:?}, device size: {})",
>>>>>>> 042f7863
            TEST_QUOTA,
            StorageManagerTestHarness::DEFAULT_VDEV_SIZE,
        );

        anyhow::ensure!(
<<<<<<< HEAD
            bundle_utilization.dataset_quota == TEST_QUOTA,
=======
            bundle_utilization.dataset_quota == TEST_QUOTA.to_bytes(),
>>>>>>> 042f7863
            "computed incorrect dataset quota"
        );

        // Check that the number of bytes available is accurate.
        let pct = u64::from(ctx.context.storage_limit.as_u8());
        let expected_bytes_available =
            (bundle_utilization.dataset_quota * pct) / 100;
        anyhow::ensure!(
            bundle_utilization.bytes_available == expected_bytes_available,
            "incorrect bytes available computed for storage: actual {}, expected {}",
            bundle_utilization.bytes_available,
            expected_bytes_available,
        );
        anyhow::ensure!(
            bundle_utilization.bytes_used < 64,
            "there should be basically zero bytes used"
        );

        // Now let's add a fake bundle, and make sure that we get the right size
        // back.
        let info = insert_fake_bundle(
            &paths[0],
            DaysOfOurBundles::new().next().unwrap(),
            ZoneBundleCause::ExplicitRequest,
        )
        .await
        .context("Failed to insert_fake_bundle")?;

        let new_utilization =
            ctx.bundler.utilization().await.context(
                "Failed to get utilization after inserting fake bundle",
            )?;
        anyhow::ensure!(
            paths == new_utilization.keys().cloned().collect::<Vec<_>>(),
            "paths should not change"
        );
        let new_bundle_utilization = new_utilization
            .values()
            .next()
            .context("no utilization information?")?;
        anyhow::ensure!(
            bundle_utilization.dataset_quota
                == new_bundle_utilization.dataset_quota,
            "dataset quota should not change"
        );
        anyhow::ensure!(
            bundle_utilization.bytes_available
                == new_bundle_utilization.bytes_available,
            "bytes available for bundling should not change",
        );

        // We should have consumed _some_ bytes, at least the size of the
        // tarball itself.
        let change =
            new_bundle_utilization.bytes_used - bundle_utilization.bytes_used;
        anyhow::ensure!(
            change > info.bytes,
            "bytes used should drop by at least the size of the tarball",
        );

        // This is a pretty weak test, but let's make sure that the actual
        // number of bytes we use is within 5% of the computed size of the
        // tarball in bytes. This should account for the directories containing
        // it.
        const THRESHOLD: f64 = 0.05;
        let used = new_bundle_utilization.bytes_used as f64;
        let size = info.bytes as f64;
        let change = (used - size) / used;
        anyhow::ensure!(
            change > 0.0 && change <= THRESHOLD,
            "bytes used should be positive and within {:02} of the \
            size of the new tarball, used = {}, tarball size = {}",
            THRESHOLD,
            used,
            size,
        );
        Ok(())
    }

    #[tokio::test]
    async fn test_cleanup() {
        run_test_with_zfs_dataset(test_cleanup_body).await;
    }

    async fn test_cleanup_body(ctx: CleanupTestContext) -> anyhow::Result<()> {
        let ctx = ctx.ctx.lock().await;
        // Let's add a bunch of fake bundles, until we should be over the
        // storage limit. These will all be explicit requests, so the priority
        // should be decided based on time, i.e., the ones first added should be
        // removed.
        //
        // First, reduce the storage limit, so that we only need to add a few
        // bundles.
        ctx.bundler
            .update_cleanup_context(
                None,
                Some(StorageLimit::new(2).unwrap()),
                None,
            )
            .await
            .context("failed to update cleanup context")?;

        let mut days = DaysOfOurBundles::new();
        let mut info = Vec::new();
        let mut utilization = ctx.bundler.utilization().await?;
        let bundle_dir = &ctx.resource_wrapper.dirs[0];
        loop {
            let us = utilization
                .get(bundle_dir)
                .context("no utilization information")?;

            if us.bytes_used > us.bytes_available {
                break;
            }

            let it = insert_fake_bundle(
                bundle_dir,
                days.next().unwrap(),
                ZoneBundleCause::ExplicitRequest,
            )
            .await?;
            info.push(it);
            utilization = ctx.bundler.utilization().await?;
        }

        // Trigger a cleanup.
        let counts =
            ctx.bundler.cleanup().await.context("failed to run cleanup")?;

        // We should have cleaned up the first-inserted bundle.
        let count = counts.get(bundle_dir).context("no cleanup counts")?;
        anyhow::ensure!(count.bundles == 1, "expected to cleanup one bundle");
        anyhow::ensure!(
            count.bytes == info[0].bytes,
            "expected to cleanup the number of bytes occupied by the first bundle",
        );
        let exists = tokio::fs::try_exists(&info[0].path)
            .await
            .context("failed to check if file exists")?;
        anyhow::ensure!(
            !exists,
            "the cleaned up bundle still appears to exist on-disk",
        );
        for each in info.iter().skip(1) {
            let exists = tokio::fs::try_exists(&each.path)
                .await
                .context("failed to check if file exists")?;
            anyhow::ensure!(exists, "cleaned up an unexpected bundle");
        }

        Ok(())
    }

    #[tokio::test]
    async fn test_list_with_filter() {
        run_test_with_zfs_dataset(test_list_with_filter_body).await;
    }

    async fn test_list_with_filter_body(
        ctx: CleanupTestContext,
    ) -> anyhow::Result<()> {
        let ctx = ctx.ctx.lock().await;
        let mut days = DaysOfOurBundles::new();
        let mut info = Vec::new();
        const N_BUNDLES: usize = 3;
        for i in 0..N_BUNDLES {
            let it = insert_fake_bundle_with_zone_name(
                &ctx.resource_wrapper.dirs[0],
                days.next().unwrap(),
                ZoneBundleCause::ExplicitRequest,
                format!("oxz_whatever_{i}").as_str(),
            )
            .await?;
            info.push(it);
        }

        // Listing with no filter should return all of them.
        let all_md = ctx.bundler.list(None).await?;
        anyhow::ensure!(
            all_md
                == info
                    .iter()
                    .map(|each| each.metadata.clone())
                    .collect::<Vec<_>>(),
            "Expected listing with no filter to return all bundles"
        );

        // Each bundle is from a zone named like `oxz_whatver_<INDEX>`.
        //
        // So filters like `oxz_` should return all of them, while ones on the
        // index should return exactly that one matching.
        let filt = Some("oxz_");
        let all_md = ctx.bundler.list(filt).await?;
        anyhow::ensure!(
            all_md
                == info
                    .iter()
                    .map(|each| each.metadata.clone())
                    .collect::<Vec<_>>(),
            "Expected listing with simple to return all bundles"
        );
        for i in 0..N_BUNDLES {
            let filt = Some(i.to_string());
            let matching_md = ctx.bundler.list(filt.as_deref()).await?;
            let expected_md = &info[i].metadata;
            anyhow::ensure!(
                matching_md.len() == 1,
                "expected exactly one bundle"
            );
            anyhow::ensure!(
                &matching_md[0] == expected_md,
                "Matched incorrect zone bundle with a filter",
            );
        }
        Ok(())
    }

    async fn insert_fake_bundle(
        dir: &Utf8Path,
        time_created: DateTime<Utc>,
        cause: ZoneBundleCause,
    ) -> anyhow::Result<ZoneBundleInfo> {
        insert_fake_bundle_with_zone_name(
            dir,
            time_created,
            cause,
            "oxz_whatever",
        )
        .await
    }

    async fn insert_fake_bundle_with_zone_name(
        dir: &Utf8Path,
        time_created: DateTime<Utc>,
        cause: ZoneBundleCause,
        zone_name: &str,
    ) -> anyhow::Result<ZoneBundleInfo> {
        assert_eq!(time_created.hour(), 0);
        assert_eq!(time_created.minute(), 0);
        assert_eq!(time_created.second(), 0);

        let metadata = ZoneBundleMetadata {
            id: ZoneBundleId {
                zone_name: String::from(zone_name),
                bundle_id: uuid::Uuid::new_v4(),
            },
            time_created,
            cause,
            version: 0,
        };

        let zone_dir = dir.join(&metadata.id.zone_name);
        tokio::fs::create_dir_all(&zone_dir)
            .await
            .context("failed to create zone directory")?;
        let path = zone_dir.join(format!("{}.tar.gz", metadata.id.bundle_id));

        // Create a tarball at the path with this fake metadata.
        let file = tokio::fs::File::create(&path)
            .await
            .context("failed to open zone bundle path")?
            .into_std()
            .await;
        let gz = flate2::GzBuilder::new()
            .filename(path.as_str())
            .write(file, flate2::Compression::best());
        let mut builder = tar::Builder::new(gz);
        let contents = toml::to_string(&metadata)?;
        super::insert_data(
            &mut builder,
            super::ZONE_BUNDLE_METADATA_FILENAME,
            contents.as_bytes(),
        )?;

        // Inject some ~incompressible ballast to ensure the bundles are, though
        // fake, not also microscopic:
        let mut ballast = vec![0; 64 * 1024];
        rand::thread_rng().fill_bytes(&mut ballast);
        super::insert_data(&mut builder, "ballast.bin", &ballast)?;

        let _ = builder.into_inner().context("failed to finish tarball")?;
        let bytes = tokio::fs::metadata(&path).await?.len();
        Ok(ZoneBundleInfo { metadata, path, bytes })
    }

    #[tokio::test]
    async fn test_find_archived_log_files() {
        let log = test_logger();
        let tmpdir = tempfile::tempdir().expect("Failed to make tempdir");

        for prefix in ["oxide", "system-illumos"] {
            let mut should_match = [
                format!("{prefix}-foo:default.log"),
                format!("{prefix}-foo:default.log.1000"),
            ];
            let should_not_match = [
                format!("{prefix}-foo:default"),
                format!("not-{prefix}-foo:default.log.1000"),
            ];
            for name in should_match.iter().chain(should_not_match.iter()) {
                let path = tmpdir.path().join(name);
                tokio::fs::File::create(path)
                    .await
                    .expect("failed to create dummy file");
            }

            let path = Utf8PathBuf::try_from(
                tmpdir.path().as_os_str().to_str().unwrap(),
            )
            .unwrap();
            let mut files = find_archived_log_files(
                &log,
                "zone-name", // unused here, for logging only
                "svc:/oxide/foo:default",
                &format!("{prefix}-foo:default.log"),
                std::iter::once(&path),
            )
            .await;

            // Sort everything to compare correctly.
            should_match.sort();
            files.sort();
            assert_eq!(files.len(), should_match.len());
            assert!(files
                .iter()
                .zip(should_match.iter())
                .all(|(file, name)| { file.file_name().unwrap() == *name }));
        }
    }

    #[test]
    fn camino_starts_with_behaviour() {
        let logfile =
            Utf8PathBuf::from("/zonepath/var/svc/log/oxide-nexus:default.log");
        let rotated_logfile = Utf8PathBuf::from(
            "/zonepath/var/svc/log/oxide-nexus:default.log.0",
        );

        let logfile_as_string: &str = logfile.as_ref();
        let rotated_logfile_as_string: &str = rotated_logfile.as_ref();

        assert!(logfile != rotated_logfile);
        assert!(logfile_as_string != rotated_logfile_as_string);

        assert!(!rotated_logfile.starts_with(&logfile));
        assert!(rotated_logfile_as_string.starts_with(&logfile_as_string));
    }
}<|MERGE_RESOLUTION|>--- conflicted
+++ resolved
@@ -1886,13 +1886,9 @@
     // i.e., the "ashift" value.  An empty dataset is unlikely to contain more
     // than one megabyte of overhead, so use that as a conservative test size to
     // avoid issues.
-<<<<<<< HEAD
-    const TEST_QUOTA: u64 = sled_storage::dataset::DEBUG_DATASET_QUOTA;
-=======
     static TEST_QUOTA: Lazy<ByteCount> = Lazy::new(|| {
         sled_storage::dataset::DEBUG_DATASET_QUOTA.try_into().unwrap()
     });
->>>>>>> 042f7863
 
     async fn run_test_with_zfs_dataset<T, Fut>(test: T)
     where
@@ -1940,26 +1936,17 @@
         // If this needs to change, go modify the "add_vdevs" call in
         // "setup_storage".
         assert!(
-<<<<<<< HEAD
-            TEST_QUOTA < StorageManagerTestHarness::DEFAULT_VDEV_SIZE,
-            "Quota larger than underlying device (quota: {}, device size: {})",
-=======
             *TEST_QUOTA
                 < StorageManagerTestHarness::DEFAULT_VDEV_SIZE
                     .try_into()
                     .unwrap(),
             "Quota larger than underlying device (quota: {:?}, device size: {})",
->>>>>>> 042f7863
             TEST_QUOTA,
             StorageManagerTestHarness::DEFAULT_VDEV_SIZE,
         );
 
         anyhow::ensure!(
-<<<<<<< HEAD
-            bundle_utilization.dataset_quota == TEST_QUOTA,
-=======
             bundle_utilization.dataset_quota == TEST_QUOTA.to_bytes(),
->>>>>>> 042f7863
             "computed incorrect dataset quota"
         );
 
