--- conflicted
+++ resolved
@@ -10,12 +10,8 @@
 };
 use crate::bootstrap::params::StartSledAgentRequest;
 use crate::config::Config;
-<<<<<<< HEAD
 use crate::instance_manager::{InstanceManager, ReservoirMode};
-=======
-use crate::instance_manager::InstanceManager;
 use crate::metrics::MetricsManager;
->>>>>>> 5b4ae0b0
 use crate::nexus::{NexusClientWithResolver, NexusRequestQueue};
 use crate::params::{
     DiskStateRequested, InstanceHardware, InstanceMigrationSourceParams,
@@ -391,7 +387,6 @@
             storage.zone_bundler().clone(),
         )?;
 
-<<<<<<< HEAD
         // Configure the VMM reservoir as either a percentage of DRAM or as an
         // exact size in MiB.
         let reservoir_mode = match (
@@ -411,20 +406,6 @@
             ReservoirMode::None => warn!(log, "Not using VMM reservoir"),
             ReservoirMode::Size(0) | ReservoirMode::Percentage(0) => {
                 warn!(log, "Not using VMM reservoir (size 0 bytes requested)")
-=======
-        match config.vmm_reservoir_percentage {
-            Some(sz) if sz > 0 && sz < 100 => {
-                instances.set_reservoir_size(&hardware, sz).map_err(|e| {
-                    error!(log, "Failed to set VMM reservoir size: {e}");
-                    e
-                })?;
-            }
-            Some(0) => {
-                warn!(log, "Not using VMM reservoir (size 0 bytes requested)");
-            }
-            None => {
-                warn!(log, "Not using VMM reservoir");
->>>>>>> 5b4ae0b0
             }
             _ => {
                 instances
