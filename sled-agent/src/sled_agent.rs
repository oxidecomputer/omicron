// This Source Code Form is subject to the terms of the Mozilla Public
// License, v. 2.0. If a copy of the MPL was not distributed with this
// file, You can obtain one at https://mozilla.org/MPL/2.0/.

//! Sled agent implementation

use crate::bootstrap::params::SledAgentRequest;
use crate::config::Config;
use crate::instance_manager::InstanceManager;
use crate::nexus::{LazyNexusClient, NexusRequestQueue};
use crate::params::{
    DatasetKind, DiskStateRequested, InstanceHardware,
    InstanceMigrationSourceParams, InstancePutStateResponse,
    InstanceStateRequested, InstanceUnregisterResponse, ServiceEnsureBody,
    SledRole, TimeSync, VpcFirewallRule, Zpool,
};
use crate::services::{self, ServiceManager};
use crate::storage_manager::{self, StorageManager};
use crate::updates::{ConfigUpdates, UpdateManager};
use dropshot::HttpError;
use illumos_utils::opte::params::SetVirtualNetworkInterfaceHost;
use illumos_utils::opte::PortManager;
use illumos_utils::{execute, PFEXEC};
use omicron_common::address::{
    get_sled_address, get_switch_zone_address, Ipv6Subnet, SLED_PREFIX,
};
use omicron_common::api::{
    internal::nexus::DiskRuntimeState, internal::nexus::InstanceRuntimeState,
    internal::nexus::UpdateArtifactId,
};
use omicron_common::backoff::{
    retry_notify_ext, retry_policy_internal_service_aggressive, BackoffError,
};
use sled_hardware::underlay;
use sled_hardware::HardwareManager;
use slog::Logger;
use std::net::{Ipv6Addr, SocketAddrV6};
use std::path::PathBuf;
use std::sync::Arc;
use uuid::Uuid;

#[cfg(not(test))]
use illumos_utils::{dladm::Dladm, zone::Zones};
#[cfg(test)]
use illumos_utils::{dladm::MockDladm as Dladm, zone::MockZones as Zones};

#[derive(thiserror::Error, Debug)]
pub enum Error {
    #[error("Configuration error: {0}")]
    Config(#[from] crate::config::ConfigError),

    #[error("Failed to enable routing: {0}")]
    EnablingRouting(illumos_utils::ExecutionError),

    #[error("Failed to acquire etherstub: {0}")]
    Etherstub(illumos_utils::ExecutionError),

    #[error("Failed to acquire etherstub VNIC: {0}")]
    EtherstubVnic(illumos_utils::dladm::CreateVnicError),

    #[error("Bootstrap error: {0}")]
    Bootstrap(#[from] crate::bootstrap::agent::BootstrapError),

    #[error("Failed to remove Omicron address: {0}")]
    DeleteAddress(#[from] illumos_utils::ExecutionError),

    #[error("Failed to operate on underlay device: {0}")]
    Underlay(#[from] underlay::Error),

    #[error(transparent)]
    Services(#[from] crate::services::Error),

    #[error("Failed to create Sled Subnet: {err}")]
    SledSubnet { err: illumos_utils::zone::EnsureGzAddressError },

    #[error("Error managing instances: {0}")]
    Instance(#[from] crate::instance_manager::Error),

    #[error("Error managing storage: {0}")]
    Storage(#[from] crate::storage_manager::Error),

    #[error("Error updating: {0}")]
    Download(#[from] crate::updates::Error),

    #[error("Error managing guest networking: {0}")]
    Opte(#[from] illumos_utils::opte::Error),

    #[error("Error monitoring hardware: {0}")]
    Hardware(String),

    #[error("Error resolving DNS name: {0}")]
    ResolveError(#[from] internal_dns::resolver::ResolveError),

    #[error(transparent)]
    ZpoolList(#[from] illumos_utils::zpool::ListError),
}

impl From<Error> for omicron_common::api::external::Error {
    fn from(err: Error) -> Self {
        omicron_common::api::external::Error::InternalError {
            internal_message: err.to_string(),
        }
    }
}

// Provide a more specific HTTP error for some sled agent errors.
impl From<Error> for dropshot::HttpError {
    fn from(err: Error) -> Self {
        match err {
            crate::sled_agent::Error::Instance(instance_manager_error) => {
                match instance_manager_error {
                    crate::instance_manager::Error::Instance(
                        instance_error,
                    ) => match instance_error {
                        crate::instance::Error::Propolis(propolis_error) => {
                            match propolis_error.status() {
                                None => HttpError::for_internal_error(
                                    propolis_error.to_string(),
                                ),

                                Some(status_code) => {
                                    HttpError::for_status(None, status_code)
                                }
                            }
                        }

                        e => HttpError::for_internal_error(e.to_string()),
                    },

                    e => HttpError::for_internal_error(e.to_string()),
                }
            }

            e => HttpError::for_internal_error(e.to_string()),
        }
    }
}

/// Describes an executing Sled Agent object.
///
/// Contains both a connection to the Nexus, as well as managed instances.
struct SledAgentInner {
    // ID of the Sled
    id: Uuid,

    // Subnet of the Sled's underlay.
    //
    // The Sled Agent's address can be derived from this value.
    subnet: Ipv6Subnet<SLED_PREFIX>,

    // Component of Sled Agent responsible for storage and dataset management.
    storage: StorageManager,

    // Component of Sled Agent responsible for managing Propolis instances.
    instances: InstanceManager,

    // Component of Sled Agent responsible for monitoring hardware.
    hardware: HardwareManager,

    // Component of Sled Agent responsible for managing updates.
    updates: UpdateManager,

    // Other Oxide-controlled services running on this Sled.
    services: ServiceManager,

    // Lazily-acquired connection to Nexus.
    lazy_nexus_client: LazyNexusClient,

    // A serialized request queue for operations interacting with Nexus.
    nexus_request_queue: NexusRequestQueue,
}

impl SledAgentInner {
    fn sled_address(&self) -> SocketAddrV6 {
        get_sled_address(self.subnet)
    }

    fn switch_zone_ip(&self) -> Ipv6Addr {
        get_switch_zone_address(self.subnet)
    }
}

#[derive(Clone)]
pub struct SledAgent {
    inner: Arc<SledAgentInner>,
}

impl SledAgent {
    /// Initializes a new [`SledAgent`] object.
    pub async fn new(
        config: &Config,
        log: Logger,
        lazy_nexus_client: LazyNexusClient,
        request: SledAgentRequest,
        services: ServiceManager,
        storage: StorageManager,
    ) -> Result<SledAgent, Error> {
        // Pass the "parent_log" to all subcomponents that want to set their own
        // "component" value.
        let parent_log = log.clone();

        // Use "log" for ourself.
        let log = log.new(o!(
            "component" => "SledAgent",
            "sled_id" => request.id.to_string(),
        ));
        info!(&log, "created sled agent");

        let etherstub = Dladm::ensure_etherstub(
            illumos_utils::dladm::UNDERLAY_ETHERSTUB_NAME,
        )
        .map_err(|e| Error::Etherstub(e))?;
        let etherstub_vnic = Dladm::ensure_etherstub_vnic(&etherstub)
            .map_err(|e| Error::EtherstubVnic(e))?;

        // Ensure the global zone has a functioning IPv6 address.
        let sled_address = request.sled_address();
        Zones::ensure_has_global_zone_v6_address(
            etherstub_vnic.clone(),
            *sled_address.ip(),
            "sled6",
        )
        .map_err(|err| Error::SledSubnet { err })?;

        // Initialize the xde kernel driver with the underlay devices.
        let underlay_nics = underlay::find_nics()?;
        illumos_utils::opte::initialize_xde_driver(&log, &underlay_nics)?;

        let (gateway_mac, gateway_address) = match &request.gateway {
            Some(g) => (Some(g.mac.0), g.address),
            None => (None, None),
        };

        // Create the PortManager to manage all the OPTE ports on the sled.
        let port_manager = PortManager::new(
            parent_log.new(o!("component" => "PortManager")),
            *sled_address.ip(),
            gateway_mac,
        );

        // Ipv6 forwarding must be enabled to route traffic between zones.
        //
        // This should be a no-op if already enabled.
        let mut command = std::process::Command::new(PFEXEC);
        let cmd = command.args(&[
            "/usr/sbin/routeadm",
            // Needed to access all zones, which are on the underlay.
            "-e",
            "ipv6-forwarding",
            "-u",
        ]);
        execute(cmd).map_err(|e| Error::EnablingRouting(e))?;

        storage
            .setup_underlay_access(storage_manager::UnderlayAccess {
                lazy_nexus_client: lazy_nexus_client.clone(),
                underlay_address: *sled_address.ip(),
                sled_id: request.id,
            })
            .await?;
        if let Some(pools) = &config.zpools {
            for pool in pools {
                info!(
                    log,
                    "Sled Agent upserting zpool to Storage Manager: {}",
                    pool.to_string()
                );
                storage.upsert_synthetic_disk(pool.clone()).await;
            }
        }

        let instances = InstanceManager::new(
            parent_log.clone(),
            lazy_nexus_client.clone(),
            etherstub.clone(),
            port_manager.clone(),
        )?;

<<<<<<< HEAD
=======
        let svc_config = services::Config::new(
            request.id,
            config.sidecar_revision.clone(),
            gateway_address,
        );

>>>>>>> 2c34b460
        let hardware = HardwareManager::new(&parent_log, services.sled_mode())
            .map_err(|e| Error::Hardware(e))?;

        let update_config =
            ConfigUpdates { zone_artifact_path: PathBuf::from("/opt/oxide") };
        let updates = UpdateManager::new(update_config);

        let svc_config = services::Config::new(
            config.sidecar_revision.clone(),
            request.gateway.address,
        );
        services
            .sled_agent_started(
                svc_config,
                port_manager,
                *sled_address.ip(),
                request.rack_id,
            )
            .await?;

        let sled_agent = SledAgent {
            inner: Arc::new(SledAgentInner {
                id: request.id,
                subnet: request.subnet,
                storage,
                instances,
                hardware,
                updates,
                services,
                lazy_nexus_client,

                // TODO(https://github.com/oxidecomputer/omicron/issues/1917):
                // Propagate usage of this request queue throughout the Sled Agent.
                //
                // Also, we could maybe de-dup some of the backoff code in the request queue?
                nexus_request_queue: NexusRequestQueue::new(),
            }),
        };

        // We immediately add a notification to the request queue about our
        // existence. If inspection of the hardware later informs us that we're
        // actually running on a scrimlet, that's fine, the updated value will
        // be received by Nexus eventually.
        sled_agent.notify_nexus_about_self(&log);

        // Begin monitoring the underlying hardware, and reacting to changes.
        let sa = sled_agent.clone();
        tokio::spawn(async move {
            sa.hardware_monitor_task(log).await;
        });

        Ok(sled_agent)
    }

    // Observe the current hardware state manually.
    //
    // We use this when we're monitoring hardware for the first
    // time, and if we miss notifications.
    async fn full_hardware_scan(&self, log: &Logger) {
        info!(log, "Performing full hardware scan");
        self.notify_nexus_about_self(log);

        let scrimlet = self.inner.hardware.is_scrimlet_driver_loaded();

        if scrimlet {
            let switch_zone_ip = Some(self.inner.switch_zone_ip());
            if let Err(e) =
                self.inner.services.activate_switch(switch_zone_ip).await
            {
                warn!(log, "Failed to activate switch: {e}");
            }
        } else {
            if let Err(e) = self.inner.services.deactivate_switch().await {
                warn!(log, "Failed to deactivate switch: {e}");
            }
        }

        self.inner
            .storage
            .ensure_using_exactly_these_disks(self.inner.hardware.disks())
            .await;
    }

    async fn hardware_monitor_task(&self, log: Logger) {
        // Start monitoring the hardware for changes
        let mut hardware_updates = self.inner.hardware.monitor();

        // Scan the system manually for events we have have missed
        // before we started monitoring.
        self.full_hardware_scan(&log).await;

        // Rely on monitoring for tracking all future updates.
        loop {
            use sled_hardware::HardwareUpdate;
            use tokio::sync::broadcast::error::RecvError;
            match hardware_updates.recv().await {
                Ok(update) => match update {
                    HardwareUpdate::TofinoDeviceChange => {
                        // Inform Nexus that we're now a scrimlet, instead of a Gimlet.
                        //
                        // This won't block on Nexus responding; it may take while before
                        // Nexus actually comes online.
                        self.notify_nexus_about_self(&log);
                    }
                    HardwareUpdate::TofinoLoaded => {
                        let switch_zone_ip = Some(self.inner.switch_zone_ip());
                        if let Err(e) = self
                            .inner
                            .services
                            .activate_switch(switch_zone_ip)
                            .await
                        {
                            warn!(log, "Failed to activate switch: {e}");
                        }
                    }
                    HardwareUpdate::TofinoUnloaded => {
                        if let Err(e) =
                            self.inner.services.deactivate_switch().await
                        {
                            warn!(log, "Failed to deactivate switch: {e}");
                        }
                    }
                    HardwareUpdate::DiskAdded(disk) => {
                        self.inner.storage.upsert_disk(disk).await;
                    }
                    HardwareUpdate::DiskRemoved(disk) => {
                        self.inner.storage.delete_disk(disk).await;
                    }
                },
                Err(RecvError::Lagged(count)) => {
                    warn!(log, "Hardware monitor missed {count} messages");
                    self.full_hardware_scan(&log).await;
                }
                Err(RecvError::Closed) => {
                    warn!(log, "Hardware monitor receiver closed; exiting");
                    return;
                }
            }
        }
    }

    pub fn id(&self) -> Uuid {
        self.inner.id
    }

    // Sends a request to Nexus informing it that the current sled exists.
    fn notify_nexus_about_self(&self, log: &Logger) {
        let sled_id = self.inner.id;
        let lazy_nexus_client = self.inner.lazy_nexus_client.clone();
        let sled_address = self.inner.sled_address();
        let is_scrimlet = self.inner.hardware.is_scrimlet();
        let baseboard = nexus_client::types::Baseboard::from(
            self.inner.hardware.baseboard(),
        );
        let usable_hardware_threads =
            self.inner.hardware.online_processor_count();
        let usable_physical_ram =
            self.inner.hardware.usable_physical_ram_bytes();

        let log = log.clone();
        let fut = async move {
            // Notify the control plane that we're up, and continue trying this
            // until it succeeds. We retry with an randomized, capped
            // exponential backoff.
            //
            // TODO-robustness if this returns a 400 error, we probably want to
            // return a permanent error from the `notify_nexus` closure.
            let notify_nexus = || async {
                info!(
                    log,
                    "contacting server nexus, registering sled";
                    "id" => ?sled_id,
                    "baseboard" => ?baseboard,
                );
                let role = if is_scrimlet {
                    nexus_client::types::SledRole::Scrimlet
                } else {
                    nexus_client::types::SledRole::Gimlet
                };

                let nexus_client = lazy_nexus_client
                    .get()
                    .await
                    .map_err(|err| BackoffError::transient(err.to_string()))?;
                nexus_client
                    .sled_agent_put(
                        &sled_id,
                        &nexus_client::types::SledAgentStartupInfo {
                            sa_address: sled_address.to_string(),
                            role,
                            baseboard: baseboard.clone(),
                            usable_hardware_threads,
                            usable_physical_ram: nexus_client::types::ByteCount(
                                usable_physical_ram,
                            ),
                        },
                    )
                    .await
                    .map_err(|err| BackoffError::transient(err.to_string()))
            };
            // This notification is often invoked before Nexus has started
            // running, so avoid flagging any errors as concerning until some
            // time has passed.
            let log_notification_failure = |err, call_count, total_duration| {
                if call_count == 0 {
                    info!(
                        log,
                        "failed to notify nexus about sled agent"; "error" => err,
                    );
                } else if total_duration > std::time::Duration::from_secs(30) {
                    warn!(
                        log,
                        "failed to notify nexus about sled agent"; "error" => err, "total duration" => ?total_duration,
                    );
                }
            };
            retry_notify_ext(
                retry_policy_internal_service_aggressive(),
                notify_nexus,
                log_notification_failure,
            )
            .await
            .expect("Expected an infinite retry loop contacting Nexus");
        };
        self.inner
            .nexus_request_queue
            .sender()
            .send(Box::pin(fut))
            .unwrap_or_else(|err| {
                panic!("Failed to send future to request queue: {err}");
            });
    }

    /// Ensures that particular services should be initialized.
    ///
    /// These services will be instantiated by this function, will be recorded
    /// to a local file to ensure they start automatically on next boot.
    pub async fn services_ensure(
        &self,
        requested_services: ServiceEnsureBody,
    ) -> Result<(), Error> {
        self.inner.services.ensure_persistent(requested_services).await?;
        Ok(())
    }

    /// Gets the sled's current list of all zpools.
    pub async fn zpools_get(&self) -> Result<Vec<Zpool>, Error> {
        let zpools = self.inner.storage.get_zpools().await?;
        Ok(zpools)
    }

    /// Returns whether or not the sled believes itself to be a scrimlet
    pub async fn get_role(&self) -> SledRole {
        if self.inner.hardware.is_scrimlet() {
            SledRole::Scrimlet
        } else {
            SledRole::Gimlet
        }
    }

    /// Ensures that a filesystem type exists within the zpool.
    pub async fn filesystem_ensure(
        &self,
        zpool_uuid: Uuid,
        dataset_kind: DatasetKind,
        address: SocketAddrV6,
    ) -> Result<(), Error> {
        self.inner
            .storage
            .upsert_filesystem(zpool_uuid, dataset_kind, address)
            .await?;
        Ok(())
    }

    /// Idempotently ensures that a given instance is registered with this sled,
    /// i.e., that it can be addressed by future calls to
    /// [`instance_ensure_state`].
    pub async fn instance_ensure_registered(
        &self,
        instance_id: Uuid,
        initial: InstanceHardware,
    ) -> Result<InstanceRuntimeState, Error> {
        self.inner
            .instances
            .ensure_registered(instance_id, initial)
            .await
            .map_err(|e| Error::Instance(e))
    }

    /// Idempotently ensures that the specified instance is no longer registered
    /// on this sled.
    ///
    /// If the instance is registered and has a running Propolis, this operation
    /// rudely terminates the instance.
    pub async fn instance_ensure_unregistered(
        &self,
        instance_id: Uuid,
    ) -> Result<InstanceUnregisterResponse, Error> {
        self.inner
            .instances
            .ensure_unregistered(instance_id)
            .await
            .map_err(|e| Error::Instance(e))
    }

    /// Idempotently drives the specified instance into the specified target
    /// state.
    pub async fn instance_ensure_state(
        &self,
        instance_id: Uuid,
        target: InstanceStateRequested,
    ) -> Result<InstancePutStateResponse, Error> {
        self.inner
            .instances
            .ensure_state(instance_id, target)
            .await
            .map_err(|e| Error::Instance(e))
    }

    /// Idempotently ensures that the instance's runtime state contains the
    /// supplied migration IDs, provided that the caller continues to meet the
    /// conditions needed to change those IDs. See the doc comments for
    /// [`crate::params::InstancePutMigrationIdsBody`].
    pub async fn instance_put_migration_ids(
        &self,
        instance_id: Uuid,
        old_runtime: &InstanceRuntimeState,
        migration_ids: &Option<InstanceMigrationSourceParams>,
    ) -> Result<InstanceRuntimeState, Error> {
        self.inner
            .instances
            .put_migration_ids(instance_id, old_runtime, migration_ids)
            .await
            .map_err(|e| Error::Instance(e))
    }

    /// Idempotently ensures that the given virtual disk is attached (or not) as
    /// specified.
    ///
    /// NOTE: Not yet implemented.
    pub async fn disk_ensure(
        &self,
        _disk_id: Uuid,
        _initial_state: DiskRuntimeState,
        _target: DiskStateRequested,
    ) -> Result<DiskRuntimeState, Error> {
        todo!("Disk attachment not yet implemented");
    }

    /// Downloads and applies an artifact.
    pub async fn update_artifact(
        &self,
        artifact: UpdateArtifactId,
    ) -> Result<(), Error> {
        let nexus_client = self.inner.lazy_nexus_client.get().await?;
        self.inner.updates.download_artifact(artifact, &nexus_client).await?;
        Ok(())
    }

    /// Issue a snapshot request for a Crucible disk attached to an instance
    pub async fn instance_issue_disk_snapshot_request(
        &self,
        instance_id: Uuid,
        disk_id: Uuid,
        snapshot_id: Uuid,
    ) -> Result<(), Error> {
        self.inner
            .instances
            .instance_issue_disk_snapshot_request(
                instance_id,
                disk_id,
                snapshot_id,
            )
            .await
            .map_err(Error::from)
    }

    pub async fn firewall_rules_ensure(
        &self,
        _vpc_id: Uuid,
        rules: &[VpcFirewallRule],
    ) -> Result<(), Error> {
        self.inner
            .instances
            .firewall_rules_ensure(rules)
            .await
            .map_err(Error::from)
    }

    pub async fn set_virtual_nic_host(
        &self,
        mapping: &SetVirtualNetworkInterfaceHost,
    ) -> Result<(), Error> {
        self.inner
            .instances
            .set_virtual_nic_host(mapping)
            .await
            .map_err(Error::from)
    }

    pub async fn unset_virtual_nic_host(
        &self,
        mapping: &SetVirtualNetworkInterfaceHost,
    ) -> Result<(), Error> {
        self.inner
            .instances
            .unset_virtual_nic_host(mapping)
            .await
            .map_err(Error::from)
    }

    /// Gets the sled's current time synchronization state
    pub async fn timesync_get(&self) -> Result<TimeSync, Error> {
        self.inner.services.timesync_get().await.map_err(Error::from)
    }
}<|MERGE_RESOLUTION|>--- conflicted
+++ resolved
@@ -276,25 +276,17 @@
             port_manager.clone(),
         )?;
 
-<<<<<<< HEAD
-=======
+        let hardware = HardwareManager::new(&parent_log, services.sled_mode())
+            .map_err(|e| Error::Hardware(e))?;
+
+        let update_config =
+            ConfigUpdates { zone_artifact_path: PathBuf::from("/opt/oxide") };
+        let updates = UpdateManager::new(update_config);
+
         let svc_config = services::Config::new(
             request.id,
             config.sidecar_revision.clone(),
             gateway_address,
-        );
-
->>>>>>> 2c34b460
-        let hardware = HardwareManager::new(&parent_log, services.sled_mode())
-            .map_err(|e| Error::Hardware(e))?;
-
-        let update_config =
-            ConfigUpdates { zone_artifact_path: PathBuf::from("/opt/oxide") };
-        let updates = UpdateManager::new(update_config);
-
-        let svc_config = services::Config::new(
-            config.sidecar_revision.clone(),
-            request.gateway.address,
         );
         services
             .sled_agent_started(
