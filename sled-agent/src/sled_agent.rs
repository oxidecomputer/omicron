--- conflicted
+++ resolved
@@ -16,17 +16,11 @@
 use crate::metrics::MetricsManager;
 use crate::nexus::{ConvertInto, NexusClientWithResolver, NexusRequestQueue};
 use crate::params::{
-<<<<<<< HEAD
     DiskStateRequested, InstanceExternalIpBody, InstanceHardware,
     InstanceMigrationSourceParams, InstancePutStateResponse,
-    InstanceStateRequested, InstanceUnregisterResponse, OmicronZonesConfig,
-    SledRole, TimeSync, VpcFirewallRule, ZoneBundleMetadata, Zpool,
-=======
-    DiskStateRequested, InstanceHardware, InstanceMigrationSourceParams,
-    InstancePutStateResponse, InstanceStateRequested,
-    InstanceUnregisterResponse, Inventory, OmicronZonesConfig, SledRole,
-    TimeSync, VpcFirewallRule, ZoneBundleMetadata, Zpool,
->>>>>>> 69733d83
+    InstanceStateRequested, InstanceUnregisterResponse, Inventory,
+    OmicronZonesConfig, SledRole, TimeSync, VpcFirewallRule,
+    ZoneBundleMetadata, Zpool,
 };
 use crate::services::{self, ServiceManager};
 use crate::storage_monitor::UnderlayAccess;
