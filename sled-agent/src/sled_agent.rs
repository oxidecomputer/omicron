--- conflicted
+++ resolved
@@ -1387,7 +1387,6 @@
         &self,
     ) -> Vec<Result<SledDiagnosticsCmdOutput, SledDiagnosticsCmdError>> {
         sled_diagnostics::dladm_info().await
-<<<<<<< HEAD
     }
 
     pub(crate) async fn support_pargs_info(
@@ -1400,8 +1399,6 @@
         &self,
     ) -> Vec<Result<SledDiagnosticsCmdOutput, SledDiagnosticsCmdError>> {
         sled_diagnostics::pstack_oxide_processes(&self.log).await
-=======
->>>>>>> 0afbd6e9
     }
 }
 
