--- conflicted
+++ resolved
@@ -17,11 +17,7 @@
 use crate::params::{
     DatasetKind, DiskStateRequested, InstanceHardware, InstanceMigrateParams,
     InstanceRuntimeStateRequested, InstanceSerialConsoleData,
-<<<<<<< HEAD
-    ServiceEnsureBody, Zpool,
-=======
-    ServiceEnsureBody, VpcFirewallRule,
->>>>>>> bafa179a
+    ServiceEnsureBody, VpcFirewallRule, Zpool,
 };
 use crate::services::{self, ServiceManager};
 use crate::storage_manager::StorageManager;
