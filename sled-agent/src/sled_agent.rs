--- conflicted
+++ resolved
@@ -14,16 +14,7 @@
 use crate::nexus::{
     NexusClient, NexusNotifierHandle, NexusNotifierInput, NexusNotifierTask,
 };
-<<<<<<< HEAD
 use crate::params::OmicronZoneTypeExt;
-=======
-use crate::params::{
-    DiskStateRequested, InstanceExternalIpBody, InstanceHardware,
-    InstanceMetadata, InstancePutStateResponse, InstanceStateRequested,
-    InstanceUnregisterResponse, OmicronZoneTypeExt, TimeSync, VpcFirewallRule,
-    ZoneBundleMetadata, Zpool,
-};
->>>>>>> a8e96d8d
 use crate::probe_manager::ProbeManager;
 use crate::services::{self, ServiceManager};
 use crate::storage_monitor::StorageMonitorHandle;
@@ -65,17 +56,13 @@
 use omicron_common::disk::OmicronPhysicalDisksConfig;
 use omicron_ddm_admin_client::Client as DdmAdminClient;
 use omicron_uuid_kinds::{InstanceUuid, PropolisUuid};
-<<<<<<< HEAD
-use oximeter::types::ProducerRegistry;
 use sled_agent_api::Zpool;
 use sled_agent_types::disk::DiskStateRequested;
-=======
->>>>>>> a8e96d8d
 use sled_agent_types::early_networking::EarlyNetworkConfig;
 use sled_agent_types::instance::{
     InstanceExternalIpBody, InstanceHardware, InstanceMetadata,
-    InstanceMigrationSourceParams, InstancePutStateResponse,
-    InstanceStateRequested, InstanceUnregisterResponse,
+    InstancePutStateResponse, InstanceStateRequested,
+    InstanceUnregisterResponse,
 };
 use sled_agent_types::sled::{BaseboardId, StartSledAgentRequest};
 use sled_agent_types::time_sync::TimeSync;
@@ -1181,16 +1168,6 @@
         self.inner.port_manager.vpc_routes_ensure(routes).map_err(Error::from)
     }
 
-<<<<<<< HEAD
-    /// Return the metric producer registry.
-    // XXX: can this be removed?
-    #[allow(dead_code)]
-    pub fn metrics_registry(&self) -> &ProducerRegistry {
-        self.inner.metrics_manager.registry()
-    }
-
-=======
->>>>>>> a8e96d8d
     pub(crate) fn storage(&self) -> &StorageHandle {
         &self.inner.storage
     }
