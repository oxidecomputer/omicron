--- conflicted
+++ resolved
@@ -23,7 +23,7 @@
 use crate::updates::{ConfigUpdates, UpdateManager};
 use crate::zone_bundle;
 use crate::zone_bundle::BundleError;
-use bootstore::schemes::v0::NodeRequestError as BootstoreNodeRequestError;
+use bootstore::schemes::v0 as bootstore;
 use camino::Utf8PathBuf;
 use dropshot::HttpError;
 use illumos_utils::opte::params::{
@@ -124,7 +124,7 @@
     EarlyNetworkError(#[from] EarlyNetworkSetupError),
 
     #[error("Bootstore Error: {0}")]
-    Bootstore(#[from] BootstoreNodeRequestError),
+    Bootstore(#[from] bootstore::NodeRequestError),
 
     #[error("Failed to deserialize early network config: {0}")]
     EarlyNetworkDeserialize(serde_json::Error),
@@ -283,33 +283,17 @@
         ));
         info!(&log, "SledAgent::new(..) starting");
 
-<<<<<<< HEAD
         let storage_manager = &long_running_task_handles.storage_manager;
+        let boot_disk = storage_manager
+            .get_latest_resources()
+            .await
+            .boot_disk()
+            .ok_or_else(|| Error::BootDiskNotFound)?;
 
         // Configure a swap device of the configured size before other system setup.
         match config.swap_device_size_gb {
             Some(sz) if sz > 0 => {
                 info!(log, "Requested swap device of size {} GiB", sz);
-                let boot_disk = storage_manager
-                    .get_latest_resources()
-                    .await
-                    .boot_disk()
-                    .ok_or_else(|| {
-                        crate::swap_device::SwapDeviceError::BootDiskNotFound
-                    })?;
-=======
-        let boot_disk = storage
-            .resources()
-            .boot_disk()
-            .await
-            .ok_or_else(|| Error::BootDiskNotFound)?;
-
-        // Configure a swap device of the configured size before other system
-        // setup.
-        match config.swap_device_size_gb {
-            Some(sz) if sz > 0 => {
-                info!(log, "Requested swap device of size {} GiB", sz);
->>>>>>> ca1b0ba2
                 crate::swap_device::ensure_swap_device(
                     &parent_log,
                     &boot_disk.1,
@@ -479,12 +463,8 @@
                 // request queue?
                 nexus_request_queue: NexusRequestQueue::new(),
                 rack_network_config,
-<<<<<<< HEAD
                 zone_bundler: long_running_task_handles.zone_bundler.clone(),
-=======
-                zone_bundler,
-                bootstore: bootstore.clone(),
->>>>>>> ca1b0ba2
+                bootstore: long_running_task_handles.bootstore.clone(),
             }),
             log: log.clone(),
         };
