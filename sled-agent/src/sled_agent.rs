--- conflicted
+++ resolved
@@ -555,48 +555,6 @@
             rack_network_config.clone(),
         )?;
 
-<<<<<<< HEAD
-        let mut metrics_manager = MetricsManager::new(
-            request.body.id,
-            request.body.rack_id,
-            long_running_task_handles.hardware_manager.baseboard(),
-            log.new(o!("component" => "MetricsManager")),
-        )?;
-
-        // Start tracking the underlay physical links.
-        for nic in underlay::find_nics(&config.data_links)? {
-            let link_name = nic.interface();
-            if let Err(e) = metrics_manager
-                .track_physical_link(
-                    link_name,
-                    crate::metrics::LINK_SAMPLE_INTERVAL,
-                )
-                .await
-            {
-                error!(
-                    log,
-                    "failed to start tracking physical link metrics";
-                    "link_name" => link_name,
-                    "error" => ?e,
-                );
-            }
-        }
-
-        // Spawn a task in the background to register our metric producer with
-        // Nexus. This should not block progress here.
-        let endpoint = ProducerEndpoint {
-            id: request.body.id,
-            kind: ProducerKind::SledAgent,
-            address: sled_address.into(),
-            base_route: String::from("/metrics/collect"),
-            interval: crate::metrics::METRIC_COLLECTION_INTERVAL,
-        };
-        tokio::task::spawn(register_metric_producer_with_nexus(
-            log.clone(),
-            nexus_client.clone(),
-            endpoint,
-        ));
-
         // Spawn a background task for managing notifications to nexus
         // about this sled-agent.
         let nexus_notifier_input = NexusNotifierInput {
@@ -613,8 +571,6 @@
             nexus_notifier_task.run().await;
         });
 
-=======
->>>>>>> 81447ec0
         let sled_agent = SledAgent {
             inner: Arc::new(SledAgentInner {
                 id: request.body.id,
