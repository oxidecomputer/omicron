--- conflicted
+++ resolved
@@ -4,22 +4,15 @@
 
 //! Sled agent implementation
 
-<<<<<<< HEAD
 use crate::config::Config;
 use crate::illumos::zfs::{
     Mountpoint, ZONE_ZFS_DATASET, ZONE_ZFS_DATASET_MOUNTPOINT,
 };
 use crate::instance_manager::InstanceManager;
+use crate::params::DiskStateRequested;
 use crate::storage_manager::StorageManager;
 use omicron_common::api::{
     internal::nexus::DiskRuntimeState, internal::nexus::InstanceRuntimeState,
-    internal::sled_agent::DiskStateRequested,
-=======
-use crate::params::DiskStateRequested;
-use omicron_common::api::{
-    external::Error, internal::nexus::DiskRuntimeState,
-    internal::nexus::InstanceRuntimeState,
->>>>>>> b858699b
     internal::sled_agent::InstanceHardware,
     internal::sled_agent::InstanceRuntimeStateRequested,
 };
@@ -28,10 +21,9 @@
 use uuid::Uuid;
 
 #[cfg(not(test))]
-<<<<<<< HEAD
 use {
     crate::illumos::{dladm::Dladm, zfs::Zfs, zone::Zones},
-    omicron_common::NexusClient,
+    nexus_client::Client as NexusClient,
 };
 #[cfg(test)]
 use {
@@ -41,9 +33,6 @@
     },
     crate::mocks::MockNexusClient as NexusClient,
 };
-=======
-use nexus_client::Client as NexusClient;
->>>>>>> b858699b
 
 #[derive(thiserror::Error, Debug)]
 pub enum Error {
