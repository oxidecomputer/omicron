// This Source Code Form is subject to the terms of the Mozilla Public
// License, v. 2.0. If a copy of the MPL was not distributed with this
// file, You can obtain one at https://mozilla.org/MPL/2.0/.

//! Sled agent implementation

use crate::config::Config;
use crate::illumos::vnic::VnicKind;
use crate::illumos::zfs::{
    Mountpoint, ZONE_ZFS_DATASET, ZONE_ZFS_DATASET_MOUNTPOINT,
};
use crate::instance_manager::InstanceManager;
use crate::nexus::NexusClient;
use crate::params::{
    DatasetKind, DiskStateRequested, InstanceHardware, InstanceMigrateParams,
    InstanceRuntimeStateRequested, ServiceEnsureBody,
};
use crate::services::{self, ServiceManager};
use crate::storage_manager::StorageManager;
use omicron_common::address::{Ipv6Subnet, SLED_PREFIX};
use omicron_common::api::{
    internal::nexus::DiskRuntimeState, internal::nexus::InstanceRuntimeState,
    internal::nexus::UpdateArtifact,
};
use slog::Logger;
use std::net::SocketAddrV6;
use std::sync::Arc;
use uuid::Uuid;

#[cfg(not(test))]
use crate::illumos::{dladm::Dladm, zfs::Zfs, zone::Zones};
#[cfg(test)]
use crate::illumos::{
    dladm::MockDladm as Dladm, zfs::MockZfs as Zfs, zone::MockZones as Zones,
};

#[derive(thiserror::Error, Debug)]
pub enum Error {
    #[error("Physical link not in config, nor found automatically: {0}")]
    FindPhysicalLink(#[from] crate::illumos::dladm::FindPhysicalLinkError),

    #[error("Failed to lookup VNICs on boot: {0}")]
    GetVnics(#[from] crate::illumos::dladm::GetVnicError),

    #[error("Failed to delete VNIC on boot: {0}")]
    DeleteVnic(#[from] crate::illumos::dladm::DeleteVnicError),

    #[error(transparent)]
    Services(#[from] crate::services::Error),

    #[error(transparent)]
    ZoneOperation(#[from] crate::illumos::zone::AdmError),

    #[error("Failed to create Sled Subnet: {err}")]
    SledSubnet { err: crate::illumos::zone::EnsureGzAddressError },

    #[error(transparent)]
    ZfsEnsureFilesystem(#[from] crate::illumos::zfs::EnsureFilesystemError),

    #[error("Error managing instances: {0}")]
    Instance(#[from] crate::instance_manager::Error),

    #[error("Error managing storage: {0}")]
    Storage(#[from] crate::storage_manager::Error),

    #[error("Error updating: {0}")]
    Download(#[from] crate::updates::Error),

    #[error("Error managing guest networking: {0}")]
    Opte(#[from] crate::opte::Error),
}

impl From<Error> for omicron_common::api::external::Error {
    fn from(err: Error) -> Self {
        omicron_common::api::external::Error::InternalError {
            internal_message: err.to_string(),
        }
    }
}

/// Describes an executing Sled Agent object.
///
/// Contains both a connection to the Nexus, as well as managed instances.
pub struct SledAgent {
    // ID of the Sled
    id: Uuid,

    // Component of Sled Agent responsible for storage and dataset management.
    storage: StorageManager,

    // Component of Sled Agent responsible for managing Propolis instances.
    instances: InstanceManager,

    nexus_client: Arc<NexusClient>,

    // Other Oxide-controlled services running on this Sled.
    services: ServiceManager,
}

impl SledAgent {
    /// Initializes a new [`SledAgent`] object.
    pub async fn new(
        config: &Config,
        log: Logger,
        nexus_client: Arc<NexusClient>,
        sled_address: SocketAddrV6,
    ) -> Result<SledAgent, Error> {
        let id = &config.id;

        // Pass the "parent_log" to all subcomponents that want to set their own
        // "component" value.
        let parent_log = log.clone();

        // Use "log" for ourself.
        let log = log.new(o!(
            "component" => "SledAgent",
            "sled_id" => id.to_string(),
        ));
        info!(&log, "created sled agent");

        let data_link = if let Some(link) = config.data_link.clone() {
            link
        } else {
            Dladm::find_physical()?
        };

        // Before we start creating zones, we need to ensure that the
        // necessary ZFS and Zone resources are ready.
        Zfs::ensure_zoned_filesystem(
            ZONE_ZFS_DATASET,
            Mountpoint::Path(std::path::PathBuf::from(
                ZONE_ZFS_DATASET_MOUNTPOINT,
            )),
            // do_format=
            true,
        )?;

        // Ensure the global zone has a functioning IPv6 address.
        //
        // TODO(https://github.com/oxidecomputer/omicron/issues/821): This
        // should be removed once the Sled Agent is initialized with a
        // RSS-provided IP address. In the meantime, we use one from the
        // configuration file.
        Zones::ensure_has_global_zone_v6_address(
            data_link.clone(),
            *sled_address.ip(),
            "sled6",
        )
        .map_err(|err| Error::SledSubnet { err })?;

        // Initialize the xde kernel driver with the underlay devices.
        crate::opte::initialize_xde_driver(&log)?;

        // Identify all existing zones which should be managed by the Sled
        // Agent.
        //
        // TODO(https://github.com/oxidecomputer/omicron/issues/725):
        // Currently, we're removing these zones. In the future, we should
        // re-establish contact (i.e., if the Sled Agent crashed, but we wanted
        // to leave the running Zones intact).
        let zones = Zones::get()?;
        for z in zones {
            warn!(log, "Deleting existing zone"; "zone_name" => z.name());
            Zones::halt_and_remove_logged(&log, z.name())?;
        }

        // Identify all VNICs which should be managed by the Sled Agent.
        //
        // TODO(https://github.com/oxidecomputer/omicron/issues/725)
        // Currently, we're removing these VNICs. In the future, we should
        // identify if they're being used by the aforementioned existing zones,
        // and track them once more.
        //
        // This should be accessible via:
        // $ dladm show-linkprop -c -p zone -o LINK,VALUE
        //
        // Note that we don't currently delete the VNICs in any particular
        // order. That should be OK, since we're definitely deleting the guest
        // VNICs before the xde devices, which is the main constraint.
        for vnic in Dladm::get_vnics()? {
            warn!(
              log,
              "Deleting existing VNIC";
                "vnic_name" => &vnic,
                "vnic_kind" => ?VnicKind::from_name(&vnic).unwrap(),
            );
            Dladm::delete_vnic(&vnic)?;
        }

        // Also delete any extant xde devices. These should also eventually be
        // recovered / tracked, to avoid interruption of any guests that are
        // still running. That's currently irrelevant, since we're deleting the
        // zones anyway.
        //
        // This is also tracked by
        // https://github.com/oxidecomputer/omicron/issues/725.
        crate::opte::delete_all_xde_devices(&log)?;

        let storage = StorageManager::new(
            &parent_log,
            *id,
            nexus_client.clone(),
            data_link.clone(),
        )
        .await;
        if let Some(pools) = &config.zpools {
            for pool in pools {
                info!(
                    log,
                    "Sled Agent upserting zpool to Storage Manager: {}",
                    pool.to_string()
                );
                storage.upsert_zpool(pool).await?;
            }
        }
        let instances = InstanceManager::new(
            parent_log.clone(),
            nexus_client.clone(),
            data_link.clone(),
            *sled_address.ip(),
        );
<<<<<<< HEAD
        let services = ServiceManager::new(
            log.clone(),
            data_link.clone(),
            Ipv6Subnet::<SLED_PREFIX>::new(*sled_address.ip()),
            services::Config::default(),
        )
        .await?;
=======
        let services =
            ServiceManager::new(parent_log.clone(), data_link.clone(), None)
                .await?;
>>>>>>> 34b8f314

        Ok(SledAgent {
            id: config.id,
            storage,
            instances,
            nexus_client,
            services,
        })
    }

    pub fn id(&self) -> Uuid {
        self.id
    }

    /// Ensures that particular services should be initialized.
    ///
    /// These services will be instantiated by this function, will be recorded
    /// to a local file to ensure they start automatically on next boot.
    pub async fn services_ensure(
        &self,
        requested_services: ServiceEnsureBody,
    ) -> Result<(), Error> {
        self.services.ensure(requested_services).await?;
        Ok(())
    }

    /// Ensures that a filesystem type exists within the zpool.
    pub async fn filesystem_ensure(
        &self,
        zpool_uuid: Uuid,
        dataset_kind: DatasetKind,
        address: SocketAddrV6,
    ) -> Result<(), Error> {
        self.storage
            .upsert_filesystem(zpool_uuid, dataset_kind, address)
            .await?;
        Ok(())
    }

    /// Idempotently ensures that a given Instance is running on the sled.
    pub async fn instance_ensure(
        &self,
        instance_id: Uuid,
        initial: InstanceHardware,
        target: InstanceRuntimeStateRequested,
        migrate: Option<InstanceMigrateParams>,
    ) -> Result<InstanceRuntimeState, Error> {
        self.instances
            .ensure(instance_id, initial, target, migrate)
            .await
            .map_err(|e| Error::Instance(e))
    }

    /// Idempotently ensures that the given virtual disk is attached (or not) as
    /// specified.
    ///
    /// NOTE: Not yet implemented.
    pub async fn disk_ensure(
        &self,
        _disk_id: Uuid,
        _initial_state: DiskRuntimeState,
        _target: DiskStateRequested,
    ) -> Result<DiskRuntimeState, Error> {
        todo!("Disk attachment not yet implemented");
    }

    /// Downloads and applies an artifact.
    pub async fn update_artifact(
        &self,
        artifact: UpdateArtifact,
    ) -> Result<(), Error> {
        crate::updates::download_artifact(artifact, self.nexus_client.as_ref())
            .await?;
        Ok(())
    }
}<|MERGE_RESOLUTION|>--- conflicted
+++ resolved
@@ -219,19 +219,13 @@
             data_link.clone(),
             *sled_address.ip(),
         );
-<<<<<<< HEAD
         let services = ServiceManager::new(
-            log.clone(),
+            parent_log.clone(),
             data_link.clone(),
             Ipv6Subnet::<SLED_PREFIX>::new(*sled_address.ip()),
             services::Config::default(),
         )
         .await?;
-=======
-        let services =
-            ServiceManager::new(parent_log.clone(), data_link.clone(), None)
-                .await?;
->>>>>>> 34b8f314
 
         Ok(SledAgent {
             id: config.id,
