// This Source Code Form is subject to the terms of the Mozilla Public
// License, v. 2.0. If a copy of the MPL was not distributed with this
// file, You can obtain one at https://mozilla.org/MPL/2.0/.

//! Sled agent implementation

use crate::bootstrap::early_networking::{
    EarlyNetworkConfig, EarlyNetworkSetupError,
};
use crate::bootstrap::params::StartSledAgentRequest;
use crate::config::Config;
use crate::instance_manager::InstanceManager;
use crate::nexus::{NexusClientWithResolver, NexusRequestQueue};
use crate::params::{
    DiskStateRequested, InstanceHardware, InstanceMigrationSourceParams,
    InstancePutStateResponse, InstanceStateRequested,
    InstanceUnregisterResponse, ServiceEnsureBody, SledRole, TimeSync,
    VpcFirewallRule, ZoneBundleMetadata, Zpool,
};
use crate::services::{self, ServiceManager};
use crate::storage_manager::{self, StorageManager};
use crate::updates::{ConfigUpdates, UpdateManager};
use crate::zone_bundle;
use crate::zone_bundle::BundleError;
use bootstore::schemes::v0 as bootstore;
use camino::Utf8PathBuf;
use dropshot::HttpError;
use illumos_utils::opte::params::SetVirtualNetworkInterfaceHost;
use illumos_utils::opte::PortManager;
use illumos_utils::zone::PROPOLIS_ZONE_PREFIX;
use illumos_utils::zone::ZONE_PREFIX;
use omicron_common::address::{
    get_sled_address, get_switch_zone_address, Ipv6Subnet, SLED_PREFIX,
};
use omicron_common::api::external::Vni;
use omicron_common::api::internal::shared::RackNetworkConfig;
use omicron_common::api::{
    internal::nexus::DiskRuntimeState, internal::nexus::InstanceRuntimeState,
    internal::nexus::UpdateArtifactId,
};
use omicron_common::backoff::{
    retry_notify, retry_notify_ext, retry_policy_internal_service_aggressive,
    BackoffError,
};
use sled_hardware::underlay;
use sled_hardware::HardwareManager;
use slog::Logger;
use std::collections::BTreeSet;
use std::net::{Ipv6Addr, SocketAddrV6};
use std::sync::Arc;
use uuid::Uuid;

#[cfg(not(test))]
use illumos_utils::{dladm::Dladm, zone::Zones};
#[cfg(test)]
use illumos_utils::{dladm::MockDladm as Dladm, zone::MockZones as Zones};

#[derive(thiserror::Error, Debug)]
pub enum Error {
    #[error("Configuration error: {0}")]
    Config(#[from] crate::config::ConfigError),

    #[error("Error setting up swap device: {0}")]
    SwapDevice(#[from] crate::swap_device::SwapDeviceError),

    #[error("Failed to acquire etherstub: {0}")]
    Etherstub(illumos_utils::ExecutionError),

    #[error("Failed to acquire etherstub VNIC: {0}")]
    EtherstubVnic(illumos_utils::dladm::CreateVnicError),

    #[error("Bootstrap error: {0}")]
    Bootstrap(#[from] crate::bootstrap::BootstrapError),

    #[error("Failed to remove Omicron address: {0}")]
    DeleteAddress(#[from] illumos_utils::ExecutionError),

    #[error("Failed to operate on underlay device: {0}")]
    Underlay(#[from] underlay::Error),

    #[error(transparent)]
    Services(#[from] crate::services::Error),

    #[error("Failed to create Sled Subnet: {err}")]
    SledSubnet { err: illumos_utils::zone::EnsureGzAddressError },

    #[error("Error managing instances: {0}")]
    Instance(#[from] crate::instance_manager::Error),

    #[error("Error managing storage: {0}")]
    Storage(#[from] crate::storage_manager::Error),

    #[error("Error updating: {0}")]
    Download(#[from] crate::updates::Error),

    #[error("Error managing guest networking: {0}")]
    Opte(#[from] illumos_utils::opte::Error),

    #[error("Error monitoring hardware: {0}")]
    Hardware(String),

    #[error("Error resolving DNS name: {0}")]
    ResolveError(#[from] internal_dns::resolver::ResolveError),

    #[error(transparent)]
    ZpoolList(#[from] illumos_utils::zpool::ListError),

    #[error(transparent)]
    EarlyNetworkError(#[from] EarlyNetworkSetupError),

    #[error("Bootstore Error: {0}")]
    Bootstore(#[from] bootstore::NodeRequestError),

    #[error("Failed to deserialize early network config: {0}")]
    EarlyNetworkDeserialize(serde_json::Error),

    #[error("Zone bundle error: {0}")]
    ZoneBundle(#[from] BundleError),
}

impl From<Error> for omicron_common::api::external::Error {
    fn from(err: Error) -> Self {
        omicron_common::api::external::Error::InternalError {
            internal_message: err.to_string(),
        }
    }
}

// Provide a more specific HTTP error for some sled agent errors.
impl From<Error> for dropshot::HttpError {
    fn from(err: Error) -> Self {
        match err {
            crate::sled_agent::Error::Instance(instance_manager_error) => {
                match instance_manager_error {
                    crate::instance_manager::Error::Instance(
                        instance_error,
                    ) => match instance_error {
                        crate::instance::Error::Propolis(propolis_error) => {
                            // Work around dropshot#693: HttpError::for_status
                            // only accepts client errors and asserts on server
                            // errors, so convert server errors by hand.
                            match propolis_error.status() {
                                None => HttpError::for_internal_error(
                                    propolis_error.to_string(),
                                ),

                                Some(status_code) if status_code.is_client_error() => {
                                    HttpError::for_status(None, status_code)
                                },

                                Some(status_code) => match status_code {
                                    http::status::StatusCode::SERVICE_UNAVAILABLE =>
                                        HttpError::for_unavail(None, propolis_error.to_string()),
                                    _ =>
                                        HttpError::for_internal_error(propolis_error.to_string()),
                                }
                            }
                        }
                        crate::instance::Error::Transition(omicron_error) => {
                            // Preserve the status associated with the wrapped
                            // Omicron error so that Nexus will see it in the
                            // Progenitor client error it gets back.
                            HttpError::from(omicron_error)
                        }
                        e => HttpError::for_internal_error(e.to_string()),
                    },
                    e => HttpError::for_internal_error(e.to_string()),
                }
            }
            crate::sled_agent::Error::ZoneBundle(ref inner) => match inner {
                BundleError::NoStorage | BundleError::Unavailable { .. } => {
                    HttpError::for_unavail(None, inner.to_string())
                }
                BundleError::NoSuchZone { .. } => {
                    HttpError::for_not_found(None, inner.to_string())
                }
                _ => HttpError::for_internal_error(err.to_string()),
            },
            e => HttpError::for_internal_error(e.to_string()),
        }
    }
}

/// Describes an executing Sled Agent object.
///
/// Contains both a connection to the Nexus, as well as managed instances.
struct SledAgentInner {
    // ID of the Sled
    id: Uuid,

    // Logger used for generic sled agent operations, e.g., zone bundles.
    log: Logger,

    // Subnet of the Sled's underlay.
    //
    // The Sled Agent's address can be derived from this value.
    subnet: Ipv6Subnet<SLED_PREFIX>,

    // Component of Sled Agent responsible for storage and dataset management.
    storage: StorageManager,

    // Component of Sled Agent responsible for managing Propolis instances.
    instances: InstanceManager,

    // Component of Sled Agent responsible for monitoring hardware.
    hardware: HardwareManager,

    // Component of Sled Agent responsible for managing updates.
    updates: UpdateManager,

    // Component of Sled Agent responsible for managing OPTE ports.
    port_manager: PortManager,

    // Other Oxide-controlled services running on this Sled.
    services: ServiceManager,

    // Connection to Nexus.
    nexus_client: NexusClientWithResolver,

    // A serialized request queue for operations interacting with Nexus.
    nexus_request_queue: NexusRequestQueue,

    // The rack network config provided at RSS time.
    rack_network_config: Option<RackNetworkConfig>,
}

impl SledAgentInner {
    fn sled_address(&self) -> SocketAddrV6 {
        get_sled_address(self.subnet)
    }

    fn switch_zone_ip(&self) -> Ipv6Addr {
        get_switch_zone_address(self.subnet)
    }
}

#[derive(Clone)]
pub struct SledAgent {
    inner: Arc<SledAgentInner>,
    log: Logger,
}

impl SledAgent {
    /// Initializes a new [`SledAgent`] object.
    pub async fn new(
        config: &Config,
        log: Logger,
        nexus_client: NexusClientWithResolver,
        request: StartSledAgentRequest,
        services: ServiceManager,
        storage: StorageManager,
        bootstore: bootstore::NodeHandle,
    ) -> Result<SledAgent, Error> {
        // Pass the "parent_log" to all subcomponents that want to set their own
        // "component" value.
        let parent_log = log.clone();

        // Use "log" for ourself.
        let log = log.new(o!(
            "component" => "SledAgent",
            "sled_id" => request.id.to_string(),
        ));
        info!(&log, "SledAgent::new(..) starting");

        // Configure a swap device of the configured size before other system setup.
        match config.swap_device_size_gb {
            Some(sz) if sz > 0 => {
                info!(log, "Requested swap device of size {} GiB", sz);
                let boot_disk =
                    storage.resources().boot_disk().await.ok_or_else(|| {
                        crate::swap_device::SwapDeviceError::BootDiskNotFound
                    })?;
                crate::swap_device::ensure_swap_device(
                    &parent_log,
                    &boot_disk.1,
                    sz,
                )?;
            }
            Some(sz) if sz == 0 => {
                panic!("Invalid requested swap device size of 0 GiB");
            }
            None | Some(_) => {
                info!(log, "Not setting up swap device: not configured");
            }
        }

<<<<<<< HEAD
        // TODO-correctness Bootstrap-agent already ensures the underlay
        // etherstub and etherstub VNIC exist on startup - could it pass them
        // through to us?
=======
        // Ensure we have a thread that automatically reaps process contracts
        // when they become empty. See the comments in
        // illumos-utils/src/running_zone.rs for more detail.
        illumos_utils::running_zone::ensure_contract_reaper(&parent_log);

>>>>>>> 4e82c2c6
        let etherstub = Dladm::ensure_etherstub(
            illumos_utils::dladm::UNDERLAY_ETHERSTUB_NAME,
        )
        .map_err(|e| Error::Etherstub(e))?;
        let etherstub_vnic = Dladm::ensure_etherstub_vnic(&etherstub)
            .map_err(|e| Error::EtherstubVnic(e))?;

        // Ensure the global zone has a functioning IPv6 address.
        let sled_address = request.sled_address();
        Zones::ensure_has_global_zone_v6_address(
            etherstub_vnic.clone(),
            *sled_address.ip(),
            "sled6",
        )
        .map_err(|err| Error::SledSubnet { err })?;

        // Initialize the xde kernel driver with the underlay devices.
        let underlay_nics = underlay::find_nics(&config.data_links)?;
        illumos_utils::opte::initialize_xde_driver(&log, &underlay_nics)?;

        // Create the PortManager to manage all the OPTE ports on the sled.
        let port_manager = PortManager::new(
            parent_log.new(o!("component" => "PortManager")),
            *sled_address.ip(),
        );

        storage
            .setup_underlay_access(storage_manager::UnderlayAccess {
                nexus_client: nexus_client.clone(),
                sled_id: request.id,
            })
            .await?;

        // TODO-correctness The bootstrap agent _also_ has a `HardwareManager`.
        // We only use it for reading properties, but it's not `Clone`able
        // because it's holding an inner task handle. Could we add a way to get
        // a read-only handle to it, and have bootstrap agent give us that
        // instead of creating a new full one ourselves?
        let hardware = HardwareManager::new(&parent_log, services.sled_mode())
            .map_err(|e| Error::Hardware(e))?;

        let instances = InstanceManager::new(
            parent_log.clone(),
            nexus_client.clone(),
            etherstub.clone(),
            port_manager.clone(),
            storage.resources().clone(),
        )?;

        match config.vmm_reservoir_percentage {
            Some(sz) if sz > 0 && sz < 100 => {
                instances.set_reservoir_size(&hardware, sz).map_err(|e| {
                    error!(log, "Failed to set VMM reservoir size: {e}");
                    e
                })?;
            }
            Some(sz) if sz == 0 => {
                warn!(log, "Not using VMM reservoir (size 0 bytes requested)");
            }
            None => {
                warn!(log, "Not using VMM reservoir");
            }
            Some(sz) => {
                panic!("invalid requested VMM reservoir percentage: {}", sz);
            }
        }

        let update_config = ConfigUpdates {
            zone_artifact_path: Utf8PathBuf::from("/opt/oxide"),
        };
        let updates = UpdateManager::new(update_config);

        let svc_config =
            services::Config::new(request.id, config.sidecar_revision.clone());

        // Get our rack network config from the bootstore; we cannot proceed
        // until we have this, as we need to know which switches have uplinks to
        // correctly set up services.
        let get_network_config = || async {
            let serialized_config = bootstore
                .get_network_config()
                .await
                .map_err(|err| BackoffError::transient(err.to_string()))?
                .ok_or_else(|| {
                    BackoffError::transient(
                        "Missing early network config in bootstore".to_string(),
                    )
                })?;

            let early_network_config =
                EarlyNetworkConfig::try_from(serialized_config)
                    .map_err(|err| BackoffError::transient(err.to_string()))?;

            Ok(early_network_config.rack_network_config)
        };
        let rack_network_config: Option<RackNetworkConfig> =
            retry_notify::<_, String, _, _, _, _>(
                retry_policy_internal_service_aggressive(),
                get_network_config,
                |error, delay| {
                    warn!(
                        log,
                        "failed to get network config from bootstore";
                        "error" => ?error,
                        "retry_after" => ?delay,
                    );
                },
            )
            .await
            .expect(
                "Expected an infinite retry loop getting \
             network config from bootstore",
            );

        services.sled_agent_started(
            svc_config,
            port_manager.clone(),
            *sled_address.ip(),
            request.rack_id,
            rack_network_config.clone(),
        )?;

        let sled_agent = SledAgent {
            inner: Arc::new(SledAgentInner {
                id: request.id,
                log: log.clone(),
                subnet: request.subnet,
                storage,
                instances,
                hardware,
                updates,
                port_manager,
                services,
                nexus_client,

                // TODO(https://github.com/oxidecomputer/omicron/issues/1917):
                // Propagate usage of this request queue throughout the Sled
                // Agent.
                //
                // Also, we could maybe de-dup some of the backoff code in the
                // request queue?
                nexus_request_queue: NexusRequestQueue::new(),
                rack_network_config,
            }),
            log: log.clone(),
        };

        // We immediately add a notification to the request queue about our
        // existence. If inspection of the hardware later informs us that we're
        // actually running on a scrimlet, that's fine, the updated value will
        // be received by Nexus eventually.
        sled_agent.notify_nexus_about_self(&log);

        Ok(sled_agent)
    }

    /// Load services for which we're responsible; only meaningful to call
    /// during a cold boot.
    ///
    /// Blocks until all services have started, retrying indefinitely on
    /// failure.
    pub(crate) async fn cold_boot_load_services(&self) {
        retry_notify(
            retry_policy_internal_service_aggressive(),
            || async {
                self.inner
                    .services
                    .load_services()
                    .await
                    .map_err(|err| BackoffError::transient(err))
            },
            |err, delay| {
                warn!(
                    self.log,
                    "Failed to load services, will retry in {:?}", delay;
                    "error" => %err,
                );
            },
        )
        .await
        .unwrap(); // we retry forever, so this can't fail

        // Now that we've initialized the sled services, notify nexus again
        // at which point it'll plumb any necessary firewall rules back to us.
        self.notify_nexus_about_self(&self.log);
    }

    pub(crate) fn switch_zone_underlay_info(
        &self,
    ) -> (Ipv6Addr, Option<&RackNetworkConfig>) {
        (self.inner.switch_zone_ip(), self.inner.rack_network_config.as_ref())
    }

    pub fn id(&self) -> Uuid {
        self.inner.id
    }

    pub fn logger(&self) -> &Logger {
        &self.log
    }

    // Sends a request to Nexus informing it that the current sled exists.
    pub(crate) fn notify_nexus_about_self(&self, log: &Logger) {
        let sled_id = self.inner.id;
        let nexus_client = self.inner.nexus_client.clone();
        let sled_address = self.inner.sled_address();
        let is_scrimlet = self.inner.hardware.is_scrimlet();
        let baseboard = nexus_client::types::Baseboard::from(
            self.inner.hardware.baseboard(),
        );
        let usable_hardware_threads =
            self.inner.hardware.online_processor_count();
        let usable_physical_ram =
            self.inner.hardware.usable_physical_ram_bytes();
        let reservoir_size = self.inner.instances.reservoir_size();

        let log = log.clone();
        let fut = async move {
            // Notify the control plane that we're up, and continue trying this
            // until it succeeds. We retry with an randomized, capped
            // exponential backoff.
            //
            // TODO-robustness if this returns a 400 error, we probably want to
            // return a permanent error from the `notify_nexus` closure.
            let notify_nexus = || async {
                info!(
                    log,
                    "contacting server nexus, registering sled";
                    "id" => ?sled_id,
                    "baseboard" => ?baseboard,
                );
                let role = if is_scrimlet {
                    nexus_client::types::SledRole::Scrimlet
                } else {
                    nexus_client::types::SledRole::Gimlet
                };

                nexus_client
                    .client()
                    .sled_agent_put(
                        &sled_id,
                        &nexus_client::types::SledAgentStartupInfo {
                            sa_address: sled_address.to_string(),
                            role,
                            baseboard: baseboard.clone(),
                            usable_hardware_threads,
                            usable_physical_ram: nexus_client::types::ByteCount(
                                usable_physical_ram,
                            ),
                            reservoir_size: nexus_client::types::ByteCount(
                                reservoir_size.to_bytes(),
                            ),
                        },
                    )
                    .await
                    .map_err(|err| BackoffError::transient(err.to_string()))
            };
            // This notification is often invoked before Nexus has started
            // running, so avoid flagging any errors as concerning until some
            // time has passed.
            let log_notification_failure = |err, call_count, total_duration| {
                if call_count == 0 {
                    info!(
                        log,
                        "failed to notify nexus about sled agent"; "error" => err,
                    );
                } else if total_duration > std::time::Duration::from_secs(30) {
                    warn!(
                        log,
                        "failed to notify nexus about sled agent"; "error" => err, "total duration" => ?total_duration,
                    );
                }
            };
            retry_notify_ext(
                retry_policy_internal_service_aggressive(),
                notify_nexus,
                log_notification_failure,
            )
            .await
            .expect("Expected an infinite retry loop contacting Nexus");
        };
        self.inner
            .nexus_request_queue
            .sender()
            .send(Box::pin(fut))
            .unwrap_or_else(|err| {
                panic!("Failed to send future to request queue: {err}");
            });
    }

    /// List all zone bundles on the system, for any zones live or dead.
    pub async fn list_all_zone_bundles(
        &self,
    ) -> Result<Vec<ZoneBundleMetadata>, Error> {
        let mut bundles = BTreeSet::new();
        let log = &self.inner.log;
        for path in
            self.inner.storage.resources().all_zone_bundle_directories().await
        {
            debug!(log, "searching zone bundle directory"; "directory" => ?path);
            // It's possible that the debug directories themselves do not exist,
            // since we create them when we create the first bundles. Return an
            // empty set in this case.
            let mut entries = match tokio::fs::read_dir(path).await {
                Ok(ent) => ent,
                Err(e) if e.kind() == std::io::ErrorKind::NotFound => continue,
                Err(e) => {
                    return Err(Error::from(BundleError::from(
                        anyhow::anyhow!("failed to read bundle directory: {e}"),
                    )));
                }
            };

            // First iterate over all the possible zone-names here.
            loop {
                let Some(zone_name) = entries
                    .next_entry()
                    .await
                    .map_err(|e| BundleError::from(anyhow::anyhow!("failed to read zone bundle dir entry: {e}")))? else {
                    break;
                };

                // Enumerate and iterate over all the contained entries, which
                // _should_ all be zone bundles.
                let mut bundle_entries = tokio::fs::read_dir(zone_name.path())
                    .await
                    .map_err(|e| {
                        BundleError::from(anyhow::anyhow!(
                            "failed to read zone directory: {e}"
                        ))
                    })?;
                loop {
                    let Some(bundle) = bundle_entries
                        .next_entry()
                        .await
                        .map_err(|e| BundleError::from(anyhow::anyhow!("failed to read zone bundle dir entry: {e}")))? else {
                        break;
                    };
                    match zone_bundle::extract_zone_bundle_metadata(
                        bundle.path(),
                    )
                    .await
                    {
                        Ok(metadata) => {
                            debug!(
                                log,
                                "found zone bundle";
                                "zone_name" => &metadata.id.zone_name,
                                "id" => %&metadata.id.bundle_id,
                                "path" => ?bundle.path(),
                            );
                            bundles.insert(metadata);
                        }
                        Err(e) => warn!(
                            log,
                            "found file in zone bundle directory which doesn't \
                            appear to be a valid zone bundle";
                            "path" => ?bundle.path(),
                            "err" => ?e,
                        ),
                    }
                }
            }
        }
        Ok(bundles.into_iter().collect())
    }

    /// List zone bundles for the provided zone.
    pub async fn list_zone_bundles(
        &self,
        name: &str,
    ) -> Result<Vec<ZoneBundleMetadata>, Error> {
        // The zone bundles are replicated in several places, so we'll use a set
        // to collect them all, to avoid duplicating.
        let mut bundles = BTreeSet::new();
        let log = &self.inner.log;
        for path in
            self.inner.storage.resources().all_zone_bundle_directories().await
        {
            debug!(log, "searching zone bundle directory"; "directory" => ?path);
            bundles.extend(
                zone_bundle::list_bundles_for_zone(log, &path, name)
                    .await?
                    .into_iter()
                    .map(|(_path, bdl)| bdl),
            );
        }
        Ok(bundles.into_iter().collect())
    }

    /// Create a zone bundle for the provided zone.
    pub async fn create_zone_bundle(
        &self,
        name: &str,
    ) -> Result<ZoneBundleMetadata, Error> {
        if name.starts_with(PROPOLIS_ZONE_PREFIX) {
            self.inner
                .instances
                .create_zone_bundle(name)
                .await
                .map_err(Error::from)
        } else if name.starts_with(ZONE_PREFIX) {
            self.inner
                .services
                .create_zone_bundle(name)
                .await
                .map_err(Error::from)
        } else {
            Err(Error::from(BundleError::NoSuchZone { name: name.to_string() }))
        }
    }

    /// Fetch the path to a zone bundle.
    pub async fn get_zone_bundle_path(
        &self,
        name: &str,
        id: &Uuid,
    ) -> Result<Option<Utf8PathBuf>, Error> {
        zone_bundle::get_zone_bundle_path(
            &self.inner.log,
            &self.inner.storage.resources().all_zone_bundle_directories().await,
            name,
            id,
        )
        .await
        .map_err(Error::from)
    }

    /// List the zones that the sled agent is currently managing.
    pub async fn zones_list(&self) -> Result<Vec<String>, Error> {
        Zones::get()
            .await
            .map(|zones| {
                zones
                    .into_iter()
                    .filter_map(|zone| {
                        if matches!(zone.state(), zone::State::Running) {
                            Some(String::from(zone.name()))
                        } else {
                            None
                        }
                    })
                    .collect()
            })
            .map_err(|e| Error::from(BundleError::from(e)))
    }

    /// Ensures that particular services should be initialized.
    ///
    /// These services will be instantiated by this function, will be recorded
    /// to a local file to ensure they start automatically on next boot.
    pub async fn services_ensure(
        &self,
        requested_services: ServiceEnsureBody,
    ) -> Result<(), Error> {
        let datasets: Vec<_> = requested_services
            .services
            .iter()
            .filter_map(|service| service.dataset.clone())
            .collect();

        // TODO:
        // - If these are the set of filesystems, we should also consider
        // removing the ones which are not listed here.
        // - It's probably worth sending a bulk request to the storage system,
        // rather than requesting individual datasets.
        for dataset in &datasets {
            // First, ensure the dataset exists
            self.inner
                .storage
                .upsert_filesystem(dataset.id, dataset.name.clone())
                .await?;
        }

        self.inner
            .services
            .ensure_all_services_persistent(requested_services)
            .await?;
        Ok(())
    }

    pub async fn cockroachdb_initialize(&self) -> Result<(), Error> {
        self.inner.services.cockroachdb_initialize().await?;
        Ok(())
    }

    /// Gets the sled's current list of all zpools.
    pub async fn zpools_get(&self) -> Result<Vec<Zpool>, Error> {
        let zpools = self.inner.storage.get_zpools().await?;
        Ok(zpools)
    }

    /// Returns whether or not the sled believes itself to be a scrimlet
    pub fn get_role(&self) -> SledRole {
        if self.inner.hardware.is_scrimlet() {
            SledRole::Scrimlet
        } else {
            SledRole::Gimlet
        }
    }

    /// Idempotently ensures that a given instance is registered with this sled,
    /// i.e., that it can be addressed by future calls to
    /// [`instance_ensure_state`].
    pub async fn instance_ensure_registered(
        &self,
        instance_id: Uuid,
        initial: InstanceHardware,
    ) -> Result<InstanceRuntimeState, Error> {
        self.inner
            .instances
            .ensure_registered(instance_id, initial)
            .await
            .map_err(|e| Error::Instance(e))
    }

    /// Idempotently ensures that the specified instance is no longer registered
    /// on this sled.
    ///
    /// If the instance is registered and has a running Propolis, this operation
    /// rudely terminates the instance.
    pub async fn instance_ensure_unregistered(
        &self,
        instance_id: Uuid,
    ) -> Result<InstanceUnregisterResponse, Error> {
        self.inner
            .instances
            .ensure_unregistered(instance_id)
            .await
            .map_err(|e| Error::Instance(e))
    }

    /// Idempotently drives the specified instance into the specified target
    /// state.
    pub async fn instance_ensure_state(
        &self,
        instance_id: Uuid,
        target: InstanceStateRequested,
    ) -> Result<InstancePutStateResponse, Error> {
        self.inner
            .instances
            .ensure_state(instance_id, target)
            .await
            .map_err(|e| Error::Instance(e))
    }

    /// Idempotently ensures that the instance's runtime state contains the
    /// supplied migration IDs, provided that the caller continues to meet the
    /// conditions needed to change those IDs. See the doc comments for
    /// [`crate::params::InstancePutMigrationIdsBody`].
    pub async fn instance_put_migration_ids(
        &self,
        instance_id: Uuid,
        old_runtime: &InstanceRuntimeState,
        migration_ids: &Option<InstanceMigrationSourceParams>,
    ) -> Result<InstanceRuntimeState, Error> {
        self.inner
            .instances
            .put_migration_ids(instance_id, old_runtime, migration_ids)
            .await
            .map_err(|e| Error::Instance(e))
    }

    /// Idempotently ensures that the given virtual disk is attached (or not) as
    /// specified.
    ///
    /// NOTE: Not yet implemented.
    pub async fn disk_ensure(
        &self,
        _disk_id: Uuid,
        _initial_state: DiskRuntimeState,
        _target: DiskStateRequested,
    ) -> Result<DiskRuntimeState, Error> {
        todo!("Disk attachment not yet implemented");
    }

    /// Downloads and applies an artifact.
    pub async fn update_artifact(
        &self,
        artifact: UpdateArtifactId,
    ) -> Result<(), Error> {
        self.inner
            .updates
            .download_artifact(artifact, &self.inner.nexus_client.client())
            .await?;
        Ok(())
    }

    /// Issue a snapshot request for a Crucible disk attached to an instance
    pub async fn instance_issue_disk_snapshot_request(
        &self,
        instance_id: Uuid,
        disk_id: Uuid,
        snapshot_id: Uuid,
    ) -> Result<(), Error> {
        self.inner
            .instances
            .instance_issue_disk_snapshot_request(
                instance_id,
                disk_id,
                snapshot_id,
            )
            .await
            .map_err(Error::from)
    }

    pub async fn firewall_rules_ensure(
        &self,
        vpc_vni: Vni,
        rules: &[VpcFirewallRule],
    ) -> Result<(), Error> {
        self.inner
            .port_manager
            .firewall_rules_ensure(vpc_vni, rules)
            .map_err(Error::from)
    }

    pub async fn set_virtual_nic_host(
        &self,
        mapping: &SetVirtualNetworkInterfaceHost,
    ) -> Result<(), Error> {
        self.inner
            .port_manager
            .set_virtual_nic_host(mapping)
            .map_err(Error::from)
    }

    pub async fn unset_virtual_nic_host(
        &self,
        mapping: &SetVirtualNetworkInterfaceHost,
    ) -> Result<(), Error> {
        self.inner
            .port_manager
            .unset_virtual_nic_host(mapping)
            .map_err(Error::from)
    }

    /// Gets the sled's current time synchronization state
    pub async fn timesync_get(&self) -> Result<TimeSync, Error> {
        self.inner.services.timesync_get().await.map_err(Error::from)
    }
}<|MERGE_RESOLUTION|>--- conflicted
+++ resolved
@@ -284,17 +284,14 @@
             }
         }
 
-<<<<<<< HEAD
-        // TODO-correctness Bootstrap-agent already ensures the underlay
-        // etherstub and etherstub VNIC exist on startup - could it pass them
-        // through to us?
-=======
         // Ensure we have a thread that automatically reaps process contracts
         // when they become empty. See the comments in
         // illumos-utils/src/running_zone.rs for more detail.
         illumos_utils::running_zone::ensure_contract_reaper(&parent_log);
 
->>>>>>> 4e82c2c6
+        // TODO-correctness Bootstrap-agent already ensures the underlay
+        // etherstub and etherstub VNIC exist on startup - could it pass them
+        // through to us?
         let etherstub = Dladm::ensure_etherstub(
             illumos_utils::dladm::UNDERLAY_ETHERSTUB_NAME,
         )
