--- conflicted
+++ resolved
@@ -15,11 +15,8 @@
 use crate::storage_manager::StorageManager;
 use omicron_common::api::{
     internal::nexus::DiskRuntimeState, internal::nexus::InstanceRuntimeState,
-<<<<<<< HEAD
-    internal::sled_agent::DatasetKind, internal::sled_agent::InstanceHardware,
-=======
-    internal::nexus::UpdateArtifact, internal::sled_agent::InstanceHardware,
->>>>>>> 31ecc011
+    internal::nexus::UpdateArtifact, internal::sled_agent::DatasetKind,
+    internal::sled_agent::InstanceHardware,
     internal::sled_agent::InstanceMigrateParams,
     internal::sled_agent::InstanceRuntimeStateRequested,
     internal::sled_agent::ServiceEnsureBody,
@@ -72,16 +69,13 @@
 ///
 /// Contains both a connection to the Nexus, as well as managed instances.
 pub struct SledAgent {
-<<<<<<< HEAD
     // Component of Sled Agent responsible for storage and partition management.
     storage: StorageManager,
 
     // Component of Sled Agent responsible for managing Propolis instances.
-=======
+    instances: InstanceManager,
+
     nexus_client: Arc<NexusClient>,
-    _storage: StorageManager,
->>>>>>> 31ecc011
-    instances: InstanceManager,
 
     // Other Oxide-controlled services running on this Sled.
     services: ServiceManager,
@@ -150,10 +144,9 @@
             InstanceManager::new(log.clone(), vlan, nexus_client.clone())?;
         let services = ServiceManager::new(log.clone()).await?;
 
-        Ok(SledAgent { storage, instances, services })
-    }
-
-<<<<<<< HEAD
+        Ok(SledAgent { storage, instances, nexus_client, services })
+    }
+
     /// Ensures that particular services should be initialized.
     ///
     /// These services will be instantiated by this function, will be recorded
@@ -177,9 +170,6 @@
             .upsert_filesystem(zpool_uuid, partition_kind, address)
             .await?;
         Ok(())
-=======
-        Ok(SledAgent { nexus_client, _storage: storage, instances })
->>>>>>> 31ecc011
     }
 
     /// Idempotently ensures that a given Instance is running on the sled.
