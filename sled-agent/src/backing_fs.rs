--- conflicted
+++ resolved
@@ -51,11 +51,7 @@
     // Mountpoint
     mountpoint: &'static str,
     // Optional quota, in _bytes_
-<<<<<<< HEAD
-    quota: Option<u64>,
-=======
     quota: Option<ByteCount>,
->>>>>>> 042f7863
     // Optional compression mode
     compression: CompressionAlgorithm,
     // Linked service
@@ -81,11 +77,7 @@
         self
     }
 
-<<<<<<< HEAD
-    const fn quota(mut self, quota: u64) -> Self {
-=======
     const fn quota(mut self, quota: ByteCount) -> Self {
->>>>>>> 042f7863
         self.quota = Some(quota);
         self
     }
