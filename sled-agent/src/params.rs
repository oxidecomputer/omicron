--- conflicted
+++ resolved
@@ -214,6 +214,30 @@
     CockroachDb,
     Crucible,
     Clickhouse,
+}
+
+impl DatasetKind {
+    /// Returns the type of the zone which manages this dataset.
+    pub fn zone_type(&self) -> ZoneType {
+        match *self {
+            DatasetKind::CockroachDb => ZoneType::CockroachDb,
+            DatasetKind::Crucible => ZoneType::Crucible,
+            DatasetKind::Clickhouse => ZoneType::Clickhouse,
+        }
+    }
+
+    /// Returns the service type which runs in the zone managing this dataset.
+    ///
+    /// NOTE: This interface is only viable because datasets run a single
+    /// service in their zone. If that precondition is no longer true, this
+    /// interface should be re-visited.
+    pub fn service_type(&self) -> ServiceType {
+        match *self {
+            DatasetKind::CockroachDb => ServiceType::CockroachDb,
+            DatasetKind::Crucible => ServiceType::Crucible,
+            DatasetKind::Clickhouse => ServiceType::Clickhouse,
+        }
+    }
 }
 
 impl From<DatasetKind> for sled_agent_client::types::DatasetKind {
@@ -551,9 +575,7 @@
     }
 }
 
-<<<<<<< HEAD
 /// Used to request that the Sled initialize certain services.
-=======
 #[derive(
     Clone, Debug, Deserialize, Serialize, JsonSchema, PartialEq, Eq, Hash,
 )]
@@ -569,7 +591,6 @@
 }
 
 /// Used to request that the Sled initialize certain services on initialization.
->>>>>>> 9f31e374
 ///
 /// This may be used to record that certain sleds are responsible for
 /// launching services which may not be associated with a dataset, such
