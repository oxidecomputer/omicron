// This Source Code Form is subject to the terms of the Mozilla Public
// License, v. 2.0. If a copy of the MPL was not distributed with this
// file, You can obtain one at https://mozilla.org/MPL/2.0/.

use crate::storage::dataset::DatasetName;
use crate::zone_bundle::PriorityOrder;
pub use crate::zone_bundle::ZoneBundleCause;
pub use crate::zone_bundle::ZoneBundleId;
pub use crate::zone_bundle::ZoneBundleMetadata;
pub use illumos_utils::opte::params::DhcpConfig;
pub use illumos_utils::opte::params::VpcFirewallRule;
pub use illumos_utils::opte::params::VpcFirewallRulesEnsureBody;
use illumos_utils::zpool::ZpoolName;
use omicron_common::api::external::Generation;
use omicron_common::api::internal::nexus::{
    DiskRuntimeState, InstanceProperties, InstanceRuntimeState,
    SledInstanceState, VmmRuntimeState,
};
use omicron_common::api::internal::shared::{
    NetworkInterface, SourceNatConfig,
};
use schemars::JsonSchema;
use serde::{Deserialize, Serialize};
pub use sled_hardware::DendriteAsic;
use sled_storage::dataset::DatasetName;
use std::fmt::{Debug, Display, Formatter, Result as FormatResult};
use std::net::{IpAddr, Ipv6Addr, SocketAddr, SocketAddrV6};
use std::str::FromStr;
use std::time::Duration;
use uuid::Uuid;

/// Used to request a Disk state change
#[derive(Clone, Debug, Deserialize, Eq, PartialEq, Serialize, JsonSchema)]
#[serde(rename_all = "lowercase", tag = "state", content = "instance")]
pub enum DiskStateRequested {
    Detached,
    Attached(Uuid),
    Destroyed,
    Faulted,
}

impl DiskStateRequested {
    /// Returns whether the requested state is attached to an Instance or not.
    pub fn is_attached(&self) -> bool {
        match self {
            DiskStateRequested::Detached => false,
            DiskStateRequested::Destroyed => false,
            DiskStateRequested::Faulted => false,

            DiskStateRequested::Attached(_) => true,
        }
    }
}

/// Sent from to a sled agent to establish the runtime state of a Disk
#[derive(Serialize, Deserialize, JsonSchema)]
pub struct DiskEnsureBody {
    /// Last runtime state of the Disk known to Nexus (used if the agent has
    /// never seen this Disk before).
    pub initial_runtime: DiskRuntimeState,
    /// requested runtime state of the Disk
    pub target: DiskStateRequested,
}

/// Describes the instance hardware.
#[derive(Clone, Debug, Serialize, Deserialize, JsonSchema)]
pub struct InstanceHardware {
    pub properties: InstanceProperties,
    pub nics: Vec<NetworkInterface>,
    pub source_nat: SourceNatConfig,
    /// Zero or more external IP addresses (either floating or ephemeral),
    /// provided to an instance to allow inbound connectivity.
    pub external_ips: Vec<IpAddr>,
    pub firewall_rules: Vec<VpcFirewallRule>,
    pub dhcp_config: DhcpConfig,
    // TODO: replace `propolis_client::handmade::*` with locally-modeled request type
    pub disks: Vec<propolis_client::handmade::api::DiskRequest>,
    pub cloud_init_bytes: Option<String>,
}

/// The body of a request to ensure that a instance and VMM are known to a sled
/// agent.
#[derive(Serialize, Deserialize, JsonSchema)]
pub struct InstanceEnsureBody {
    /// A description of the instance's virtual hardware and the initial runtime
    /// state this sled agent should store for this incarnation of the instance.
    pub hardware: InstanceHardware,

    /// The instance runtime state for the instance being registered.
    pub instance_runtime: InstanceRuntimeState,

    /// The initial VMM runtime state for the VMM being registered.
    pub vmm_runtime: VmmRuntimeState,

    /// The ID of the VMM being registered. This may not be the active VMM ID in
    /// the instance runtime state (e.g. if the new VMM is going to be a
    /// migration target).
    pub propolis_id: Uuid,

    /// The address at which this VMM should serve a Propolis server API.
    pub propolis_addr: SocketAddr,
}

/// The body of a request to move a previously-ensured instance into a specific
/// runtime state.
#[derive(Serialize, Deserialize, JsonSchema)]
pub struct InstancePutStateBody {
    /// The state into which the instance should be driven.
    pub state: InstanceStateRequested,
}

/// The response sent from a request to move an instance into a specific runtime
/// state.
#[derive(Serialize, Deserialize, JsonSchema)]
pub struct InstancePutStateResponse {
    /// The current runtime state of the instance after handling the request to
    /// change its state. If the instance's state did not change, this field is
    /// `None`.
    pub updated_runtime: Option<SledInstanceState>,
}

/// The response sent from a request to unregister an instance.
#[derive(Serialize, Deserialize, JsonSchema)]
pub struct InstanceUnregisterResponse {
    /// The current state of the instance after handling the request to
    /// unregister it. If the instance's state did not change, this field is
    /// `None`.
    pub updated_runtime: Option<SledInstanceState>,
}

/// Parameters used when directing Propolis to initialize itself via live
/// migration.
#[derive(Copy, Clone, Debug, Deserialize, Serialize, JsonSchema)]
pub struct InstanceMigrationTargetParams {
    /// The Propolis ID of the migration source.
    pub src_propolis_id: Uuid,

    /// The address of the Propolis server that will serve as the migration
    /// source.
    pub src_propolis_addr: SocketAddr,
}

/// Requestable running state of an Instance.
///
/// A subset of [`omicron_common::api::external::InstanceState`].
#[derive(Copy, Clone, Debug, Deserialize, Serialize, JsonSchema)]
#[serde(rename_all = "snake_case", tag = "type", content = "value")]
pub enum InstanceStateRequested {
    /// Run this instance by migrating in from a previous running incarnation of
    /// the instance.
    MigrationTarget(InstanceMigrationTargetParams),
    /// Start the instance if it is not already running.
    Running,
    /// Stop the instance.
    Stopped,
    /// Immediately reset the instance, as though it had stopped and immediately
    /// began to run again.
    Reboot,
}

impl Display for InstanceStateRequested {
    fn fmt(&self, f: &mut Formatter) -> FormatResult {
        write!(f, "{}", self.label())
    }
}

impl InstanceStateRequested {
    fn label(&self) -> &str {
        match self {
            InstanceStateRequested::MigrationTarget(_) => "migrating in",
            InstanceStateRequested::Running => "running",
            InstanceStateRequested::Stopped => "stopped",
            InstanceStateRequested::Reboot => "reboot",
        }
    }

    /// Returns true if the state represents a stopped Instance.
    pub fn is_stopped(&self) -> bool {
        match self {
            InstanceStateRequested::MigrationTarget(_) => false,
            InstanceStateRequested::Running => false,
            InstanceStateRequested::Stopped => true,
            InstanceStateRequested::Reboot => false,
        }
    }
}

/// Instance runtime state to update for a migration.
#[derive(Copy, Clone, Debug, Deserialize, Serialize, JsonSchema)]
pub struct InstanceMigrationSourceParams {
    pub migration_id: Uuid,
    pub dst_propolis_id: Uuid,
}

/// The body of a request to set or clear the migration identifiers from a
/// sled agent's instance state records.
#[derive(Debug, Serialize, Deserialize, JsonSchema)]
pub struct InstancePutMigrationIdsBody {
    /// The last instance runtime state known to this requestor. This request
    /// will succeed if either (a) the state generation in the sled agent's
    /// runtime state matches the generation in this record, or (b) the sled
    /// agent's runtime state matches what would result from applying this
    /// request to the caller's runtime state. This latter condition provides
    /// idempotency.
    pub old_runtime: InstanceRuntimeState,

    /// The migration identifiers to set. If `None`, this operation clears the
    /// migration IDs.
    pub migration_params: Option<InstanceMigrationSourceParams>,
}

#[derive(Clone, Debug, Deserialize, Serialize, JsonSchema, PartialEq)]
pub enum DiskType {
    U2,
    M2,
}

impl From<sled_hardware::DiskVariant> for DiskType {
    fn from(v: sled_hardware::DiskVariant) -> Self {
        use sled_hardware::DiskVariant::*;
        match v {
            U2 => Self::U2,
            M2 => Self::M2,
        }
    }
}

#[derive(Clone, Debug, Deserialize, Serialize, JsonSchema, PartialEq)]
pub struct Zpool {
    pub id: Uuid,
    pub disk_type: DiskType,
}

<<<<<<< HEAD
/// The type of a dataset, and an auxiliary information necessary
/// to successfully launch a zone managing the associated data.
=======
/// Describes service-specific parameters.
>>>>>>> 2fc0dfd8
#[derive(
    Clone, Debug, Deserialize, Serialize, JsonSchema, PartialEq, Eq, Hash,
)]
#[serde(tag = "type", rename_all = "snake_case")]
<<<<<<< HEAD
pub enum DatasetKind {
    CockroachDb,
    Crucible,
    Clickhouse,
    ClickhouseKeeper,
    ExternalDns,
    InternalDns,
}

impl From<DatasetKind> for nexus_client::types::DatasetKind {
    fn from(k: DatasetKind) -> Self {
        use DatasetKind::*;
        match k {
            CockroachDb => Self::Cockroach,
            Crucible => Self::Crucible,
            Clickhouse => Self::Clickhouse,
            ClickhouseKeeper => Self::ClickhouseKeeper,
            ExternalDns => Self::ExternalDns,
            InternalDns => Self::InternalDns,
        }
    }
}

impl std::fmt::Display for DatasetKind {
    fn fmt(&self, f: &mut std::fmt::Formatter<'_>) -> std::fmt::Result {
        use DatasetKind::*;
        let s = match self {
            Crucible => "crucible",
            CockroachDb { .. } => "cockroachdb",
            Clickhouse => "clickhouse",
            ClickhouseKeeper => "clickhouse_keeper",
            ExternalDns { .. } => "external_dns",
            InternalDns { .. } => "internal_dns",
        };
        write!(f, "{}", s)
    }
}

/// The type of zone that Sled Agent may run
=======
pub enum ServiceType {
    Nexus {
        /// The address at which the internal nexus server is reachable.
        internal_address: SocketAddrV6,
        /// The address at which the external nexus server is reachable.
        external_ip: IpAddr,
        /// The service vNIC providing external connectivity using OPTE.
        nic: NetworkInterface,
        /// Whether Nexus's external endpoint should use TLS
        external_tls: bool,
        /// External DNS servers Nexus can use to resolve external hosts.
        external_dns_servers: Vec<IpAddr>,
    },
    ExternalDns {
        /// The address at which the external DNS server API is reachable.
        http_address: SocketAddrV6,
        /// The address at which the external DNS server is reachable.
        dns_address: SocketAddr,
        /// The service vNIC providing external connectivity using OPTE.
        nic: NetworkInterface,
    },
    InternalDns {
        http_address: SocketAddrV6,
        dns_address: SocketAddrV6,
        /// The addresses in the global zone which should be created
        ///
        /// For the DNS service, which exists outside the sleds's typical subnet - adding an
        /// address in the GZ is necessary to allow inter-zone traffic routing.
        gz_address: Ipv6Addr,

        /// The address is also identified with an auxiliary bit of information
        /// to ensure that the created global zone address can have a unique name.
        gz_address_index: u32,
    },
    Oximeter {
        address: SocketAddrV6,
    },
    // We should never receive external requests to start wicketd, MGS, sp-sim
    // dendrite, tfport, or maghemite: these are all services running in the
    // global zone or switch zone that we start autonomously. We tag them with
    // `serde(skip)` both to omit them from our OpenAPI definition and to avoid
    // needing their contained types to implement `JsonSchema + Deserialize +
    // Serialize`.
    #[serde(skip)]
    ManagementGatewayService,
    #[serde(skip)]
    Wicketd {
        baseboard: Baseboard,
    },
    #[serde(skip)]
    Dendrite {
        asic: DendriteAsic,
    },
    #[serde(skip)]
    Tfport {
        pkt_source: String,
        asic: DendriteAsic,
    },
    #[serde(skip)]
    Uplink,
    #[serde(skip)]
    MgDdm {
        mode: String,
    },
    #[serde(skip)]
    Mgd,
    #[serde(skip)]
    SpSim,
    CruciblePantry {
        address: SocketAddrV6,
    },
    BoundaryNtp {
        address: SocketAddrV6,
        ntp_servers: Vec<String>,
        dns_servers: Vec<IpAddr>,
        domain: Option<String>,
        /// The service vNIC providing outbound connectivity using OPTE.
        nic: NetworkInterface,
        /// The SNAT configuration for outbound connections.
        snat_cfg: SourceNatConfig,
    },
    InternalNtp {
        address: SocketAddrV6,
        ntp_servers: Vec<String>,
        dns_servers: Vec<IpAddr>,
        domain: Option<String>,
    },
    Clickhouse {
        address: SocketAddrV6,
    },
    ClickhouseKeeper {
        address: SocketAddrV6,
    },
    CockroachDb {
        address: SocketAddrV6,
    },
    Crucible {
        address: SocketAddrV6,
    },
}

impl std::fmt::Display for ServiceType {
    fn fmt(&self, f: &mut Formatter<'_>) -> FormatResult {
        match self {
            ServiceType::Nexus { .. } => write!(f, "nexus"),
            ServiceType::ExternalDns { .. } => write!(f, "external_dns"),
            ServiceType::InternalDns { .. } => write!(f, "internal_dns"),
            ServiceType::Oximeter { .. } => write!(f, "oximeter"),
            ServiceType::ManagementGatewayService => write!(f, "mgs"),
            ServiceType::Wicketd { .. } => write!(f, "wicketd"),
            ServiceType::Dendrite { .. } => write!(f, "dendrite"),
            ServiceType::Tfport { .. } => write!(f, "tfport"),
            ServiceType::Uplink { .. } => write!(f, "uplink"),
            ServiceType::CruciblePantry { .. } => write!(f, "crucible/pantry"),
            ServiceType::BoundaryNtp { .. }
            | ServiceType::InternalNtp { .. } => write!(f, "ntp"),
            ServiceType::MgDdm { .. } => write!(f, "mg-ddm"),
            ServiceType::Mgd => write!(f, "mgd"),
            ServiceType::SpSim => write!(f, "sp-sim"),
            ServiceType::Clickhouse { .. } => write!(f, "clickhouse"),
            ServiceType::ClickhouseKeeper { .. } => {
                write!(f, "clickhouse_keeper")
            }
            ServiceType::CockroachDb { .. } => write!(f, "cockroachdb"),
            ServiceType::Crucible { .. } => write!(f, "crucible"),
        }
    }
}

impl crate::smf_helper::Service for ServiceType {
    fn service_name(&self) -> String {
        self.to_string()
    }
    fn smf_name(&self) -> String {
        format!("svc:/oxide/{}", self.service_name())
    }
    fn should_import(&self) -> bool {
        true
    }
}

/// Error returned by attempting to convert an internal service (i.e., a service
/// started autonomously by sled-agent) into a
/// `sled_agent_client::types::ServiceType` to be sent to a remote sled-agent.
#[derive(Debug, Clone, Copy, Error)]
#[error("This service may only be started autonomously by sled-agent")]
pub struct AutonomousServiceOnlyError;

impl TryFrom<ServiceType> for sled_agent_client::types::ServiceType {
    type Error = AutonomousServiceOnlyError;

    fn try_from(s: ServiceType) -> Result<Self, Self::Error> {
        use sled_agent_client::types::ServiceType as AutoSt;
        use ServiceType as St;

        match s {
            St::Nexus {
                internal_address,
                external_ip,
                nic,
                external_tls,
                external_dns_servers,
            } => Ok(AutoSt::Nexus {
                internal_address: internal_address.to_string(),
                external_ip,
                nic: nic.into(),
                external_tls,
                external_dns_servers,
            }),
            St::ExternalDns { http_address, dns_address, nic } => {
                Ok(AutoSt::ExternalDns {
                    http_address: http_address.to_string(),
                    dns_address: dns_address.to_string(),
                    nic: nic.into(),
                })
            }
            St::InternalDns {
                http_address,
                dns_address,
                gz_address,
                gz_address_index,
            } => Ok(AutoSt::InternalDns {
                http_address: http_address.to_string(),
                dns_address: dns_address.to_string(),
                gz_address,
                gz_address_index,
            }),
            St::Oximeter { address } => {
                Ok(AutoSt::Oximeter { address: address.to_string() })
            }
            St::CruciblePantry { address } => {
                Ok(AutoSt::CruciblePantry { address: address.to_string() })
            }
            St::BoundaryNtp {
                address,
                ntp_servers,
                dns_servers,
                domain,
                nic,
                snat_cfg,
            } => Ok(AutoSt::BoundaryNtp {
                address: address.to_string(),
                ntp_servers,
                dns_servers,
                domain,
                nic: nic.into(),
                snat_cfg: snat_cfg.into(),
            }),
            St::InternalNtp { address, ntp_servers, dns_servers, domain } => {
                Ok(AutoSt::InternalNtp {
                    address: address.to_string(),
                    ntp_servers,
                    dns_servers,
                    domain,
                })
            }
            St::Clickhouse { address } => {
                Ok(AutoSt::Clickhouse { address: address.to_string() })
            }
            St::ClickhouseKeeper { address } => {
                Ok(AutoSt::ClickhouseKeeper { address: address.to_string() })
            }
            St::CockroachDb { address } => {
                Ok(AutoSt::CockroachDb { address: address.to_string() })
            }
            St::Crucible { address } => {
                Ok(AutoSt::Crucible { address: address.to_string() })
            }
            St::ManagementGatewayService
            | St::SpSim
            | St::Wicketd { .. }
            | St::Dendrite { .. }
            | St::Tfport { .. }
            | St::Uplink
            | St::Mgd
            | St::MgDdm { .. } => Err(AutonomousServiceOnlyError),
        }
    }
}

/// The type of zone which may be requested from Sled Agent
>>>>>>> 2fc0dfd8
#[derive(
    Clone, Debug, Deserialize, Serialize, JsonSchema, PartialEq, Eq, Hash,
)]
#[serde(rename_all = "snake_case")]
pub enum ZoneType {
    Clickhouse,
    ClickhouseKeeper,
    CockroachDb,
    CruciblePantry,
    Crucible,
    ExternalDns,
    InternalDns,
    Nexus,
    Ntp,
    Oximeter,
    Switch,
}

impl std::fmt::Display for ZoneType {
    fn fmt(&self, f: &mut std::fmt::Formatter<'_>) -> std::fmt::Result {
        use ZoneType::*;
        let name = match self {
            Clickhouse => "clickhouse",
            ClickhouseKeeper => "clickhouse_keeper",
            CockroachDb => "cockroachdb",
            Crucible => "crucible",
            CruciblePantry => "crucible_pantry",
            ExternalDns => "external_dns",
            InternalDns => "internal_dns",
            Nexus => "nexus",
            Ntp => "ntp",
            Oximeter => "oximeter",
            Switch => "switch",
        };
        write!(f, "{name}")
    }
}

/// Version 1 of `OmicronZonesConfig` is always the set of no zones.
pub const OMICRON_ZONES_CONFIG_INITIAL_VERSION: u32 = 1;

/// Describes the set of Omicron-managed zones running on a sled
#[derive(
    Clone, Debug, Deserialize, Serialize, JsonSchema, PartialEq, Eq, Hash,
)]
<<<<<<< HEAD
pub struct OmicronZonesConfig {
    /// version number of this configuration
    ///
    /// This version number is owned by the control plane (i.e., RSS or
    /// Nexus, depending on whether RSS-to-Nexus handoff has happened).  It
    /// should not be bumped within Sled Agent.
    ///
    /// Sled Agent rejects attempts to set the configuration to a version
    /// older than the one it's currently running.
    pub version: Generation,

    /// list of running zones
    pub zones: Vec<OmicronZoneConfig>,
}

impl From<OmicronZonesConfig> for sled_agent_client::types::OmicronZonesConfig {
    fn from(local: OmicronZonesConfig) -> Self {
=======
pub struct DatasetRequest {
    pub id: Uuid,
    pub name: DatasetName,
    pub service_address: SocketAddrV6,
}

impl From<DatasetRequest> for sled_agent_client::types::DatasetRequest {
    fn from(d: DatasetRequest) -> Self {
>>>>>>> 2fc0dfd8
        Self {
            version: local.version.into(),
            zones: local.zones.into_iter().map(|s| s.into()).collect(),
        }
    }
}

/// Describes one Omicron-managed zone running on a sled
#[derive(
    Clone, Debug, Deserialize, Serialize, JsonSchema, PartialEq, Eq, Hash,
)]
pub struct OmicronZoneConfig {
    pub id: Uuid,
    pub underlay_address: Ipv6Addr,
    pub zone_type: OmicronZoneType,
}

impl From<OmicronZoneConfig> for sled_agent_client::types::OmicronZoneConfig {
    fn from(local: OmicronZoneConfig) -> Self {
        Self {
            id: local.id,
            underlay_address: local.underlay_address,
            zone_type: local.zone_type.into(),
        }
    }
}

impl OmicronZoneConfig {
    /// If this kind of zone has an associated dataset, returns the dataset's
    /// name.  Othrwise, returns `None`.
    pub fn dataset_name(&self) -> Option<DatasetName> {
        self.zone_type.dataset_name()
    }

    /// If this kind of zone has an associated dataset, return the dataset's
    /// name and the associated "service address".  Otherwise, returns `None`.
    pub fn dataset_name_and_address(
        &self,
    ) -> Option<(DatasetName, SocketAddrV6)> {
        self.zone_type.dataset_name_and_address()
    }

    /// Returns the name that is (or will be) used for the illumos zone
    /// associated with this zone
    pub fn zone_name(&self) -> String {
        illumos_utils::running_zone::InstalledZone::get_zone_name(
            &self.zone_type.zone_type_str(),
            Some(self.id),
        )
    }

    /// Returns the structure that describes this zone to Nexus during rack
    /// initialization
    pub fn into_nexus_service_req(
        &self,
        sled_id: Uuid,
    ) -> nexus_client::types::ServicePutRequest {
        use nexus_client::types as NexusTypes;

        let service_id = self.id;
        let zone_id = Some(self.id);
        match &self.zone_type {
            OmicronZoneType::Nexus {
                external_ip,
                internal_address,
                nic,
                ..
            } => NexusTypes::ServicePutRequest {
                service_id,
                zone_id,
                sled_id,
                address: internal_address.to_string(),
                kind: NexusTypes::ServiceKind::Nexus {
                    external_address: *external_ip,
                    nic: NexusTypes::ServiceNic {
                        id: nic.id,
                        name: nic.name.clone(),
                        ip: nic.ip,
                        mac: nic.mac,
                    },
                },
            },
            OmicronZoneType::ExternalDns {
                http_address,
                dns_address,
                nic,
                ..
            } => NexusTypes::ServicePutRequest {
                service_id,
                zone_id,
                sled_id,
                address: http_address.to_string(),
                kind: NexusTypes::ServiceKind::ExternalDns {
                    external_address: dns_address.ip(),
                    nic: NexusTypes::ServiceNic {
                        id: nic.id,
                        name: nic.name.clone(),
                        ip: nic.ip,
                        mac: nic.mac,
                    },
                },
            },
            OmicronZoneType::InternalDns { http_address, .. } => {
                NexusTypes::ServicePutRequest {
                    service_id,
                    zone_id,
                    sled_id,
                    address: http_address.to_string(),
                    kind: NexusTypes::ServiceKind::InternalDns,
                }
            }
            OmicronZoneType::Oximeter { address } => {
                NexusTypes::ServicePutRequest {
                    service_id,
                    zone_id,
                    sled_id,
                    address: address.to_string(),
                    kind: NexusTypes::ServiceKind::Oximeter,
                }
            }
            OmicronZoneType::CruciblePantry { address } => {
                NexusTypes::ServicePutRequest {
                    service_id,
                    zone_id,
                    sled_id,
                    address: address.to_string(),
                    kind: NexusTypes::ServiceKind::CruciblePantry,
                }
            }
            OmicronZoneType::BoundaryNtp { address, snat_cfg, nic, .. } => {
                NexusTypes::ServicePutRequest {
                    service_id,
                    zone_id,
                    sled_id,
                    address: address.to_string(),
                    kind: NexusTypes::ServiceKind::BoundaryNtp {
                        snat: snat_cfg.into(),
                        nic: NexusTypes::ServiceNic {
                            id: nic.id,
                            name: nic.name.clone(),
                            ip: nic.ip,
                            mac: nic.mac,
                        },
                    },
                }
            }
            OmicronZoneType::InternalNtp { address, .. } => {
                NexusTypes::ServicePutRequest {
                    service_id,
                    zone_id,
                    sled_id,
                    address: address.to_string(),
                    kind: NexusTypes::ServiceKind::InternalNtp,
                }
            }
            OmicronZoneType::Clickhouse { address, .. } => {
                NexusTypes::ServicePutRequest {
                    service_id,
                    zone_id,
                    sled_id,
                    address: address.to_string(),
                    kind: NexusTypes::ServiceKind::Clickhouse,
                }
            }
            OmicronZoneType::ClickhouseKeeper { address, .. } => {
                NexusTypes::ServicePutRequest {
                    service_id,
                    zone_id,
                    sled_id,
                    address: address.to_string(),
                    kind: NexusTypes::ServiceKind::ClickhouseKeeper,
                }
            }
            OmicronZoneType::Crucible { address, .. } => {
                NexusTypes::ServicePutRequest {
                    service_id,
                    zone_id,
                    sled_id,
                    address: address.to_string(),
                    kind: NexusTypes::ServiceKind::Crucible,
                }
            }
            OmicronZoneType::CockroachDb { address, .. } => {
                NexusTypes::ServicePutRequest {
                    service_id,
                    zone_id,
                    sled_id,
                    address: address.to_string(),
                    kind: NexusTypes::ServiceKind::Cockroach,
                }
            }
        }
    }
}

/// Describes a persistent ZFS dataset associated with an Omicron zone
#[derive(
    Clone, Debug, Deserialize, Serialize, JsonSchema, PartialEq, Eq, Hash,
)]
pub struct OmicronZoneDataset {
    pub pool_name: ZpoolName,
}

impl From<OmicronZoneDataset> for sled_agent_client::types::OmicronZoneDataset {
    fn from(local: OmicronZoneDataset) -> Self {
        Self {
            pool_name: sled_agent_client::types::ZpoolName::from_str(
                &local.pool_name.to_string(),
            )
            .unwrap(),
        }
    }
}

/// Describes what kind of zone this is (i.e., what component is running in it)
/// as well as any type-specific configuration
#[derive(
    Clone, Debug, Deserialize, Serialize, JsonSchema, PartialEq, Eq, Hash,
)]
#[serde(tag = "type", rename_all = "snake_case")]
pub enum OmicronZoneType {
    BoundaryNtp {
        address: SocketAddrV6,
        ntp_servers: Vec<String>,
        dns_servers: Vec<IpAddr>,
        domain: Option<String>,
        /// The service vNIC providing outbound connectivity using OPTE.
        nic: NetworkInterface,
        /// The SNAT configuration for outbound connections.
        snat_cfg: SourceNatConfig,
    },

    Clickhouse {
        address: SocketAddrV6,
        dataset: OmicronZoneDataset,
    },

    ClickhouseKeeper {
        address: SocketAddrV6,
        dataset: OmicronZoneDataset,
    },
    CockroachDb {
        address: SocketAddrV6,
        dataset: OmicronZoneDataset,
    },

    Crucible {
        address: SocketAddrV6,
        dataset: OmicronZoneDataset,
    },
    CruciblePantry {
        address: SocketAddrV6,
    },
    ExternalDns {
        dataset: OmicronZoneDataset,
        /// The address at which the external DNS server API is reachable.
        http_address: SocketAddrV6,
        /// The address at which the external DNS server is reachable.
        dns_address: SocketAddr,
        /// The service vNIC providing external connectivity using OPTE.
        nic: NetworkInterface,
    },
    InternalDns {
        dataset: OmicronZoneDataset,
        http_address: SocketAddrV6,
        dns_address: SocketAddrV6,
        /// The addresses in the global zone which should be created
        ///
        /// For the DNS service, which exists outside the sleds's typical subnet
        /// - adding an address in the GZ is necessary to allow inter-zone
        /// traffic routing.
        gz_address: Ipv6Addr,

        /// The address is also identified with an auxiliary bit of information
        /// to ensure that the created global zone address can have a unique
        /// name.
        gz_address_index: u32,
    },
    InternalNtp {
        address: SocketAddrV6,
        ntp_servers: Vec<String>,
        dns_servers: Vec<IpAddr>,
        domain: Option<String>,
    },
    Nexus {
        /// The address at which the internal nexus server is reachable.
        internal_address: SocketAddrV6,
        /// The address at which the external nexus server is reachable.
        external_ip: IpAddr,
        /// The service vNIC providing external connectivity using OPTE.
        nic: NetworkInterface,
        /// Whether Nexus's external endpoint should use TLS
        external_tls: bool,
        /// External DNS servers Nexus can use to resolve external hosts.
        external_dns_servers: Vec<IpAddr>,
    },
    Oximeter {
        address: SocketAddrV6,
    },
}

impl OmicronZoneType {
    /// Returns a canonical string identifying the type of zone this is
    ///
    /// This is used to construct zone names, SMF service names, etc.
    pub fn zone_type_str(&self) -> String {
        match self {
            OmicronZoneType::BoundaryNtp { .. }
            | OmicronZoneType::InternalNtp { .. } => ZoneType::Ntp,

            OmicronZoneType::Clickhouse { .. } => ZoneType::Clickhouse,
            OmicronZoneType::ClickhouseKeeper { .. } => {
                ZoneType::ClickhouseKeeper
            }
            OmicronZoneType::CockroachDb { .. } => ZoneType::CockroachDb,
            OmicronZoneType::Crucible { .. } => ZoneType::Crucible,
            OmicronZoneType::CruciblePantry { .. } => ZoneType::CruciblePantry,
            OmicronZoneType::ExternalDns { .. } => ZoneType::ExternalDns,
            OmicronZoneType::InternalDns { .. } => ZoneType::InternalDns,
            OmicronZoneType::Nexus { .. } => ZoneType::Nexus,
            OmicronZoneType::Oximeter { .. } => ZoneType::Oximeter,
        }
        .to_string()
    }

    /// If this kind of zone has an associated dataset, returns the dataset's
    /// name.  Othrwise, returns `None`.
    pub fn dataset_name(&self) -> Option<DatasetName> {
        self.dataset_name_and_address().map(|d| d.0)
    }

    /// If this kind of zone has an associated dataset, return the dataset's
    /// name and the associated "service address".  Otherwise, returns `None`.
    pub fn dataset_name_and_address(
        &self,
    ) -> Option<(DatasetName, SocketAddrV6)> {
        let (dataset, dataset_kind, address) = match self {
            OmicronZoneType::BoundaryNtp { .. }
            | OmicronZoneType::InternalNtp { .. }
            | OmicronZoneType::Nexus { .. }
            | OmicronZoneType::Oximeter { .. }
            | OmicronZoneType::CruciblePantry { .. } => None,
            OmicronZoneType::Clickhouse { dataset, address, .. } => {
                Some((dataset, DatasetKind::Clickhouse, address))
            }
            OmicronZoneType::ClickhouseKeeper { dataset, address, .. } => {
                Some((dataset, DatasetKind::ClickhouseKeeper, address))
            }
            OmicronZoneType::CockroachDb { dataset, address, .. } => {
                Some((dataset, DatasetKind::CockroachDb, address))
            }
            OmicronZoneType::Crucible { dataset, address, .. } => {
                Some((dataset, DatasetKind::Crucible, address))
            }
            OmicronZoneType::ExternalDns { dataset, http_address, .. } => {
                Some((dataset, DatasetKind::ExternalDns, http_address))
            }
            OmicronZoneType::InternalDns { dataset, http_address, .. } => {
                Some((dataset, DatasetKind::InternalDns, http_address))
            }
        }?;

        Some((
            DatasetName::new(dataset.pool_name.clone(), dataset_kind),
            *address,
        ))
    }
}

impl crate::smf_helper::Service for OmicronZoneType {
    fn service_name(&self) -> String {
        // For historical reasons, crucible-pantry is the only zone type whose
        // SMF service does not match the canonical name that we use for the
        // zone.
        match self {
            OmicronZoneType::CruciblePantry { .. } => {
                "crucible/pantry".to_owned()
            }
            _ => self.zone_type_str(),
        }
    }
    fn smf_name(&self) -> String {
        format!("svc:/oxide/{}", self.service_name())
    }
    fn should_import(&self) -> bool {
        true
    }
}

impl From<OmicronZoneType> for sled_agent_client::types::OmicronZoneType {
    fn from(local: OmicronZoneType) -> Self {
        use sled_agent_client::types::OmicronZoneType as Other;
        match local {
            OmicronZoneType::BoundaryNtp {
                address,
                ntp_servers,
                dns_servers,
                domain,
                nic,
                snat_cfg,
            } => Other::BoundaryNtp {
                address: address.to_string(),
                dns_servers,
                domain,
                ntp_servers,
                snat_cfg: snat_cfg.into(),
                nic: nic.into(),
            },
            OmicronZoneType::Clickhouse { address, dataset } => {
                Other::Clickhouse {
                    address: address.to_string(),
                    dataset: dataset.into(),
                }
            }
            OmicronZoneType::ClickhouseKeeper { address, dataset } => {
                Other::ClickhouseKeeper {
                    address: address.to_string(),
                    dataset: dataset.into(),
                }
            }
            OmicronZoneType::CockroachDb { address, dataset } => {
                Other::CockroachDb {
                    address: address.to_string(),
                    dataset: dataset.into(),
                }
            }
            OmicronZoneType::Crucible { address, dataset } => Other::Crucible {
                address: address.to_string(),
                dataset: dataset.into(),
            },
            OmicronZoneType::CruciblePantry { address } => {
                Other::CruciblePantry { address: address.to_string() }
            }
            OmicronZoneType::ExternalDns {
                dataset,
                http_address,
                dns_address,
                nic,
            } => Other::ExternalDns {
                dataset: dataset.into(),
                http_address: http_address.to_string(),
                dns_address: dns_address.to_string(),
                nic: nic.into(),
            },
            OmicronZoneType::InternalDns {
                dataset,
                http_address,
                dns_address,
                gz_address,
                gz_address_index,
            } => Other::InternalDns {
                dataset: dataset.into(),
                http_address: http_address.to_string(),
                dns_address: dns_address.to_string(),
                gz_address,
                gz_address_index,
            },
            OmicronZoneType::InternalNtp {
                address,
                ntp_servers,
                dns_servers,
                domain,
            } => Other::InternalNtp {
                address: address.to_string(),
                ntp_servers,
                dns_servers,
                domain,
            },
            OmicronZoneType::Nexus {
                internal_address,
                external_ip,
                nic,
                external_tls,
                external_dns_servers,
            } => Other::Nexus {
                external_dns_servers,
                external_ip,
                external_tls,
                internal_address: internal_address.to_string(),
                nic: nic.into(),
            },
            OmicronZoneType::Oximeter { address } => {
                Other::Oximeter { address: address.to_string() }
            }
        }
    }
}

#[derive(Clone, Debug, Deserialize, Serialize, JsonSchema, PartialEq)]
pub struct TimeSync {
    /// The synchronization state of the sled, true when the system clock
    /// and the NTP clock are in sync (to within a small window).
    pub sync: bool,
    /// The NTP reference ID.
    pub ref_id: u32,
    /// The NTP reference IP address.
    pub ip_addr: IpAddr,
    /// The NTP stratum (our upstream's stratum plus one).
    pub stratum: u8,
    /// The NTP reference time (i.e. what chrony thinks the current time is, not
    /// necessarily the current system time).
    pub ref_time: f64,
    // This could be f32, but there is a problem with progenitor/typify
    // where, although the f32 correctly becomes "float" (and not "double") in
    // the API spec, that "float" gets converted back to f64 when generating
    // the client.
    /// The current offset between the NTP clock and system clock.
    pub correction: f64,
}

#[derive(Clone, Debug, Deserialize, Serialize, JsonSchema, PartialEq)]
#[serde(rename_all = "snake_case")]
pub enum SledRole {
    /// The sled is a general compute sled.
    Gimlet,
    /// The sled is attached to the network switch, and has additional
    /// responsibilities.
    Scrimlet,
}

/// Parameters used to update the zone bundle cleanup context.
#[derive(Clone, Debug, Deserialize, JsonSchema, Serialize)]
pub struct CleanupContextUpdate {
    /// The new period on which automatic cleanups are run.
    pub period: Option<Duration>,
    /// The priority ordering for preserving old zone bundles.
    pub priority: Option<PriorityOrder>,
    /// The new limit on the underlying dataset quota allowed for bundles.
    pub storage_limit: Option<u8>,
}<|MERGE_RESOLUTION|>--- conflicted
+++ resolved
@@ -2,7 +2,6 @@
 // License, v. 2.0. If a copy of the MPL was not distributed with this
 // file, You can obtain one at https://mozilla.org/MPL/2.0/.
 
-use crate::storage::dataset::DatasetName;
 use crate::zone_bundle::PriorityOrder;
 pub use crate::zone_bundle::ZoneBundleCause;
 pub use crate::zone_bundle::ZoneBundleId;
@@ -22,6 +21,7 @@
 use schemars::JsonSchema;
 use serde::{Deserialize, Serialize};
 pub use sled_hardware::DendriteAsic;
+use sled_storage::dataset::DatasetKind;
 use sled_storage::dataset::DatasetName;
 use std::fmt::{Debug, Display, Formatter, Result as FormatResult};
 use std::net::{IpAddr, Ipv6Addr, SocketAddr, SocketAddrV6};
@@ -231,299 +231,7 @@
     pub disk_type: DiskType,
 }
 
-<<<<<<< HEAD
-/// The type of a dataset, and an auxiliary information necessary
-/// to successfully launch a zone managing the associated data.
-=======
-/// Describes service-specific parameters.
->>>>>>> 2fc0dfd8
-#[derive(
-    Clone, Debug, Deserialize, Serialize, JsonSchema, PartialEq, Eq, Hash,
-)]
-#[serde(tag = "type", rename_all = "snake_case")]
-<<<<<<< HEAD
-pub enum DatasetKind {
-    CockroachDb,
-    Crucible,
-    Clickhouse,
-    ClickhouseKeeper,
-    ExternalDns,
-    InternalDns,
-}
-
-impl From<DatasetKind> for nexus_client::types::DatasetKind {
-    fn from(k: DatasetKind) -> Self {
-        use DatasetKind::*;
-        match k {
-            CockroachDb => Self::Cockroach,
-            Crucible => Self::Crucible,
-            Clickhouse => Self::Clickhouse,
-            ClickhouseKeeper => Self::ClickhouseKeeper,
-            ExternalDns => Self::ExternalDns,
-            InternalDns => Self::InternalDns,
-        }
-    }
-}
-
-impl std::fmt::Display for DatasetKind {
-    fn fmt(&self, f: &mut std::fmt::Formatter<'_>) -> std::fmt::Result {
-        use DatasetKind::*;
-        let s = match self {
-            Crucible => "crucible",
-            CockroachDb { .. } => "cockroachdb",
-            Clickhouse => "clickhouse",
-            ClickhouseKeeper => "clickhouse_keeper",
-            ExternalDns { .. } => "external_dns",
-            InternalDns { .. } => "internal_dns",
-        };
-        write!(f, "{}", s)
-    }
-}
-
 /// The type of zone that Sled Agent may run
-=======
-pub enum ServiceType {
-    Nexus {
-        /// The address at which the internal nexus server is reachable.
-        internal_address: SocketAddrV6,
-        /// The address at which the external nexus server is reachable.
-        external_ip: IpAddr,
-        /// The service vNIC providing external connectivity using OPTE.
-        nic: NetworkInterface,
-        /// Whether Nexus's external endpoint should use TLS
-        external_tls: bool,
-        /// External DNS servers Nexus can use to resolve external hosts.
-        external_dns_servers: Vec<IpAddr>,
-    },
-    ExternalDns {
-        /// The address at which the external DNS server API is reachable.
-        http_address: SocketAddrV6,
-        /// The address at which the external DNS server is reachable.
-        dns_address: SocketAddr,
-        /// The service vNIC providing external connectivity using OPTE.
-        nic: NetworkInterface,
-    },
-    InternalDns {
-        http_address: SocketAddrV6,
-        dns_address: SocketAddrV6,
-        /// The addresses in the global zone which should be created
-        ///
-        /// For the DNS service, which exists outside the sleds's typical subnet - adding an
-        /// address in the GZ is necessary to allow inter-zone traffic routing.
-        gz_address: Ipv6Addr,
-
-        /// The address is also identified with an auxiliary bit of information
-        /// to ensure that the created global zone address can have a unique name.
-        gz_address_index: u32,
-    },
-    Oximeter {
-        address: SocketAddrV6,
-    },
-    // We should never receive external requests to start wicketd, MGS, sp-sim
-    // dendrite, tfport, or maghemite: these are all services running in the
-    // global zone or switch zone that we start autonomously. We tag them with
-    // `serde(skip)` both to omit them from our OpenAPI definition and to avoid
-    // needing their contained types to implement `JsonSchema + Deserialize +
-    // Serialize`.
-    #[serde(skip)]
-    ManagementGatewayService,
-    #[serde(skip)]
-    Wicketd {
-        baseboard: Baseboard,
-    },
-    #[serde(skip)]
-    Dendrite {
-        asic: DendriteAsic,
-    },
-    #[serde(skip)]
-    Tfport {
-        pkt_source: String,
-        asic: DendriteAsic,
-    },
-    #[serde(skip)]
-    Uplink,
-    #[serde(skip)]
-    MgDdm {
-        mode: String,
-    },
-    #[serde(skip)]
-    Mgd,
-    #[serde(skip)]
-    SpSim,
-    CruciblePantry {
-        address: SocketAddrV6,
-    },
-    BoundaryNtp {
-        address: SocketAddrV6,
-        ntp_servers: Vec<String>,
-        dns_servers: Vec<IpAddr>,
-        domain: Option<String>,
-        /// The service vNIC providing outbound connectivity using OPTE.
-        nic: NetworkInterface,
-        /// The SNAT configuration for outbound connections.
-        snat_cfg: SourceNatConfig,
-    },
-    InternalNtp {
-        address: SocketAddrV6,
-        ntp_servers: Vec<String>,
-        dns_servers: Vec<IpAddr>,
-        domain: Option<String>,
-    },
-    Clickhouse {
-        address: SocketAddrV6,
-    },
-    ClickhouseKeeper {
-        address: SocketAddrV6,
-    },
-    CockroachDb {
-        address: SocketAddrV6,
-    },
-    Crucible {
-        address: SocketAddrV6,
-    },
-}
-
-impl std::fmt::Display for ServiceType {
-    fn fmt(&self, f: &mut Formatter<'_>) -> FormatResult {
-        match self {
-            ServiceType::Nexus { .. } => write!(f, "nexus"),
-            ServiceType::ExternalDns { .. } => write!(f, "external_dns"),
-            ServiceType::InternalDns { .. } => write!(f, "internal_dns"),
-            ServiceType::Oximeter { .. } => write!(f, "oximeter"),
-            ServiceType::ManagementGatewayService => write!(f, "mgs"),
-            ServiceType::Wicketd { .. } => write!(f, "wicketd"),
-            ServiceType::Dendrite { .. } => write!(f, "dendrite"),
-            ServiceType::Tfport { .. } => write!(f, "tfport"),
-            ServiceType::Uplink { .. } => write!(f, "uplink"),
-            ServiceType::CruciblePantry { .. } => write!(f, "crucible/pantry"),
-            ServiceType::BoundaryNtp { .. }
-            | ServiceType::InternalNtp { .. } => write!(f, "ntp"),
-            ServiceType::MgDdm { .. } => write!(f, "mg-ddm"),
-            ServiceType::Mgd => write!(f, "mgd"),
-            ServiceType::SpSim => write!(f, "sp-sim"),
-            ServiceType::Clickhouse { .. } => write!(f, "clickhouse"),
-            ServiceType::ClickhouseKeeper { .. } => {
-                write!(f, "clickhouse_keeper")
-            }
-            ServiceType::CockroachDb { .. } => write!(f, "cockroachdb"),
-            ServiceType::Crucible { .. } => write!(f, "crucible"),
-        }
-    }
-}
-
-impl crate::smf_helper::Service for ServiceType {
-    fn service_name(&self) -> String {
-        self.to_string()
-    }
-    fn smf_name(&self) -> String {
-        format!("svc:/oxide/{}", self.service_name())
-    }
-    fn should_import(&self) -> bool {
-        true
-    }
-}
-
-/// Error returned by attempting to convert an internal service (i.e., a service
-/// started autonomously by sled-agent) into a
-/// `sled_agent_client::types::ServiceType` to be sent to a remote sled-agent.
-#[derive(Debug, Clone, Copy, Error)]
-#[error("This service may only be started autonomously by sled-agent")]
-pub struct AutonomousServiceOnlyError;
-
-impl TryFrom<ServiceType> for sled_agent_client::types::ServiceType {
-    type Error = AutonomousServiceOnlyError;
-
-    fn try_from(s: ServiceType) -> Result<Self, Self::Error> {
-        use sled_agent_client::types::ServiceType as AutoSt;
-        use ServiceType as St;
-
-        match s {
-            St::Nexus {
-                internal_address,
-                external_ip,
-                nic,
-                external_tls,
-                external_dns_servers,
-            } => Ok(AutoSt::Nexus {
-                internal_address: internal_address.to_string(),
-                external_ip,
-                nic: nic.into(),
-                external_tls,
-                external_dns_servers,
-            }),
-            St::ExternalDns { http_address, dns_address, nic } => {
-                Ok(AutoSt::ExternalDns {
-                    http_address: http_address.to_string(),
-                    dns_address: dns_address.to_string(),
-                    nic: nic.into(),
-                })
-            }
-            St::InternalDns {
-                http_address,
-                dns_address,
-                gz_address,
-                gz_address_index,
-            } => Ok(AutoSt::InternalDns {
-                http_address: http_address.to_string(),
-                dns_address: dns_address.to_string(),
-                gz_address,
-                gz_address_index,
-            }),
-            St::Oximeter { address } => {
-                Ok(AutoSt::Oximeter { address: address.to_string() })
-            }
-            St::CruciblePantry { address } => {
-                Ok(AutoSt::CruciblePantry { address: address.to_string() })
-            }
-            St::BoundaryNtp {
-                address,
-                ntp_servers,
-                dns_servers,
-                domain,
-                nic,
-                snat_cfg,
-            } => Ok(AutoSt::BoundaryNtp {
-                address: address.to_string(),
-                ntp_servers,
-                dns_servers,
-                domain,
-                nic: nic.into(),
-                snat_cfg: snat_cfg.into(),
-            }),
-            St::InternalNtp { address, ntp_servers, dns_servers, domain } => {
-                Ok(AutoSt::InternalNtp {
-                    address: address.to_string(),
-                    ntp_servers,
-                    dns_servers,
-                    domain,
-                })
-            }
-            St::Clickhouse { address } => {
-                Ok(AutoSt::Clickhouse { address: address.to_string() })
-            }
-            St::ClickhouseKeeper { address } => {
-                Ok(AutoSt::ClickhouseKeeper { address: address.to_string() })
-            }
-            St::CockroachDb { address } => {
-                Ok(AutoSt::CockroachDb { address: address.to_string() })
-            }
-            St::Crucible { address } => {
-                Ok(AutoSt::Crucible { address: address.to_string() })
-            }
-            St::ManagementGatewayService
-            | St::SpSim
-            | St::Wicketd { .. }
-            | St::Dendrite { .. }
-            | St::Tfport { .. }
-            | St::Uplink
-            | St::Mgd
-            | St::MgDdm { .. } => Err(AutonomousServiceOnlyError),
-        }
-    }
-}
-
-/// The type of zone which may be requested from Sled Agent
->>>>>>> 2fc0dfd8
 #[derive(
     Clone, Debug, Deserialize, Serialize, JsonSchema, PartialEq, Eq, Hash,
 )]
@@ -569,7 +277,6 @@
 #[derive(
     Clone, Debug, Deserialize, Serialize, JsonSchema, PartialEq, Eq, Hash,
 )]
-<<<<<<< HEAD
 pub struct OmicronZonesConfig {
     /// version number of this configuration
     ///
@@ -587,16 +294,6 @@
 
 impl From<OmicronZonesConfig> for sled_agent_client::types::OmicronZonesConfig {
     fn from(local: OmicronZonesConfig) -> Self {
-=======
-pub struct DatasetRequest {
-    pub id: Uuid,
-    pub name: DatasetName,
-    pub service_address: SocketAddrV6,
-}
-
-impl From<DatasetRequest> for sled_agent_client::types::DatasetRequest {
-    fn from(d: DatasetRequest) -> Self {
->>>>>>> 2fc0dfd8
         Self {
             version: local.version.into(),
             zones: local.zones.into_iter().map(|s| s.into()).collect(),
