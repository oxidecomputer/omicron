// This Source Code Form is subject to the terms of the Mozilla Public
// License, v. 2.0. If a copy of the MPL was not distributed with this
// file, You can obtain one at https://mozilla.org/MPL/2.0/.

use internal_dns_client::names::{BackendName, ServiceName, AAAA, SRV};
use omicron_common::address::{DENDRITE_PORT, OXIMETER_PORT};
use omicron_common::api::external;
use omicron_common::api::internal::nexus::{
    DiskRuntimeState, InstanceRuntimeState,
};
use schemars::JsonSchema;
use serde::{Deserialize, Serialize};
use std::fmt::{Debug, Display, Formatter, Result as FormatResult};
use std::net::{IpAddr, Ipv6Addr, SocketAddr, SocketAddrV6};
use uuid::Uuid;

/// Information required to construct a virtual network interface for a guest
#[derive(Clone, Debug, Deserialize, Serialize, JsonSchema)]
pub struct NetworkInterface {
    pub name: external::Name,
    pub ip: IpAddr,
    pub mac: external::MacAddr,
    pub subnet: external::IpNet,
    pub vni: external::Vni,
    pub primary: bool,
    pub slot: u8,
}

/// An external IP address used for external connectivity for an instance.
#[derive(Debug, Clone, Copy, Deserialize, Serialize, JsonSchema)]
pub struct ExternalIp {
    /// The external address provided to the instance
    pub ip: IpAddr,
    /// The first port used for instance NAT, inclusive.
    pub first_port: u16,
    /// The last port used for instance NAT, also inclusive.
    pub last_port: u16,
}

/// Used to request a Disk state change
#[derive(Clone, Debug, Deserialize, Eq, PartialEq, Serialize, JsonSchema)]
#[serde(rename_all = "lowercase", tag = "state", content = "instance")]
pub enum DiskStateRequested {
    Detached,
    Attached(Uuid),
    Destroyed,
    Faulted,
}

impl DiskStateRequested {
    /// Returns whether the requested state is attached to an Instance or not.
    pub fn is_attached(&self) -> bool {
        match self {
            DiskStateRequested::Detached => false,
            DiskStateRequested::Destroyed => false,
            DiskStateRequested::Faulted => false,

            DiskStateRequested::Attached(_) => true,
        }
    }
}

/// Sent from to a sled agent to establish the runtime state of a Disk
#[derive(Serialize, Deserialize, JsonSchema)]
pub struct DiskEnsureBody {
    /// Last runtime state of the Disk known to Nexus (used if the agent has
    /// never seen this Disk before).
    pub initial_runtime: DiskRuntimeState,
    /// requested runtime state of the Disk
    pub target: DiskStateRequested,
}

/// Describes the instance hardware.
#[derive(Clone, Debug, Serialize, Deserialize, JsonSchema)]
pub struct InstanceHardware {
    pub runtime: InstanceRuntimeState,
    pub nics: Vec<NetworkInterface>,
    pub external_ip: ExternalIp,
    pub disks: Vec<propolis_client::api::DiskRequest>,
    pub cloud_init_bytes: Option<String>,
}

/// Sent to a sled agent to establish the runtime state of an Instance
#[derive(Serialize, Deserialize, JsonSchema)]
pub struct InstanceEnsureBody {
    /// Last runtime state of the Instance known to Nexus (used if the agent
    /// has never seen this Instance before).
    pub initial: InstanceHardware,
    /// requested runtime state of the Instance
    pub target: InstanceRuntimeStateRequested,
    /// If we're migrating this instance, the details needed to drive the migration
    pub migrate: Option<InstanceMigrateParams>,
}

#[derive(Clone, Debug, Deserialize, Serialize, JsonSchema)]
pub struct InstanceMigrateParams {
    pub src_propolis_id: Uuid,
    pub src_propolis_addr: SocketAddr,
}

/// Requestable running state of an Instance.
///
/// A subset of [`external::InstanceState`].
#[derive(
    Copy,
    Clone,
    Debug,
    Deserialize,
    Eq,
    Ord,
    PartialEq,
    PartialOrd,
    Serialize,
    JsonSchema,
)]
#[serde(rename_all = "lowercase")]
pub enum InstanceStateRequested {
    Running,
    Stopped,
    // Issues a reset command to the instance, such that it should
    // stop and then immediately become running.
    Reboot,
    Migrating,
    Destroyed,
}

impl Display for InstanceStateRequested {
    fn fmt(&self, f: &mut Formatter) -> FormatResult {
        write!(f, "{}", self.label())
    }
}

impl InstanceStateRequested {
    fn label(&self) -> &str {
        match self {
            InstanceStateRequested::Running => "running",
            InstanceStateRequested::Stopped => "stopped",
            InstanceStateRequested::Reboot => "reboot",
            InstanceStateRequested::Migrating => "migrating",
            InstanceStateRequested::Destroyed => "destroyed",
        }
    }

    /// Returns true if the state represents a stopped Instance.
    pub fn is_stopped(&self) -> bool {
        match self {
            InstanceStateRequested::Running => false,
            InstanceStateRequested::Stopped => true,
            InstanceStateRequested::Reboot => false,
            InstanceStateRequested::Migrating => false,
            InstanceStateRequested::Destroyed => true,
        }
    }
}

/// Instance runtime state to update for a migration.
#[derive(Copy, Clone, Debug, Deserialize, Serialize, JsonSchema)]
pub struct InstanceRuntimeStateMigrateParams {
    pub migration_id: Uuid,
    pub dst_propolis_id: Uuid,
}

/// Used to request an Instance state change from a sled agent
///
/// Right now, it's only the run state and migration id that can
/// be changed, though we might want to support changing properties
/// like "ncpus" here.
#[derive(Clone, Debug, Deserialize, Serialize, JsonSchema)]
pub struct InstanceRuntimeStateRequested {
    pub run_state: InstanceStateRequested,
    pub migration_params: Option<InstanceRuntimeStateMigrateParams>,
}

/// Request the contents of an Instance's serial console.
#[derive(Clone, Debug, Deserialize, Serialize, JsonSchema, PartialEq)]
pub struct InstanceSerialConsoleRequest {
    /// Character index in the serial buffer from which to read, counting the bytes output since
    /// instance start. If this is not provided, `most_recent` must be provided, and if this *is*
    /// provided, `most_recent` must *not* be provided.
    pub from_start: Option<u64>,
    /// Character index in the serial buffer from which to read, counting *backward* from the most
    /// recently buffered data retrieved from the instance. (See note on `from_start` about mutual
    /// exclusivity)
    pub most_recent: Option<u64>,
    /// Maximum number of bytes of buffered serial console contents to return. If the requested
    /// range runs to the end of the available buffer, the data returned will be shorter than
    /// `max_bytes`.
    pub max_bytes: Option<u64>,
}

/// Contents of an Instance's serial console buffer.
#[derive(Clone, Debug, Deserialize, Serialize, JsonSchema)]
pub struct InstanceSerialConsoleData {
    /// The bytes starting from the requested offset up to either the end of the buffer or the
    /// request's `max_bytes`. Provided as a u8 array rather than a string, as it may not be UTF-8.
    pub data: Vec<u8>,
    /// The absolute offset since boot (suitable for use as `byte_offset` in a subsequent request)
    /// of the last byte returned in `data`.
    pub last_byte_offset: u64,
}

<<<<<<< HEAD
#[derive(Clone, Debug, Deserialize, Serialize, JsonSchema, PartialEq)]
pub struct Zpool {
    pub id: Uuid,
=======
// The type of networking 'ASIC' the Dendrite service is expected to manage
#[derive(
    Clone, Debug, Deserialize, Serialize, JsonSchema, PartialEq, Eq, Copy, Hash,
)]
#[serde(rename_all = "snake_case")]
pub enum DendriteAsic {
    TofinoAsic,
    TofinoStub,
    Softnpu,
}

impl std::fmt::Display for DendriteAsic {
    fn fmt(&self, f: &mut std::fmt::Formatter<'_>) -> std::fmt::Result {
        write!(
            f,
            "{}",
            match self {
                DendriteAsic::TofinoAsic => "tofino_asic",
                DendriteAsic::TofinoStub => "tofino_stub",
                DendriteAsic::Softnpu => "softnpu",
            }
        )
    }
}

impl From<DendriteAsic> for sled_agent_client::types::DendriteAsic {
    fn from(a: DendriteAsic) -> Self {
        match a {
            DendriteAsic::TofinoAsic => Self::TofinoAsic,
            DendriteAsic::TofinoStub => Self::TofinoStub,
            DendriteAsic::Softnpu => Self::Softnpu,
        }
    }
>>>>>>> f11200e2
}

/// The type of a dataset, and an auxiliary information necessary
/// to successfully launch a zone managing the associated data.
#[derive(Clone, Debug, Deserialize, Serialize, JsonSchema, PartialEq)]
#[serde(tag = "type", rename_all = "snake_case")]
pub enum DatasetKind {
    CockroachDb {
        /// The addresses of all nodes within the cluster.
        all_addresses: Vec<SocketAddrV6>,
    },
    Crucible,
    Clickhouse,
}

impl From<DatasetKind> for sled_agent_client::types::DatasetKind {
    fn from(k: DatasetKind) -> Self {
        use DatasetKind::*;
        match k {
            CockroachDb { all_addresses } => Self::CockroachDb(
                all_addresses.iter().map(|a| a.to_string()).collect(),
            ),
            Crucible => Self::Crucible,
            Clickhouse => Self::Clickhouse,
        }
    }
}

impl From<DatasetKind> for nexus_client::types::DatasetKind {
    fn from(k: DatasetKind) -> Self {
        use DatasetKind::*;
        match k {
            CockroachDb { .. } => Self::Cockroach,
            Crucible => Self::Crucible,
            Clickhouse => Self::Clickhouse,
        }
    }
}

impl std::fmt::Display for DatasetKind {
    fn fmt(&self, f: &mut std::fmt::Formatter<'_>) -> std::fmt::Result {
        use DatasetKind::*;
        let s = match self {
            Crucible => "crucible",
            CockroachDb { .. } => "cockroachdb",
            Clickhouse => "clickhouse",
        };
        write!(f, "{}", s)
    }
}

/// Used to request a new dataset kind exists within a zpool.
///
/// Many dataset types are associated with services that will be
/// instantiated when the dataset is detected.
#[derive(Clone, Debug, Deserialize, Serialize, JsonSchema, PartialEq)]
pub struct DatasetEnsureBody {
    // The UUID of the dataset, as well as the service using it directly.
    pub id: Uuid,
    // The name (and UUID) of the Zpool which we are inserting into.
    pub zpool_id: Uuid,
    // The type of the filesystem.
    pub dataset_kind: DatasetKind,
    // The address on which the zone will listen for requests.
    pub address: SocketAddrV6,
}

impl DatasetEnsureBody {
    pub fn aaaa(&self) -> AAAA {
        AAAA::Zone(self.id)
    }

    pub fn srv(&self) -> SRV {
        match self.dataset_kind {
            DatasetKind::Crucible => {
                SRV::Backend(BackendName::Crucible, self.id)
            }
            DatasetKind::Clickhouse => SRV::Service(ServiceName::Clickhouse),
            DatasetKind::CockroachDb { .. } => {
                SRV::Service(ServiceName::Cockroach)
            }
        }
    }

    pub fn address(&self) -> SocketAddrV6 {
        self.address
    }
}

impl From<DatasetEnsureBody> for sled_agent_client::types::DatasetEnsureBody {
    fn from(p: DatasetEnsureBody) -> Self {
        Self {
            zpool_id: p.zpool_id,
            dataset_kind: p.dataset_kind.into(),
            address: p.address.to_string(),
            id: p.id,
        }
    }
}

/// Describes service-specific parameters.
#[derive(
    Clone, Debug, Deserialize, Serialize, JsonSchema, PartialEq, Eq, Hash,
)]
#[serde(tag = "type", rename_all = "snake_case")]
pub enum ServiceType {
    Nexus { internal_address: SocketAddrV6, external_address: SocketAddr },
    InternalDns { server_address: SocketAddrV6, dns_address: SocketAddrV6 },
    Oximeter,
    Dendrite { asic: DendriteAsic },
}

impl From<ServiceType> for sled_agent_client::types::ServiceType {
    fn from(s: ServiceType) -> Self {
        use sled_agent_client::types::ServiceType as AutoSt;
        use ServiceType as St;

        match s {
            St::Nexus { internal_address, external_address } => AutoSt::Nexus {
                internal_address: internal_address.to_string(),
                external_address: external_address.to_string(),
            },
            St::InternalDns { server_address, dns_address } => {
                AutoSt::InternalDns {
                    server_address: server_address.to_string(),
                    dns_address: dns_address.to_string(),
                }
            }
            St::Oximeter => AutoSt::Oximeter,
            St::Dendrite { asic } => AutoSt::Dendrite { asic: asic.into() },
        }
    }
}

/// Describes a request to create a service. This information
/// should be sufficient for a Sled Agent to start a zone
/// containing the requested service.
#[derive(
    Clone, Debug, Deserialize, Serialize, JsonSchema, PartialEq, Eq, Hash,
)]
pub struct ServiceRequest {
    // The UUID of the service to be initialized.
    pub id: Uuid,
    // The name of the service to be created.
    pub name: String,
    // The addresses on which the service should listen for requests.
    pub addresses: Vec<Ipv6Addr>,
    // The addresses in the global zone which should be created, if necessary
    // to route to the service.
    //
    // For addresses allocated within the Sled's Subnet, no extra address should
    // be necessary. However, for other services - such the DNS service, which
    // exists outside the sleds's typical subnet - adding an address in the GZ
    // is necessary to allow inter-zone traffic routing.
    #[serde(default)]
    pub gz_addresses: Vec<Ipv6Addr>,
    // Any other service-specific parameters.
    pub service_type: ServiceType,
}

impl ServiceRequest {
    pub fn aaaa(&self) -> AAAA {
        AAAA::Zone(self.id)
    }

    pub fn srv(&self) -> SRV {
        match self.service_type {
            ServiceType::InternalDns { .. } => {
                SRV::Service(ServiceName::InternalDNS)
            }
            ServiceType::Nexus { .. } => SRV::Service(ServiceName::Nexus),
            ServiceType::Oximeter => SRV::Service(ServiceName::Oximeter),
            ServiceType::Dendrite { .. } => SRV::Service(ServiceName::Dendrite),
        }
    }

    pub fn address(&self) -> SocketAddrV6 {
        match self.service_type {
            ServiceType::InternalDns { server_address, .. } => server_address,
            ServiceType::Nexus { internal_address, .. } => internal_address,
            ServiceType::Oximeter => {
                SocketAddrV6::new(self.addresses[0], OXIMETER_PORT, 0, 0)
            }
            ServiceType::Dendrite { .. } => {
                SocketAddrV6::new(self.addresses[0], DENDRITE_PORT, 0, 0)
            }
        }
    }
}

impl From<ServiceRequest> for sled_agent_client::types::ServiceRequest {
    fn from(s: ServiceRequest) -> Self {
        Self {
            id: s.id,
            name: s.name,
            addresses: s.addresses,
            gz_addresses: s.gz_addresses,
            service_type: s.service_type.into(),
        }
    }
}

/// Used to request that the Sled initialize certain services on initialization.
///
/// This may be used to record that certain sleds are responsible for
/// launching services which may not be associated with a dataset, such
/// as Nexus.
#[derive(Clone, Debug, Deserialize, Serialize, JsonSchema, PartialEq)]
pub struct ServiceEnsureBody {
    pub services: Vec<ServiceRequest>,
}<|MERGE_RESOLUTION|>--- conflicted
+++ resolved
@@ -199,11 +199,11 @@
     pub last_byte_offset: u64,
 }
 
-<<<<<<< HEAD
 #[derive(Clone, Debug, Deserialize, Serialize, JsonSchema, PartialEq)]
 pub struct Zpool {
     pub id: Uuid,
-=======
+}
+
 // The type of networking 'ASIC' the Dendrite service is expected to manage
 #[derive(
     Clone, Debug, Deserialize, Serialize, JsonSchema, PartialEq, Eq, Copy, Hash,
@@ -237,7 +237,6 @@
             DendriteAsic::Softnpu => Self::Softnpu,
         }
     }
->>>>>>> f11200e2
 }
 
 /// The type of a dataset, and an auxiliary information necessary
