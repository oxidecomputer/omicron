--- conflicted
+++ resolved
@@ -17,11 +17,7 @@
 use omicron_common::api::internal::shared::{
     NetworkInterface, SourceNatConfig,
 };
-<<<<<<< HEAD
-use omicron_uuid_kinds::DatasetUuid;
-=======
 use omicron_common::disk::{DatasetKind, DatasetName, DiskVariant};
->>>>>>> 75f006b6
 use omicron_uuid_kinds::PropolisUuid;
 use omicron_uuid_kinds::ZpoolUuid;
 use schemars::JsonSchema;
@@ -387,87 +383,6 @@
     Floating(IpAddr),
 }
 
-<<<<<<< HEAD
-// Our SledRole and Baseboard types do not have to be identical to the Nexus
-// ones, but they generally should be, and this avoids duplication.  If it
-// becomes easier to maintain a separate copy, we should do that.
-pub type SledRole = nexus_client::types::SledRole;
-
-/// Identifies information about disks which may be attached to Sleds.
-#[derive(Clone, Debug, Deserialize, JsonSchema, Serialize)]
-pub struct InventoryDisk {
-    pub identity: omicron_common::disk::DiskIdentity,
-    pub variant: sled_hardware::DiskVariant,
-    pub slot: i64,
-}
-
-/// Identifies information about zpools managed by the control plane
-#[derive(Clone, Debug, Deserialize, JsonSchema, Serialize)]
-pub struct InventoryZpool {
-    pub id: ZpoolUuid,
-    pub total_size: ByteCount,
-}
-
-/// Identifies information about datasets within Oxide-managed zpools
-#[derive(Clone, Debug, Deserialize, JsonSchema, Serialize)]
-pub struct InventoryDataset {
-    /// Although datasets mandated by the control plane will have UUIDs,
-    /// datasets can be created (and have been created) without UUIDs.
-    pub id: Option<DatasetUuid>,
-
-    /// This name is the full path of the dataset.
-    // This is akin to [sled_storage::dataset::DatasetName::full_name],
-    // and it's also what you'd see when running "zfs list".
-    pub name: String,
-
-    /// The amount of remaining space usable by the dataset (and children)
-    /// assuming there is no other activity within the pool.
-    pub available: ByteCount,
-
-    /// The amount of space consumed by this dataset and descendents.
-    pub used: ByteCount,
-
-    /// The maximum amount of space usable by a dataset and all descendents.
-    pub quota: Option<ByteCount>,
-
-    /// The minimum amount of space guaranteed to a dataset and descendents.
-    pub reservation: Option<ByteCount>,
-
-    /// The compression algorithm used for this dataset, if any.
-    pub compression: String,
-}
-
-impl From<illumos_utils::zfs::DatasetProperties> for InventoryDataset {
-    fn from(props: illumos_utils::zfs::DatasetProperties) -> Self {
-        Self {
-            id: props.id,
-            name: props.name,
-            available: props.avail,
-            used: props.used,
-            quota: props.quota,
-            reservation: props.reservation,
-            compression: props.compression,
-        }
-    }
-}
-
-/// Identity and basic status information about this sled agent
-#[derive(Clone, Debug, Deserialize, JsonSchema, Serialize)]
-pub struct Inventory {
-    pub sled_id: Uuid,
-    pub sled_agent_address: SocketAddrV6,
-    pub sled_role: SledRole,
-    pub baseboard: Baseboard,
-    pub usable_hardware_threads: u32,
-    pub usable_physical_ram: ByteCount,
-    pub reservoir_size: ByteCount,
-    pub disks: Vec<InventoryDisk>,
-    pub zpools: Vec<InventoryZpool>,
-    pub datasets: Vec<InventoryDataset>,
-}
-
-=======
->>>>>>> 75f006b6
 #[derive(Clone, Debug, Deserialize, JsonSchema, Serialize)]
 pub struct EstablishedConnection {
     baseboard: Baseboard,
