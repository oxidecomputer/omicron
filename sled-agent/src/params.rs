// This Source Code Form is subject to the terms of the Mozilla Public
// License, v. 2.0. If a copy of the MPL was not distributed with this
// file, You can obtain one at https://mozilla.org/MPL/2.0/.

use chrono::DateTime;
use chrono::Utc;
use omicron_common::api::internal::nexus::{
    DiskRuntimeState, InstanceRuntimeState,
};
use omicron_common::api::internal::shared::{
    NetworkInterface, SourceNatConfig,
};
use schemars::JsonSchema;
use serde::{Deserialize, Serialize};
use sled_hardware::Baseboard;
use std::fmt::{Debug, Display, Formatter, Result as FormatResult};
use std::net::{IpAddr, Ipv6Addr, SocketAddr, SocketAddrV6};
use thiserror::Error;
use uuid::Uuid;

pub use illumos_utils::opte::params::VpcFirewallRule;
pub use illumos_utils::opte::params::VpcFirewallRulesEnsureBody;
pub use sled_hardware::DendriteAsic;

/// Used to request a Disk state change
#[derive(Clone, Debug, Deserialize, Eq, PartialEq, Serialize, JsonSchema)]
#[serde(rename_all = "lowercase", tag = "state", content = "instance")]
pub enum DiskStateRequested {
    Detached,
    Attached(Uuid),
    Destroyed,
    Faulted,
}

impl DiskStateRequested {
    /// Returns whether the requested state is attached to an Instance or not.
    pub fn is_attached(&self) -> bool {
        match self {
            DiskStateRequested::Detached => false,
            DiskStateRequested::Destroyed => false,
            DiskStateRequested::Faulted => false,

            DiskStateRequested::Attached(_) => true,
        }
    }
}

/// Sent from to a sled agent to establish the runtime state of a Disk
#[derive(Serialize, Deserialize, JsonSchema)]
pub struct DiskEnsureBody {
    /// Last runtime state of the Disk known to Nexus (used if the agent has
    /// never seen this Disk before).
    pub initial_runtime: DiskRuntimeState,
    /// requested runtime state of the Disk
    pub target: DiskStateRequested,
}

/// Describes the instance hardware.
#[derive(Clone, Debug, Serialize, Deserialize, JsonSchema)]
pub struct InstanceHardware {
    pub runtime: InstanceRuntimeState,
    pub nics: Vec<NetworkInterface>,
    pub source_nat: SourceNatConfig,
    /// Zero or more external IP addresses (either floating or ephemeral),
    /// provided to an instance to allow inbound connectivity.
    pub external_ips: Vec<IpAddr>,
    pub firewall_rules: Vec<VpcFirewallRule>,
    // TODO: replace `propolis_client::handmade::*` with locally-modeled request type
    pub disks: Vec<propolis_client::handmade::api::DiskRequest>,
    pub cloud_init_bytes: Option<String>,
}

/// The body of a request to ensure that an instance is known to a sled agent.
#[derive(Serialize, Deserialize, JsonSchema)]
pub struct InstanceEnsureBody {
    /// A description of the instance's virtual hardware and the initial runtime
    /// state this sled agent should store for this incarnation of the instance.
    pub initial: InstanceHardware,
}

/// The body of a request to move a previously-ensured instance into a specific
/// runtime state.
#[derive(Serialize, Deserialize, JsonSchema)]
pub struct InstancePutStateBody {
    /// The state into which the instance should be driven.
    pub state: InstanceStateRequested,
}

/// The response sent from a request to move an instance into a specific runtime
/// state.
#[derive(Serialize, Deserialize, JsonSchema)]
pub struct InstancePutStateResponse {
    /// The current runtime state of the instance after handling the request to
    /// change its state. If the instance's state did not change, this field is
    /// `None`.
    pub updated_runtime: Option<InstanceRuntimeState>,
}

/// The response sent from a request to unregister an instance.
#[derive(Serialize, Deserialize, JsonSchema)]
pub struct InstanceUnregisterResponse {
    /// The current state of the instance after handling the request to
    /// unregister it. If the instance's state did not change, this field is
    /// `None`.
    pub updated_runtime: Option<InstanceRuntimeState>,
}

/// Parameters used when directing Propolis to initialize itself via live
/// migration.
#[derive(Copy, Clone, Debug, Deserialize, Serialize, JsonSchema)]
pub struct InstanceMigrationTargetParams {
    /// The Propolis ID of the migration source.
    pub src_propolis_id: Uuid,

    /// The address of the Propolis server that will serve as the migration
    /// source.
    pub src_propolis_addr: SocketAddr,
}

/// Requestable running state of an Instance.
///
/// A subset of [`omicron_common::api::external::InstanceState`].
#[derive(Copy, Clone, Debug, Deserialize, Serialize, JsonSchema)]
#[serde(rename_all = "snake_case", tag = "type", content = "value")]
pub enum InstanceStateRequested {
    /// Run this instance by migrating in from a previous running incarnation of
    /// the instance.
    MigrationTarget(InstanceMigrationTargetParams),
    /// Start the instance if it is not already running.
    Running,
    /// Stop the instance.
    Stopped,
    /// Immediately reset the instance, as though it had stopped and immediately
    /// began to run again.
    Reboot,
}

impl Display for InstanceStateRequested {
    fn fmt(&self, f: &mut Formatter) -> FormatResult {
        write!(f, "{}", self.label())
    }
}

impl InstanceStateRequested {
    fn label(&self) -> &str {
        match self {
            InstanceStateRequested::MigrationTarget(_) => "migrating in",
            InstanceStateRequested::Running => "running",
            InstanceStateRequested::Stopped => "stopped",
            InstanceStateRequested::Reboot => "reboot",
        }
    }

    /// Returns true if the state represents a stopped Instance.
    pub fn is_stopped(&self) -> bool {
        match self {
            InstanceStateRequested::MigrationTarget(_) => false,
            InstanceStateRequested::Running => false,
            InstanceStateRequested::Stopped => true,
            InstanceStateRequested::Reboot => false,
        }
    }
}

/// Instance runtime state to update for a migration.
#[derive(Copy, Clone, Debug, Deserialize, Serialize, JsonSchema)]
pub struct InstanceMigrationSourceParams {
    pub migration_id: Uuid,
    pub dst_propolis_id: Uuid,
}

/// The body of a request to set or clear the migration identifiers from a
/// sled agent's instance state records.
#[derive(Debug, Serialize, Deserialize, JsonSchema)]
pub struct InstancePutMigrationIdsBody {
    /// The last runtime state known to this requestor. This request will
    /// succeed if either (a) the Propolis generation in the sled agent's
    /// runtime state matches the generation in this record, or (b) the sled
    /// agent's runtime state matches what would result from applying this
    /// request to the caller's runtime state. This latter condition provides
    /// idempotency.
    pub old_runtime: InstanceRuntimeState,

    /// The migration identifiers to set. If `None`, this operation clears the
    /// migration IDs.
    pub migration_params: Option<InstanceMigrationSourceParams>,
}

#[derive(Clone, Debug, Deserialize, Serialize, JsonSchema, PartialEq)]
pub enum DiskType {
    U2,
    M2,
}

impl From<sled_hardware::DiskVariant> for DiskType {
    fn from(v: sled_hardware::DiskVariant) -> Self {
        use sled_hardware::DiskVariant::*;
        match v {
            U2 => Self::U2,
            M2 => Self::M2,
        }
    }
}

#[derive(Clone, Debug, Deserialize, Serialize, JsonSchema, PartialEq)]
pub struct Zpool {
    pub id: Uuid,
    pub disk_type: DiskType,
}

/// The type of a dataset, and an auxiliary information necessary
/// to successfully launch a zone managing the associated data.
#[derive(
    Clone, Debug, Deserialize, Serialize, JsonSchema, PartialEq, Eq, Hash,
)]
#[serde(tag = "type", rename_all = "snake_case")]
pub enum DatasetKind {
    CockroachDb,
    Crucible,
    Clickhouse,
    ExternalDns,
    InternalDns,
}

impl From<DatasetKind> for sled_agent_client::types::DatasetKind {
    fn from(k: DatasetKind) -> Self {
        use DatasetKind::*;
        match k {
            CockroachDb => Self::CockroachDb,
            Crucible => Self::Crucible,
            Clickhouse => Self::Clickhouse,
            ExternalDns => Self::ExternalDns,
            InternalDns => Self::InternalDns,
        }
    }
}

impl From<DatasetKind> for nexus_client::types::DatasetKind {
    fn from(k: DatasetKind) -> Self {
        use DatasetKind::*;
        match k {
            CockroachDb => Self::Cockroach,
            Crucible => Self::Crucible,
            Clickhouse => Self::Clickhouse,
            ExternalDns => Self::ExternalDns,
            InternalDns => Self::InternalDns,
        }
    }
}

impl std::fmt::Display for DatasetKind {
    fn fmt(&self, f: &mut std::fmt::Formatter<'_>) -> std::fmt::Result {
        use DatasetKind::*;
        let s = match self {
            Crucible => "crucible",
            CockroachDb { .. } => "cockroachdb",
            Clickhouse => "clickhouse",
            ExternalDns { .. } => "external_dns",
            InternalDns { .. } => "internal_dns",
        };
        write!(f, "{}", s)
    }
}

/// Describes service-specific parameters.
#[derive(
    Clone, Debug, Deserialize, Serialize, JsonSchema, PartialEq, Eq, Hash,
)]
#[serde(tag = "type", rename_all = "snake_case")]
pub enum ServiceType {
    Nexus {
        /// The address at which the internal nexus server is reachable.
        internal_address: SocketAddrV6,
        /// The address at which the external nexus server is reachable.
        external_ip: IpAddr,
        /// The service vNIC providing external connectivity using OPTE.
        nic: NetworkInterface,
        /// Whether Nexus's external endpoint should use TLS
        external_tls: bool,
    },
    ExternalDns {
        /// The address at which the external DNS server API is reachable.
        http_address: SocketAddrV6,
        /// The address at which the external DNS server is reachable.
        dns_address: SocketAddr,
        /// The service vNIC providing external connectivity using OPTE.
        nic: NetworkInterface,
    },
    InternalDns {
        http_address: SocketAddrV6,
        dns_address: SocketAddrV6,
        /// The addresses in the global zone which should be created
        ///
        /// For the DNS service, which exists outside the sleds's typical subnet - adding an
        /// address in the GZ is necessary to allow inter-zone traffic routing.
        gz_address: Ipv6Addr,

        /// The address is also identified with an auxiliary bit of information
        /// to ensure that the created global zone address can have a unique name.
        gz_address_index: u32,
    },
    Oximeter {
        address: SocketAddrV6,
    },
    // We should never receive external requests to start wicketd, MGS, sp-sim
    // dendrite, tfport, or maghemite: these are all services running in the
    // global zone or switch zone that we start autonomously. We tag them with
    // `serde(skip)` both to omit them from our OpenAPI definition and to avoid
    // needing their contained types to implement `JsonSchema + Deserialize +
    // Serialize`.
    #[serde(skip)]
    ManagementGatewayService,
    #[serde(skip)]
    Wicketd {
        baseboard: Baseboard,
    },
    #[serde(skip)]
    Dendrite {
        asic: DendriteAsic,
    },
    #[serde(skip)]
    Tfport {
        pkt_source: String,
    },
    #[serde(skip)]
    Maghemite {
        mode: String,
    },
    #[serde(skip)]
    SpSim,
    CruciblePantry {
        address: SocketAddrV6,
    },
    BoundaryNtp {
        address: SocketAddrV6,
        ntp_servers: Vec<String>,
        dns_servers: Vec<String>,
        domain: Option<String>,
        /// The service vNIC providing outbound connectivity using OPTE.
        nic: NetworkInterface,
        /// The SNAT configuration for outbound connections.
        snat_cfg: SourceNatConfig,
    },
    InternalNtp {
        address: SocketAddrV6,
        ntp_servers: Vec<String>,
        dns_servers: Vec<String>,
        domain: Option<String>,
    },
<<<<<<< HEAD
    Clickhouse,
    ClickhouseKeeper,
    CockroachDb,
    Crucible,
=======
    Clickhouse {
        address: SocketAddrV6,
    },
    CockroachDb {
        address: SocketAddrV6,
    },
    Crucible {
        address: SocketAddrV6,
    },
>>>>>>> ebd3db27
}

impl std::fmt::Display for ServiceType {
    fn fmt(&self, f: &mut Formatter<'_>) -> FormatResult {
        match self {
            ServiceType::Nexus { .. } => write!(f, "nexus"),
            ServiceType::ExternalDns { .. } => write!(f, "external_dns"),
            ServiceType::InternalDns { .. } => write!(f, "internal_dns"),
            ServiceType::Oximeter { .. } => write!(f, "oximeter"),
            ServiceType::ManagementGatewayService => write!(f, "mgs"),
            ServiceType::Wicketd { .. } => write!(f, "wicketd"),
            ServiceType::Dendrite { .. } => write!(f, "dendrite"),
            ServiceType::Tfport { .. } => write!(f, "tfport"),
            ServiceType::CruciblePantry { .. } => write!(f, "crucible/pantry"),
            ServiceType::BoundaryNtp { .. }
            | ServiceType::InternalNtp { .. } => write!(f, "ntp"),
            ServiceType::Maghemite { .. } => write!(f, "mg-ddm"),
<<<<<<< HEAD
            ServiceType::Clickhouse => write!(f, "clickhouse"),
            ServiceType::ClickhouseKeeper => write!(f, "clickhouse_keeper"),
            ServiceType::CockroachDb => write!(f, "cockroachdb"),
            ServiceType::Crucible => write!(f, "crucible"),
=======
            ServiceType::SpSim => write!(f, "sp-sim"),
            ServiceType::Clickhouse { .. } => write!(f, "clickhouse"),
            ServiceType::CockroachDb { .. } => write!(f, "cockroachdb"),
            ServiceType::Crucible { .. } => write!(f, "crucible"),
>>>>>>> ebd3db27
        }
    }
}

impl crate::smf_helper::Service for ServiceType {
    fn service_name(&self) -> String {
        self.to_string()
    }
    fn smf_name(&self) -> String {
        match self {
            // NOTE: This style of service-naming is deprecated
            ServiceType::Maghemite { .. } => {
                format!("svc:/system/illumos/{}", self.service_name())
            }
            _ => format!("svc:/oxide/{}", self.service_name()),
        }
    }
    fn should_import(&self) -> bool {
        true
    }
}

/// Error returned by attempting to convert an internal service (i.e., a service
/// started autonomously by sled-agent) into a
/// `sled_agent_client::types::ServiceType` to be sent to a remote sled-agent.
#[derive(Debug, Clone, Copy, Error)]
#[error("This service may only be started autonomously by sled-agent")]
pub struct AutonomousServiceOnlyError;

impl TryFrom<ServiceType> for sled_agent_client::types::ServiceType {
    type Error = AutonomousServiceOnlyError;

    fn try_from(s: ServiceType) -> Result<Self, Self::Error> {
        use sled_agent_client::types::ServiceType as AutoSt;
        use ServiceType as St;

        match s {
            St::Nexus { internal_address, external_ip, nic, external_tls } => {
                Ok(AutoSt::Nexus {
                    internal_address: internal_address.to_string(),
                    external_ip,
                    nic: nic.into(),
                    external_tls,
                })
            }
            St::ExternalDns { http_address, dns_address, nic } => {
                Ok(AutoSt::ExternalDns {
                    http_address: http_address.to_string(),
                    dns_address: dns_address.to_string(),
                    nic: nic.into(),
                })
            }
            St::InternalDns {
                http_address,
                dns_address,
                gz_address,
                gz_address_index,
            } => Ok(AutoSt::InternalDns {
                http_address: http_address.to_string(),
                dns_address: dns_address.to_string(),
                gz_address,
                gz_address_index,
            }),
            St::Oximeter { address } => {
                Ok(AutoSt::Oximeter { address: address.to_string() })
            }
            St::CruciblePantry { address } => {
                Ok(AutoSt::CruciblePantry { address: address.to_string() })
            }
            St::BoundaryNtp {
                address,
                ntp_servers,
                dns_servers,
                domain,
                nic,
                snat_cfg,
            } => Ok(AutoSt::BoundaryNtp {
                address: address.to_string(),
                ntp_servers,
                dns_servers,
                domain,
                nic: nic.into(),
                snat_cfg: snat_cfg.into(),
            }),
            St::InternalNtp { address, ntp_servers, dns_servers, domain } => {
                Ok(AutoSt::InternalNtp {
                    address: address.to_string(),
                    ntp_servers,
                    dns_servers,
                    domain,
                })
            }
            St::Clickhouse { address } => {
                Ok(AutoSt::Clickhouse { address: address.to_string() })
            }
            St::CockroachDb { address } => {
                Ok(AutoSt::CockroachDb { address: address.to_string() })
            }
            St::Crucible { address } => {
                Ok(AutoSt::Crucible { address: address.to_string() })
            }
<<<<<<< HEAD
            St::Clickhouse => Ok(AutoSt::Clickhouse),
            St::ClickhouseKeeper => Ok(AutoSt::ClickhouseKeeper),
            St::CockroachDb => Ok(AutoSt::CockroachDb),
            St::Crucible => Ok(AutoSt::Crucible),
=======
>>>>>>> ebd3db27
            St::ManagementGatewayService
            | St::SpSim
            | St::Wicketd { .. }
            | St::Dendrite { .. }
            | St::Tfport { .. }
            | St::Maghemite { .. } => Err(AutonomousServiceOnlyError),
        }
    }
}

/// The type of zone which may be requested from Sled Agent
#[derive(
    Clone, Debug, Deserialize, Serialize, JsonSchema, PartialEq, Eq, Hash,
)]
#[serde(rename_all = "snake_case")]
pub enum ZoneType {
    Clickhouse,
    ClickhouseKeeper,
    CockroachDb,
    CruciblePantry,
    Crucible,
    ExternalDns,
    InternalDns,
    Nexus,
    Ntp,
    Oximeter,
    Switch,
}

impl From<ZoneType> for sled_agent_client::types::ZoneType {
    fn from(zt: ZoneType) -> Self {
        match zt {
            ZoneType::Clickhouse => Self::Clickhouse,
            ZoneType::ClickhouseKeeper => Self::ClickhouseKeeper,
            ZoneType::CockroachDb => Self::CockroachDb,
            ZoneType::Crucible => Self::Crucible,
            ZoneType::CruciblePantry => Self::CruciblePantry,
            ZoneType::InternalDns => Self::InternalDns,
            ZoneType::ExternalDns => Self::ExternalDns,
            ZoneType::Nexus => Self::Nexus,
            ZoneType::Ntp => Self::Ntp,
            ZoneType::Oximeter => Self::Oximeter,
            ZoneType::Switch => Self::Switch,
        }
    }
}

impl std::fmt::Display for ZoneType {
    fn fmt(&self, f: &mut std::fmt::Formatter<'_>) -> std::fmt::Result {
        use ZoneType::*;
        let name = match self {
            Clickhouse => "clickhouse",
            ClickhouseKeeper => "clickhouse_keeper",
            CockroachDb => "cockroachdb",
            Crucible => "crucible",
            CruciblePantry => "crucible_pantry",
            ExternalDns => "external_dns",
            InternalDns => "internal_dns",
            Nexus => "nexus",
            Ntp => "ntp",
            Oximeter => "oximeter",
            Switch => "switch",
        };
        write!(f, "{name}")
    }
}

/// Describes a request to provision a specific dataset
#[derive(
    Clone, Debug, Deserialize, Serialize, JsonSchema, PartialEq, Eq, Hash,
)]
pub struct DatasetRequest {
    pub id: Uuid,
    pub name: crate::storage::dataset::DatasetName,
    pub service_address: SocketAddrV6,
}

impl From<DatasetRequest> for sled_agent_client::types::DatasetRequest {
    fn from(d: DatasetRequest) -> Self {
        Self {
            id: d.id,
            name: d.name.into(),
            service_address: d.service_address.to_string(),
        }
    }
}

/// Describes a request to create a zone running one or more services.
#[derive(
    Clone, Debug, Deserialize, Serialize, JsonSchema, PartialEq, Eq, Hash,
)]
pub struct ServiceZoneRequest {
    // The UUID of the zone to be initialized.
    // TODO: Should this be removed? If we have UUIDs on the services, what's
    // the point of this?
    pub id: Uuid,
    // The type of the zone to be created.
    pub zone_type: ZoneType,
    // The addresses on which the service should listen for requests.
    pub addresses: Vec<Ipv6Addr>,
    // Datasets which should be managed by this service.
    #[serde(default)]
    pub dataset: Option<DatasetRequest>,
    // Services that should be run in the zone
    pub services: Vec<ServiceZoneService>,
    // Switch addresses for SNAT configuration, if required
    pub boundary_switches: Vec<Ipv6Addr>,
}

impl ServiceZoneRequest {
    // The full name of the zone, if it was to be created as a zone.
    pub fn zone_name(&self) -> String {
        illumos_utils::running_zone::InstalledZone::get_zone_name(
            &self.zone_type.to_string(),
            self.zone_name_unique_identifier(),
        )
    }

    // The name of a unique identifier for the zone, if one is necessary.
    pub fn zone_name_unique_identifier(&self) -> Option<Uuid> {
        match &self.zone_type {
            // The switch zone is necessarily a singleton.
            ZoneType::Switch => None,
            // All other zones should be identified by their zone UUID.
            ZoneType::Clickhouse
            | ZoneType::CockroachDb
            | ZoneType::Crucible
            | ZoneType::ExternalDns
            | ZoneType::InternalDns
            | ZoneType::Nexus
            | ZoneType::CruciblePantry
            | ZoneType::Ntp
            | ZoneType::Oximeter => Some(self.id),
        }
    }
}

impl TryFrom<ServiceZoneRequest>
    for sled_agent_client::types::ServiceZoneRequest
{
    type Error = AutonomousServiceOnlyError;

    fn try_from(s: ServiceZoneRequest) -> Result<Self, Self::Error> {
        let mut services = Vec::with_capacity(s.services.len());
        for service in s.services {
            services.push(service.try_into()?);
        }

        Ok(Self {
            id: s.id,
            zone_type: s.zone_type.into(),
            addresses: s.addresses,
            dataset: s.dataset.map(|d| d.into()),
            services,
            boundary_switches: s.boundary_switches,
        })
    }
}

impl ServiceZoneRequest {
    pub fn into_nexus_service_req(
        &self,
        sled_id: Uuid,
    ) -> Result<
        Vec<nexus_client::types::ServicePutRequest>,
        AutonomousServiceOnlyError,
    > {
        use nexus_client::types as NexusTypes;

        let mut services = vec![];
        for svc in &self.services {
            let service_id = svc.id;
            let zone_id = Some(self.id);
            match &svc.details {
                ServiceType::Nexus {
                    external_ip,
                    internal_address,
                    nic,
                    ..
                } => {
                    services.push(NexusTypes::ServicePutRequest {
                        service_id,
                        zone_id,
                        sled_id,
                        address: internal_address.to_string(),
                        kind: NexusTypes::ServiceKind::Nexus {
                            external_address: *external_ip,
                            nic: NexusTypes::ServiceNic {
                                id: nic.id,
                                name: nic.name.clone(),
                                ip: nic.ip,
                                mac: nic.mac,
                            },
                        },
                    });
                }
                ServiceType::ExternalDns { http_address, dns_address, nic } => {
                    services.push(NexusTypes::ServicePutRequest {
                        service_id,
                        zone_id,
                        sled_id,
                        address: http_address.to_string(),
                        kind: NexusTypes::ServiceKind::ExternalDns {
                            external_address: dns_address.ip(),
                            nic: NexusTypes::ServiceNic {
                                id: nic.id,
                                name: nic.name.clone(),
                                ip: nic.ip,
                                mac: nic.mac,
                            },
                        },
                    });
                }
                ServiceType::InternalDns { http_address, .. } => {
                    services.push(NexusTypes::ServicePutRequest {
                        service_id,
                        zone_id,
                        sled_id,
                        address: http_address.to_string(),
                        kind: NexusTypes::ServiceKind::InternalDns,
                    });
                }
                ServiceType::Oximeter { address } => {
                    services.push(NexusTypes::ServicePutRequest {
                        service_id,
                        zone_id,
                        sled_id,
                        address: address.to_string(),
                        kind: NexusTypes::ServiceKind::Oximeter,
                    });
                }
                ServiceType::CruciblePantry { address } => {
                    services.push(NexusTypes::ServicePutRequest {
                        service_id,
                        zone_id,
                        sled_id,
                        address: address.to_string(),
                        kind: NexusTypes::ServiceKind::CruciblePantry,
                    });
                }
                ServiceType::BoundaryNtp { address, snat_cfg, nic, .. } => {
                    services.push(NexusTypes::ServicePutRequest {
                        service_id,
                        zone_id,
                        sled_id,
                        address: address.to_string(),
                        kind: NexusTypes::ServiceKind::BoundaryNtp {
                            snat: snat_cfg.into(),
                            nic: NexusTypes::ServiceNic {
                                id: nic.id,
                                name: nic.name.clone(),
                                ip: nic.ip,
                                mac: nic.mac,
                            },
                        },
                    });
                }
                ServiceType::InternalNtp { address, .. } => {
                    services.push(NexusTypes::ServicePutRequest {
                        service_id,
                        zone_id,
                        sled_id,
                        address: address.to_string(),
                        kind: NexusTypes::ServiceKind::InternalNtp,
                    });
                }
                ServiceType::Clickhouse { address } => {
                    services.push(NexusTypes::ServicePutRequest {
                        service_id,
                        zone_id,
                        sled_id,
                        address: address.to_string(),
                        kind: NexusTypes::ServiceKind::Clickhouse,
                    });
                }
                ServiceType::Crucible { address } => {
                    services.push(NexusTypes::ServicePutRequest {
                        service_id,
                        zone_id,
                        sled_id,
                        address: address.to_string(),
                        kind: NexusTypes::ServiceKind::Crucible,
                    });
                }
                ServiceType::CockroachDb { address } => {
                    services.push(NexusTypes::ServicePutRequest {
                        service_id,
                        zone_id,
                        sled_id,
                        address: address.to_string(),
                        kind: NexusTypes::ServiceKind::Cockroach,
                    });
                }
                ServiceType::ManagementGatewayService
                | ServiceType::SpSim
                | ServiceType::Wicketd { .. }
                | ServiceType::Dendrite { .. }
                | ServiceType::Maghemite { .. }
                | ServiceType::Tfport { .. } => {
                    return Err(AutonomousServiceOnlyError);
                }
            }
        }

        Ok(services)
    }
}

/// Used to request that the Sled initialize a single service.
#[derive(
    Clone, Debug, Deserialize, Serialize, JsonSchema, PartialEq, Eq, Hash,
)]
pub struct ServiceZoneService {
    pub id: Uuid,
    pub details: ServiceType,
}

impl TryFrom<ServiceZoneService>
    for sled_agent_client::types::ServiceZoneService
{
    type Error = AutonomousServiceOnlyError;

    fn try_from(s: ServiceZoneService) -> Result<Self, Self::Error> {
        let details = s.details.try_into()?;
        Ok(Self { id: s.id, details })
    }
}

/// Used to request that the Sled initialize multiple services.
#[derive(Clone, Debug, Deserialize, Serialize, JsonSchema, PartialEq)]
pub struct ServiceEnsureBody {
    pub services: Vec<ServiceZoneRequest>,
}

#[derive(Clone, Debug, Deserialize, Serialize, JsonSchema, PartialEq)]
pub struct TimeSync {
    /// The synchronization state of the sled, true when the system clock
    /// and the NTP clock are in sync (to within a small window).
    pub sync: bool,
    // These could both be f32, but there is a problem with progenitor/typify
    // where, although the f32 correctly becomes "float" (and not "double") in
    // the API spec, that "float" gets converted back to f64 when generating
    // the client.
    /// The estimated error bound on the frequency.
    pub skew: f64,
    /// The current offset between the NTP clock and system clock.
    pub correction: f64,
}

#[derive(Clone, Debug, Deserialize, Serialize, JsonSchema, PartialEq)]
#[serde(rename_all = "snake_case")]
pub enum SledRole {
    /// The sled is a general compute sled.
    Gimlet,
    /// The sled is attached to the network switch, and has additional
    /// responsibilities.
    Scrimlet,
}

/// An identifier for a zone bundle.
#[derive(
    Clone,
    Debug,
    Deserialize,
    Eq,
    Hash,
    JsonSchema,
    Ord,
    PartialEq,
    PartialOrd,
    Serialize,
)]
pub struct ZoneBundleId {
    /// The name of the zone this bundle is derived from.
    pub zone_name: String,
    /// The ID for this bundle itself.
    pub bundle_id: Uuid,
}

/// Metadata about a zone bundle.
#[derive(
    Clone,
    Debug,
    Deserialize,
    Eq,
    Hash,
    JsonSchema,
    Ord,
    PartialEq,
    PartialOrd,
    Serialize,
)]
pub struct ZoneBundleMetadata {
    /// Identifier for this zone bundle
    pub id: ZoneBundleId,
    /// The time at which this zone bundle was created.
    pub time_created: DateTime<Utc>,
}

impl ZoneBundleMetadata {
    /// Create a new set of metadata for the provided zone.
    pub(crate) fn new(zone_name: &str) -> Self {
        Self {
            id: ZoneBundleId {
                zone_name: zone_name.to_string(),
                bundle_id: Uuid::new_v4(),
            },
            time_created: Utc::now(),
        }
    }
}<|MERGE_RESOLUTION|>--- conflicted
+++ resolved
@@ -347,22 +347,18 @@
         dns_servers: Vec<String>,
         domain: Option<String>,
     },
-<<<<<<< HEAD
-    Clickhouse,
-    ClickhouseKeeper,
-    CockroachDb,
-    Crucible,
-=======
     Clickhouse {
         address: SocketAddrV6,
     },
+    ClickhouseKeeper {
+        address: SocketAddrV6,
+    },
     CockroachDb {
         address: SocketAddrV6,
     },
     Crucible {
         address: SocketAddrV6,
     },
->>>>>>> ebd3db27
 }
 
 impl std::fmt::Display for ServiceType {
@@ -380,17 +376,11 @@
             ServiceType::BoundaryNtp { .. }
             | ServiceType::InternalNtp { .. } => write!(f, "ntp"),
             ServiceType::Maghemite { .. } => write!(f, "mg-ddm"),
-<<<<<<< HEAD
-            ServiceType::Clickhouse => write!(f, "clickhouse"),
-            ServiceType::ClickhouseKeeper => write!(f, "clickhouse_keeper"),
-            ServiceType::CockroachDb => write!(f, "cockroachdb"),
-            ServiceType::Crucible => write!(f, "crucible"),
-=======
             ServiceType::SpSim => write!(f, "sp-sim"),
             ServiceType::Clickhouse { .. } => write!(f, "clickhouse"),
+            ServiceType::ClickhouseKeeper { .. } => write!(f, "clickhouse_keeper"),
             ServiceType::CockroachDb { .. } => write!(f, "cockroachdb"),
             ServiceType::Crucible { .. } => write!(f, "crucible"),
->>>>>>> ebd3db27
         }
     }
 }
@@ -486,19 +476,15 @@
             St::Clickhouse { address } => {
                 Ok(AutoSt::Clickhouse { address: address.to_string() })
             }
+            St::ClickhouseKeeper { address } => {
+                Ok(AutoSt::ClickhouseKeeper { address: address.to_string() })
+            }
             St::CockroachDb { address } => {
                 Ok(AutoSt::CockroachDb { address: address.to_string() })
             }
             St::Crucible { address } => {
                 Ok(AutoSt::Crucible { address: address.to_string() })
             }
-<<<<<<< HEAD
-            St::Clickhouse => Ok(AutoSt::Clickhouse),
-            St::ClickhouseKeeper => Ok(AutoSt::ClickhouseKeeper),
-            St::CockroachDb => Ok(AutoSt::CockroachDb),
-            St::Crucible => Ok(AutoSt::Crucible),
-=======
->>>>>>> ebd3db27
             St::ManagementGatewayService
             | St::SpSim
             | St::Wicketd { .. }
