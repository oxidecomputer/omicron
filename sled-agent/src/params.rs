--- conflicted
+++ resolved
@@ -9,13 +9,7 @@
 use schemars::JsonSchema;
 use serde::{Deserialize, Serialize};
 use std::fmt::{Debug, Display, Formatter, Result as FormatResult};
-<<<<<<< HEAD
 use std::net::{IpAddr, Ipv6Addr, SocketAddr, SocketAddrV6};
-=======
-use std::net::IpAddr;
-use std::net::Ipv6Addr;
-use std::net::{SocketAddr, SocketAddrV6};
->>>>>>> 813a8596
 use uuid::Uuid;
 
 /// Information required to construct a virtual network interface for a guest
@@ -251,7 +245,7 @@
     Clone, Debug, Deserialize, Serialize, JsonSchema, PartialEq, Eq, Hash,
 )]
 // Struct variant enums require some assistance for serialization to TOML.
-#[serde(tag = "type")]
+#[serde(tag = "type", rename_all = "snake_case")]
 pub enum ServiceType {
     Nexus { internal_address: SocketAddrV6, external_address: SocketAddrV6 },
     InternalDns { server_address: SocketAddrV6, dns_address: SocketAddrV6 },
