--- conflicted
+++ resolved
@@ -288,17 +288,11 @@
     }
 }
 
-<<<<<<< HEAD
 pub type OmicronPhysicalDiskConfig =
     sled_storage::disk::OmicronPhysicalDiskConfig;
 pub type OmicronPhysicalDisksConfig =
     sled_storage::disk::OmicronPhysicalDisksConfig;
 
-/// Generation 1 of `OmicronZonesConfig` is always the set of no zones.
-pub const OMICRON_ZONES_CONFIG_INITIAL_GENERATION: u32 = 1;
-
-=======
->>>>>>> b9b4bf12
 /// Describes the set of Omicron-managed zones running on a sled
 #[derive(
     Clone, Debug, Deserialize, Serialize, JsonSchema, PartialEq, Eq, Hash,
