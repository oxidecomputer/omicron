// This Source Code Form is subject to the terms of the Mozilla Public
// License, v. 2.0. If a copy of the MPL was not distributed with this
// file, You can obtain one at https://mozilla.org/MPL/2.0/.

<<<<<<< HEAD
mod archive;
=======
mod artifact;
>>>>>>> c54f12df
mod key;
mod repository;
mod root;
mod target;

<<<<<<< HEAD
pub use archive::*;
=======
pub use artifact::*;
>>>>>>> c54f12df
pub use key::*;
pub use repository::*;<|MERGE_RESOLUTION|>--- conflicted
+++ resolved
@@ -2,20 +2,14 @@
 // License, v. 2.0. If a copy of the MPL was not distributed with this
 // file, You can obtain one at https://mozilla.org/MPL/2.0/.
 
-<<<<<<< HEAD
+mod artifact;
 mod archive;
-=======
-mod artifact;
->>>>>>> c54f12df
 mod key;
 mod repository;
 mod root;
 mod target;
 
-<<<<<<< HEAD
+pub use artifact::*;
 pub use archive::*;
-=======
-pub use artifact::*;
->>>>>>> c54f12df
 pub use key::*;
 pub use repository::*;