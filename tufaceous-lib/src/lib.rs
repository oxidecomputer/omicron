// This Source Code Form is subject to the terms of the Mozilla Public
// License, v. 2.0. If a copy of the MPL was not distributed with this
// file, You can obtain one at https://mozilla.org/MPL/2.0/.

mod archive;
<<<<<<< HEAD
=======
mod artifact;
>>>>>>> 67d0a51e
mod key;
mod repository;
mod root;
mod target;

pub use archive::*;
<<<<<<< HEAD
=======
pub use artifact::*;
>>>>>>> 67d0a51e
pub use key::*;
pub use repository::*;<|MERGE_RESOLUTION|>--- conflicted
+++ resolved
@@ -3,19 +3,13 @@
 // file, You can obtain one at https://mozilla.org/MPL/2.0/.
 
 mod archive;
-<<<<<<< HEAD
-=======
 mod artifact;
->>>>>>> 67d0a51e
 mod key;
 mod repository;
 mod root;
 mod target;
 
 pub use archive::*;
-<<<<<<< HEAD
-=======
 pub use artifact::*;
->>>>>>> 67d0a51e
 pub use key::*;
 pub use repository::*;