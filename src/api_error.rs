/*!
 * Error handling facilities for the Oxide control plane
 *
 * For HTTP-level error handling, see Dropshot.
 */

use crate::api_model::ApiName;
use crate::api_model::ApiResourceType;
use dropshot::HttpError;
use dropshot::HttpErrorResponseBody;
<<<<<<< HEAD
use thiserror::Error;
=======
use serde::Deserialize;
use serde::Serialize;
>>>>>>> 6b174e72
use uuid::Uuid;

/**
 * An error that can be generated within a control plane component
 *
 * These may be generated while handling a client request or as part of
 * background operation.  When generated as part of an HTTP request, an
 * `ApiError` will be converted into an HTTP error as one of the last steps in
 * processing the request.  This allows most of the system to remain agnostic to
 * the transport with which the system communicates with clients.
 *
 * General best practices for error design apply here.  Where possible, we want
 * to reuse existing variants rather than inventing new ones to distinguish
 * cases that no programmatic consumer needs to distinguish.
 */
<<<<<<< HEAD
#[derive(Debug, Error, PartialEq)]
=======
#[derive(Debug, Deserialize, PartialEq, Serialize)]
>>>>>>> 6b174e72
pub enum ApiError {
    /** An object needed as part of this operation was not found. */
    #[error("Object (of type {lookup_type:?}) not found: {type_name}")]
    ObjectNotFound { type_name: ApiResourceType, lookup_type: LookupType },
    /** An object already exists with the specified name or identifier. */
    #[error("Object (of type {type_name:?}) already exists: {object_name}")]
    ObjectAlreadyExists { type_name: ApiResourceType, object_name: String },
    /**
     * The request was well-formed, but the operation cannot be completed given
     * the current state of the system.
     */
    #[error("Invalid Request: {message}")]
    InvalidRequest { message: String },
    /** The specified input field is not valid. */
    #[error("Invalid Value: {label}, {message}")]
    InvalidValue { label: String, message: String },
    /** The system encountered an unhandled operational error. */
    #[error("Internal Error: {message}")]
    InternalError { message: String },
    /** The system (or part of it) is unavailable. */
    #[error("Service Unavailable: {message}")]
    ServiceUnavailable { message: String },
}

/** Indicates how an object was looked up (for an `ObjectNotFound` error) */
#[derive(Debug, Deserialize, PartialEq, Serialize)]
pub enum LookupType {
    /** a specific name was requested */
    ByName(String),
    /** a specific id was requested */
    ById(Uuid),
    /** some other lookup type was used */
    Other(String),
}

impl ApiError {
    /**
     * Generates an [`ApiError::ObjectNotFound`] error for a lookup by object
     * name.
     */
    pub fn not_found_by_name(
        type_name: ApiResourceType,
        name: &ApiName,
    ) -> ApiError {
        ApiError::ObjectNotFound {
            type_name,
            lookup_type: LookupType::ByName(String::from(name.clone())),
        }
    }

    /**
     * Generates an [`ApiError::ObjectNotFound`] error for a lookup by object id.
     */
    pub fn not_found_by_id(type_name: ApiResourceType, id: &Uuid) -> ApiError {
        ApiError::ObjectNotFound {
            type_name,
            lookup_type: LookupType::ById(*id),
        }
    }

    /**
     * Generates an [`ApiError::ObjectNotFound`] error for some other kind of
     * lookup.
     */
    pub fn not_found_other(
        type_name: ApiResourceType,
        message: String,
    ) -> ApiError {
        ApiError::ObjectNotFound {
            type_name,
            lookup_type: LookupType::Other(message),
        }
    }

    /**
     * Given an error returned in an HTTP response, reconstitute an `ApiError`
     * that describes that error.  This is intended for use when returning an
     * error from one control plane service to another while preserving
     * information about the error.  If the error is of an unknown kind or
     * doesn't match the expected form, an internal error will be returned.
     */
    pub fn from_response(
        error_message_base: String,
        error_response: HttpErrorResponseBody,
    ) -> ApiError {
        /*
         * We currently only handle the simple case of an InvalidRequest because
         * that's the only case that we currently use.  If we want to preserve
         * others of these (e.g., ObjectNotFound), we will probably need to
         * include more information in the HttpErrorResponseBody.
         */
        match error_response.error_code.as_deref() {
            Some("InvalidRequest") => {
                ApiError::InvalidRequest { message: error_response.message }
            }
            _ => ApiError::InternalError {
                message: format!(
                    "{}: unknown error from dependency: {:?}",
                    error_message_base, error_response
                ),
            },
        }
    }
}

impl From<ApiError> for HttpError {
    /**
     * Converts an `ApiError` error into an `HttpError`.  This defines how
     * errors that are represented internally using `ApiError` are ultimately
     * exposed to clients over HTTP.
     */
    fn from(error: ApiError) -> HttpError {
        match error {
            ApiError::ObjectNotFound { type_name: t, lookup_type: lt } => {
                if let LookupType::Other(message) = lt {
                    HttpError::for_client_error(
                        Some(String::from("ObjectNotFound")),
                        http::StatusCode::NOT_FOUND,
                        message,
                    )
                } else {
                    /* TODO-cleanup is there a better way to express this? */
                    let (lookup_field, lookup_value) = match lt {
                        LookupType::ByName(name) => ("name", name),
                        LookupType::ById(id) => ("id", id.to_string()),
                        LookupType::Other(_) => panic!("unhandled other"),
                    };
                    let message = format!(
                        "not found: {} with {} \"{}\"",
                        t, lookup_field, lookup_value
                    );
                    HttpError::for_client_error(
                        Some(String::from("ObjectNotFound")),
                        http::StatusCode::NOT_FOUND,
                        message,
                    )
                }
            }

            ApiError::ObjectAlreadyExists { type_name: t, object_name: n } => {
                let message = format!("already exists: {} \"{}\"", t, n);
                HttpError::for_bad_request(
                    Some(String::from("ObjectAlreadyExists")),
                    message,
                )
            }

            ApiError::InvalidRequest { message } => HttpError::for_bad_request(
                Some(String::from("InvalidRequest")),
                message,
            ),

            ApiError::InvalidValue { label, message } => {
                let message =
                    format!("unsupported value for \"{}\": {}", label, message);
                HttpError::for_bad_request(
                    Some(String::from("InvalidValue")),
                    message,
                )
            }

            ApiError::InternalError { message } => {
                HttpError::for_internal_error(message)
            }

            ApiError::ServiceUnavailable { message } => HttpError::for_unavail(
                Some(String::from("ServiceNotAvailable")),
                message,
            ),
        }
    }
}<|MERGE_RESOLUTION|>--- conflicted
+++ resolved
@@ -8,12 +8,9 @@
 use crate::api_model::ApiResourceType;
 use dropshot::HttpError;
 use dropshot::HttpErrorResponseBody;
-<<<<<<< HEAD
 use thiserror::Error;
-=======
 use serde::Deserialize;
 use serde::Serialize;
->>>>>>> 6b174e72
 use uuid::Uuid;
 
 /**
@@ -29,11 +26,7 @@
  * to reuse existing variants rather than inventing new ones to distinguish
  * cases that no programmatic consumer needs to distinguish.
  */
-<<<<<<< HEAD
-#[derive(Debug, Error, PartialEq)]
-=======
-#[derive(Debug, Deserialize, PartialEq, Serialize)]
->>>>>>> 6b174e72
+#[derive(Debug, Deserialize, Error, PartialEq, Serialize)]
 pub enum ApiError {
     /** An object needed as part of this operation was not found. */
     #[error("Object (of type {lookup_type:?}) not found: {type_name}")]
