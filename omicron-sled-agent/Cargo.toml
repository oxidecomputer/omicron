--- conflicted
+++ resolved
@@ -4,13 +4,9 @@
 edition = "2018"
 
 [dependencies]
-<<<<<<< HEAD
-async-trait = "0.1.24"
+async-trait = "0.1.50"
 chrono = { version = "0.4", features = [ "serde" ] }
 dropshot = { git = "https://github.com/oxidecomputer/dropshot", branch = "main" }
-=======
-async-trait = "0.1.50"
->>>>>>> 231a2b7c
 futures = "0.3.15"
 http = "0.2.0"
 hyper = "0.14"
@@ -21,42 +17,8 @@
 serde_json = "1.0"
 slog = { version = "2.5", features = [ "max_level_trace", "release_max_level_debug" ] }
 structopt = "0.3"
-<<<<<<< HEAD
-tokio = { version = "1.0", features = [ "full" ] }
+tokio = { version = "1.6", features = [ "full" ] }
 uuid = { version = "0.8", features = [ "serde", "v4" ] }
-=======
-
-[dependencies.chrono]
-version = "0.4"
-features = [ "serde" ]
-
-[dependencies.dropshot]
-git = "https://github.com/oxidecomputer/dropshot"
-branch = "main"
-
-[dependencies.omicron-common]
-path = "../omicron-common"
-
-[dependencies.schemars]
-version = "0.8"
-features = [ "chrono", "uuid" ]
-
-[dependencies.serde]
-version = "1.0"
-features = [ "derive" ]
-
-[dependencies.slog]
-version = "2.5"
-features = [ "max_level_trace", "release_max_level_debug" ]
-
-[dependencies.tokio]
-version = "1.6"
-features = [ "full" ]
-
-[dependencies.uuid]
-version = "0.8"
-features = [ "serde", "v4" ]
->>>>>>> 231a2b7c
 
 [dev-dependencies]
 expectorate = "1.0.1"
