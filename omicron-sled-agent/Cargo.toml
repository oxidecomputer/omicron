--- conflicted
+++ resolved
@@ -11,13 +11,7 @@
 http = "0.2.0"
 hyper = "0.14"
 omicron-common = { path = "../omicron-common" }
-<<<<<<< HEAD
-# TODO: FIXME
-propolis-client = { git = "https://github.com/oxidecomputer/propolis", branch = "rebooting" }
-# propolis-client = { git = "https://github.com/oxidecomputer/propolis", rev = "c9f2807" }
-=======
 propolis-client = { git = "https://github.com/oxidecomputer/propolis", rev = "fafae47a" }
->>>>>>> c73a4efa
 schemars = { version = "0.8", features = [ "chrono", "uuid" ] }
 serde = { version = "1.0", features = [ "derive" ] }
 serde_json = "1.0"
