//! Describes the states of VM instances.

use chrono::Utc;
use omicron_common::error::ApiError;
use omicron_common::model::ApiInstanceRuntimeState;
use omicron_common::model::ApiInstanceRuntimeStateRequested;
use omicron_common::model::ApiInstanceState;
use omicron_common::model::ApiInstanceStateRequested;
use propolis_client::api::InstanceState as PropolisInstanceState;

/// Action to be taken on behalf of state transition.
#[derive(Clone, Debug, PartialEq)]
pub enum Action {
    /// Update the VM state to cause it to run.
    Run,
    /// Update the VM state to cause it to stop.
    Stop,
    /// Invoke a reboot of the VM.
    Reboot,
    /// Terminate the VM and associated service.
    Destroy,
}

fn propolis_to_omicron_state(
    state: &PropolisInstanceState,
) -> ApiInstanceState {
    match state {
        PropolisInstanceState::Creating => ApiInstanceState::Creating,
        PropolisInstanceState::Starting => ApiInstanceState::Starting,
        PropolisInstanceState::Running => ApiInstanceState::Running,
        PropolisInstanceState::Stopping => ApiInstanceState::Stopping,
        PropolisInstanceState::Stopped => ApiInstanceState::Stopped,
        PropolisInstanceState::Rebooting => ApiInstanceState::Rebooting,
        PropolisInstanceState::Repairing => ApiInstanceState::Repairing,
        PropolisInstanceState::Failed => ApiInstanceState::Failed,
        PropolisInstanceState::Destroyed => ApiInstanceState::Destroyed,
    }
}

fn get_next_desired_state(
    observed: &PropolisInstanceState,
    requested: ApiInstanceStateRequested,
) -> Option<ApiInstanceStateRequested> {
    use ApiInstanceStateRequested as Requested;
    use PropolisInstanceState as Observed;

    match (requested, observed) {
        (Requested::Running, Observed::Running) => None,
        (Requested::Stopped, Observed::Stopped) => None,
        (Requested::Destroyed, Observed::Destroyed) => None,

        // Reboot requests.
        // - "Stopping" is an expected state on the way to rebooting.
        // - "Starting" expects "Running" to occur next.
        // - Other observed states stop the expected transitions.
        (Requested::Reboot, Observed::Stopping) => Some(requested),
        (Requested::Reboot, Observed::Starting) => Some(Requested::Running),
        (Requested::Reboot, _) => None,

        (_, _) => Some(requested),
    }
}

/// The instance state is a combination of the last-known state, as well as an
/// "objective" state which the sled agent will work towards achieving.
#[derive(Clone, Debug)]
pub struct InstanceState {
    // Last known state reported from Propolis.
    current: ApiInstanceRuntimeState,

    // Desired state, which we will attempt to poke the VM towards.
    desired: Option<ApiInstanceRuntimeStateRequested>,
}

impl InstanceState {
    pub fn new(current: ApiInstanceRuntimeState) -> Self {
        InstanceState { current, desired: None }
    }

    /// Returns the current instance state.
    pub fn current(&self) -> &ApiInstanceRuntimeState {
        &self.current
    }

<<<<<<< HEAD
    /// Returns the desired (desired) instance state, if any exists.
=======
    /// Returns the desired instance state, if any exists.
>>>>>>> ae1061f2
    pub fn desired(&self) -> &Option<ApiInstanceRuntimeStateRequested> {
        &self.desired
    }

    /// Update the known state of an instance based on an observed state from
    /// Propolis.
    pub fn observe_transition(
        &mut self,
        observed: &PropolisInstanceState,
    ) -> Option<Action> {
        use ApiInstanceState as State;
        use ApiInstanceStateRequested as Requested;

        let current = propolis_to_omicron_state(observed);
        let desired = self
            .desired
            .as_ref()
            .and_then(|s| get_next_desired_state(&observed, s.run_state));

        self.transition(current, desired);

        // Most commands to update Propolis are triggered via requests (from
        // Nexus), but if the instance reports that it has been destroyed,
        // we should clean it up.
        match (current, desired) {
            (State::Destroyed, _)
            | (State::Stopped, Some(Requested::Destroyed)) => {
                Some(Action::Destroy)
            }
            _ => None,
        }
    }

    /// Attempts to move from the current state to the requested "target" state.
    ///
    /// On success, returns the action, if any, which is necessary to carry
    /// out this state transition.
    pub fn request_transition(
        &mut self,
        target: ApiInstanceStateRequested,
    ) -> Result<Option<Action>, ApiError> {
        match target {
            ApiInstanceStateRequested::Running => self.request_running(),
            ApiInstanceStateRequested::Stopped => self.request_stopped(),
            ApiInstanceStateRequested::Reboot => self.request_reboot(),
            ApiInstanceStateRequested::Destroyed => self.request_destroyed(),
        }
    }

    // Transitions to a new InstanceState value, updating the timestamp and
    // generation number.
    //
    // This transition always succeeds.
    fn transition(
        &mut self,
        next: ApiInstanceState,
        desired: Option<ApiInstanceStateRequested>,
    ) {
        self.current = ApiInstanceRuntimeState {
            run_state: next,
            sled_uuid: self.current.sled_uuid,
            gen: self.current.gen.next(),
            time_updated: Utc::now(),
        };
        self.desired = desired
            .map(|run_state| ApiInstanceRuntimeStateRequested { run_state });
    }

    fn request_running(&mut self) -> Result<Option<Action>, ApiError> {
        match self.current.run_state {
            // Early exit: Running request is no-op
            ApiInstanceState::Running
            | ApiInstanceState::Starting
            | ApiInstanceState::Rebooting => return Ok(None),
            // Valid states for a running request
            ApiInstanceState::Creating
            | ApiInstanceState::Stopping
            | ApiInstanceState::Stopped => {
                self.transition(
                    ApiInstanceState::Starting,
                    Some(ApiInstanceStateRequested::Running),
                );
                return Ok(Some(Action::Run));
            }
            // Invalid states for a running request
            ApiInstanceState::Repairing
            | ApiInstanceState::Failed
            | ApiInstanceState::Destroyed => {
                return Err(ApiError::InvalidRequest {
                    message: format!(
                        "cannot run instance in state \"{}\"",
                        self.current.run_state,
                    ),
                });
            }
        }
    }

    fn request_stopped(&mut self) -> Result<Option<Action>, ApiError> {
        match self.current.run_state {
            // Early exit: Stop request is a no-op
            ApiInstanceState::Stopped | ApiInstanceState::Stopping => {
                return Ok(None)
            }
            // Valid states for a stop request
            ApiInstanceState::Creating => {
                // Already stopped, no action necessary.
                self.transition(ApiInstanceState::Stopped, None);
                return Ok(None);
            }
            ApiInstanceState::Starting
            | ApiInstanceState::Running
            | ApiInstanceState::Rebooting => {
                // The VM is running, explicitly tell it to stop.
                self.transition(
                    ApiInstanceState::Stopping,
                    Some(ApiInstanceStateRequested::Stopped),
                );
                return Ok(Some(Action::Stop));
            }
            // Invalid states for a stop request
            ApiInstanceState::Repairing
            | ApiInstanceState::Failed
            | ApiInstanceState::Destroyed => {
                return Err(ApiError::InvalidRequest {
                    message: format!(
                        "cannot stop instance in state \"{}\"",
                        self.current.run_state,
                    ),
                });
            }
        }
    }

    fn request_reboot(&mut self) -> Result<Option<Action>, ApiError> {
        match self.current.run_state {
            // Early exit: Reboot request is a no-op
            ApiInstanceState::Rebooting => return Ok(None),
            // Valid states for a reboot request
            ApiInstanceState::Starting | ApiInstanceState::Running => {
                self.transition(
                    ApiInstanceState::Rebooting,
                    Some(ApiInstanceStateRequested::Reboot),
                );
                return Ok(Some(Action::Reboot));
            }
            // Invalid states for a reboot request
            _ => {
                return Err(ApiError::InvalidRequest {
                    message: format!(
                        "cannot reboot instance in state \"{}\"",
                        self.current.run_state,
                    ),
                });
            }
        }
    }

    fn request_destroyed(&mut self) -> Result<Option<Action>, ApiError> {
        if self.current.run_state.is_stopped() {
            self.transition(ApiInstanceState::Destroyed, None);
            return Ok(Some(Action::Destroy));
        } else {
            self.transition(
                ApiInstanceState::Stopping,
                Some(ApiInstanceStateRequested::Destroyed),
            );
            return Ok(Some(Action::Stop));
        }
    }
}

#[cfg(test)]
mod test {
    use super::{Action, InstanceState};
    use chrono::Utc;
    use omicron_common::model::{
        ApiGeneration, ApiInstanceRuntimeState, ApiInstanceState as State,
        ApiInstanceStateRequested as Requested,
    };
    use propolis_client::api::InstanceState as Observed;

    fn make_instance() -> InstanceState {
        InstanceState::new(ApiInstanceRuntimeState {
            run_state: State::Creating,
            sled_uuid: uuid::Uuid::new_v4(),
            gen: ApiGeneration::new(),
            time_updated: Utc::now(),
        })
    }

    fn verify_state(
        instance: &InstanceState,
        expected_current: State,
        expected_desired: Option<Requested>,
    ) {
        assert_eq!(expected_current, instance.current().run_state);
        match expected_desired {
            Some(desired) => {
                assert_eq!(
                    desired,
                    instance.desired().as_ref().unwrap().run_state
                );
            }
            None => assert!(instance.desired().is_none()),
        }
    }

<<<<<<< HEAD
    #[tokio::test]
    async fn test_running_from_creating() {
=======
    #[test]
    fn test_running_from_creating() {
>>>>>>> ae1061f2
        let mut instance = make_instance();

        verify_state(&instance, State::Creating, None);
        assert_eq!(
            Action::Run,
            instance.request_transition(Requested::Running).unwrap().unwrap()
        );
        verify_state(&instance, State::Starting, Some(Requested::Running));
    }

<<<<<<< HEAD
    #[tokio::test]
    async fn test_reboot() {
=======
    #[test]
    fn test_reboot() {
>>>>>>> ae1061f2
        let mut instance = make_instance();

        assert_eq!(
            Action::Run,
            instance.request_transition(Requested::Running).unwrap().unwrap()
        );
        verify_state(&instance, State::Starting, Some(Requested::Running));
        assert_eq!(None, instance.observe_transition(&Observed::Running));

        // Normal reboot behavior:
        // - Request Reboot
        // - Observe Stopping, Starting, Running
        assert_eq!(
            Action::Reboot,
            instance.request_transition(Requested::Reboot).unwrap().unwrap()
        );
        verify_state(&instance, State::Rebooting, Some(Requested::Reboot));

        assert_eq!(None, instance.observe_transition(&Observed::Stopping));
        verify_state(&instance, State::Stopping, Some(Requested::Reboot));

        assert_eq!(None, instance.observe_transition(&Observed::Starting));
        verify_state(&instance, State::Starting, Some(Requested::Running));

        assert_eq!(None, instance.observe_transition(&Observed::Running));
        verify_state(&instance, State::Running, None);
    }

<<<<<<< HEAD
    #[tokio::test]
    async fn test_reboot_skip_starting_converges_to_running() {
=======
    #[test]
    fn test_reboot_skip_starting_converges_to_running() {
>>>>>>> ae1061f2
        let mut instance = make_instance();

        assert_eq!(
            Action::Run,
            instance.request_transition(Requested::Running).unwrap().unwrap()
        );
        verify_state(&instance, State::Starting, Some(Requested::Running));
        assert_eq!(None, instance.observe_transition(&Observed::Running));

        // Unexpected reboot behavior:
        // - Request Reboot
        // - Observe Stopping, jump immediately to Running.
        // - Ultimately, we should still end up "running".
        assert_eq!(
            Action::Reboot,
            instance.request_transition(Requested::Reboot).unwrap().unwrap()
        );
        verify_state(&instance, State::Rebooting, Some(Requested::Reboot));

        assert_eq!(None, instance.observe_transition(&Observed::Stopping));
        verify_state(&instance, State::Stopping, Some(Requested::Reboot));

        assert_eq!(None, instance.observe_transition(&Observed::Running));
        verify_state(&instance, State::Running, None);
    }

<<<<<<< HEAD
    #[tokio::test]
    async fn test_reboot_skip_stopping_converges_to_running() {
=======
    #[test]
    fn test_reboot_skip_stopping_converges_to_running() {
>>>>>>> ae1061f2
        let mut instance = make_instance();

        assert_eq!(
            Action::Run,
            instance.request_transition(Requested::Running).unwrap().unwrap()
        );
        verify_state(&instance, State::Starting, Some(Requested::Running));
        assert_eq!(None, instance.observe_transition(&Observed::Running));

        // Unexpected reboot behavior:
        // - Request Reboot
        // - Observe Starting then Running.
        // - Ultimately, we should still end up "running".
        assert_eq!(
            Action::Reboot,
            instance.request_transition(Requested::Reboot).unwrap().unwrap()
        );
        verify_state(&instance, State::Rebooting, Some(Requested::Reboot));

        assert_eq!(None, instance.observe_transition(&Observed::Starting));
        verify_state(&instance, State::Starting, Some(Requested::Running));

        assert_eq!(None, instance.observe_transition(&Observed::Running));
        verify_state(&instance, State::Running, None);
    }

<<<<<<< HEAD
    #[tokio::test]
    async fn test_destroy_from_running_stops_first() {
=======
    #[test]
    fn test_destroy_from_running_stops_first() {
>>>>>>> ae1061f2
        let mut instance = make_instance();
        assert_eq!(None, instance.observe_transition(&Observed::Running));
        assert_eq!(
            Action::Stop,
            instance.request_transition(Requested::Destroyed).unwrap().unwrap()
        );
        verify_state(&instance, State::Stopping, Some(Requested::Destroyed));
        assert_eq!(
            Action::Destroy,
            instance.observe_transition(&Observed::Stopped).unwrap()
        );
        verify_state(&instance, State::Stopped, Some(Requested::Destroyed));
    }

<<<<<<< HEAD
    #[tokio::test]
    async fn test_destroy_from_stopped_destroys_immediately() {
=======
    #[test]
    fn test_destroy_from_stopped_destroys_immediately() {
>>>>>>> ae1061f2
        let mut instance = make_instance();
        assert_eq!(None, instance.observe_transition(&Observed::Stopped));
        assert_eq!(
            Action::Destroy,
            instance.request_transition(Requested::Destroyed).unwrap().unwrap()
        );
        verify_state(&instance, State::Destroyed, None);
    }
}<|MERGE_RESOLUTION|>--- conflicted
+++ resolved
@@ -82,11 +82,7 @@
         &self.current
     }
 
-<<<<<<< HEAD
-    /// Returns the desired (desired) instance state, if any exists.
-=======
     /// Returns the desired instance state, if any exists.
->>>>>>> ae1061f2
     pub fn desired(&self) -> &Option<ApiInstanceRuntimeStateRequested> {
         &self.desired
     }
@@ -295,13 +291,8 @@
         }
     }
 
-<<<<<<< HEAD
-    #[tokio::test]
-    async fn test_running_from_creating() {
-=======
     #[test]
     fn test_running_from_creating() {
->>>>>>> ae1061f2
         let mut instance = make_instance();
 
         verify_state(&instance, State::Creating, None);
@@ -312,13 +303,8 @@
         verify_state(&instance, State::Starting, Some(Requested::Running));
     }
 
-<<<<<<< HEAD
-    #[tokio::test]
-    async fn test_reboot() {
-=======
     #[test]
     fn test_reboot() {
->>>>>>> ae1061f2
         let mut instance = make_instance();
 
         assert_eq!(
@@ -347,13 +333,8 @@
         verify_state(&instance, State::Running, None);
     }
 
-<<<<<<< HEAD
-    #[tokio::test]
-    async fn test_reboot_skip_starting_converges_to_running() {
-=======
     #[test]
     fn test_reboot_skip_starting_converges_to_running() {
->>>>>>> ae1061f2
         let mut instance = make_instance();
 
         assert_eq!(
@@ -380,13 +361,8 @@
         verify_state(&instance, State::Running, None);
     }
 
-<<<<<<< HEAD
-    #[tokio::test]
-    async fn test_reboot_skip_stopping_converges_to_running() {
-=======
     #[test]
     fn test_reboot_skip_stopping_converges_to_running() {
->>>>>>> ae1061f2
         let mut instance = make_instance();
 
         assert_eq!(
@@ -413,13 +389,8 @@
         verify_state(&instance, State::Running, None);
     }
 
-<<<<<<< HEAD
-    #[tokio::test]
-    async fn test_destroy_from_running_stops_first() {
-=======
     #[test]
     fn test_destroy_from_running_stops_first() {
->>>>>>> ae1061f2
         let mut instance = make_instance();
         assert_eq!(None, instance.observe_transition(&Observed::Running));
         assert_eq!(
@@ -434,13 +405,8 @@
         verify_state(&instance, State::Stopped, Some(Requested::Destroyed));
     }
 
-<<<<<<< HEAD
-    #[tokio::test]
-    async fn test_destroy_from_stopped_destroys_immediately() {
-=======
     #[test]
     fn test_destroy_from_stopped_destroys_immediately() {
->>>>>>> ae1061f2
         let mut instance = make_instance();
         assert_eq!(None, instance.observe_transition(&Observed::Stopped));
         assert_eq!(
