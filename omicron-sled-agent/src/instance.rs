//! API for controlling a single instance.

use crate::common::instance::{Action as InstanceAction, InstanceStates};
use crate::illumos::svc::wait_for_service;
use crate::illumos::{dladm::VNIC_PREFIX, zone::ZONE_PREFIX};
use crate::instance_manager::InstanceTicket;
use futures::lock::Mutex;
use omicron_common::api::external::Error;
use omicron_common::api::internal::nexus::InstanceRuntimeState;
use omicron_common::api::internal::sled_agent::InstanceRuntimeStateRequested;
use omicron_common::dev::poll;
use propolis_client::Client as PropolisClient;
use slog::Logger;
use std::net::SocketAddr;
use std::sync::Arc;
use std::time::Duration;
use tokio::task::JoinHandle;
use uuid::Uuid;

#[cfg(not(test))]
use crate::illumos::{dladm::Dladm, zone::Zones};
#[cfg(test)]
use crate::illumos::{dladm::MockDladm as Dladm, zone::MockZones as Zones};

#[cfg(test)]
use crate::mocks::MockNexusClient as NexusClient;
#[cfg(not(test))]
use omicron_common::NexusClient;

// Issues read-only, idempotent HTTP requests at propolis until it responds with
// an acknowledgement. This provides a hacky mechanism to "wait until the HTTP
// server is serving requests".
//
// TODO: Plausibly we could use SMF to accomplish this goal in a less hacky way.
async fn wait_for_http_server(
    log: &Logger,
    client: &PropolisClient,
) -> Result<(), Error> {
    poll::wait_for_condition::<(), std::convert::Infallible, _, _>(
        || async {
            // This request is nonsensical - we don't expect an instance to be
            // using the nil UUID - but getting a response that isn't a
            // connection-based error informs us the HTTP server is alive.
            match client.instance_get(Uuid::nil()).await {
                Ok(_) => return Ok(()),
                Err(value) => {
                    if let propolis_client::Error::Status(_) = &value {
                        // This means the propolis server responded to our garbage
                        // request, instead of a connection error.
                        return Ok(());
                    }
                    warn!(log, "waiting for http server, saw error: {}", value);
                    return Err(poll::CondCheckError::NotYet);
                }
            }
        },
        &Duration::from_millis(50),
        &Duration::from_secs(10),
    )
    .await
    .map_err(|e| Error::InternalError {
        message: format!("Failed to wait for HTTP server: {}", e),
    })
}

fn service_name() -> &'static str {
    "svc:/system/illumos/propolis-server"
}

fn instance_name(id: &Uuid) -> String {
    format!("vm-{}", id.to_string())
}

fn fmri_name(id: &Uuid) -> String {
    format!("{}:{}", service_name(), instance_name(id))
}

fn zone_name(id: &Uuid) -> String {
    format!("{}{}", ZONE_PREFIX, id)
}

fn vnic_name(runtime_id: u64) -> String {
    format!("{}{}", VNIC_PREFIX, runtime_id)
}

fn interface_name(vnic_name: &str) -> String {
    format!("{}/omicron", vnic_name)
}

// Action to be taken by the Sled Agent after monitoring Propolis for
// state changes.
enum Reaction {
    Continue,
    Terminate,
}

// State associated with a running instance.
struct RunningState {
    // Connection to Propolis.
    client: Arc<PropolisClient>,
    // Object representing membership in the "instance manager".
    ticket: InstanceTicket,
    // Handle to task monitoring for Propolis state changes.
    monitor_task: Option<JoinHandle<()>>,
}

impl Drop for RunningState {
    fn drop(&mut self) {
        if let Some(task) = self.monitor_task.take() {
            // NOTE: We'd prefer to actually await the task, since it
            // will be completed at this point, but async drop doesn't exist.
            //
            // At a minimum, this implementation ensures the background task
            // is not executing after RunningState terminates.
            //
            // "InstanceManager" contains...
            //      ... "Instance", which contains...
            //      ... "InstanceInner", which contains...
            //      ... "RunningState", which owns the "monitor_task".
            //
            // The "monitor_task" removes the instance from the
            // "InstanceManager", triggering it's eventual drop.
            // When this happens, the "monitor_task" exits anyway.
            task.abort()
        }
    }
}

struct InstanceInner {
    log: Logger,
    runtime_id: u64,
    properties: propolis_client::api::InstanceProperties,
    state: InstanceStates,
    nexus_client: Arc<NexusClient>,
    running_state: Option<RunningState>,
}

impl InstanceInner {
    fn id(&self) -> &Uuid {
        &self.properties.id
    }

    async fn observe_state(
        &mut self,
        state: propolis_client::api::InstanceState,
    ) -> Result<Reaction, Error> {
        info!(self.log, "Observing new propolis state: {:?}", state);

        // Update the Sled Agent's internal state machine.
        let action = self.state.observe_transition(&state);
        info!(
            self.log,
            "New state: {:?}, action: {:?}",
            self.state.current().run_state,
            action
        );

        // Notify Nexus of the state change.
        self.nexus_client
            .notify_instance_updated(&self.properties.id, self.state.current())
            .await?;

        // Take the next action, if any.
        if let Some(action) = action {
            self.take_action(action).await
        } else {
            Ok(Reaction::Continue)
        }
    }

    async fn propolis_state_put(
        &self,
        request: propolis_client::api::InstanceStateRequested,
    ) -> Result<(), Error> {
        self.running_state
            .as_ref()
            .expect("Propolis client should be initialized before usage")
            .client
            .instance_state_put(self.properties.id, request)
            .await
            .map_err(|e| Error::InternalError {
                message: format!("Failed to set state of instance: {}", e),
            })
    }

    async fn ensure(&self) -> Result<(), Error> {
        let request = propolis_client::api::InstanceEnsureRequest {
            properties: self.properties.clone(),
        };
        self.running_state
            .as_ref()
            .expect("Propolis client should be initialized before usage")
            .client
            .instance_ensure(&request)
            .await
            .map_err(|e| Error::InternalError {
                message: format!("Failed to ensure instance: {}", e),
            })?;
        Ok(())
    }

    async fn take_action(
        &self,
        action: InstanceAction,
    ) -> Result<Reaction, Error> {
        info!(self.log, "Taking action: {:#?}", action);
        let requested_state = match action {
            InstanceAction::Run => {
                propolis_client::api::InstanceStateRequested::Run
            }
            InstanceAction::Stop => {
                propolis_client::api::InstanceStateRequested::Stop
            }
            InstanceAction::Reboot => {
                propolis_client::api::InstanceStateRequested::Reboot
            }
            InstanceAction::Destroy => {
                // Unlike the other actions, which update the Propolis state,
                // the "destroy" action indicates that the service should be
                // terminated.
                info!(self.log, "take_action: Taking the Destroy action");
                return Ok(Reaction::Terminate);
            }
        };
        self.propolis_state_put(requested_state).await?;
        Ok(Reaction::Continue)
    }
}

/// A reference to a single instance running a running Propolis server.
///
/// Cloning this object clones the reference - it does not create another
/// instance.
#[derive(Clone)]
pub struct Instance {
    inner: Arc<Mutex<InstanceInner>>,
}

#[cfg(test)]
mockall::mock! {
    pub Instance {
        pub fn new(
            log: Logger,
            id: Uuid,
            runtime_id: u64,
            initial_runtime: InstanceRuntimeState,
            nexus_client: Arc<NexusClient>,
        ) -> Result<Self, Error>;
        pub async fn start(&self, ticket: InstanceTicket) -> Result<(), Error>;
        pub async fn transition(
            &self,
            target: InstanceRuntimeStateRequested,
        ) -> Result<InstanceRuntimeState, Error>;
    }
    impl Clone for Instance {
        fn clone(&self) -> Self;
    }
}

impl Instance {
    /// Creates a new (not yet running) instance object.

    /// Arguments:
    /// * `log`: Logger for dumping debug information.
    /// * `id`: UUID of the instance to be created.
    /// * `runtime_id`: A unique (to the sled) numeric ID which may be used to
    /// refer to a VNIC. (This exists because of a restriction on VNIC name
    /// lengths, otherwise the UUID would be used instead).
    /// * `initial_runtime`: State of the instance at initialization time.
    /// * `nexus_client`: Connection to Nexus, used for sending notifications.
    pub fn new(
        log: Logger,
        id: Uuid,
        runtime_id: u64,
        initial_runtime: InstanceRuntimeState,
        nexus_client: Arc<NexusClient>,
    ) -> Result<Self, Error> {
        let instance = InstanceInner {
            log: log.new(o!("instance id" => id.to_string())),
            runtime_id,
            // NOTE: Mostly lies.
            properties: propolis_client::api::InstanceProperties {
                id,
                name: initial_runtime.hostname.clone(),
                description: "Test description".to_string(),
                image_id: Uuid::nil(),
                bootrom_id: Uuid::nil(),
                memory: initial_runtime.memory.to_bytes(),
                // TODO: we should probably make propolis aligned with
                // InstanceCpuCount here, to avoid any casting...
                vcpus: initial_runtime.ncpus.0 as u8,
            },
            state: InstanceStates::new(initial_runtime),
            nexus_client,
            running_state: None,
        };

        let inner = Arc::new(Mutex::new(instance));

        Ok(Instance { inner })
    }

    /// Begins the execution of the instance's service (Propolis).
    pub async fn start(&self, ticket: InstanceTicket) -> Result<(), Error> {
        let mut inner = self.inner.lock().await;
        let log = &inner.log;

        // Create the VNIC which will be attached to the zone.
        let physical_dl = Dladm::find_physical()?;
        info!(log, "Saw physical DL: {}", physical_dl);

        // It would be preferable to use the UUID of the instance as a component
        // of the "per-Zone, control plane VNIC", but VNIC names are somewhat
        // restrictive. They must end with numerics, and they must be less than
        // 32 characters.
        //
        // Instead, we just use a per-agent incrementing number.
        let vnic_name = vnic_name(inner.runtime_id);
        Dladm::create_vnic(&physical_dl, &vnic_name)?;
        info!(log, "Created vnic: {}", vnic_name);

        // Create a zone for the propolis instance, using the previously
        // configured VNIC.
        let zname = zone_name(inner.id());
        Zones::configure_child_zone(&log, &zname, &vnic_name)?;
        info!(log, "Configured child zone: {}", zname);

        // Clone the zone from a base zone (faster than installing) and
        // boot it up.
        Zones::clone_from_base(&zname)?;
        info!(log, "Cloned child zone: {}", zname);
        Zones::boot(&zname)?;
        info!(log, "Booted zone: {}", zname);

        // Wait for the network services to come online, then create an address.
        wait_for_service(Some(&zname), "svc:/milestone/network:default")
            .await?;
        info!(log, "Network milestone ready for {}", zname);

        let ip = Zones::create_address(&zname, &interface_name(&vnic_name))?;
        info!(log, "Created address {} for zone: {}", ip, zname);

        // Run Propolis in the Zone.
        let port = 12400;
        let server_addr = SocketAddr::new(ip.addr(), port);
        Zones::run_propolis(&zname, inner.id(), &server_addr)?;
        info!(log, "Started propolis in zone: {}", zname);

        // This isn't strictly necessary - we wait for the HTTP server below -
        // but it helps distinguish "online in SMF" from "responding to HTTP
        // requests".
        let fmri = fmri_name(inner.id());
        wait_for_service(Some(&zname), &fmri).await?;

        let client = Arc::new(PropolisClient::new(
            server_addr,
            log.new(o!("component" => "propolis-client")),
        ));

        // Although the instance is online, the HTTP server may not be running
        // yet. Wait for it to respond to requests, so users of the instance
        // don't need to worry about initialization races.
        wait_for_http_server(&log, &client).await?;

        inner.running_state =
            Some(RunningState { client, ticket, monitor_task: None });

        // Ensure the instance exists in the Propolis Server before we start
        // using it.
        inner.ensure().await?;

        // Monitor propolis for state changes in the background.
        let self_clone = self.clone();
        inner.running_state.as_mut().unwrap().monitor_task =
            Some(tokio::task::spawn(async move {
                let r = self_clone.monitor_state_task().await;
                let log = &self_clone.inner.lock().await.log;
                match r {
                    Err(e) => warn!(log, "State monitoring task failed: {}", e),
                    Ok(()) => info!(log, "State monitoring task complete"),
                }
            }));

        Ok(())
    }

    // Terminate the Propolis service.
    async fn stop(&self) -> Result<(), Error> {
        let mut inner = self.inner.lock().await;

        let zname = zone_name(inner.id());
        warn!(inner.log, "Halting and removing zone: {}", zname);
        Zones::halt_and_remove(&inner.log, &zname).unwrap();
        let vnic_name = vnic_name(inner.runtime_id);
        Dladm::delete_vnic(&vnic_name)?;
        inner.running_state.as_mut().unwrap().ticket.terminate();

        Ok(())
    }

    // Monitors propolis until explicitly told to disconnect.
    //
    // Intended to be spawned in a tokio task within [`Instance::start`].
    async fn monitor_state_task(&self) -> Result<(), Error> {
        // Grab the UUID and Propolis Client before we start looping, so we
        // don't need to contend the lock to access them in steady state.
        //
        // They aren't modified after being initialized, so it's fine to grab
        // a copy.
        let (id, client) = {
            let inner = self.inner.lock().await;
            let id = *inner.id();
            let client = inner.running_state.as_ref().unwrap().client.clone();
            (id, client)
        };

        let mut gen = 0;
        loop {
            // State monitoring always returns the most recent state/gen pair
            // known to Propolis.
            let response = client
                .instance_state_monitor(id, gen)
                .await
                .map_err(|e| Error::InternalError {
                    message: format!("Failed to monitor propolis: {}", e),
                })?;
            let reaction =
                self.inner.lock().await.observe_state(response.state).await?;

            match reaction {
                Reaction::Continue => {}
                Reaction::Terminate => {
                    return self.stop().await;
                }
            }

            // Update the generation number we're asking for, to ensure the
            // Propolis will only return more recent values.
            gen = response.gen + 1;
        }
    }

    /// Transitions an instance object to a new state, taking any actions
    /// necessary to perform state transitions.
    ///
    /// Returns the new state after starting the transition.
    ///
    /// # Panics
    ///
    /// This method may panic if it has been invoked before [`Instance::start`].
    pub async fn transition(
        &self,
        target: InstanceRuntimeStateRequested,
    ) -> Result<InstanceRuntimeState, Error> {
        let mut inner = self.inner.lock().await;
        if let Some(action) =
            inner.state.request_transition(target.run_state)?
        {
            info!(
                &inner.log,
                "transition to {:?}; action: {:#?}", target, action
            );
            inner.take_action(action).await?;
        }
        Ok(inner.state.current().clone())
    }
}

#[cfg(test)]
mod test {
    use super::*;
    use crate::illumos::{dladm::MockDladm, zone::MockZones};
    use crate::mocks::MockNexusClient;
    use chrono::Utc;
    use dropshot::{
        endpoint, ApiDescription, ConfigDropshot, ConfigLogging,
        ConfigLoggingLevel, HttpError, HttpResponseCreated, HttpResponseOk,
        HttpResponseUpdatedNoContent, HttpServer, HttpServerStarter, Path,
        RequestContext, TypedBody,
    };
    use futures::future::FutureExt;
<<<<<<< HEAD
    use omicron_common::api::{
        ByteCount, Generation, InstanceCpuCount, InstanceRuntimeState,
        InstanceState, InstanceStateRequested,
=======
    use omicron_common::api::external::{Generation, InstanceState};
    use omicron_common::api::internal::{
        nexus::InstanceRuntimeState, sled_agent::InstanceStateRequested,
>>>>>>> 7519b633
    };
    use propolis_client::api;
    use tokio::sync::watch;

    static INST_UUID_STR: &str = "e398c5d5-5059-4e55-beac-3a1071083aaa";

    fn test_uuid() -> Uuid {
        INST_UUID_STR.parse().unwrap()
    }

    // Endpoints for a fake Propolis server.
    //
    // We intercept all traffic to Propolis via these endpoints.

    #[endpoint {
        method = PUT,
        path = "/instances/{instance_id}",
    }]
    async fn instance_ensure(
        rqctx: Arc<RequestContext<PropolisContext>>,
        path_params: Path<api::InstancePathParams>,
        _request: TypedBody<api::InstanceEnsureRequest>,
    ) -> Result<HttpResponseCreated<api::InstanceEnsureResponse>, HttpError>
    {
        let id = path_params.into_inner().instance_id;

        let mut server = rqctx.context().inner.lock().await;
        if server.is_some() {
            return Err(HttpError::for_internal_error(
                "Instance already initialized".to_string(),
            ));
        } else {
            *server = Some(FakeInstance { id });
            return Ok(HttpResponseCreated(api::InstanceEnsureResponse {}));
        }
    }

    #[endpoint {
        method = GET,
        path = "/instances/{instance_id}",
    }]
    async fn instance_get(
        rqctx: Arc<RequestContext<PropolisContext>>,
        path_params: Path<api::InstancePathParams>,
    ) -> Result<HttpResponseOk<api::InstanceGetResponse>, HttpError> {
        let id = path_params.into_inner().instance_id;
        let ctx = rqctx.context();
        let server = ctx.inner.lock().await;

        if let Some(server) = server.as_ref() {
            if server.id == id {
                let instance_info = api::Instance {
                    properties: api::InstanceProperties {
                        id,
                        name: "Test Name".to_string(),
                        description: "Test Description".to_string(),
                        image_id: Uuid::new_v4(),
                        bootrom_id: Uuid::new_v4(),
                        memory: 0,
                        vcpus: 0,
                    },
                    state: ctx.state_receiver.borrow().state,
                    disks: vec![],
                    nics: vec![],
                };

                return Ok(HttpResponseOk(api::InstanceGetResponse {
                    instance: instance_info,
                }));
            }
        }
        Err(HttpError::for_internal_error("No matching instance".to_string()))
    }

    #[endpoint {
        method = GET,
        path = "/instances/{instance_id}/state-monitor",
    }]
    async fn instance_state_monitor(
        rqctx: Arc<RequestContext<PropolisContext>>,
        _path_params: Path<api::InstancePathParams>,
        request: TypedBody<api::InstanceStateMonitorRequest>,
    ) -> Result<HttpResponseOk<api::InstanceStateMonitorResponse>, HttpError>
    {
        let ctx = rqctx.context();
        let server_guard = ctx.inner.lock().await;
        let gen = request.into_inner().gen;
        if server_guard.is_some() {
            drop(server_guard);
            let mut receiver = ctx.state_receiver.clone();
            loop {
                let last = receiver.borrow().clone();
                if gen <= last.gen {
                    return Ok(HttpResponseOk(last));
                }
                receiver.changed().await.unwrap();
            }
        }
        Err(HttpError::for_internal_error(
            "Server not initialized (no instance)".to_string(),
        ))
    }

    #[endpoint {
        method = PUT,
        path = "/instances/{instance_id}/state",
    }]
    async fn instance_state_put(
        rqctx: Arc<RequestContext<PropolisContext>>,
        _path_params: Path<api::InstancePathParams>,
        request: TypedBody<api::InstanceStateRequested>,
    ) -> Result<HttpResponseUpdatedNoContent, HttpError> {
        let ctx = rqctx.context();
        let server_guard = ctx.inner.lock().await;

        let state = match request.into_inner() {
            api::InstanceStateRequested::Run => api::InstanceState::Running,
            api::InstanceStateRequested::Stop => api::InstanceState::Destroyed,
            api::InstanceStateRequested::Reboot => {
                api::InstanceState::Rebooting
            }
        };

        if server_guard.is_some() {
            let last = (*ctx.state_sender.borrow()).clone();
            let _ = ctx.state_sender.send(api::InstanceStateMonitorResponse {
                gen: last.gen + 1,
                state,
            });
            Ok(HttpResponseUpdatedNoContent {})
        } else {
            Err(HttpError::for_internal_error(
                "No matching instance".to_string(),
            ))
        }
    }

    // Server context that is only valid once an instance has been ensured.
    struct FakeInstance {
        id: Uuid,
    }

    // Server context for the fake Propolis server.
    struct PropolisContext {
        inner: Mutex<Option<FakeInstance>>,
        state_sender: watch::Sender<api::InstanceStateMonitorResponse>,
        state_receiver: watch::Receiver<api::InstanceStateMonitorResponse>,
    }

    // Creates a fake propolis server on port 12400.
    fn fake_propolis_server() -> HttpServer<PropolisContext> {
        let config_dropshot = ConfigDropshot {
            bind_address: "127.0.0.1:12400".parse().unwrap(),
            ..Default::default()
        };
        let config_logging =
            ConfigLogging::StderrTerminal { level: ConfigLoggingLevel::Info };
        let log = config_logging
            .to_logger("fake_propolis_server")
            .map_err(|error| format!("failed to create logger: {}", error))
            .unwrap();

        let mut api = ApiDescription::new();
        api.register(instance_ensure).unwrap();
        api.register(instance_get).unwrap();
        api.register(instance_state_monitor).unwrap();
        api.register(instance_state_put).unwrap();
        let (tx, rx) = watch::channel(api::InstanceStateMonitorResponse {
            gen: 0,
            state: api::InstanceState::Creating,
        });
        let api_context = PropolisContext {
            inner: Mutex::new(None),
            state_sender: tx,
            state_receiver: rx,
        };

        HttpServerStarter::new(&config_dropshot, api, api_context, &log)
            .map_err(|error| format!("failed to create server: {}", error))
            .unwrap()
            .start()
    }

    // Sets the expectation for the invocations to the underlying system made on
    // behalf of instance creation.
    //
    // Spawns a task which acts as a fake propolis server - this server acts in
    // lieu of the "real" propolis server which would be launched.
    async fn execute_instance_start(inst: &Instance, ticket: InstanceTicket) {
        let mut seq = mockall::Sequence::new();
        let dladm_find_physical_ctx = MockDladm::find_physical_context();
        dladm_find_physical_ctx
            .expect()
            .times(1)
            .in_sequence(&mut seq)
            .returning(|| Ok("physical".to_string()));

        let dladm_create_vnic_ctx = MockDladm::create_vnic_context();
        dladm_create_vnic_ctx
            .expect()
            .times(1)
            .in_sequence(&mut seq)
            .returning(|phys, vnic| {
                assert_eq!(phys, "physical");
                assert_eq!(vnic, vnic_name(0));
                Ok(())
            });

        let zone_configure_child_ctx =
            MockZones::configure_child_zone_context();
        zone_configure_child_ctx
            .expect()
            .times(1)
            .in_sequence(&mut seq)
            .returning(|_, zone, vnic| {
                assert_eq!(zone, zone_name(&test_uuid()));
                assert_eq!(vnic, vnic_name(0));
                Ok(())
            });

        let zone_clone_from_base_ctx = MockZones::clone_from_base_context();
        zone_clone_from_base_ctx
            .expect()
            .times(1)
            .in_sequence(&mut seq)
            .returning(|zone| {
                assert_eq!(zone, zone_name(&test_uuid()));
                Ok(())
            });

        let zone_boot_ctx = MockZones::boot_context();
        zone_boot_ctx.expect().times(1).in_sequence(&mut seq).returning(
            |zone| {
                assert_eq!(zone, zone_name(&test_uuid()));
                Ok(())
            },
        );

        let wait_for_service_ctx =
            crate::illumos::svc::wait_for_service_context();
        wait_for_service_ctx.expect().times(1).in_sequence(&mut seq).returning(
            |zone, fmri| {
                assert_eq!(zone.unwrap(), zone_name(&test_uuid()));
                assert_eq!(fmri, "svc:/milestone/network:default");
                Ok(())
            },
        );

        let zone_create_address_ctx = MockZones::create_address_context();
        zone_create_address_ctx
            .expect()
            .times(1)
            .in_sequence(&mut seq)
            .returning(|zone, iface| {
                assert_eq!(zone, zone_name(&test_uuid()));
                assert_eq!(iface, interface_name(&vnic_name(0)));
                Ok("127.0.0.1/24".parse().unwrap())
            });

        let zone_run_propolis_ctx = MockZones::run_propolis_context();
        zone_run_propolis_ctx
            .expect()
            .times(1)
            .in_sequence(&mut seq)
            .returning(|zone, id, addr| {
                assert_eq!(zone, zone_name(&test_uuid()));
                assert_eq!(id, &test_uuid());
                assert_eq!(
                    addr,
                    &"127.0.0.1:12400".parse::<SocketAddr>().unwrap()
                );
                Ok(())
            });

        let wait_for_service_ctx =
            crate::illumos::svc::wait_for_service_context();
        wait_for_service_ctx.expect().times(1).in_sequence(&mut seq).returning(
            |zone, fmri| {
                let id = test_uuid();
                assert_eq!(zone.unwrap(), zone_name(&id));
                assert_eq!(
                    fmri,
                    format!("{}:{}", service_name(), instance_name(&id))
                );
                tokio::task::spawn(async {
                    fake_propolis_server().await.unwrap();
                });
                Ok(())
            },
        );

        // This invocation triggers all the aforementioned expectations.
        inst.start(ticket).await.unwrap();
    }

    // Returns a future which resolves when a state transition is reached.
    fn expect_state_transition(
        nexus_client: &mut MockNexusClient,
        seq: &mut mockall::Sequence,
        expected_state: InstanceState,
    ) -> impl core::future::Future<Output = ()> {
        let (tx, rx) = tokio::sync::oneshot::channel();

        nexus_client
            .expect_notify_instance_updated()
            .times(1)
            .in_sequence(seq)
            .return_once(move |id, state| {
                assert_eq!(id, &test_uuid());
                assert_eq!(state.run_state, expected_state);
                tx.send(()).unwrap();
                Ok(())
            });
        rx.map(|r| r.unwrap())
    }

    fn logger() -> Logger {
        dropshot::ConfigLogging::StderrTerminal {
            level: dropshot::ConfigLoggingLevel::Info,
        }
        .to_logger("test-logger")
        .unwrap()
    }

    fn new_runtime_state() -> InstanceRuntimeState {
        InstanceRuntimeState {
            run_state: InstanceState::Creating,
            sled_uuid: Uuid::new_v4(),
            ncpus: InstanceCpuCount(2),
            memory: ByteCount::from_mebibytes_u32(512),
            hostname: "myvm".to_string(),
            gen: Generation::new(),
            time_updated: Utc::now(),
        }
    }

    // Due to the usage of global mocks, we use "serial_test" to avoid
    // parellizing test invocations.
    //
    // From https://docs.rs/mockall/0.10.1/mockall/index.html#static-methods
    //
    //   Mockall can also mock static methods. But be careful! The expectations
    //   are global. If you want to use a static method in multiple tests, you
    //   must provide your own synchronization. For ordinary methods,
    //   expectations are set on the mock object. But static methods don’t have
    //   any mock object. Instead, you must create a Context object just to set
    //   their expectations.

    #[tokio::test]
    #[serial_test::serial]
    async fn start_then_stop() {
        let log = logger();
        let runtime_id = 0;
        let mut nexus_client = MockNexusClient::default();

        // Set expectations about what will be seen (and when) by Nexus before
        // the test begins. We no longer have mutable access to "nexus_client"
        // when "Instance::new" is invoked, so we have to prepare early.
        let mut seq = mockall::Sequence::new();
        let create_fut = expect_state_transition(
            &mut nexus_client,
            &mut seq,
            InstanceState::Creating,
        );
        let run_fut = expect_state_transition(
            &mut nexus_client,
            &mut seq,
            InstanceState::Running,
        );
        let stop_fut = expect_state_transition(
            &mut nexus_client,
            &mut seq,
            InstanceState::Stopped,
        );

        let ticket = InstanceTicket::null(test_uuid());

        // Initialize and start the instance.
        let inst = Instance::new(
            log.clone(),
            test_uuid(),
            runtime_id,
            new_runtime_state(),
            Arc::new(nexus_client),
        )
        .unwrap();
        execute_instance_start(&inst, ticket).await;
        create_fut.await;

        // Start running the instance.
        inst.transition(InstanceRuntimeStateRequested {
            run_state: InstanceStateRequested::Running,
        })
        .await
        .unwrap();
        run_fut.await;

        // Stop the instance.
        // This terminates the zone to preserve per-sled resources.
        let zone_halt_and_remove_ctx = MockZones::halt_and_remove_context();
        zone_halt_and_remove_ctx
            .expect()
            .times(1)
            .in_sequence(&mut seq)
            .returning(|_, _| Ok(()));
        let dladm_delete_vnic_ctx = Dladm::delete_vnic_context();
        dladm_delete_vnic_ctx
            .expect()
            .times(1)
            .in_sequence(&mut seq)
            .returning(|vnic| {
                assert_eq!(vnic, vnic_name(0));
                Ok(())
            });
        inst.transition(InstanceRuntimeStateRequested {
            run_state: InstanceStateRequested::Stopped,
        })
        .await
        .unwrap();
        stop_fut.await;
    }

    #[tokio::test]
    #[serial_test::serial]
    #[should_panic(
        expected = "Propolis client should be initialized before usage"
    )]
    async fn transition_before_start() {
        let log = logger();
        let runtime_id = 0;
        let nexus_client = MockNexusClient::default();

        let inst = Instance::new(
            log.clone(),
            test_uuid(),
            runtime_id,
            new_runtime_state(),
            Arc::new(nexus_client),
        )
        .unwrap();

        // Trying to transition before the instance has been initialized will
        // result in a panic.
        inst.transition(InstanceRuntimeStateRequested {
            run_state: InstanceStateRequested::Running,
        })
        .await
        .unwrap();
    }
}<|MERGE_RESOLUTION|>--- conflicted
+++ resolved
@@ -479,15 +479,11 @@
         RequestContext, TypedBody,
     };
     use futures::future::FutureExt;
-<<<<<<< HEAD
-    use omicron_common::api::{
-        ByteCount, Generation, InstanceCpuCount, InstanceRuntimeState,
-        InstanceState, InstanceStateRequested,
-=======
-    use omicron_common::api::external::{Generation, InstanceState};
+    use omicron_common::api::external::{
+        ByteCount, Generation, InstanceCpuCount, InstanceState,
+    };
     use omicron_common::api::internal::{
         nexus::InstanceRuntimeState, sled_agent::InstanceStateRequested,
->>>>>>> 7519b633
     };
     use propolis_client::api;
     use tokio::sync::watch;
