#!/bin/bash
#:
#: name = "helios / package"
#: variety = "basic"
#: target = "helios-2.0"
<<<<<<< HEAD
#: rust_toolchain = "1.78.0"
=======
#: rust_toolchain = "1.77.2"
>>>>>>> 59636c9b
#: output_rules = [
#:	"=/work/package.tar.gz",
#: ]
#:

set -o errexit
set -o pipefail
set -o xtrace

cargo --version
rustc --version

WORK=/work
pfexec mkdir -p $WORK && pfexec chown $USER $WORK

ptime -m ./tools/install_builder_prerequisites.sh -yp
ptime -m ./tools/ci_download_softnpu_machinery

# Build the test target
export CARGO_INCREMENTAL=0
ptime -m cargo run --locked --release --bin omicron-package -- \
  -t test target create -i standard -m non-gimlet -s softnpu -r single-sled
ptime -m cargo run --locked --release --bin omicron-package -- \
  -t test package
mapfile -t packages \
  < <(cargo run --locked --release --bin omicron-package -- -t test list-outputs)

# Build the xtask binary used by the deploy job
ptime -m cargo build --locked --release -p xtask

# Build the end-to-end tests
# Reduce debuginfo just to line tables.
export CARGO_PROFILE_DEV_DEBUG=line-tables-only
export CARGO_PROFILE_TEST_DEBUG=line-tables-only
ptime -m cargo build --locked -p end-to-end-tests --tests --bin bootstrap \
  --message-format json-render-diagnostics >/tmp/output.end-to-end.json
mkdir tests
/opt/ooce/bin/jq -r 'select(.profile.test) | .executable' /tmp/output.end-to-end.json \
  | xargs -I {} -t cp {} tests/

# Assemble these outputs and some utilities into a tarball that can be used by
# deployment phases of buildomat.

files=(
	out/target/test
	out/npuzone/*
	package-manifest.toml
	smf/sled-agent/non-gimlet/config.toml
	target/release/omicron-package
	target/release/xtask
	target/debug/bootstrap
	tests/*
)
ptime -m tar cvzf $WORK/package.tar.gz "${files[@]}" "${packages[@]}"<|MERGE_RESOLUTION|>--- conflicted
+++ resolved
@@ -3,11 +3,7 @@
 #: name = "helios / package"
 #: variety = "basic"
 #: target = "helios-2.0"
-<<<<<<< HEAD
 #: rust_toolchain = "1.78.0"
-=======
-#: rust_toolchain = "1.77.2"
->>>>>>> 59636c9b
 #: output_rules = [
 #:	"=/work/package.tar.gz",
 #: ]
