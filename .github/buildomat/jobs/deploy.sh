#!/bin/bash
#:
#: name = "helios / deploy"
#: variety = "basic"
<<<<<<< HEAD
#: target = "lab-2.0-opte-0.31"
=======
#: target = "lab-2.0-opte-0.29"
>>>>>>> c2f35151
#: output_rules = [
#:  "%/var/svc/log/oxide-sled-agent:default.log*",
#:  "%/zone/oxz_*/root/var/svc/log/oxide-*.log*",
#:  "%/pool/ext/*/crypt/zone/oxz_*/root/var/svc/log/oxide-*.log*",
#:  "%/pool/ext/*/crypt/zone/oxz_*/root/var/svc/log/system-illumos-*.log*",
#:  "%/pool/ext/*/crypt/zone/oxz_ntp_*/root/var/log/chrony/*.log*",
#:  "!/pool/ext/*/crypt/zone/oxz_propolis-server_*/root/var/svc/log/*.log*",
#:  "%/pool/ext/*/crypt/debug/global/oxide-sled-agent:default.log.*",
#:  "%/pool/ext/*/crypt/debug/oxz_*/oxide-*.log.*",
#:  "%/pool/ext/*/crypt/debug/oxz_*/system-illumos-*.log.*",
#:  "!/pool/ext/*/crypt/debug/oxz_propolis-server_*/*.log.*"
#: ]
#: skip_clone = true
#:
#: [dependencies.package]
#: job = "helios / package"
#:

set -o errexit
set -o pipefail
set -o xtrace

#
# If we fail, try to collect some debugging information
#
_exit_trap() {
	local status=$?
	[[ $status -eq 0 ]] && exit 0

	set +o errexit
	set -o xtrace
	banner evidence
	zoneadm list -civ
	pfexec dladm show-phys -m
	pfexec dladm show-link
	pfexec dladm show-vnic
	pfexec ipadm
	pfexec netstat -rncva
	pfexec netstat -anu
	pfexec arp -an
	pfexec zlogin sidecar_softnpu /softnpu/scadm \
		--server /softnpu/server \
		--client /softnpu/client \
		standalone \
		dump-state
	pfexec /opt/oxide/opte/bin/opteadm list-ports
	pfexec /opt/oxide/opte/bin/opteadm dump-v2b
	z_swadm link ls
	z_swadm addr list
	z_swadm route list
	z_swadm arp list
	z_swadm nat list

	PORTS=$(pfexec /opt/oxide/opte/bin/opteadm list-ports | tail +2 | awk '{ print $1; }')
	for p in $PORTS; do
		LAYERS=$(pfexec /opt/oxide/opte/bin/opteadm list-layers -p $p | tail +2 | awk '{ print $1; }')
		for l in $LAYERS; do
			pfexec /opt/oxide/opte/bin/opteadm dump-layer -p $p $l
		done
	done

	pfexec zfs list
	pfexec zpool list
	pfexec fmdump -eVp
	pfexec ptree -z global
	pfexec svcs -xv
	for z in $(zoneadm list -n); do
		banner "${z/oxz_/}"
		pfexec svcs -xv -z "$z"
		pfexec ptree -z "$z"
		pfexec zlogin "$z" ipadm
		pfexec zlogin "$z" netstat -rncva
		pfexec zlogin "$z" netstat -anu
		pfexec zlogin "$z" arp -an
	done

	for z in $(zoneadm list -n | grep oxz_ntp); do
		banner "${z/oxz_/}"
		pfexec zlogin "$z" chronyc tracking
		pfexec zlogin "$z" chronyc sources
		pfexec zlogin "$z" cat /etc/inet/chrony.conf
	done

	pfexec zlogin sidecar_softnpu cat /var/log/softnpu.log

	exit $status
}
trap _exit_trap EXIT

z_swadm () {
	echo "== swadm $@"
	pfexec zlogin oxz_switch /opt/oxide/dendrite/bin/swadm $@
}

#
# XXX work around 14537 (UFS should not allow directories to be unlinked) which
# is probably not yet fixed in xde branch?  Once the xde branch merges from
# master to include that fix, this can go.
#
# NB: The symptom is that std::fs::remove_dir_all() will ruin the ramdisk file
# system in a way that is hard to specifically detect, and some subsequent
# operations will fail in strange ways; e.g., EEXIST on subsequent rmdir(2) of
# an apparently empty directory.
#
pfexec mdb -kwe 'secpolicy_fs_linkdir/v 55 48 89 e5 b8 01 00 00 00 5d c3'

if [[ -d /opt/oxide ]]; then
	#
	# The netdev ramdisk environment contains OPTE, which presently means
	# /opt/oxide already exists as part of the ramdisk.  We want to create
	# a tmpfs at that location so that we can unfurl a raft of extra files,
	# so move whatever is already there out of the way:
	#
	pfexec mv /opt/oxide /opt/oxide-underneath
fi
pfexec mkdir /opt/oxide
pfexec mount -F tmpfs -O swap /opt/oxide
if [[ -d /opt/oxide-underneath ]]; then
	#
	# Copy the original /opt/oxide tree into the new tmpfs:
	#
	(cd /opt/oxide-underneath && pfexec tar ceEp@/f - .) |
	    (cd /opt/oxide && pfexec tar xveEp@/f -)
	pfexec rm -rf /opt/oxide-underneath
fi

#
# XXX the creation of rpool/zone (at "/zone") is perhaps not working as
# expected?  The symptom was that zone creation at /zone would fill up the
# ramdisk, which implies to me that /zone was not properly mounted at the time.
# Explicitly creating it here seems to help.
#
pfexec /sbin/zfs create -o mountpoint=/zone rpool/zone

pfexec mkdir /opt/oxide/work
pfexec chown build:build /opt/oxide/work
cd /opt/oxide/work

ptime -m tar xvzf /input/package/work/package.tar.gz

# Ask buildomat for the range of extra addresses that we're allowed to use, and
# break them up into the ranges we need.

bmat address ls
set -- $(bmat address ls -f extra -Ho first,last,count)
EXTRA_IP_START="${1:?No extra start IP address found}"
EXTRA_IP_END="${2:?No extra end IP address found}"
EXTRA_IP_COUNT="${3:?No extra IP address count found}"

# We need at least 32 IP addresses
((EXTRA_IP_COUNT >= 32))

EXTRA_IP_BASE="${EXTRA_IP_START%.*}"
EXTRA_IP_FOCTET="${EXTRA_IP_START##*.}"
EXTRA_IP_LOCTET="${EXTRA_IP_END##*.}"

# We will break up this additional IP address range as follows (offsets from
# base address shown)
#
# 0-9	internal service pool
#     0 external DNS server
#     1 external DNS server
#
# 10	infra IP/uplink
# 11+   IP pool

SERVICE_IP_POOL_START="$EXTRA_IP_BASE.$((EXTRA_IP_FOCTET + 0))"
SERVICE_IP_POOL_END="$EXTRA_IP_BASE.$((EXTRA_IP_FOCTET + 9))"
DNS_IP1="$EXTRA_IP_BASE.$((EXTRA_IP_FOCTET + 0))"
DNS_IP2="$EXTRA_IP_BASE.$((EXTRA_IP_FOCTET + 1))"
UPLINK_IP="$EXTRA_IP_BASE.$((EXTRA_IP_FOCTET + 10))"
IPPOOL_START="$EXTRA_IP_BASE.$((EXTRA_IP_FOCTET + 11))"
IPPOOL_END="$EXTRA_IP_BASE.$((EXTRA_IP_LOCTET + 0))"

# Set the gateway IP address to be the GZ IP...
GATEWAY_IP=$(ipadm show-addr -po type,addr | \
    awk -F'[:/]' '$1 == "dhcp" {print $2}')
[[ -n "$GATEWAY_IP" ]]
ping -s "$GATEWAY_IP" 56 1 || true
GATEWAY_MAC=$(arp -an | awk -vgw=$GATEWAY_IP '$2 == gw {print $NF}')
# ...and enable IP forwarding so that zones can reach external networks
# through the GZ. This allows the NTP zone to talk to DNS and NTP servers on
# the Internet.
routeadm -e ipv4-forwarding -u

# Configure softnpu to proxy ARP for the entire extra IP range.
PXA_START="$EXTRA_IP_START"
PXA_END="$EXTRA_IP_END"

pfexec zpool create -f scratch c1t1d0 c2t1d0

ptime -m \
    pfexec ./target/release/xtask virtual-hardware \
    --vdev-dir /scratch \
    create \
    --gateway-ip "$GATEWAY_IP" \
    --gateway-mac "$GATEWAY_MAC" \
    --pxa-start "$PXA_START" \
    --pxa-end "$PXA_END"

#
# Generate a self-signed certificate to use as the initial TLS certificate for
# the recovery Silo.  Its DNS name is determined by the silo name and the
# delegated external DNS name, both of which are in the RSS config file.  In a
# real system, the certificate would come from the customer during initial rack
# setup on the technician port.
#
tar xf out/omicron-sled-agent.tar pkg/config-rss.toml pkg/config.toml

# Update the vdevs to point to where we've created them
sed -E -i~ "s/(m2|u2)(.*\.vdev)/\/scratch\/\1\2/g" pkg/config.toml
diff -u pkg/config.toml{~,} || true

SILO_NAME="$(sed -n 's/silo_name = "\(.*\)"/\1/p' pkg/config-rss.toml)"
EXTERNAL_DNS_DOMAIN="$(sed -n 's/external_dns_zone_name = "\(.*\)"/\1/p' pkg/config-rss.toml)"

# Substitute addresses from the external network range into the RSS config.
sed -i~ "
	/^external_dns_ips/c\\
external_dns_ips = [ \"$DNS_IP1\", \"$DNS_IP2\" ]
	/^\\[\\[internal_services_ip_pool_ranges/,/^\$/ {
		/^first/c\\
first = \"$SERVICE_IP_POOL_START\"
		/^last/c\\
last = \"$SERVICE_IP_POOL_END\"
	}
	/^infra_ip_first/c\\
infra_ip_first = \"$UPLINK_IP\"
	/^infra_ip_last/c\\
infra_ip_last = \"$UPLINK_IP\"
	/^\\[\\[rack_network_config.ports/,/^\$/ {
		/^routes/c\\
routes = \\[{nexthop = \"$GATEWAY_IP\", destination = \"0.0.0.0/0\"}\\]
		/^addresses/c\\
addresses = \\[\"$UPLINK_IP/24\"\\]
	}
" pkg/config-rss.toml
diff -u pkg/config-rss.toml{~,} || true

tar rvf out/omicron-sled-agent.tar pkg/config-rss.toml pkg/config.toml
rm -f pkg/config-rss.toml* pkg/config.toml*

#
# By default, OpenSSL creates self-signed certificates with "CA:true".  The TLS
# implementation used by reqwest rejects endpoint certificates that are also CA
# certificates.  So in order to use the certificate, we need one without
# "CA:true".  There doesn't seem to be a way to do this on the command line.
# Instead, we must override the system configuration with our own configuration
# file.  There's virtually nothing in it.
#
TLS_NAME="$SILO_NAME.sys.$EXTERNAL_DNS_DOMAIN"
openssl req \
    -newkey rsa:4096 \
    -x509 \
    -sha256 \
    -days 3 \
    -nodes \
    -out "pkg/initial-tls-cert.pem" \
    -keyout "pkg/initial-tls-key.pem" \
    -subj "/CN=$TLS_NAME" \
    -addext "subjectAltName=DNS:$TLS_NAME" \
    -addext "basicConstraints=critical,CA:FALSE" \
    -config /dev/stdin <<EOF
[req]
prompt = no
distinguished_name = req_distinguished_name

[req_distinguished_name]
EOF
tar rvf out/omicron-sled-agent.tar \
    pkg/initial-tls-cert.pem \
    pkg/initial-tls-key.pem
rm -f pkg/initial-tls-cert.pem pkg/initial-tls-key.pem
rmdir pkg
# The actual end-to-end tests need the certificate.  This is where that file
# will end up once installed.
E2E_TLS_CERT="/opt/oxide/sled-agent/pkg/initial-tls-cert.pem"

#
# Download the Oxide CLI and images from catacomb.
#
pfexec mkdir -p /usr/oxide
pfexec curl -sSfL -o /usr/oxide/oxide \
	http://catacomb.eng.oxide.computer:12346/oxide-v0.1.0
pfexec chmod +x /usr/oxide/oxide

curl -sSfL -o debian-11-genericcloud-amd64.raw \
	http://catacomb.eng.oxide.computer:12346/debian-11-genericcloud-amd64.raw

#
# The lab-netdev target is a ramdisk system that is always cleared
# out between runs, so it has not had any state yet that requires
# uninstallation.
#
OMICRON_NO_UNINSTALL=1 \
    ptime -m pfexec ./target/release/omicron-package -t test install

# Wait for switch zone to come up
retry=0
until curl --head --silent -o /dev/null "http://[fd00:1122:3344:101::2]:12224/"
do
	if [[ $retry -gt 30 ]]; then
		echo "Failed to reach switch zone after 30 seconds"
		exit 1
	fi
	sleep 1
	retry=$((retry + 1))
done

pfexec zlogin sidecar_softnpu /softnpu/scadm \
	--server /softnpu/server \
	--client /softnpu/client \
	standalone \
	dump-state

# Wait for the chrony service in the NTP zone to come up
retry=0
while [[ $(pfexec svcs -z $(zoneadm list -n | grep oxz_ntp) \
    -Hostate oxide/ntp || true) != online ]]; do
	if [[ $retry -gt 60 ]]; then
		echo "NTP zone chrony failed to come up after 60 seconds"
		exit 1
	fi
	sleep 1
	retry=$((retry + 1))
done
echo "Waited for chrony: ${retry}s"

# Wait for at least one nexus zone to become available
retry=0
until zoneadm list | grep nexus; do
	if [[ $retry -gt 300 ]]; then
		echo "Failed to start at least one nexus zone after 300 seconds"
		exit 1
	fi
	sleep 1
	retry=$((retry + 1))
done
echo "Waited for nexus: ${retry}s"

export RUST_BACKTRACE=1
export E2E_TLS_CERT IPPOOL_START IPPOOL_END
eval "$(./target/debug/bootstrap)"
export OXIDE_HOST OXIDE_TOKEN

#
# The Nexus resolved in `$OXIDE_RESOLVE` is not necessarily the same one that we
# successfully talked to in bootstrap, so wait a bit for it to fully come online.
#
retry=0
while ! curl -sSf "$OXIDE_HOST/v1/ping" --resolve "$OXIDE_RESOLVE" --cacert "$E2E_TLS_CERT"; do
	if [[ $retry -gt 60 ]]; then
		echo "$OXIDE_RESOLVE failed to come up after 60 seconds"
		exit 1
	fi
	sleep 1
	retry=$((retry + 1))
done

/usr/oxide/oxide --resolve "$OXIDE_RESOLVE" --cacert "$E2E_TLS_CERT" \
	project create --name images --description "some images"
/usr/oxide/oxide --resolve "$OXIDE_RESOLVE" --cacert "$E2E_TLS_CERT" \
	disk import \
	--path debian-11-genericcloud-amd64.raw \
	--disk debian11-boot \
	--project images \
	--description "debian 11 cloud image from distros" \
	--snapshot debian11-snapshot \
	--image debian11 \
	--image-description "debian 11 original base image" \
	--image-os debian \
	--image-version "11"
/usr/oxide/oxide --resolve "$OXIDE_RESOLVE" --cacert "$E2E_TLS_CERT" \
	image promote --project images --image debian11

for test_bin in tests/*; do
	./"$test_bin"
done<|MERGE_RESOLUTION|>--- conflicted
+++ resolved
@@ -2,11 +2,7 @@
 #:
 #: name = "helios / deploy"
 #: variety = "basic"
-<<<<<<< HEAD
 #: target = "lab-2.0-opte-0.31"
-=======
-#: target = "lab-2.0-opte-0.29"
->>>>>>> c2f35151
 #: output_rules = [
 #:  "%/var/svc/log/oxide-sled-agent:default.log*",
 #:  "%/zone/oxz_*/root/var/svc/log/oxide-*.log*",
@@ -54,6 +50,7 @@
 		dump-state
 	pfexec /opt/oxide/opte/bin/opteadm list-ports
 	pfexec /opt/oxide/opte/bin/opteadm dump-v2b
+	pfexec /opt/oxide/opte/bin/opteadm dump-v2p
 	z_swadm link ls
 	z_swadm addr list
 	z_swadm route list
