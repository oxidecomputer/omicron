--- conflicted
+++ resolved
@@ -2,13 +2,8 @@
 #:
 #: name = "helios / build-and-test"
 #: variety = "basic"
-<<<<<<< HEAD
-#: target = "helios-20220404"
-#: rust_toolchain = "nightly-2021-11-24"
-=======
 #: target = "helios"
 #: rust_toolchain = "nightly-2022-04-27"
->>>>>>> a70e6f92
 #: output_rules = []
 #:
 
