#!/bin/bash
#:
#: name = "helios / build-and-test"
#: variety = "basic"
#: target = "helios"
#: rust_toolchain = "nightly-2021-11-24"
#: output_rules = []
#:

set -o errexit
set -o pipefail
set -o xtrace

cargo --version
rustc --version

banner clickhouse
ptime -m ./tools/ci_download_clickhouse

banner cockroach
ptime -m bash ./tools/ci_download_cockroachdb

#
# Put "./cockroachdb/bin" and "./clickhouse" on the PATH for the test
# suite.
#
export PATH="$PATH:$PWD/cockroachdb/bin:$PWD/clickhouse"

#
# We build with:
#
# - RUSTFLAGS="-D warnings" RUSTDOCFLAGS="-D warnings": disallow warnings
#   in CI builds.  This can result in breakage when the toolchain is
#   updated, but that should only happen with a change to the repo, which
#   gives us an opportunity to find and fix any newly-introduced warnings.
#
# - `--locked`: do not update Cargo.lock when building.  Checking in
#   Cargo.lock ensures that everyone is using the same dependencies and
#   also gives us a record of which dependencies were used for each CI
#   run.  Building with `--locked` ensures that the checked-in Cargo.lock
#   is up to date.
#
banner build
export RUSTFLAGS="-D warnings"
export RUSTDOCFLAGS="-D warnings"
ptime -m cargo +'nightly-2021-11-24' build --locked --all-targets --verbose

<<<<<<< HEAD
=======
#
# Check that building individual packages as when deploying Omicron succeeds
#
banner deploy-check
ptime -m cargo run --bin omicron-package -- check

banner clickhouse
ptime -m ./tools/ci_download_clickhouse

banner cockroach
ptime -m bash ./tools/ci_download_cockroachdb

#
# Put "./cockroachdb/bin" and "./clickhouse" on the PATH for the test
# suite.
#
export PATH="$PATH:$PWD/cockroachdb/bin:$PWD/clickhouse"

>>>>>>> 43b75c91
#
# NOTE: We're using using the same RUSTFLAGS and RUSTDOCFLAGS as above to avoid
# having to rebuild here.
#
banner test
ptime -m cargo +'nightly-2021-11-24' test --workspace --locked --verbose<|MERGE_RESOLUTION|>--- conflicted
+++ resolved
@@ -45,27 +45,12 @@
 export RUSTDOCFLAGS="-D warnings"
 ptime -m cargo +'nightly-2021-11-24' build --locked --all-targets --verbose
 
-<<<<<<< HEAD
-=======
 #
 # Check that building individual packages as when deploying Omicron succeeds
 #
 banner deploy-check
 ptime -m cargo run --bin omicron-package -- check
 
-banner clickhouse
-ptime -m ./tools/ci_download_clickhouse
-
-banner cockroach
-ptime -m bash ./tools/ci_download_cockroachdb
-
-#
-# Put "./cockroachdb/bin" and "./clickhouse" on the PATH for the test
-# suite.
-#
-export PATH="$PATH:$PWD/cockroachdb/bin:$PWD/clickhouse"
-
->>>>>>> 43b75c91
 #
 # NOTE: We're using using the same RUSTFLAGS and RUSTDOCFLAGS as above to avoid
 # having to rebuild here.
