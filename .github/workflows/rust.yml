#
# Configuration for GitHub-based CI, based on the stock GitHub Rust config.
#
name: Rust

on: [ push, pull_request ]

jobs:
  skip_duplicate_jobs:
    runs-on: ubuntu-18.04
    outputs:
      should_skip: ${{ steps.skip_check.outputs.should_skip }}
    steps:
      - id: skip_check
        # fkirc/skip-duplicate-actions@v3.4.0 (plus a bit)
        uses: fkirc/skip-duplicate-actions@f75dd6564bb646f95277dc8c3b80612e46a4a1ea
        with:
          # For workflows which are triggered concurrently with the same
          # contents, attempt to execute them exactly once.
          concurrent_skipping: 'same_content_newer'
  check-style:
    needs: skip_duplicate_jobs
    if: ${{ needs.skip_duplicate_jobs.outputs.should_skip != 'true' }}
    runs-on: ubuntu-18.04
    steps:
    # actions/checkout@v2
    - uses: actions/checkout@28c7f3d2b5162b5ddd3dfd9a45aa55eaf396478b
    - name: Report cargo version
      run: cargo --version
    - name: Report rustfmt version
      run: cargo fmt -- --version
    - name: Check style
      run: cargo fmt -- --check

  check-omicron-deployment:
    needs: skip_duplicate_jobs
    if: ${{ needs.skip_duplicate_jobs.outputs.should_skip != 'true' }}
    runs-on: ${{ matrix.os }}
    strategy:
      fail-fast: false
      matrix:
        os: [ ubuntu-18.04, macos-11 ]
    steps:
    # actions/checkout@v2
    - uses: actions/checkout@28c7f3d2b5162b5ddd3dfd9a45aa55eaf396478b
    - name: Report cargo version
      run: cargo --version
    - name: Check build of deployed Omicron packages
      run: cargo run --bin omicron-package -- check

  clippy-lint:
    needs: skip_duplicate_jobs
    if: ${{ needs.skip_duplicate_jobs.outputs.should_skip != 'true' }}
    runs-on: ubuntu-18.04
    steps:
    # actions/checkout@v2
    - uses: actions/checkout@28c7f3d2b5162b5ddd3dfd9a45aa55eaf396478b
    - name: Report cargo version
      run: cargo --version
    - name: Report Clippy version
      run: cargo clippy -- --version
    - name: Run Clippy Lints
      #
      # Clippy's style nits are useful, but not worth keeping in CI.  This
      # override belongs in src/lib.rs, and it is there, but that doesn't
      # reliably work due to rust-lang/rust-clippy#6610.
      #
      run: cargo clippy -- -D warnings -A clippy::style

  # This is just a test build of docs.  Publicly available docs are built via
  # the separate "rustdocs" repo.
  build-docs:
    needs: skip_duplicate_jobs
    if: ${{ needs.skip_duplicate_jobs.outputs.should_skip != 'true' }}
    runs-on: ubuntu-18.04
    steps:
    # actions/checkout@v2
    - uses: actions/checkout@28c7f3d2b5162b5ddd3dfd9a45aa55eaf396478b
    - name: Report cargo version
      run: cargo --version
    - name: Test build documentation
      run: cargo doc

  build-and-test:
    needs: skip_duplicate_jobs
    if: ${{ needs.skip_duplicate_jobs.outputs.should_skip != 'true' }}
    runs-on: ${{ matrix.os }}
    strategy:
      fail-fast: false
      matrix:
        os: [ ubuntu-18.04, macos-11 ]
    steps:
    # actions/checkout@v2
    - uses: actions/checkout@28c7f3d2b5162b5ddd3dfd9a45aa55eaf396478b
    - name: Report cargo version
      run: cargo --version
    - name: Configure GitHub cache for CockroachDB binaries
      id: cache-cockroachdb
      # actions/cache@v2.1.4
      uses: actions/cache@26968a09c0ea4f3e233fdddbafd1166051a095f6
      with:
        key: ${{ runner.os }}-cockroach-binary-${{ hashFiles('tools/cockroachdb_checksums') }}
        path: "cockroachdb"
    - name: Configure GitHub cache for ClickHouse binaries
      id: cache-clickhouse
      # actions/cache@v2.1.4
      uses: actions/cache@26968a09c0ea4f3e233fdddbafd1166051a095f6
      with:
        key: ${{ runner.os }}-clickhouse-binary-${{ hashFiles('tools/clickhouse_checksums') }}
        path: "clickhouse"
    - name: Download ClickHouse
      if: steps.cache-clickhouse.outputs.cache-hit != 'true'
      run: ./tools/ci_download_clickhouse
    - name: Download CockroachDB binary
      if: steps.cache-cockroachdb.outputs.cache-hit != 'true'
      run: bash ./tools/ci_download_cockroachdb
    - name: Build
      # We build with:
      # - RUSTFLAGS="-D warnings" RUSTDOCFLAGS="-D warnings": disallow warnings
      #   in CI builds.  This can result in breakage when the toolchain is
      #   updated, but that should only happen with a change to the repo, which
      #   gives us an opportunity to find and fix any newly-introduced warnings.
      # - `--locked`: do not update Cargo.lock when building.  Checking in
      #   Cargo.lock ensures that everyone is using the same dependencies and
      #   also gives us a record of which dependencies were used for each CI
      #   run.  Building with `--locked` ensures that the checked-in Cargo.lock
      #   is up to date.
<<<<<<< HEAD
      run: PATH="$PATH:$PWD/cockroachdb/bin:$PWD/clickhouse" RUSTFLAGS="-D warnings" RUSTDOCFLAGS="-D warnings" cargo +${{ matrix.toolchain }} build --locked --all-targets --verbose
=======
      run: RUSTFLAGS="-D warnings" RUSTDOCFLAGS="-D warnings" cargo build --locked --all-targets --verbose
    - name: Download ClickHouse
      if: steps.cache-clickhouse.outputs.cache-hit != 'true'
      run: ./tools/ci_download_clickhouse
    - name: Download CockroachDB binary
      if: steps.cache-cockroachdb.outputs.cache-hit != 'true'
      run: bash ./tools/ci_download_cockroachdb
>>>>>>> 43b75c91
    - name: Run tests
      # Use the same RUSTFLAGS and RUSTDOCFLAGS as above to avoid having to
      # rebuild here.
      # Put "./cockroachdb/bin" and "./clickhouse" on the PATH for the test
      # suite.
      run: PATH="$PATH:$PWD/cockroachdb/bin:$PWD/clickhouse" RUSTFLAGS="-D warnings" RUSTDOCFLAGS="-D warnings" cargo test --workspace --locked --verbose<|MERGE_RESOLUTION|>--- conflicted
+++ resolved
@@ -125,17 +125,7 @@
       #   also gives us a record of which dependencies were used for each CI
       #   run.  Building with `--locked` ensures that the checked-in Cargo.lock
       #   is up to date.
-<<<<<<< HEAD
-      run: PATH="$PATH:$PWD/cockroachdb/bin:$PWD/clickhouse" RUSTFLAGS="-D warnings" RUSTDOCFLAGS="-D warnings" cargo +${{ matrix.toolchain }} build --locked --all-targets --verbose
-=======
-      run: RUSTFLAGS="-D warnings" RUSTDOCFLAGS="-D warnings" cargo build --locked --all-targets --verbose
-    - name: Download ClickHouse
-      if: steps.cache-clickhouse.outputs.cache-hit != 'true'
-      run: ./tools/ci_download_clickhouse
-    - name: Download CockroachDB binary
-      if: steps.cache-cockroachdb.outputs.cache-hit != 'true'
-      run: bash ./tools/ci_download_cockroachdb
->>>>>>> 43b75c91
+      run: PATH="$PATH:$PWD/cockroachdb/bin:$PWD/clickhouse" RUSTFLAGS="-D warnings" RUSTDOCFLAGS="-D warnings" cargo build --locked --all-targets --verbose
     - name: Run tests
       # Use the same RUSTFLAGS and RUSTDOCFLAGS as above to avoid having to
       # rebuild here.
