--- conflicted
+++ resolved
@@ -104,12 +104,6 @@
       if: ${{ github.ref != 'refs/heads/main' }}
     - name: Report cargo version
       run: cargo --version
-<<<<<<< HEAD
-    - name: Update PATH
-      run: echo "$PWD/out/cockroachdb/bin:$PWD/out/clickhouse" >> "$GITHUB_PATH"
-    - name: Install Pre-Requisites
-      run: ./tools/install_prerequisites.sh
-=======
     - name: Remove unnecessary software
       run: |
         echo "Disk space:"
@@ -130,27 +124,10 @@
 
         echo "Disk space:"
         df -h
-    - name: Configure GitHub cache for CockroachDB binaries
-      id: cache-cockroachdb
-      # actions/cache@v2.1.4
-      uses: actions/cache@26968a09c0ea4f3e233fdddbafd1166051a095f6
-      with:
-        key: ${{ runner.os }}-cockroach-binary-${{ hashFiles('tools/cockroachdb_checksums') }}
-        path: "./out/cockroachdb"
-    - name: Configure GitHub cache for ClickHouse binaries
-      id: cache-clickhouse
-      # actions/cache@v2.1.4
-      uses: actions/cache@26968a09c0ea4f3e233fdddbafd1166051a095f6
-      with:
-        key: ${{ runner.os }}-clickhouse-binary-${{ hashFiles('tools/clickhouse_checksums') }}
-        path: "./out/clickhouse"
-    - name: Download ClickHouse
-      if: steps.cache-clickhouse.outputs.cache-hit != 'true'
-      run: ./tools/ci_download_clickhouse
-    - name: Download CockroachDB binary
-      if: steps.cache-cockroachdb.outputs.cache-hit != 'true'
-      run: bash ./tools/ci_download_cockroachdb
->>>>>>> 60cbd71e
+    - name: Update PATH
+      run: echo "$PWD/out/cockroachdb/bin:$PWD/out/clickhouse" >> "$GITHUB_PATH"
+    - name: Install Pre-Requisites
+      run: ./tools/install_prerequisites.sh
     - name: Create temporary directory for test outputs
       run: mkdir -p $OMICRON_TMP
     - name: Build
