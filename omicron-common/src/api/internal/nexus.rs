--- conflicted
+++ resolved
@@ -1,6 +1,8 @@
 //! APIs exposed by Nexus.
 
-use crate::api::external::{DiskState, Generation, InstanceState};
+use crate::api::external::{
+    ByteCount, DiskState, Generation, InstanceCpuCount, InstanceState,
+};
 use chrono::{DateTime, Utc};
 use schemars::JsonSchema;
 use serde::{Deserialize, Serialize};
@@ -20,21 +22,6 @@
     pub time_updated: DateTime<Utc>,
 }
 
-<<<<<<< HEAD
-/// An Instance (VM).
-#[derive(Clone, Debug)]
-pub struct Instance {
-    /// common identifying metadata
-    pub identity: IdentityMetadata,
-    /// id for the project containing this Instance
-    pub project_id: Uuid,
-    /// state owned by the data plane
-    pub runtime: InstanceRuntimeState,
-    // TODO-completeness: add disks, network, tags, metrics
-}
-
-=======
->>>>>>> ee3fa440
 /// Runtime state of the Instance, including the actual running state and minimal
 /// metadata
 ///
