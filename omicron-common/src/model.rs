/*!
 * Data structures and related facilities for representing resources in the API
 *
 * This includes all representations over the wire for both the external and
 * internal APIs.  The contents here are all HTTP-agnostic.
 */

use crate::error::ApiError;
use anyhow::anyhow;
use anyhow::Context;
use api_identity::ApiObjectIdentity;
use chrono::DateTime;
use chrono::Utc;
pub use dropshot::PaginationOrder;
use futures::future::ready;
use futures::stream::BoxStream;
use futures::stream::StreamExt;
use schemars::JsonSchema;
use serde::Deserialize;
use serde::Serialize;
use std::collections::BTreeMap;
use std::convert::TryFrom;
use std::fmt::Debug;
use std::fmt::Display;
use std::fmt::Formatter;
use std::fmt::Result as FormatResult;
use std::net::{SocketAddr, ToSocketAddrs};
use std::num::NonZeroU32;
use std::time::Duration;
use thiserror::Error;
use uuid::Uuid;

/*
 * The type aliases below exist primarily to ensure consistency among return
 * types for functions in the `nexus::Nexus` and `nexus::DataStore`.  The
 * type argument `T` generally implements `ApiObject`.
 */

/** Result of a create operation for the specified type */
pub type CreateResult<T> = Result<T, ApiError>;
/** Result of a delete operation for the specified type */
pub type DeleteResult = Result<(), ApiError>;
/** Result of a list operation that returns an ObjectStream */
pub type ListResult<T> = Result<ObjectStream<T>, ApiError>;
/** Result of a lookup operation for the specified type */
pub type LookupResult<T> = Result<T, ApiError>;
/** Result of an update operation for the specified type */
pub type UpdateResult<T> = Result<T, ApiError>;

/**
 * A stream of Results, each potentially representing an object in the API
 */
pub type ObjectStream<T> = BoxStream<'static, Result<T, ApiError>>;

/*
 * General-purpose types used for client request parameters and return values.
 */

/**
 * Describes an `ApiObject` that has its own identity metadata.  This is
 * currently used only for pagination.
 */
pub trait ApiObjectIdentity {
    fn identity(&self) -> &ApiIdentityMetadata;
}

/**
 * Parameters used to request a specific page of results when listing a
 * collection of objects
 *
 * This is logically analogous to Dropshot's `PageSelector` (plus the limit from
 * Dropshot's `PaginationParams).  However, this type is HTTP-agnostic.  More
 * importantly, by the time this struct is generated, we know the type of the
 * sort field and we can specialize `DataPageParams` to that type.  This makes
 * it considerably simpler to implement the backend for most of our paginated
 * APIs.
 *
 * `NameType` is the type of the field used to sort the returned values and it's
 * usually `ApiName`.
 */
#[derive(Debug)]
pub struct DataPageParams<'a, NameType> {
    /**
     * If present, this is the value of the sort field for the last object seen
     */
    pub marker: Option<&'a NameType>,

    /**
     * Whether the sort is in ascending order
     */
    pub direction: PaginationOrder,

    /**
     * This identifies how many results should be returned on this page.
     * Backend implementations must provide this many results unless we're at
     * the end of the scan.  Dropshot assumes that if we provide fewer results
     * than this number, then we're done with the scan.
     */
    pub limit: NonZeroU32,
}

/**
 * A name used in the API
 *
 * Names are generally user-provided unique identifiers, highly constrained as
 * described in RFD 4.  An `ApiName` can only be constructed with a string
 * that's valid as a name.
 */
#[derive(
    Clone, Debug, Deserialize, Eq, Ord, PartialEq, PartialOrd, Serialize,
)]
#[serde(try_from = "String")]
pub struct ApiName(String);

/**
 * `ApiName::try_from(String)` is the primary method for constructing an ApiName
 * from an input string.  This validates the string according to our
 * requirements for a name.
 * TODO-cleanup why shouldn't callers use TryFrom<&str>?
 */
impl TryFrom<String> for ApiName {
    type Error = String;
    fn try_from(value: String) -> Result<Self, Self::Error> {
        if value.len() > 63 {
            return Err(String::from("name may contain at most 63 characters"));
        }

        let mut iter = value.chars();

        let first = iter.next().ok_or_else(|| {
            String::from("name requires at least one character")
        })?;
        if !first.is_ascii_lowercase() {
            return Err(String::from(
                "name must begin with an ASCII lowercase character",
            ));
        }

        let mut last = first;
        for c in iter {
            last = c;

            if !c.is_ascii_lowercase() && !c.is_digit(10) && c != '-' {
                return Err(format!(
                    "name contains invalid character: \"{}\" (allowed \
                     characters are lowercase ASCII, digits, and \"-\")",
                    c
                ));
            }
        }

        if last == '-' {
            return Err(String::from("name cannot end with \"-\""));
        }

        Ok(ApiName(value))
    }
}

/**
 * Convenience parse function for literal strings, primarily for the test suite.
 */
impl TryFrom<&str> for ApiName {
    type Error = String;
    fn try_from(value: &str) -> Result<Self, Self::Error> {
        ApiName::try_from(String::from(value))
    }
}

impl<'a> From<&'a ApiName> for &'a str {
    fn from(n: &'a ApiName) -> Self {
        n.as_str()
    }
}

/**
 * `ApiName` instances are comparable like Strings, primarily so that they can
 * be used as keys in trees.
 */
impl<S> PartialEq<S> for ApiName
where
    S: AsRef<str>,
{
    fn eq(&self, other: &S) -> bool {
        self.0 == other.as_ref()
    }
}

/**
 * Custom JsonSchema implementation to encode the constraints on ApiName
 */
/*
 * TODO: 1. make this part of schemars w/ rename and maxlen annotations
 * TODO: 2. integrate the regex with `try_from`
 */
impl JsonSchema for ApiName {
    fn schema_name() -> String {
        "ApiName".to_string()
    }
    fn json_schema(
        _gen: &mut schemars::gen::SchemaGenerator,
    ) -> schemars::schema::Schema {
        schemars::schema::Schema::Object(schemars::schema::SchemaObject {
            metadata: Some(Box::new(schemars::schema::Metadata {
                id: None,
                title: Some("A name used in the API".to_string()),
                description: Some(
                    "Names must begin with a lower case ASCII letter, be \
                     composed exclusively of lowercase ASCII, uppercase \
                     ASCII, numbers, and '-', and may not end with a '-'."
                        .to_string(),
                ),
                default: None,
                deprecated: false,
                read_only: false,
                write_only: false,
                examples: vec![],
            })),
            instance_type: Some(schemars::schema::SingleOrVec::Single(
                Box::new(schemars::schema::InstanceType::String),
            )),
            format: None,
            enum_values: None,
            const_value: None,
            subschemas: None,
            number: None,
            string: Some(Box::new(schemars::schema::StringValidation {
                max_length: Some(63),
                min_length: None,
                pattern: Some("[a-z](|[a-zA-Z0-9-]*[a-zA-Z0-9])".to_string()),
            })),
            array: None,
            object: None,
            reference: None,
            extensions: BTreeMap::new(),
        })
    }
}

impl ApiName {
    /**
     * Parse an `ApiName`.  This is a convenience wrapper around
     * `ApiName::try_from(String)` that marshals any error into an appropriate
     * `ApiError`.
     */
    pub fn from_param(value: String, label: &str) -> Result<ApiName, ApiError> {
        ApiName::try_from(value).map_err(|e| ApiError::InvalidValue {
            label: String::from(label),
            message: e,
        })
    }

    /**
     * Return the `&str` representing the actual name.
     */
    pub fn as_str(&self) -> &str {
        self.0.as_str()
    }
}

/**
 * A count of bytes, typically used either for memory or storage capacity
 *
 * The maximum supported byte count is [`i64::MAX`].  This makes it somewhat
 * inconvenient to define constructors: a u32 constructor can be infallible, but
 * an i64 constructor can fail (if the value is negative) and a u64 constructor
 * can fail (if the value is larger than i64::MAX).  We provide all of these for
 * consumers' convenience.
 */
/*
 * TODO-cleanup This could benefit from a more complete implementation.
 * TODO-correctness RFD 4 requires that this be a multiple of 256 MiB.  We'll
 * need to write a validator for that.
 */
/*
 * The maximum byte count of i64::MAX comes from the fact that this is stored in
 * the database as an i64.  Constraining it here ensures that we can't fail to
 * serialize the value.
 */
#[derive(Copy, Clone, Debug, Deserialize, Serialize, JsonSchema)]
pub struct ApiByteCount(u64);
impl ApiByteCount {
    pub fn from_kibibytes_u32(kibibytes: u32) -> ApiByteCount {
        ApiByteCount::try_from(1024 * u64::from(kibibytes)).unwrap()
    }

    pub fn from_mebibytes_u32(mebibytes: u32) -> ApiByteCount {
        ApiByteCount::try_from(1024 * 1024 * u64::from(mebibytes)).unwrap()
    }

    pub fn from_gibibytes_u32(gibibytes: u32) -> ApiByteCount {
        ApiByteCount::try_from(1024 * 1024 * 1024 * u64::from(gibibytes))
            .unwrap()
    }

    pub fn to_bytes(&self) -> u64 {
        self.0
    }
    pub fn to_whole_kibibytes(&self) -> u64 {
        self.to_bytes() / 1024
    }
    pub fn to_whole_mebibytes(&self) -> u64 {
        self.to_bytes() / 1024 / 1024
    }
    pub fn to_whole_gibibytes(&self) -> u64 {
        self.to_bytes() / 1024 / 1024 / 1024
    }
    pub fn to_whole_tebibytes(&self) -> u64 {
        self.to_bytes() / 1024 / 1024 / 1024 / 1024
    }
}

/* TODO-cleanup This could use the experimental std::num::IntErrorKind. */
#[derive(Debug, Eq, Error, Ord, PartialEq, PartialOrd)]
pub enum ByteCountRangeError {
    #[error("value is too small for a byte count")]
    TooSmall,
    #[error("value is too large for a byte count")]
    TooLarge,
}
impl TryFrom<u64> for ApiByteCount {
    type Error = ByteCountRangeError;

    fn try_from(bytes: u64) -> Result<Self, Self::Error> {
        if i64::try_from(bytes).is_err() {
            Err(ByteCountRangeError::TooLarge)
        } else {
            Ok(ApiByteCount(bytes))
        }
    }
}

impl TryFrom<i64> for ApiByteCount {
    type Error = ByteCountRangeError;

    fn try_from(bytes: i64) -> Result<Self, Self::Error> {
        Ok(ApiByteCount(
            u64::try_from(bytes).map_err(|_| ByteCountRangeError::TooSmall)?,
        ))
    }
}

impl From<u32> for ApiByteCount {
    fn from(value: u32) -> Self {
        ApiByteCount(u64::from(value))
    }
}

impl From<&ApiByteCount> for i64 {
    fn from(b: &ApiByteCount) -> Self {
        /* We have already validated that this value is in range. */
        i64::try_from(b.0).unwrap()
    }
}

/**
 * Generation numbers stored in the database, used for optimistic concurrency
 * control
 */
/*
 * Because generation numbers are stored in the database, we represent them as
 * i64.
 */
#[derive(
    Copy,
    Clone,
    Debug,
    Deserialize,
    Eq,
    JsonSchema,
    Ord,
    PartialEq,
    PartialOrd,
    Serialize,
)]
pub struct ApiGeneration(u64);
impl ApiGeneration {
    pub fn new() -> ApiGeneration {
        ApiGeneration(1)
    }

    pub fn next(&self) -> ApiGeneration {
        /*
         * It should technically be an operational error if this wraps or even
         * exceeds the value allowed by an i64.  But it seems unlikely enough to
         * happen in practice that we can probably feel safe with this.
         */
        let next_gen = self.0 + 1;
        assert!(next_gen <= u64::try_from(i64::MAX).unwrap());
        ApiGeneration(next_gen)
    }
}

impl Display for ApiGeneration {
    fn fmt(&self, f: &mut Formatter<'_>) -> FormatResult {
        f.write_str(&self.0.to_string())
    }
}

impl From<&ApiGeneration> for i64 {
    fn from(g: &ApiGeneration) -> Self {
        /* We have already validated that the value is within range. */
        /*
         * TODO-robustness We need to ensure that we don't deserialize a value
         * out of range here.
         */
        i64::try_from(g.0).unwrap()
    }
}

impl TryFrom<i64> for ApiGeneration {
    type Error = anyhow::Error;

    fn try_from(value: i64) -> Result<Self, Self::Error> {
        Ok(ApiGeneration(
            u64::try_from(value)
                .map_err(|_| anyhow!("generation number too large"))?,
        ))
    }
}

/*
 * General types used to implement API resources
 */

/**
 * Identifies a type of API resource
 */
#[derive(Debug, Deserialize, PartialEq, Serialize)]
pub enum ApiResourceType {
    Project,
    Disk,
    DiskAttachment,
    Instance,
    Rack,
    Sled,
    SagaDbg,
}

impl Display for ApiResourceType {
    fn fmt(&self, f: &mut Formatter) -> FormatResult {
        write!(
            f,
            "{}",
            match self {
                ApiResourceType::Project => "project",
                ApiResourceType::Disk => "disk",
                ApiResourceType::DiskAttachment => "disk attachment",
                ApiResourceType::Instance => "instance",
                ApiResourceType::Rack => "rack",
                ApiResourceType::Sled => "sled",
                ApiResourceType::SagaDbg => "saga_dbg",
            }
        )
    }
}

/**
 * ApiObject represents a resource in the API and is implemented by concrete
 * types representing specific API resources.
 *
 * Consider a Project, which is about as simple a resource as we have.  The
 * `ApiProject` struct represents a project as understood by the API.  It
 * contains all the fields necessary to implement a Project.  It has several
 * related types:
 *
 * * `ApiProjectView` is what gets emitted by the API when a user asks for a
 *   Project
 * * `ApiProjectCreateParams` is what must be provided to the API when a user
 *   wants to create a new project
 * * `ApiProjectUpdateParams` is what must be provided to the API when a user
 *   wants to update a project.
 *
 * We also have Instances, Disks, Racks, Sleds, and many related types, and we
 * expect to add many more types like images, networking abstractions,
 * organizations, teams, users, system components, and the like.  See RFD 4 for
 * details.  Some resources may not have analogs for all these types because
 * they're immutable (e.g., the `ApiRack` resource doesn't define a
 * "CreateParams" type).
 *
 * The only thing guaranteed by the `ApiObject` trait is that the type can be
 * converted to a View, which is something that can be serialized.
 */
/*
 * TODO-coverage: each type could have unit tests for various invalid input
 * types?
 */
pub trait ApiObject {
    type View: Serialize + Clone + Debug;
    fn to_view(&self) -> Self::View;
}

/**
 * Given an `ObjectStream<ApiObject>` (for some specific `ApiObject` type),
 * return a vector of the objects' views.  Any failures are ignored.
 */
/*
 * TODO-hardening: Consider how to better deal with these failures.  We should
 * probably at least log something.
 */
pub async fn to_view_list<T: ApiObject>(
    object_stream: ObjectStream<T>,
) -> Vec<T::View> {
    object_stream
        .filter(|maybe_object| ready(maybe_object.is_ok()))
        .map(|maybe_object| maybe_object.unwrap().to_view())
        .collect::<Vec<T::View>>()
        .await
}

/*
 * IDENTITY METADATA
 */

/**
 * Identity-related metadata that's included in nearly all public API objects
 */
#[derive(Clone, Debug, Deserialize, PartialEq, Serialize, JsonSchema)]
#[serde(rename_all = "camelCase")]
pub struct ApiIdentityMetadata {
    /** unique, immutable, system-controlled identifier for each resource */
    pub id: Uuid,
    /** unique, mutable, user-controlled identifier for each resource */
    pub name: ApiName,
    /** human-readable free-form text about a resource */
    pub description: String,
    /** timestamp when this resource was created */
    pub time_created: DateTime<Utc>,
    /** timestamp when this resource was last modified */
    pub time_modified: DateTime<Utc>,
}

/**
 * Create-time identity-related parameters
 */
#[derive(Clone, Debug, Deserialize, Serialize, JsonSchema)]
#[serde(rename_all = "camelCase")]
pub struct ApiIdentityMetadataCreateParams {
    pub name: ApiName,
    pub description: String,
}

/**
 * Updateable identity-related parameters
 */
#[derive(Clone, Debug, Deserialize, Serialize, JsonSchema)]
#[serde(rename_all = "camelCase")]
pub struct ApiIdentityMetadataUpdateParams {
    pub name: Option<ApiName>,
    pub description: Option<String>,
}

/*
 * Specific API resources
 */

/*
 * PROJECTS
 */

/**
 * A Project in the external API
 */
pub struct ApiProject {
    /** common identifying metadata */
    pub identity: ApiIdentityMetadata,
}

impl ApiObject for ApiProject {
    type View = ApiProjectView;
    fn to_view(&self) -> ApiProjectView {
        ApiProjectView { identity: self.identity.clone() }
    }
}

/**
 * Client view of an [`ApiProject`]
 */
#[derive(
    ApiObjectIdentity, Clone, Debug, Deserialize, Serialize, JsonSchema,
)]
#[serde(rename_all = "camelCase")]
pub struct ApiProjectView {
    /*
     * TODO-correctness is flattening here (and in all the other types) the
     * intent in RFD 4?
     */
    #[serde(flatten)]
    pub identity: ApiIdentityMetadata,
}

/**
 * Create-time parameters for an [`ApiProject`]
 */
#[derive(Clone, Debug, Deserialize, Serialize, JsonSchema)]
#[serde(rename_all = "camelCase")]
pub struct ApiProjectCreateParams {
    #[serde(flatten)]
    pub identity: ApiIdentityMetadataCreateParams,
}

/**
 * Updateable properties of an [`ApiProject`]
 */
#[derive(Clone, Debug, Deserialize, Serialize, JsonSchema)]
#[serde(rename_all = "camelCase")]
pub struct ApiProjectUpdateParams {
    #[serde(flatten)]
    pub identity: ApiIdentityMetadataUpdateParams,
}

/*
 * INSTANCES
 */

/**
 * Running state of an Instance (primarily: booted or stopped)
 *
 * This typically reflects whether it's starting, running, stopping, or stopped,
 * but also includes states related to the Instance's lifecycle
 */
#[derive(
    Copy,
    Clone,
    Debug,
    Deserialize,
    Eq,
    Ord,
    PartialEq,
    PartialOrd,
    Serialize,
    JsonSchema,
)]
#[serde(rename_all = "lowercase")]
pub enum ApiInstanceState {
    Creating, /* TODO-polish: paper over Creating in the API with Starting? */
    Starting,
    Running,
    /// Implied that a transition to "Stopped" is imminent.
    Stopping,
    /// The instance is currently stopped.
    Stopped,
    /// The instance is in the process of rebooting - it will remain
    /// in the "rebooting" state until the VM is starting once more.
    Rebooting,
    Repairing,
    Failed,
    Destroyed,
}

impl Display for ApiInstanceState {
    fn fmt(&self, f: &mut Formatter) -> FormatResult {
        write!(f, "{}", self.label())
    }
}

/*
 * TODO-cleanup why is this error type different from the one for ApiName?  The
 * reason is probably that ApiName can be provided by the user, so we want a
 * good validation error.  ApiInstanceState cannot.  Still, is there a way to
 * unify these?
 */
impl TryFrom<&str> for ApiInstanceState {
    type Error = String;

    fn try_from(variant: &str) -> Result<Self, Self::Error> {
        let r = match variant {
            "creating" => ApiInstanceState::Creating,
            "starting" => ApiInstanceState::Starting,
            "running" => ApiInstanceState::Running,
            "stopping" => ApiInstanceState::Stopping,
            "stopped" => ApiInstanceState::Stopped,
            "rebooting" => ApiInstanceState::Rebooting,
            "repairing" => ApiInstanceState::Repairing,
            "failed" => ApiInstanceState::Failed,
            "destroyed" => ApiInstanceState::Destroyed,
            _ => return Err(format!("Unexpected variant {}", variant)),
        };
        Ok(r)
    }
}

impl ApiInstanceState {
    pub fn label(&self) -> &'static str {
        match self {
            ApiInstanceState::Creating => "creating",
            ApiInstanceState::Starting => "starting",
            ApiInstanceState::Running => "running",
            ApiInstanceState::Stopping => "stopping",
            ApiInstanceState::Stopped => "stopped",
            ApiInstanceState::Rebooting => "rebooting",
            ApiInstanceState::Repairing => "repairing",
            ApiInstanceState::Failed => "failed",
            ApiInstanceState::Destroyed => "destroyed",
        }
    }

    /**
     * Returns true if the given state represents a fully stopped Instance.
     * This means that a transition from an !is_stopped() state must go
     * through Stopping.
     */
    pub fn is_stopped(&self) -> bool {
        match self {
            ApiInstanceState::Starting => false,
            ApiInstanceState::Running => false,
            ApiInstanceState::Stopping => false,
            ApiInstanceState::Rebooting => false,

            ApiInstanceState::Creating => true,
            ApiInstanceState::Stopped => true,
            ApiInstanceState::Repairing => true,
            ApiInstanceState::Failed => true,
            ApiInstanceState::Destroyed => true,
        }
    }
<<<<<<< HEAD

    /**
     * Returns true if the given state represents an in-progress reboot.
     */
    pub fn is_rebooting(&self) -> bool {
        match self {
            ApiInstanceState::Rebooting => true,
            _ => false,
        }
    }
=======
>>>>>>> c73a4efa
}

/**
 * Requestable running state of an Instance.
 *
 * A subset of [`ApiInstanceState`].
 */
#[derive(
    Copy,
    Clone,
    Debug,
    Deserialize,
    Eq,
    Ord,
    PartialEq,
    PartialOrd,
    Serialize,
    JsonSchema,
)]
#[serde(rename_all = "lowercase")]
pub enum ApiInstanceStateRequested {
    Running,
    Stopped,
    // Issues a reset command to the instance, such that it should
    // stop and then immediately become running.
    Reboot,
    Destroyed,
}

impl Display for ApiInstanceStateRequested {
    fn fmt(&self, f: &mut Formatter) -> FormatResult {
        write!(f, "{}", self.label())
    }
}

impl ApiInstanceStateRequested {
    fn label(&self) -> &str {
        match self {
            ApiInstanceStateRequested::Running => "running",
            ApiInstanceStateRequested::Stopped => "stopped",
            ApiInstanceStateRequested::Reboot => "reboot",
            ApiInstanceStateRequested::Destroyed => "destroyed",
        }
    }

    /**
     * Returns true if the state represents a stopped Instance.
     */
    pub fn is_stopped(&self) -> bool {
        match self {
            ApiInstanceStateRequested::Running => false,
            ApiInstanceStateRequested::Stopped => true,
            ApiInstanceStateRequested::Reboot => false,
            ApiInstanceStateRequested::Destroyed => true,
        }
    }
}

/** The number of CPUs in an Instance */
#[derive(Copy, Clone, Debug, Deserialize, Serialize, JsonSchema)]
pub struct ApiInstanceCpuCount(pub u16);

impl TryFrom<i64> for ApiInstanceCpuCount {
    type Error = anyhow::Error;

    fn try_from(value: i64) -> Result<Self, Self::Error> {
        Ok(ApiInstanceCpuCount(
            u16::try_from(value).context("parsing CPU count")?,
        ))
    }
}

impl From<&ApiInstanceCpuCount> for i64 {
    fn from(c: &ApiInstanceCpuCount) -> Self {
        i64::from(c.0)
    }
}

/**
 * An Instance (VM) in the external API
 */
#[derive(Clone, Debug)]
pub struct ApiInstance {
    /** common identifying metadata */
    pub identity: ApiIdentityMetadata,

    /** id for the project containing this Instance */
    pub project_id: Uuid,

    /** number of CPUs allocated for this Instance */
    pub ncpus: ApiInstanceCpuCount,
    /** memory allocated for this Instance */
    pub memory: ApiByteCount,
    /** RFC1035-compliant hostname for the Instance. */
    pub hostname: String, /* TODO-cleanup different type? */

    /** state owned by the data plane */
    pub runtime: ApiInstanceRuntimeState,
    /* TODO-completeness: add disks, network, tags, metrics */
}

impl ApiObject for ApiInstance {
    type View = ApiInstanceView;
    fn to_view(&self) -> ApiInstanceView {
        ApiInstanceView {
            identity: self.identity.clone(),
            project_id: self.project_id,
            ncpus: self.ncpus,
            memory: self.memory,
            hostname: self.hostname.clone(),
            runtime: self.runtime.to_view(),
        }
    }
}

/**
 * Runtime state of the Instance, including the actual running state and minimal
 * metadata
 *
 * This state is owned by the sled agent running that Instance.
 */
#[derive(Clone, Debug, Deserialize, Serialize, JsonSchema)]
pub struct ApiInstanceRuntimeState {
    /** runtime state of the Instance */
    pub run_state: ApiInstanceState,
    /** which sled is running this Instance */
    pub sled_uuid: Uuid,
    /** generation number for this state */
    pub gen: ApiGeneration,
    /** timestamp for this information */
    pub time_updated: DateTime<Utc>,
}

/**
 * Used to request an Instance state change from a sled agent
 *
 * Right now, it's only the run state that can be changed, though we might want
 * to support changing properties like "ncpus" here.
 */
#[derive(Clone, Debug, Deserialize, Serialize, JsonSchema)]
pub struct ApiInstanceRuntimeStateRequested {
    pub run_state: ApiInstanceStateRequested,
}

/**
 * Client view of an [`ApiInstanceRuntimeState`]
 */
#[derive(Clone, Debug, Deserialize, Serialize, JsonSchema)]
#[serde(rename_all = "camelCase")]
pub struct ApiInstanceRuntimeStateView {
    pub run_state: ApiInstanceState,
    pub time_run_state_updated: DateTime<Utc>,
}

impl ApiObject for ApiInstanceRuntimeState {
    type View = ApiInstanceRuntimeStateView;
    fn to_view(&self) -> ApiInstanceRuntimeStateView {
        ApiInstanceRuntimeStateView {
            run_state: self.run_state,
            time_run_state_updated: self.time_updated,
        }
    }
}

/**
 * Client view of an [`ApiInstance`]
 */
#[derive(
    ApiObjectIdentity, Clone, Debug, Deserialize, Serialize, JsonSchema,
)]
#[serde(rename_all = "camelCase")]
pub struct ApiInstanceView {
    /* TODO is flattening here the intent in RFD 4? */
    #[serde(flatten)]
    pub identity: ApiIdentityMetadata,

    /** id for the project containing this Instance */
    pub project_id: Uuid,

    /** number of CPUs allocated for this Instance */
    pub ncpus: ApiInstanceCpuCount,
    /** memory, in gigabytes, allocated for this Instance */
    pub memory: ApiByteCount,
    /** RFC1035-compliant hostname for the Instance. */
    pub hostname: String, /* TODO-cleanup different type? */

    #[serde(flatten)]
    pub runtime: ApiInstanceRuntimeStateView,
}

/**
 * Create-time parameters for an [`ApiInstance`]
 */
/*
 * TODO We're ignoring "type" for now because no types are specified by the API.
 * Presumably this will need to be its own kind of API object that can be
 * created, modified, removed, etc.
 */
#[derive(Clone, Debug, Deserialize, Serialize, JsonSchema)]
#[serde(rename_all = "camelCase")]
pub struct ApiInstanceCreateParams {
    #[serde(flatten)]
    pub identity: ApiIdentityMetadataCreateParams,
    pub ncpus: ApiInstanceCpuCount,
    pub memory: ApiByteCount,
    pub hostname: String, /* TODO-cleanup different type? */
}

/**
 * Updateable properties of an [`ApiInstance`]
 */
#[derive(Clone, Debug, Deserialize, Serialize)]
#[serde(rename_all = "camelCase")]
pub struct ApiInstanceUpdateParams {
    #[serde(flatten)]
    pub identity: ApiIdentityMetadataUpdateParams,
}

/*
 * DISKS
 */

/**
 * A Disk (network block device) in the external API
 */
#[derive(Clone, Debug)]
pub struct ApiDisk {
    /** common identifying metadata */
    pub identity: ApiIdentityMetadata,
    /** id for the project containing this Disk */
    pub project_id: Uuid,
    /**
     * id for the snapshot from which this Disk was created (None means a blank
     * disk)
     */
    pub create_snapshot_id: Option<Uuid>,
    /** size of the Disk */
    pub size: ApiByteCount,
    /** runtime state of the Disk */
    pub runtime: ApiDiskRuntimeState,
}

/**
 * Client view of an [`ApiDisk`]
 */
#[derive(
    ApiObjectIdentity, Clone, Debug, Deserialize, Serialize, JsonSchema,
)]
#[serde(rename_all = "camelCase")]
pub struct ApiDiskView {
    #[serde(flatten)]
    pub identity: ApiIdentityMetadata,
    pub project_id: Uuid,
    pub snapshot_id: Option<Uuid>,
    pub size: ApiByteCount,
    pub state: ApiDiskState,
    pub device_path: String,
}

impl ApiObject for ApiDisk {
    type View = ApiDiskView;
    fn to_view(&self) -> ApiDiskView {
        /*
         * TODO-correctness: can the name always be used as a path like this
         * or might it need to be sanitized?
         */
        let device_path = format!("/mnt/{}", self.identity.name.as_str());
        ApiDiskView {
            identity: self.identity.clone(),
            project_id: self.project_id,
            snapshot_id: self.create_snapshot_id,
            size: self.size,
            state: self.runtime.disk_state.clone(),
            device_path,
        }
    }
}

/**
 * State of a Disk (primarily: attached or not)
 */
#[derive(
    Clone,
    Debug,
    Deserialize,
    Eq,
    Ord,
    PartialEq,
    PartialOrd,
    Serialize,
    JsonSchema,
)]
#[serde(rename_all = "lowercase")]
pub enum ApiDiskState {
    /** Disk is being initialized */
    Creating,
    /** Disk is ready but detached from any Instance */
    Detached,
    /** Disk is being attached to the given Instance */
    Attaching(Uuid), /* attached Instance id */
    /** Disk is attached to the given Instance */
    Attached(Uuid), /* attached Instance id */
    /** Disk is being detached from the given Instance */
    Detaching(Uuid), /* attached Instance id */
    /** Disk has been destroyed */
    Destroyed,
    /** Disk is unavailable */
    Faulted,
}

impl Display for ApiDiskState {
    fn fmt(&self, f: &mut Formatter) -> FormatResult {
        write!(f, "{}", self.label())
    }
}

impl TryFrom<(&str, Option<Uuid>)> for ApiDiskState {
    type Error = String;

    fn try_from(
        (s, maybe_id): (&str, Option<Uuid>),
    ) -> Result<Self, Self::Error> {
        match (s, maybe_id) {
            ("creating", None) => Ok(ApiDiskState::Creating),
            ("detached", None) => Ok(ApiDiskState::Detached),
            ("destroyed", None) => Ok(ApiDiskState::Destroyed),
            ("faulted", None) => Ok(ApiDiskState::Faulted),
            ("attaching", Some(id)) => Ok(ApiDiskState::Attaching(id)),
            ("attached", Some(id)) => Ok(ApiDiskState::Attached(id)),
            ("detaching", Some(id)) => Ok(ApiDiskState::Detaching(id)),
            _ => Err(format!(
                "unexpected value for disk state: {:?} with attached id {:?}",
                s, maybe_id
            )),
        }
    }
}

impl ApiDiskState {
    /**
     * Returns the string label for this disk state
     */
    pub fn label(&self) -> &'static str {
        match self {
            ApiDiskState::Creating => "creating",
            ApiDiskState::Detached => "detached",
            ApiDiskState::Attaching(_) => "attaching",
            ApiDiskState::Attached(_) => "attached",
            ApiDiskState::Detaching(_) => "detaching",
            ApiDiskState::Destroyed => "destroyed",
            ApiDiskState::Faulted => "faulted",
        }
    }

    /**
     * Returns whether the Disk is currently attached to, being attached to, or
     * being detached from any Instance.
     */
    pub fn is_attached(&self) -> bool {
        self.attached_instance_id().is_some()
    }

    /**
     * If the Disk is attached to, being attached to, or being detached from an
     * Instance, returns the id for that Instance.  Otherwise returns `None`.
     */
    pub fn attached_instance_id(&self) -> Option<&Uuid> {
        match self {
            ApiDiskState::Attaching(id) => Some(id),
            ApiDiskState::Attached(id) => Some(id),
            ApiDiskState::Detaching(id) => Some(id),

            ApiDiskState::Creating => None,
            ApiDiskState::Detached => None,
            ApiDiskState::Destroyed => None,
            ApiDiskState::Faulted => None,
        }
    }
}

/**
 * Runtime state of the Disk, which includes its attach state and some minimal
 * metadata
 */
#[derive(Clone, Debug, Deserialize, Serialize, JsonSchema)]
pub struct ApiDiskRuntimeState {
    /** runtime state of the Disk */
    pub disk_state: ApiDiskState,
    /** generation number for this state */
    pub gen: ApiGeneration,
    /** timestamp for this information */
    pub time_updated: DateTime<Utc>,
}

/**
 * Create-time parameters for an [`ApiDisk`]
 */
#[derive(Clone, Debug, Deserialize, Serialize, JsonSchema)]
#[serde(rename_all = "camelCase")]
pub struct ApiDiskCreateParams {
    /** common identifying metadata */
    #[serde(flatten)]
    pub identity: ApiIdentityMetadataCreateParams,
    /** id for snapshot from which the Disk should be created, if any */
    pub snapshot_id: Option<Uuid>, /* TODO should be a name? */
    /** size of the Disk */
    pub size: ApiByteCount,
}

/**
 * Describes a Disk's attachment to an Instance
 */
#[derive(Clone, Debug, Deserialize, Serialize, JsonSchema)]
#[serde(rename_all = "camelCase")]
pub struct ApiDiskAttachment {
    pub instance_id: Uuid,
    pub disk_id: Uuid,
    pub disk_name: ApiName,
    pub disk_state: ApiDiskState,
}

impl ApiObject for ApiDiskAttachment {
    type View = Self;
    fn to_view(&self) -> Self::View {
        self.clone()
    }
}

/**
 * Used to request a Disk state change
 */
#[derive(Clone, Debug, Deserialize, Eq, PartialEq, Serialize, JsonSchema)]
#[serde(rename_all = "lowercase")]
pub enum ApiDiskStateRequested {
    Detached,
    Attached(Uuid),
    Destroyed,
    Faulted,
}

impl ApiDiskStateRequested {
    /**
     * Returns whether the requested state is attached to an Instance or not.
     */
    pub fn is_attached(&self) -> bool {
        match self {
            ApiDiskStateRequested::Detached => false,
            ApiDiskStateRequested::Destroyed => false,
            ApiDiskStateRequested::Faulted => false,

            ApiDiskStateRequested::Attached(_) => true,
        }
    }
}

/*
 * RACKS
 */

/**
 * A Rack in the external API
 */
pub struct ApiRack {
    pub identity: ApiIdentityMetadata,
}

impl ApiObject for ApiRack {
    type View = ApiRackView;
    fn to_view(&self) -> ApiRackView {
        ApiRackView { identity: self.identity.clone() }
    }
}

/**
 * Client view of an [`ApiRack`]
 */
#[derive(
    ApiObjectIdentity, Clone, Debug, Deserialize, Serialize, JsonSchema,
)]
#[serde(rename_all = "camelCase")]
pub struct ApiRackView {
    pub identity: ApiIdentityMetadata,
}

/*
 * SLEDS
 */

/**
 * A Sled in the external API
 */
pub struct ApiSled {
    pub identity: ApiIdentityMetadata,
    pub service_address: SocketAddr,
}

impl ApiObject for ApiSled {
    type View = ApiSledView;
    fn to_view(&self) -> ApiSledView {
        ApiSledView {
            identity: self.identity.clone(),
            service_address: self.service_address,
        }
    }
}

/**
 * Client view of an [`ApiSled`]
 */
#[derive(
    ApiObjectIdentity, Clone, Debug, Deserialize, Serialize, JsonSchema,
)]
#[serde(rename_all = "camelCase")]
pub struct ApiSledView {
    #[serde(flatten)]
    pub identity: ApiIdentityMetadata,
    pub service_address: SocketAddr,
}

/*
 * Sagas
 *
 * These are currently only intended for observability by developers.  We will
 * eventually want to flesh this out into something more observable for end
 * users.
 */
#[derive(ApiObjectIdentity, Clone, Debug, Serialize, JsonSchema)]
pub struct ApiSagaView {
    pub id: Uuid,
    pub state: ApiSagaStateView,
    /*
     * TODO-cleanup This object contains a fake `ApiIdentityMetadata`.  Why?  We
     * want to paginate these objects.  http_pagination.rs provides a bunch of
     * useful facilities -- notably `ApiPaginatedById`.  `ApiPaginatedById`
     * requires being able to take an arbitrary object in the result set and get
     * its id.  To do that, it uses the `ApiObjectIdentity` trait, which expects
     * to be able to return an `ApiIdentityMetadata` reference from an object.
     * Finally, the pagination facilities just pull the `id` out of that.
     *
     * In this case (as well as others, like sleds and racks), we have ids, and
     * we want to be able to paginate by id, but we don't have full identity
     * metadata.  (Or we do, but it's similarly faked up.)  What we should
     * probably do is create a new trait, say `ApiObjectId`, that returns _just_
     * an id.  We can provide a blanket impl for anything that impls
     * ApiIdentityMetadata.  We can define one-off impls for structs like this
     * one.  Then the id-only pagination interfaces can require just
     * `ApiObjectId`.
     */
    #[serde(skip)]
    pub identity: ApiIdentityMetadata,
}

impl ApiObject for ApiSagaView {
    type View = Self;
    fn to_view(&self) -> Self::View {
        self.clone()
    }
}

impl From<steno::SagaView> for ApiSagaView {
    fn from(s: steno::SagaView) -> Self {
        ApiSagaView {
            id: Uuid::from(s.id),
            state: ApiSagaStateView::from(s.state),
            identity: ApiIdentityMetadata {
                /* TODO-cleanup See the note in ApiSagaView above. */
                id: Uuid::from(s.id),
                name: ApiName::try_from(format!("saga-{}", s.id)).unwrap(),
                description: format!("saga {}", s.id),
                time_created: Utc::now(),
                time_modified: Utc::now(),
            },
        }
    }
}

/*
 * TODO-robustness This type is unnecessarily loosey-goosey.  For example, see
 * the use of Options in the "Done" variant.
 */
#[derive(Clone, Debug, Serialize, JsonSchema)]
#[serde(rename_all = "snake_case")]
pub enum ApiSagaStateView {
    Running,
    #[serde(rename_all = "camelCase")]
    Done {
        failed: bool,
        error_node_name: Option<String>,
        error_info: Option<steno::ActionError>,
    },
}

impl From<steno::SagaStateView> for ApiSagaStateView {
    fn from(st: steno::SagaStateView) -> Self {
        match st {
            steno::SagaStateView::Ready { .. } => ApiSagaStateView::Running,
            steno::SagaStateView::Running { .. } => ApiSagaStateView::Running,
            steno::SagaStateView::Done { result, .. } => match result.kind {
                Ok(_) => ApiSagaStateView::Done {
                    failed: false,
                    error_node_name: None,
                    error_info: None,
                },
                Err(e) => ApiSagaStateView::Done {
                    failed: true,
                    error_node_name: Some(e.error_node_name),
                    error_info: Some(e.error_source),
                },
            },
        }
    }
}

/*
 * Internal Control Plane API objects
 */

/**
 * Sent by a sled agent on startup to Nexus to request further instruction
 */
#[derive(Serialize, Deserialize, JsonSchema)]
pub struct ApiSledAgentStartupInfo {
    /** the address of the sled agent's API endpoint */
    pub sa_address: SocketAddr,
}

/**
 * Sent from Nexus to a sled agent to establish the runtime state of an Instance
 */
#[derive(Serialize, Deserialize, JsonSchema)]
pub struct InstanceEnsureBody {
    /**
     * Last runtime state of the Instance known to Nexus (used if the agent
     * has never seen this Instance before).
     */
    pub initial_runtime: ApiInstanceRuntimeState,
    /** requested runtime state of the Instance */
    pub target: ApiInstanceRuntimeStateRequested,
}

/**
 * Sent from Nexus to a sled agent to establish the runtime state of a Disk
 */
#[derive(Serialize, Deserialize, JsonSchema)]
pub struct DiskEnsureBody {
    /**
     * Last runtime state of the Disk known to Nexus (used if the agent has
     * never seen this Disk before).
     */
    pub initial_runtime: ApiDiskRuntimeState,
    /** requested runtime state of the Disk */
    pub target: ApiDiskStateRequested,
}

/*
 * Bootstrap Agent objects
 */

/**
 * Identity signed by local RoT and Oxide certificate chain.
 */
#[derive(Serialize, Deserialize, JsonSchema)]
pub struct BootstrapAgentShareRequest {
    // TODO-completeness: format TBD; currently opaque.
    pub identity: Vec<u8>,
}

/**
 * Sent between bootstrap agents to establish trust quorum.
 */
#[derive(Serialize, Deserialize, JsonSchema)]
pub struct BootstrapAgentShareResponse {
    // TODO-completeness: format TBD; currently opaque.
    pub shared_secret: Vec<u8>,
}

/*
 * Oximeter producer/collector objects.
 */

/**
 * Idenitifier for a producer.
 */
#[derive(
    Debug,
    Clone,
    Copy,
    PartialEq,
    PartialOrd,
    Ord,
    Eq,
    JsonSchema,
    Serialize,
    Deserialize,
)]
pub struct ProducerId {
    pub producer_id: Uuid,
}

impl ProducerId {
    /**
     * Construct a new producer ID.
     */
    pub fn new() -> Self {
        Self { producer_id: Uuid::new_v4() }
    }
}

impl Default for ProducerId {
    fn default() -> Self {
        Self::new()
    }
}

impl std::fmt::Display for ProducerId {
    fn fmt(&self, f: &mut std::fmt::Formatter) -> std::fmt::Result {
        write!(f, "{}", self.producer_id.to_string())
    }
}

/**
 * Information announced by a metric server, used so that clients can contact it and collect
 * available metric data from it.
 */
#[derive(Debug, Clone, JsonSchema, Serialize, Deserialize)]
pub struct ProducerEndpoint {
    producer_id: ProducerId,
    address: SocketAddr,
    collection_route: String,
    interval: Duration,
}

impl ProducerEndpoint {
    /**
     * Generate info for a metric server listening on the given address and route.
     *
     * This will generate a new, random [`ProducerId`] for the server. The `base_route` should be
     * a route stem, to which the producer ID will be appended. `interval` is the desired initial
     * collection interval for the producers metrics.
     *
     * Example
     * -------
     * ```rust
     * use std::time::Duration;
     * use omicron_common::model::ProducerEndpoint;
     *
     * let info = ProducerEndpoint::new("127.0.0.1:4444", "/collect", Duration::from_secs(10));
     * assert_eq!(info.collection_route(), format!("/collect/{}", info.producer_id()));
     * ```
     */
    pub fn new<T>(address: T, base_route: &str, interval: Duration) -> Self
    where
        T: ToSocketAddrs,
    {
        Self::with_id(ProducerId::new(), address, base_route, interval)
    }

    /**
     * Generate info for a metric server, listening on the given address and route, with a known
     * ID.
     */
    pub fn with_id<T>(
        producer_id: ProducerId,
        address: T,
        base_route: &str,
        interval: Duration,
    ) -> Self
    where
        T: ToSocketAddrs,
    {
        Self {
            producer_id,
            address: address.to_socket_addrs().unwrap().next().unwrap(),
            collection_route: format!(
                "{}/{}",
                base_route, producer_id.producer_id
            ),
            interval,
        }
    }

    /**
     * Return the producer ID for this server.
     */
    pub fn producer_id(&self) -> ProducerId {
        self.producer_id
    }

    /**
     * Return the address on which this server listens.
     */
    pub fn address(&self) -> SocketAddr {
        self.address
    }

    /**
     * Return the route that can be used to request metric data.
     */
    pub fn collection_route(&self) -> &str {
        &self.collection_route
    }

    /**
     * Return the interval on which metrics should be collected.
     */
    pub fn interval(&self) -> &Duration {
        &self.interval
    }
}

/// Message used to notify Nexus that this oximeter instance is up and running.
#[derive(Debug, Clone, Copy, JsonSchema, Serialize, Deserialize)]
pub struct OximeterStartupInfo {
    /// The ID for this oximeter instance.
    pub collector_id: Uuid,

    /// The address on which this oximeter instance listens for requests
    pub address: SocketAddr,
}

#[cfg(test)]
mod test {
    use super::ApiByteCount;
    use super::ApiName;
    use crate::error::ApiError;
    use std::convert::TryFrom;

    #[test]
    fn test_name_parse() {
        /*
         * Error cases
         */
        let long_name =
            "a234567890123456789012345678901234567890123456789012345678901234";
        assert_eq!(long_name.len(), 64);
        let error_cases: Vec<(&str, &str)> = vec![
            ("", "name requires at least one character"),
            (long_name, "name may contain at most 63 characters"),
            ("123", "name must begin with an ASCII lowercase character"),
            ("-abc", "name must begin with an ASCII lowercase character"),
            ("abc-", "name cannot end with \"-\""),
            (
                "aBc",
                "name contains invalid character: \"B\" (allowed characters \
                 are lowercase ASCII, digits, and \"-\")",
            ),
            (
                "a_c",
                "name contains invalid character: \"_\" (allowed characters \
                 are lowercase ASCII, digits, and \"-\")",
            ),
            (
                "a\u{00e9}cc",
                "name contains invalid character: \"\u{00e9}\" (allowed \
                 characters are lowercase ASCII, digits, and \"-\")",
            ),
        ];

        for (input, expected_message) in error_cases {
            eprintln!("check name \"{}\" (expecting error)", input);
            assert_eq!(ApiName::try_from(input).unwrap_err(), expected_message);
        }

        /*
         * Success cases
         */
        let valid_names: Vec<&str> =
            vec!["abc", "abc-123", "a123", &long_name[0..63]];

        for name in valid_names {
            eprintln!("check name \"{}\" (should be valid)", name);
            assert_eq!(name, ApiName::try_from(name).unwrap().as_str());
        }
    }

    #[test]
    fn test_name_parse_from_param() {
        let result = ApiName::from_param(String::from("my-name"), "the_name");
        assert!(result.is_ok());
        assert_eq!(result, Ok(ApiName::try_from("my-name").unwrap()));

        let result = ApiName::from_param(String::from(""), "the_name");
        assert!(result.is_err());
        assert_eq!(
            result,
            Err(ApiError::InvalidValue {
                label: "the_name".to_string(),
                message: "name requires at least one character".to_string()
            })
        );
    }

    #[test]
    fn test_bytecount() {
        /* Smallest supported value: all constructors */
        let zero = ApiByteCount::from(0u32);
        assert_eq!(0, zero.to_bytes());
        assert_eq!(0, zero.to_whole_kibibytes());
        assert_eq!(0, zero.to_whole_mebibytes());
        assert_eq!(0, zero.to_whole_gibibytes());
        assert_eq!(0, zero.to_whole_tebibytes());
        let zero = ApiByteCount::try_from(0i64).unwrap();
        assert_eq!(0, zero.to_bytes());
        let zero = ApiByteCount::try_from(0u64).unwrap();
        assert_eq!(0, zero.to_bytes());

        /* Largest supported value: both constructors that support it. */
        let max = ApiByteCount::try_from(i64::MAX).unwrap();
        assert_eq!(i64::MAX, max.to_bytes() as i64);
        assert_eq!(i64::MAX, i64::from(&max));

        let maxu64 = u64::try_from(i64::MAX).unwrap();
        let max = ApiByteCount::try_from(maxu64).unwrap();
        assert_eq!(i64::MAX, max.to_bytes() as i64);
        assert_eq!(i64::MAX, i64::from(&max));
        assert_eq!(
            (i64::MAX / 1024 / 1024 / 1024 / 1024) as u64,
            max.to_whole_tebibytes()
        );

        /* Value too large (only one constructor can hit this) */
        let bogus = ApiByteCount::try_from(maxu64 + 1).unwrap_err();
        assert_eq!(bogus.to_string(), "value is too large for a byte count");
        /* Value too small (only one constructor can hit this) */
        let bogus = ApiByteCount::try_from(-1i64).unwrap_err();
        assert_eq!(bogus.to_string(), "value is too small for a byte count");
        /* For good measure, let's check i64::MIN */
        let bogus = ApiByteCount::try_from(i64::MIN).unwrap_err();
        assert_eq!(bogus.to_string(), "value is too small for a byte count");

        /*
         * We've now exhaustively tested both sides of all boundary conditions
         * for all three constructors (to the extent that that's possible).
         * Check non-trivial cases for the various accessor functions.  This
         * means picking values in the middle of the range.
         */
        let three_terabytes = 3_000_000_000_000u64;
        let tb3 = ApiByteCount::try_from(three_terabytes).unwrap();
        assert_eq!(three_terabytes, tb3.to_bytes());
        assert_eq!(2929687500, tb3.to_whole_kibibytes());
        assert_eq!(2861022, tb3.to_whole_mebibytes());
        assert_eq!(2793, tb3.to_whole_gibibytes());
        assert_eq!(2, tb3.to_whole_tebibytes());

        let three_tebibytes = (3u64 * 1024 * 1024 * 1024 * 1024) as u64;
        let tib3 = ApiByteCount::try_from(three_tebibytes).unwrap();
        assert_eq!(three_tebibytes, tib3.to_bytes());
        assert_eq!(3 * 1024 * 1024 * 1024, tib3.to_whole_kibibytes());
        assert_eq!(3 * 1024 * 1024, tib3.to_whole_mebibytes());
        assert_eq!(3 * 1024, tib3.to_whole_gibibytes());
        assert_eq!(3, tib3.to_whole_tebibytes());
    }
}<|MERGE_RESOLUTION|>--- conflicted
+++ resolved
@@ -714,19 +714,6 @@
             ApiInstanceState::Destroyed => true,
         }
     }
-<<<<<<< HEAD
-
-    /**
-     * Returns true if the given state represents an in-progress reboot.
-     */
-    pub fn is_rebooting(&self) -> bool {
-        match self {
-            ApiInstanceState::Rebooting => true,
-            _ => false,
-        }
-    }
-=======
->>>>>>> c73a4efa
 }
 
 /**
