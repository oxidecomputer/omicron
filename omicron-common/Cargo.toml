[package]
name = "omicron-common"
version = "0.1.0"
edition = "2018"

[dependencies]
anyhow = "1.0"
async-trait = "0.1.50"
futures = "0.3.15"
http = "0.2.0"
hyper = "0.14"
<<<<<<< HEAD
libc = "0.2.97"
propolis-server = { git = "https://github.com/oxidecomputer/propolis", rev = "b6da043d" }
=======
libc = "0.2.98"
propolis-server = { git = "https://github.com/oxidecomputer/propolis", rev = "fafae47a" }
>>>>>>> 30b752ac
rayon = "1.5"
reqwest = { version = "0.11", default-features = false, features = ["rustls-tls"] }
ring = "0.16"
serde_derive = "1.0"
serde_json = "1.0"
signal-hook = "0.3"
smf = "0.2"
structopt = "0.3"
subprocess = "0.2.7"
tar = "0.4"
tempfile = "3.0"
thiserror = "1.0"
toml = "0.5.6"
walkdir = "2.3"

[dependencies.api_identity]
path = "../api_identity"

[dependencies.backoff]
version = "0.3.0"
features = [ "tokio" ]

[dependencies.chrono]
version = "0.4"
features = [ "serde" ]

[dependencies.dropshot]
git = "https://github.com/oxidecomputer/dropshot"
branch = "main"

[dependencies.schemars]
version = "0.8"
features = [ "chrono", "uuid" ]

[dependencies.serde]
version = "1.0"
features = [ "derive" ]

[dependencies.signal-hook-tokio]
version = "0.3"
features = [ "futures-v0_3" ]

[dependencies.slog]
version = "2.5"
features = [ "max_level_trace", "release_max_level_debug" ]

[dependencies.steno]
git = "https://github.com/oxidecomputer/steno"
branch = "main"

[dependencies.tokio]
version = "1.8"
features = [ "full" ]

[dependencies.tokio-postgres]
version = "0.7"
features = [ "with-chrono-0_4", "with-uuid-0_8" ]

[dependencies.uuid]
version = "0.8"
features = [ "serde", "v4" ]

[dev-dependencies]
expectorate = "1.0.1"
serde_urlencoded = "0.7.0"

[dev-dependencies.tokio]
version = "1.8"
features = [ "test-util" ]

#
# Disable doc builds by default for our binaries to work around issue
# rust-lang/cargo#8373.  These docs would not be very useful anyway.
#
[[bin]]
name = "omicron-dev"
doc = false
[[bin]]
name = "omicron-package"
doc = false<|MERGE_RESOLUTION|>--- conflicted
+++ resolved
@@ -9,13 +9,8 @@
 futures = "0.3.15"
 http = "0.2.0"
 hyper = "0.14"
-<<<<<<< HEAD
-libc = "0.2.97"
+libc = "0.2.98"
 propolis-server = { git = "https://github.com/oxidecomputer/propolis", rev = "b6da043d" }
-=======
-libc = "0.2.98"
-propolis-server = { git = "https://github.com/oxidecomputer/propolis", rev = "fafae47a" }
->>>>>>> 30b752ac
 rayon = "1.5"
 reqwest = { version = "0.11", default-features = false, features = ["rustls-tls"] }
 ring = "0.16"
