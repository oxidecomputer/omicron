:showtitle:
:toc: left
:icons: font

= Oxide Control Plane

This repo houses the Oxide Rack control plane prototype.

image::https://github.com/oxidecomputer/omicron/workflows/Rust/badge.svg[]

== Documentation

Several Oxide RFDs are relevant:

* https://48.rfd.oxide.computer[RFD 48 Control Plane Requirements]
* https://61.rfd.oxide.computer[RFD 61 Control Plane Architecture and Design]
* https://4.rfd.oxide.computer[RFD 4 User Facing API Design]
* https://10.rfd.oxide.computer[RFD 10 API Prototype and Simulated Implementation]

For documentation on the control plane architecture, see https://61.rfd.oxide.computer[RFD 61].

For design and API docs, see the https://rust.docs.corp.oxide.computer/omicron/[generated documentation].  You can generate this yourself with:

[source,text]
----
$ cargo doc --document-private-items
----

Note that `--document-private-items` is configured by default, so you can actually just use `cargo doc`.

== Status

The code here is still rough, but the following are implemented:

* actual API:
** projects: CRUD
** instances: CRUD + boot/halt/reboot (simulated)
** disks: CRD + attach/detach (simulated)
** racks: list + get
** sleds: list + get
* architecture:
** nexus: manages a fleet of Oxide racks
** sled agent: manages a single compute sled in an Oxide fleet
** bootstrap agent: launches sled agent and Nexus.
* basic server infrastructure: configuration, logging
* test coverage for most of the above

Nexus uses CockroachDB for persistent state.  Resources like Instances and Disks are simulated in the sled agent.

See TODO.adoc for more info.

== Build and run

You can **format the code** using `cargo fmt`.  Make sure to run this before pushing changes.  The CI checks that the code is correctly formatted.

You can **run the https://github.com/rust-lang/rust-clippy[Clippy linter]** using `cargo clippy \-- -D warnings -A clippy::style`.  Make sure to run this before pushing changes.  The CI checks that the code is clippy-clean.

**Prerequisites:**

Both normal execution and the test suite expect certain binaries (described below) on your PATH.

. libpq, the PostgreSQL client library
+
--
We use Diesel's PostgreSQL support to connect to CockroachDB (which is wire-compatible with PostgreSQL).  Diesel uses the native libpq to do this.  You can get the client library with:

* Helios: `pkg install library/postgresql-13`
* Linux: `sudo apt-get install libpq-dev`
* Mac: `brew install postgresql`

After doing this, you should have the `pg_config` command on your PATH.  For example, on Helios, you'd want `/opt/ooce/bin` on your PATH.

<<<<<<< HEAD
See the note about setting RUSTDOCFLAGS at build time below.
=======
See the note about setting RUSTFLAGS and RUSTDOCFLAGS at build time below.
>>>>>>> 78dc7aef
--
. CockroachDB v20.2.5.
+
The test suite expects to be able to start a single-node CockroachDB cluster using the `cockroach` executable on your PATH.
On illumos, MacOS, and Linux, you should be able to use the `tools/ci_download_cockroachdb` script to fetch the official CockroachDB binary.  It will be put into `./cockroachdb/bin/cockroach`.
Alternatively, you can follow the https://www.cockroachlabs.com/docs/stable/install-cockroachdb.html[official CockroachDB installation instructions for your platform].

. ClickHouse >= v21.7.1.
+
The test suite expects a running instance of the ClickHouse database server.
The script `./tools/ci_download_clickhouse` can be used to download a pre-built binary for illumos, Linux, or macOS platforms. Once complete, you must manually add the binary (located at `clickhouse/clickhouse`) to your PATH.
You may also install ClickHouse manually; instructions can be found https://clickhouse.tech/docs/en/getting-started/install[here].
See <<_configuring_clickhouse>> for details on ClickHouse's setup and configuration files.
+
. Additional software requirements:
+
On an illumos-based machine (Helios, OmniOS), if you want to run the real (non-simulated) Sled Agent to run actual VMs with Propolis, make sure your packages are up to date, and you have the `brand/sparse` package:
+
[source,text]
----
pkg install brand/sparse
pkg install pkg:/package/pkg
pkg update
----
 
To **run Omicron** you need to run four programs:

* a CockroachDB cluster.  For development, you can use the `omicron-dev` tool in this repository to start a single-node CockroachDB cluster **that will delete the database when you shut it down.**
* a ClickHouse server. You should use the `omicron-dev` tool for this as well, see below, and as with CockroachDB,
the database files will be deleted when you stop the program.
* `nexus`: the guts of the control plane
* `sled-agent-sim`: a simulator for the component that manages a single sled

The easiest way to start the required databases is to use the built-in `omicron-dev` tool.  This tool assumes that the `cockroach` and `clickhouse` executables are on your PATH, and match the versions above.

<<<<<<< HEAD
. Work around [rust-lang/cargo#9895](https://github.com/rust-lang/cargo/issues/9895): set `RUSTDOCFLAGS` in your environment so that built test binaries will be able to find your local copy of libpq.  A typical example might look like this:
+
----
$ export RUSTDOCFLAGS="-Clink-args=-R$(pg_config --libdir)"
=======
. Set `RUSTFLAGS` and `RUSTDOCFLAGS` in your environment so that built binaries will be able to find your local copy of libpq.  A typical example might look like this:
+
----
$ export RUSTFLAGS="-Clink-args=-R$(pg_config --libdir)"
$ export RUSTDOCFLAGS="$RUSTFLAGS"
>>>>>>> 78dc7aef
----
+ Note that this might be wrong in some configurations or if you're using environment variables to control how the `pq-sys` crate finds libpq.  See https://github.com/oxidecomputer/omicron/issues/213[#213] for details.
+
NOTE: You may be able to skip this step if your libpq is in a directory that's already part of the runtime linker's default search path, which may be the case if you've installed libpq using the system package manager.  This step is necessarily on Helios because the package manager does not put libpq on the default ld.so search path.
. Start CockroachDB using `omicron-dev db-run`:
+
[source,text]
----
$ cargo run --bin=omicron-dev -- db-run
    Finished dev [unoptimized + debuginfo] target(s) in 0.15s
     Running `target/debug/omicron-dev db-run`
omicron-dev: using temporary directory for database store (cleaned up on clean exit)
omicron-dev: will run this to start CockroachDB:
cockroach start-single-node --insecure --http-addr=:0 --store /var/tmp/omicron_tmp/.tmpM8KpTf/data --listen-addr 127.0.0.1:32221 --listening-url-file /var/tmp/omicron_tmp/.tmpM8KpTf/listen-url
omicron-dev: temporary directory: /var/tmp/omicron_tmp/.tmpM8KpTf
*
* WARNING: ALL SECURITY CONTROLS HAVE BEEN DISABLED!
*
* This mode is intended for non-production testing only.
*
* In this mode:
* - Your cluster is open to any client that can access 127.0.0.1.
* - Intruders with access to your machine or network can observe client-server traffic.
* - Intruders can log in without password and read or write any data in the cluster.
* - Intruders can consume all your server's resources and cause unavailability.
*
*
* INFO: To start a secure server without mandating TLS for clients,
* consider --accept-sql-without-tls instead. For other options, see:
*
* - https://go.crdb.dev/issue-v/53404/v20.2
* - https://www.cockroachlabs.com/docs/v20.2/secure-a-cluster.html
*

omicron-dev: child process: pid 3815
omicron-dev: CockroachDB listening at: postgresql://root@127.0.0.1:32221/omicron?sslmode=disable
omicron-dev: populating database
*
* INFO: Replication was disabled for this cluster.
* When/if adding nodes in the future, update zone configurations to increase the replication factor.
*
CockroachDB node starting at 2021-04-13 15:58:59.680359279 +0000 UTC (took 0.4s)
build:               OSS v20.2.5 @ 2021/03/17 21:00:51 (go1.16.2)
webui:               http://127.0.0.1:41618
sql:                 postgresql://root@127.0.0.1:32221?sslmode=disable
RPC client flags:    cockroach <client cmd> --host=127.0.0.1:32221 --insecure
logs:                /var/tmp/omicron_tmp/.tmpM8KpTf/data/logs
temp dir:            /var/tmp/omicron_tmp/.tmpM8KpTf/data/cockroach-temp022560209
external I/O path:   /var/tmp/omicron_tmp/.tmpM8KpTf/data/extern
store[0]:            path=/var/tmp/omicron_tmp/.tmpM8KpTf/data
storage engine:      pebble
status:              initialized new cluster
clusterID:           8ab646f0-67f0-484d-8010-e4444fb86336
nodeID:              1
omicron-dev: populated database
----
+
Note that as the output indicates, this cluster will be available to anybody that can reach 127.0.0.1.

. Start the ClickHouse database server:
+
[source,text]
----
$ cargo run --bin omicron-dev -- ch-run
    Finished dev [unoptimized + debuginfo] target(s) in 0.47s
     Running `target/debug/omicron-dev ch-run`
omicron-dev: running ClickHouse (PID: 2463), full command is "clickhouse server --log-file /var/folders/67/2tlym22x1r3d2kwbh84j298w0000gn/T/.tmpJ5nhot/clickhouse-server.log --errorlog-file /var/folders/67/2tlym22x1r3d2kwbh84j298w0000gn/T/.tmpJ5nhot/clickhouse-server.errlog -- --http_port 8123 --path /var/folders/67/2tlym22x1r3d2kwbh84j298w0000gn/T/.tmpJ5nhot"
omicron-dev: using /var/folders/67/2tlym22x1r3d2kwbh84j298w0000gn/T/.tmpJ5nhot for ClickHouse data storage
----

. `nexus` requires a configuration file to run.  You can use `omicron-nexus/examples/config.toml` to start with.  Build and run it like this:
+
[source,text]
----
$ cargo run --bin=nexus -- omicron-nexus/examples/config.toml
...
listening: http://127.0.0.1:12220
----

. `sled-agent-sim` only accepts configuration on the command line.  Run it with a uuid identifying itself (this would be a uuid for the sled it's managing), an IP:port for itself, and the IP:port of `nexus`'s _internal_ interface.  Using default config, this might look like this:
+
[source,text]
----
$ cargo run --bin=sled-agent-sim -- $(uuidgen) 127.0.0.1:12345 127.0.0.1:12221
...
Jun 02 12:21:50.989 INFO listening, local_addr: 127.0.0.1:12345, component: dropshot
----

Once everything is up and running, you can use `curl` directly to hit either of the servers.  But it's easier to use the `oxapi_demo` wrapper (see below).

== Docker image

This repo includes a Dockerfile that builds an image containing the Nexus and sled agent.  There's a GitHub Actions workflow that builds and publishes the Docker image.  This is used by the https://github.com/oxidecomputer/console/[console] project for prototyping, demoing, and testing.  This is **not** the way Omicron will be deployed on production systems, but it's a useful vehicle for working with it.

== Quick demo

There's a small demo tool called `./tools/oxapi_demo` that provides a slightly friendlier interface than `curl`, with the same output format.  To use the demo, the `node` and `json` programs should be installed and available in the users PATH:

[source,text]
----
pkg install node-12
npm i -g json
----

Here's a small demo that creates a project, creates an instance, and attaches a disk to it:

[source,text]
----
$ ./tools/oxapi_demo
oxapi_demo: command not specified

PROJECTS

    projects_list
    project_create_demo    PROJECT_NAME
    project_delete         PROJECT_NAME
    project_get            PROJECT_NAME
    project_list_instances PROJECT_NAME
    project_list_disks     PROJECT_NAME

INSTANCES

    instance_create_demo PROJECT_NAME INSTANCE_NAME
    instance_get         PROJECT_NAME INSTANCE_NAME
    instance_delete      PROJECT_NAME INSTANCE_NAME

    instance_stop        PROJECT_NAME INSTANCE_NAME
    instance_start       PROJECT_NAME INSTANCE_NAME
    instance_reboot      PROJECT_NAME INSTANCE_NAME

    instance_attach_disk PROJECT_NAME INSTANCE_NAME DISK_NAME
    instance_detach_disk PROJECT_NAME INSTANCE_NAME DISK_NAME
    instance_list_disks  PROJECT_NAME INSTANCE_NAME
    instance_get_disk    PROJECT_NAME INSTANCE_NAME DISK_NAME

DISKS

    disk_create_demo PROJECT_NAME DISK_NAME
    disk_get PROJECT_NAME DISK_NAME

HARDWARE

    racks_list
    rack_get     RACK_ID

    sleds_list
    sled_get     SERVER_ID


$ ./tools/oxapi_demo project_create_demo myproject
++ curl -sSi http://127.0.0.1:12220/projects -X POST -T -
++ json -ga
HTTP/1.1 100 Continue

HTTP/1.1 201 Created
content-type: application/json
x-request-id: 6e357d79-dc11-4418-8f9d-3c50fce13027
content-length: 196
date: Wed, 27 May 2020 00:45:03 GMT

{
  "id": "9c159daa-fdd1-402b-bc98-e1bebaeb578c",
  "name": "myproject",
  "description": "a project called myproject",
  "timeCreated": "2020-05-27T00:45:03.563996Z",
  "timeModified": "2020-05-27T00:45:03.563996Z"
}


$ ./tools/oxapi_demo instance_create_demo myproject myinstance
++ curl -sSi http://127.0.0.1:12220/projects/myproject/instances -X POST -T -
++ json -ga
HTTP/1.1 100 Continue

HTTP/1.1 201 Created
content-type: application/json
x-request-id: ec65473d-7c0f-462d-a0cb-2e35fabb6533
content-length: 388
date: Wed, 27 May 2020 00:45:24 GMT

{
  "id": "d58039dc-4ed3-44de-a5d4-cd4696246799",
  "name": "myinstance",
  "description": "an instance called myinstance",
  "timeCreated": "2020-05-27T00:45:24.784729Z",
  "timeModified": "2020-05-27T00:45:24.784729Z",
  "projectId": "9c159daa-fdd1-402b-bc98-e1bebaeb578c",
  "ncpus": 1,
  "memory": 256,
  "bootDiskSize": 1,
  "hostname": "myproject",
  "runState": "starting",
  "timeRunStateUpdated": "2020-05-27T00:45:24.785445Z"
}


$ ./tools/oxapi_demo instance_get myproject myinstance
++ curl -sSi http://127.0.0.1:12220/projects/myproject/instances/myinstance
++ json -ga
HTTP/1.1 200 OK
content-type: application/json
x-request-id: c228154b-ddd1-4758-b51c-e5c0547727ba
content-length: 387
date: Wed, 27 May 2020 00:45:42 GMT

{
  "id": "d58039dc-4ed3-44de-a5d4-cd4696246799",
  "name": "myinstance",
  "description": "an instance called myinstance",
  "timeCreated": "2020-05-27T00:45:24.784729Z",
  "timeModified": "2020-05-27T00:45:24.784729Z",
  "projectId": "9c159daa-fdd1-402b-bc98-e1bebaeb578c",
  "ncpus": 1,
  "memory": 256,
  "bootDiskSize": 1,
  "hostname": "myproject",
  "runState": "running",
  "timeRunStateUpdated": "2020-05-27T00:45:26.291810Z"
}


$ ./tools/oxapi_demo disk_create_demo myproject mydisk
++ curl -sSi http://127.0.0.1:12220/projects/myproject/disks -X POST -T -
++ json -ga
HTTP/1.1 100 Continue

HTTP/1.1 201 Created
content-type: application/json
x-request-id: e004d88f-d8cc-4721-8000-583b504a5372
content-length: 314
date: Wed, 27 May 2020 00:45:34 GMT

{
  "id": "bb225f2a-bba3-4d5c-9161-117b8a5b678d",
  "name": "mydisk",
  "description": "a disk called mydisk",
  "timeCreated": "2020-05-27T00:45:34.119234Z",
  "timeModified": "2020-05-27T00:45:34.119234Z",
  "projectId": "9c159daa-fdd1-402b-bc98-e1bebaeb578c",
  "snapshotId": null,
  "size": 1024,
  "state": "creating",
  "devicePath": "/mnt/mydisk"
}


$ ./tools/oxapi_demo disk_get myproject mydisk
++ curl -sSi http://127.0.0.1:12220/projects/myproject/disks/mydisk
++ json -ga
HTTP/1.1 200 OK
content-type: application/json
x-request-id: 09608040-f645-4f1e-941f-2f4629cdedd0
content-length: 314
date: Wed, 27 May 2020 00:45:50 GMT

{
  "id": "bb225f2a-bba3-4d5c-9161-117b8a5b678d",
  "name": "mydisk",
  "description": "a disk called mydisk",
  "timeCreated": "2020-05-27T00:45:34.119234Z",
  "timeModified": "2020-05-27T00:45:34.119234Z",
  "projectId": "9c159daa-fdd1-402b-bc98-e1bebaeb578c",
  "snapshotId": null,
  "size": 1024,
  "state": "detached",
  "devicePath": "/mnt/mydisk"
}


$ ./tools/oxapi_demo instance_attach_disk myproject myinstance mydisk
++ curl -sSi http://127.0.0.1:12220/projects/myproject/instances/myinstance/disks/mydisk -X PUT -T /dev/null
++ json -ga
HTTP/1.1 201 Created
content-type: application/json
x-request-id: 933cecce-d356-4cd4-b1b2-728cecf29a45
content-length: 214
date: Wed, 27 May 2020 00:46:04 GMT

{
  "instanceName": "myinstance",
  "instanceId": "d58039dc-4ed3-44de-a5d4-cd4696246799",
  "diskName": "mydisk",
  "diskId": "bb225f2a-bba3-4d5c-9161-117b8a5b678d",
  "diskState": {
    "attaching": "d58039dc-4ed3-44de-a5d4-cd4696246799"
  }
}


$ ./tools/oxapi_demo instance_list_disks myproject myinstance 
++ curl -sSi http://127.0.0.1:12220/projects/myproject/instances/myinstance/disks
++ json -ga
HTTP/1.1 200 OK
content-type: application/x-ndjson
x-request-id: fb3f4d2a-4992-4816-94df-1aa2c461777c
content-length: 214
date: Wed, 27 May 2020 00:46:11 GMT

{
  "instanceName": "myinstance",
  "instanceId": "d58039dc-4ed3-44de-a5d4-cd4696246799",
  "diskName": "mydisk",
  "diskId": "bb225f2a-bba3-4d5c-9161-117b8a5b678d",
  "diskState": {
    "attached": "d58039dc-4ed3-44de-a5d4-cd4696246799"
  }
}
----

== Running on Helios

Prerequisite: Have a machine already running Helios. An easy way to
do this is by using a https://github.com/oxidecomputer/helios-engvm[Helios VM].

The control plane repository contains a packaging tool which bundles binaries
and SMF manifests. After building the expected binaries, they can be packaged
in a format which lets them be transferred to a Helios machine.

This tool acts on a `package-manifest.toml` file which describes the packages to be
bundled in the build.

[source,text]
----
$ cargo build
$ ./target/debug/omicron-package package
----

The aforementioned package command fills a target directory of choice
(by default, `out/` within the omicron repository) with tarballs ready
to be unpacked as services.

To install the services on a target machine, the following command
may be executed:

[source,text]
----
# Note that "sudo" is required to install SMF services; an appropriate pfexec
# profile may also be used.
$ sudo ./target/debug/omicron-package install
----

This service installs a bootstrap service, which itself loads other
requested services. The bootstrap service is currently the only
service which is "persistent" across reboots - although it will
initialize other service as part of its setup sequence anyway.

[source,text]
----
# List all services:
$ svcs
# View logs for a service:
$ tail -f $(svcs -L nexus)
----

To uninstall all Omicron services from a machine, the following may be
executed:

[source,text]
----
$ sudo ./target/debug/omicron-package uninstall
----


== Configuration reference

`nexus` requires a TOML configuration file.  There's an example in
`omicron-nexus/examples/config.toml`:

[source,toml]
----
include::omicron-nexus/examples/config.toml[]
----

Supported config properties include:

[cols="1,1,1,3",options="header"]
|===
|Name
|Example
|Required?
|Description

|`database.url`
|`"postgresql://root@127.0.0.1:32221/omicron?sslmode=disable"`
|Yes
|URL identifying the CockroachDB instance(s) to connect to.  CockroachDB is used for all persistent data.

|`dropshot_external`
|
|Yes
|Dropshot configuration for the external server (i.e., the one that operators and developers using the Oxide rack will use).  Specific properties are documented below, but see the Dropshot README for details.

|`dropshot_external.bind_address`
|`"127.0.0.1:12220"`
|Yes
|Specifies that the server should bind to the given IP address and TCP port for the **external** API (i.e., the one that operators and developers using the Oxide rack will use).  In general, servers can bind to more than one IP address and port, but this is not (yet?) supported.

|`dropshot_external.request_body_max_bytes`
|`1000`
|Yes
|Specifies the maximum request body size for the **external** API.

|`dropshot_internal`
|
|Yes
|Dropshot configuration for the internal server (i.e., the one used by the sled agent).  Specific properties are documented below, but see the Dropshot README for details.

|`dropshot_internal.bind_address`
|`"127.0.0.1:12220"`
|Yes
|Specifies that the server should bind to the given IP address and TCP port for the **internal** API (i.e., the one used by the sled agent).  In general, servers can bind to more than one IP address and port, but this is not (yet?) supported.

|`dropshot_internal.request_body_max_bytes`
|`1000`
|Yes
|Specifies the maximum request body size for the **internal** API.

|`id`
|`"e6bff1ff-24fb-49dc-a54e-c6a350cd4d6c"`
|Yes
|Unique identifier for this Nexus instance

|`log`
|
|Yes
|Logging configuration.  Specific properties are documented below, but see the Dropshot README for details.

|`log.mode`
|`"file"`
|Yes
|Controls where server logging will go.  Valid modes are `"stderr-terminal"` and `"file".  If the mode is `"stderr-terminal"`, human-readable output, with colors and other terminal formatting if possible, will be sent to stderr.  If the mode is `"file"`, Bunyan-format output will be sent to the filesystem path given by `log.path`.  See also `log.if_exists`, which controls the behavior if the destination path already exists.

|`log.level`
|`"info"`
|Yes
|Specifies what severity of log messages should be included in the log.  Valid values include `"trace"`, `"debug"`, `"info"`, `"warn"`, `"error"`, and `"critical"`, which are increasing order of severity.  Log messages at the specified level and more severe levels will be included in the log.

|`log.path`
|`"logs/server.log"`
|Only if `log.mode = "file"`
|If `log.mode` is `"file"`, this property determines the path to the log file.
See also `log.if_exists`.

|`log.if_exists`
|`"append"`
|Only if `log.mode = "file"`
|If `log.mode` is `"file"`, this property specifies what to do if the destination log file already exists.  Valid values include `"append"` (which appends to the existing file), `"truncate"` (which truncates the existing file and then uses it as though it had just been created), and `"fail"` (which causes the server to exit immediately with an error).

|===

=== Configuring ClickHouse

The ClickHouse binary uses several sources for its configuration. The binary expects an XML
config file, usually named `config.xml` to be available, or one may be specified with the
`-C` command-line flag. The binary also includes a minimal configuration _embedded_ within
it, which will be used if no configuration file is given or present in the current directory.
The server also accepts command-line flags for overriding the values of the configuration
parameters.

The packages downloaded by `ci_download_clickhouse` include a `config.xml` file with them.
You should probably run ClickHouse via the `omicron-dev` tool, but if you decide to run it
manually, you can start the server with:

[source,text]
$ /path/to/clickhouse server --config-file /path/to/config.xml

The configuration file contains a large number of parameters, but most of them are described
with comments in the included `config.xml`, or you may learn more about them
https://clickhouse.tech/docs/en/operations/server-configuration-parameters/settings/[here]
and https://clickhouse.tech/docs/en/operations/settings/[here]. Parameters may be updated
in the `config.xml`, and the server will automatically reload them. You may also specify
many of them on the command-line with:

[source,text]
$ /path/to/clickhouse server --config-file /path/to/config.xml -- --param_name param_value ...<|MERGE_RESOLUTION|>--- conflicted
+++ resolved
@@ -70,11 +70,7 @@
 
 After doing this, you should have the `pg_config` command on your PATH.  For example, on Helios, you'd want `/opt/ooce/bin` on your PATH.
 
-<<<<<<< HEAD
 See the note about setting RUSTDOCFLAGS at build time below.
-=======
-See the note about setting RUSTFLAGS and RUSTDOCFLAGS at build time below.
->>>>>>> 78dc7aef
 --
 . CockroachDB v20.2.5.
 +
@@ -110,18 +106,10 @@
 
 The easiest way to start the required databases is to use the built-in `omicron-dev` tool.  This tool assumes that the `cockroach` and `clickhouse` executables are on your PATH, and match the versions above.
 
-<<<<<<< HEAD
 . Work around [rust-lang/cargo#9895](https://github.com/rust-lang/cargo/issues/9895): set `RUSTDOCFLAGS` in your environment so that built test binaries will be able to find your local copy of libpq.  A typical example might look like this:
 +
 ----
 $ export RUSTDOCFLAGS="-Clink-args=-R$(pg_config --libdir)"
-=======
-. Set `RUSTFLAGS` and `RUSTDOCFLAGS` in your environment so that built binaries will be able to find your local copy of libpq.  A typical example might look like this:
-+
-----
-$ export RUSTFLAGS="-Clink-args=-R$(pg_config --libdir)"
-$ export RUSTDOCFLAGS="$RUSTFLAGS"
->>>>>>> 78dc7aef
 ----
 + Note that this might be wrong in some configurations or if you're using environment variables to control how the `pq-sys` crate finds libpq.  See https://github.com/oxidecomputer/omicron/issues/213[#213] for details.
 +
