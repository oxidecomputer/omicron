--- conflicted
+++ resolved
@@ -5,41 +5,14 @@
 license = "MPL-2.0"
 
 [dependencies]
-<<<<<<< HEAD
+base64.workspace = true
 chrono.workspace = true
 futures.workspace = true
 progenitor.workspace = true
+rand.workspace = true
 regress.workspace = true
-reqwest.workspace = true
+reqwest = { workspace = true, features = [ "json", "rustls-tls", "stream" ] }
 serde.workspace = true
 serde_json.workspace = true
-uuid.workspace = true
-=======
-futures = "0.3.25"
-progenitor = { git = "https://github.com/oxidecomputer/progenitor", branch = "main" }
-regress = "0.4.1"
-serde_json = "1.0.91"
-base64 = "0.20"
-rand = "0.8"
-
-[dependencies.chrono]
-version = "0.4"
-features = [ "serde" ]
-
-[dependencies.reqwest]
-version = "0.11"
-default-features = false
-features = ["rustls-tls", "stream"]
-
-[dependencies.serde]
-version = "1.0"
-features = [ "derive" ]
-
-[dependencies.tokio]
-version = "1.23.0"
-features = [ "net" ]
-
-[dependencies.uuid]
-version = "1.2.2"
-features = [ "serde", "v4" ]
->>>>>>> f47aefcb
+tokio = { workspace = true, features = [ "net" ] }
+uuid.workspace = true