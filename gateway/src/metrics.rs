--- conflicted
+++ resolved
@@ -1218,11 +1218,7 @@
             "bad_trailing_data_size"
         }
         CommunicationError::BadDecompressionSize { .. } => {
-<<<<<<< HEAD
-            "bad_decompressed_size"
-=======
             "bad_decompression_size"
->>>>>>> 63967311
         }
     }
 }