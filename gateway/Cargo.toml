--- conflicted
+++ resolved
@@ -5,26 +5,29 @@
 license = "MPL-2.0"
 
 [dependencies]
-<<<<<<< HEAD
+async-trait.workspace = true
 clap.workspace = true
 dropshot.workspace = true
 futures.workspace = true
+gateway-messages.workspace = true
+gateway-sp-comms.workspace = true
 hex.workspace = true
 http.workspace = true
 hyper.workspace = true
+omicron-common.workspace = true
+once_cell.workspace = true
 schemars.workspace = true
 serde.workspace = true
+serde_with.workspace = true
 slog.workspace = true
 slog-dtrace.workspace = true
 thiserror.workspace = true
-tokio = { workspace = true, features = [ "full" ] }
+tokio = { workspace = true, features = ["full"] }
+tokio-stream.workspace = true
 tokio-tungstenite.workspace = true
 toml.workspace = true
 uuid.workspace = true
 
-gateway-messages.workspace = true
-gateway-sp-comms.workspace = true
-omicron-common.workspace = true
 
 [dev-dependencies]
 expectorate.workspace = true
@@ -36,57 +39,7 @@
 sp-sim.workspace = true
 subprocess.workspace = true
 tokio-tungstenite.workspace = true
-=======
-async-trait = "0.1.60"
-clap = { version = "4.0", features = ["derive"] }
-dropshot = { git = "https://github.com/oxidecomputer/dropshot", branch = "main", features = [ "usdt-probes" ] }
-futures = "0.3.25"
-hex = "0.4"
-http = "0.2.7"
-hyper = "0.14.23"
-once_cell = "1.16.0"
-schemars = "0.8"
-serde = { version = "1.0", features = ["derive"] }
-serde_with = "2.1.0"
-slog-dtrace = "0.2"
-thiserror = "1.0.38"
-tokio-stream = "0.1.11"
-tokio-tungstenite = "0.18"
-toml = "0.5.10"
-uuid = "1.2.2"
-
-omicron-common = { path = "../common" }
-
-[dependencies.gateway-messages]
-git = "https://github.com/oxidecomputer/management-gateway-service"
-rev = "1a27a661d7824712aeb4d1b9801938888139eaa7"
-default-features = false
-features = ["std"]
-
-[dependencies.gateway-sp-comms]
-git = "https://github.com/oxidecomputer/management-gateway-service"
-rev = "1a27a661d7824712aeb4d1b9801938888139eaa7"
-
-[dependencies.slog]
-version = "2.7"
-features = [ "max_level_trace", "release_max_level_debug" ]
-
-[dependencies.tokio]
-version = "1.23"
-features = [ "full" ]
-
-[dev-dependencies]
-expectorate = "1.0.5"
-http = "0.2.7"
-omicron-test-utils = { path = "../test-utils" }
-openapi-lint = { git = "https://github.com/oxidecomputer/openapi-lint", branch = "main" }
-openapiv3 = "1.0"
-serde_json = "1.0"
-sp-sim = { path = "../sp-sim" }
-subprocess = "0.2.9"
-tokio-tungstenite = "0.18"
 
 [[bin]]
 name = "mgs"
-doc = false
->>>>>>> f47aefcb
+doc = false