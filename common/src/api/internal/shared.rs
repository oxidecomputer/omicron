--- conflicted
+++ resolved
@@ -6,11 +6,7 @@
 
 use crate::{
     address::NUM_SOURCE_NAT_PORTS,
-<<<<<<< HEAD
-    api::external::{self, BfdMode, ImportExportPolicy, IpNet, Name, Vni},
-=======
-    api::external::{self, BfdMode, ImportExportPolicy, Name},
->>>>>>> 450f906e
+    api::external::{self, BfdMode, ImportExportPolicy, Name, Vni},
 };
 use oxnet::{IpNet, Ipv4Net, Ipv6Net};
 use schemars::JsonSchema;
@@ -54,11 +50,11 @@
 pub struct NetworkInterface {
     pub id: Uuid,
     pub kind: NetworkInterfaceKind,
-    pub name: external::Name,
+    pub name: Name,
     pub ip: IpAddr,
     pub mac: external::MacAddr,
     pub subnet: IpNet,
-    pub vni: external::Vni,
+    pub vni: Vni,
     pub primary: bool,
     pub slot: u8,
 }
