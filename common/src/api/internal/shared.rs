// This Source Code Form is subject to the terms of the Mozilla Public
// License, v. 2.0. If a copy of the MPL was not distributed with this
// file, You can obtain one at https://mozilla.org/MPL/2.0/.

//! Types shared between Nexus and Sled Agent.

use crate::api::external::{self, Name};
use ipnetwork::{IpNetwork, Ipv4Network, Ipv6Network};
use schemars::JsonSchema;
use serde::{Deserialize, Serialize};
use std::{
    collections::HashMap,
    fmt::Display,
    net::{IpAddr, Ipv4Addr, Ipv6Addr},
    str::FromStr,
};
use uuid::Uuid;

/// The type of network interface
#[derive(
    Clone,
    Copy,
    Debug,
    Eq,
    PartialEq,
    Ord,
    PartialOrd,
    Deserialize,
    Serialize,
    JsonSchema,
    Hash,
)]
#[serde(tag = "type", rename_all = "snake_case")]
pub enum NetworkInterfaceKind {
    /// A vNIC attached to a guest instance
    Instance { id: Uuid },
    /// A vNIC associated with an internal service
    Service { id: Uuid },
}

/// Information required to construct a virtual network interface
#[derive(
    Clone, Debug, Deserialize, Serialize, JsonSchema, PartialEq, Eq, Hash,
)]
pub struct NetworkInterface {
    pub id: Uuid,
    pub kind: NetworkInterfaceKind,
    pub name: external::Name,
    pub ip: IpAddr,
    pub mac: external::MacAddr,
    pub subnet: external::IpNet,
    pub vni: external::Vni,
    pub primary: bool,
    pub slot: u8,
}

/// An IP address and port range used for source NAT, i.e., making
/// outbound network connections from guests or services.
#[derive(
    Debug, Clone, Copy, Deserialize, Serialize, JsonSchema, PartialEq, Eq, Hash,
)]
pub struct SourceNatConfig {
    /// The external address provided to the instance or service.
    pub ip: IpAddr,
    /// The first port used for source NAT, inclusive.
    pub first_port: u16,
    /// The last port used for source NAT, also inclusive.
    pub last_port: u16,
}

// We alias [`RackNetworkConfig`] to the current version of the protocol, so
// that we can convert between versions as necessary.
pub type RackNetworkConfig = RackNetworkConfigV1;

/// Initial network configuration
#[derive(Clone, Debug, Deserialize, Serialize, PartialEq, JsonSchema)]
<<<<<<< HEAD
pub struct RackNetworkConfigV1 {
=======
pub struct RackNetworkConfig {
    pub rack_subnet: Ipv6Network,
>>>>>>> d650ed37
    // TODO: #3591 Consider making infra-ip ranges implicit for uplinks
    /// First ip address to be used for configuring network infrastructure
    pub infra_ip_first: Ipv4Addr,
    /// Last ip address to be used for configuring network infrastructure
    pub infra_ip_last: Ipv4Addr,
    /// Uplinks for connecting the rack to external networks
    pub ports: Vec<PortConfigV1>,
    /// BGP configurations for connecting the rack to external networks
    pub bgp: Vec<BgpConfig>,
}

#[derive(Clone, Debug, Deserialize, Serialize, PartialEq, JsonSchema)]
pub struct BgpConfig {
    /// The autonomous system number for the BGP configuration.
    pub asn: u32,
    /// The set of prefixes for the BGP router to originate.
    pub originate: Vec<Ipv4Network>,
}

#[derive(Clone, Debug, Deserialize, Serialize, PartialEq, JsonSchema)]
pub struct BgpPeerConfig {
    /// Switch port the peer is reachable on.
    pub asn: u32,
    /// Switch port the peer is reachable on.
    pub port: String,
    /// Address of the peer.
    pub addr: Ipv4Addr,
}

#[derive(Clone, Debug, Deserialize, Serialize, PartialEq, JsonSchema)]
pub struct RouteConfig {
    /// The destination of the route.
    pub destination: IpNetwork,
    /// The nexthop/gateway address.
    pub nexthop: IpAddr,
}

#[derive(Clone, Debug, Deserialize, Serialize, PartialEq, JsonSchema)]
pub struct PortConfigV1 {
    /// The set of routes associated with this port.
    pub routes: Vec<RouteConfig>,
    /// This port's addresses.
    pub addresses: Vec<IpNetwork>,
    /// Switch the port belongs to.
    pub switch: SwitchLocation,
    /// Nmae of the port this config applies to.
    pub port: String,
    /// Port speed.
    pub uplink_port_speed: PortSpeed,
    /// Port forward error correction type.
    pub uplink_port_fec: PortFec,
    /// BGP peers on this port
    pub bgp_peers: Vec<BgpPeerConfig>,
}

impl From<UplinkConfig> for PortConfigV1 {
    fn from(value: UplinkConfig) -> Self {
        PortConfigV1 {
            routes: vec![RouteConfig {
                destination: "0.0.0.0/0".parse().unwrap(),
                nexthop: value.gateway_ip.into(),
            }],
            addresses: vec![value.uplink_cidr.into()],
            switch: value.switch,
            port: value.uplink_port,
            uplink_port_speed: value.uplink_port_speed,
            uplink_port_fec: value.uplink_port_fec,
            bgp_peers: vec![],
        }
    }
}

/// Deprecated, use PortConfigV1 instead. Cannot actually deprecate due to
/// <https://github.com/serde-rs/serde/issues/2195>
#[derive(Clone, Debug, Deserialize, Serialize, PartialEq, JsonSchema)]
pub struct UplinkConfig {
    /// Gateway address
    pub gateway_ip: Ipv4Addr,
    /// Switch to use for uplink
    pub switch: SwitchLocation,
    /// Switchport to use for external connectivity
    pub uplink_port: String,
    /// Speed for the Switchport
    pub uplink_port_speed: PortSpeed,
    /// Forward Error Correction setting for the uplink port
    pub uplink_port_fec: PortFec,
    /// IP Address and prefix (e.g., `192.168.0.1/16`) to apply to switchport
    /// (must be in infra_ip pool)
    pub uplink_cidr: Ipv4Network,
    /// VLAN id to use for uplink
    pub uplink_vid: Option<u16>,
}

/// A set of switch uplinks.
#[derive(Clone, Debug, Serialize, Deserialize, JsonSchema)]
pub struct SwitchPorts {
    pub uplinks: Vec<HostPortConfig>,
}

#[derive(Clone, Debug, Deserialize, Serialize, PartialEq, JsonSchema)]
pub struct HostPortConfig {
    /// Switchport to use for external connectivity
    pub port: String,

    /// IP Address and prefix (e.g., `192.168.0.1/16`) to apply to switchport
    /// (must be in infra_ip pool)
    pub addrs: Vec<IpNetwork>,
}

impl From<PortConfigV1> for HostPortConfig {
    fn from(x: PortConfigV1) -> Self {
        Self { port: x.port, addrs: x.addresses }
    }
}

/// Identifies switch physical location
#[derive(
    Clone,
    Copy,
    Debug,
    Deserialize,
    Serialize,
    PartialEq,
    JsonSchema,
    Hash,
    Eq,
    PartialOrd,
    Ord,
)]
#[serde(rename_all = "snake_case")]
pub enum SwitchLocation {
    /// Switch in upper slot
    Switch0,
    /// Switch in lower slot
    Switch1,
}

impl Display for SwitchLocation {
    fn fmt(&self, f: &mut std::fmt::Formatter<'_>) -> std::fmt::Result {
        match self {
            SwitchLocation::Switch0 => write!(f, "switch0"),
            SwitchLocation::Switch1 => write!(f, "switch1"),
        }
    }
}

#[derive(Debug, PartialEq, Eq, Deserialize, Serialize)]
pub struct ParseSwitchLocationError(String);

impl FromStr for SwitchLocation {
    type Err = ParseSwitchLocationError;

    fn from_str(s: &str) -> Result<Self, Self::Err> {
        match s {
            "switch0" => Ok(Self::Switch0),
            "switch1" => Ok(Self::Switch1),
            _ => Err(ParseSwitchLocationError(format!(
                "not a valid location: {s}"
            ))),
        }
    }
}

#[derive(Debug, Clone, Deserialize, JsonSchema)]
#[serde(rename_all = "snake_case")]
pub enum ExternalPortDiscovery {
    // Automatically discover ports via Dendrite
    Auto(HashMap<SwitchLocation, Ipv6Addr>),
    // Static configuration pairing switches with a collection of ports
    Static(HashMap<SwitchLocation, Vec<Name>>),
}

/// Switchport Speed options
#[derive(Clone, Debug, Deserialize, Serialize, PartialEq, JsonSchema)]
#[serde(rename_all = "snake_case")]
pub enum PortSpeed {
    #[serde(alias = "0G")]
    Speed0G,
    #[serde(alias = "1G")]
    Speed1G,
    #[serde(alias = "10G")]
    Speed10G,
    #[serde(alias = "25G")]
    Speed25G,
    #[serde(alias = "40G")]
    Speed40G,
    #[serde(alias = "50G")]
    Speed50G,
    #[serde(alias = "100G")]
    Speed100G,
    #[serde(alias = "200G")]
    Speed200G,
    #[serde(alias = "400G")]
    Speed400G,
}

/// Switchport FEC options
#[derive(Clone, Debug, Deserialize, Serialize, PartialEq, JsonSchema)]
#[serde(rename_all = "snake_case")]
pub enum PortFec {
    Firecode,
    None,
    Rs,
}<|MERGE_RESOLUTION|>--- conflicted
+++ resolved
@@ -74,12 +74,8 @@
 
 /// Initial network configuration
 #[derive(Clone, Debug, Deserialize, Serialize, PartialEq, JsonSchema)]
-<<<<<<< HEAD
 pub struct RackNetworkConfigV1 {
-=======
-pub struct RackNetworkConfig {
     pub rack_subnet: Ipv6Network,
->>>>>>> d650ed37
     // TODO: #3591 Consider making infra-ip ranges implicit for uplinks
     /// First ip address to be used for configuring network infrastructure
     pub infra_ip_first: Ipv4Addr,
