--- conflicted
+++ resolved
@@ -146,22 +146,6 @@
     JsonSchema,
     EnumIter,
 )]
-<<<<<<< HEAD
-#[display(style = "kebab-case")]
-#[serde(rename_all = "kebab-case")]
-pub enum UpdateArtifactKind {
-    Zone,
-}
-
-/// A `HostIdentifier` represents either an IP host or network (v4 or v6),
-/// or an entire VPC (identified by its VNI). It is used in firewall rule
-/// host filters.
-#[derive(Clone, Debug, Deserialize, Serialize, PartialEq, JsonSchema)]
-#[serde(tag = "type", content = "value", rename_all = "snake_case")]
-pub enum HostIdentifier {
-    Ip(IpNet),
-    Vpc(Vni),
-=======
 #[display(style = "snake_case")]
 #[serde(rename_all = "snake_case")]
 pub enum KnownArtifactKind {
@@ -196,5 +180,14 @@
             assert_eq!(kind, kind2);
         }
     }
->>>>>>> 15fecc61
+}
+
+/// A `HostIdentifier` represents either an IP host or network (v4 or v6),
+/// or an entire VPC (identified by its VNI). It is used in firewall rule
+/// host filters.
+#[derive(Clone, Debug, Deserialize, Serialize, PartialEq, JsonSchema)]
+#[serde(tag = "type", content = "value", rename_all = "snake_case")]
+pub enum HostIdentifier {
+    Ip(IpNet),
+    Vpc(Vni),
 }