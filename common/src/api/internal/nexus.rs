--- conflicted
+++ resolved
@@ -81,7 +81,6 @@
     }
 }
 
-<<<<<<< HEAD
 /// Describes the purpose of a dataset.
 #[derive(Debug, Serialize, Deserialize, JsonSchema, Clone, Copy, PartialEq)]
 pub enum DatasetKind {
@@ -116,7 +115,8 @@
             }),
         }
     }
-=======
+}
+
 /// Description of a single update artifact.
 #[derive(Clone, Debug, Deserialize, Serialize, JsonSchema)]
 pub struct UpdateArtifact {
@@ -134,5 +134,4 @@
 #[serde(rename_all = "kebab-case")]
 pub enum UpdateArtifactKind {
     Zone,
->>>>>>> 31ecc011
 }