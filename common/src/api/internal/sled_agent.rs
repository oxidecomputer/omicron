--- conflicted
+++ resolved
@@ -106,8 +106,7 @@
 #[derive(Clone, Debug, Deserialize, Serialize, JsonSchema)]
 pub struct InstanceRuntimeStateRequested {
     pub run_state: InstanceStateRequested,
-<<<<<<< HEAD
-    pub migration_id: Option<Uuid>,
+    pub migration_params: Option<InstanceRuntimeStateMigrateParams>,
 }
 
 /// The type of a partition, and an axuiliary information necessary
@@ -147,7 +146,4 @@
     // TODO: We could insert a UUID here, if we want that to be set by the
     // caller explicitly? Currently, the lack of a UUID implies that
     // "at most one partition type" exists within a zpool.
-=======
-    pub migration_params: Option<InstanceRuntimeStateMigrateParams>,
->>>>>>> e3cde1f2
 }