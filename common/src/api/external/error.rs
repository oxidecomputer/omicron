--- conflicted
+++ resolved
@@ -224,19 +224,14 @@
                 )
             }
 
-<<<<<<< HEAD
             Error::Forbidden => HttpError::for_client_error(
                 Some(String::from("Forbidden")),
                 http::StatusCode::FORBIDDEN,
                 String::from("Forbidden"),
             ),
 
-            Error::InternalError { message } => {
-                HttpError::for_internal_error(message)
-=======
             Error::InternalError { internal_message } => {
                 HttpError::for_internal_error(internal_message)
->>>>>>> 488db252
             }
 
             Error::ServiceUnavailable { internal_message } => {
