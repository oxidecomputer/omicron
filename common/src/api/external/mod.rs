// This Source Code Form is subject to the terms of the Mozilla Public
// License, v. 2.0. If a copy of the MPL was not distributed with this
// file, You can obtain one at https://mozilla.org/MPL/2.0/.

/*!
 * Data structures and related facilities for representing resources in the API
 *
 * This includes all representations over the wire for both the external and
 * internal APIs.  The contents here are all HTTP-agnostic.
 */

mod error;
pub mod http_pagination;
pub use error::*;

use anyhow::anyhow;
use anyhow::Context;
use api_identity::ObjectIdentity;
use chrono::DateTime;
use chrono::Utc;
pub use dropshot::PaginationOrder;
use futures::future::ready;
use futures::stream::BoxStream;
use futures::stream::StreamExt;
use parse_display::Display;
use parse_display::FromStr;
use schemars::JsonSchema;
use serde::Deserialize;
use serde::Serialize;
use serde_with::{DeserializeFromStr, SerializeDisplay};
use std::collections::{BTreeMap, HashMap};
use std::convert::TryFrom;
use std::fmt::Debug;
use std::fmt::Display;
use std::fmt::Formatter;
use std::fmt::Result as FormatResult;
use std::iter::FromIterator;
use std::net::IpAddr;
use std::num::{NonZeroU16, NonZeroU32};
use std::str::FromStr;
use uuid::Uuid;

/*
 * The type aliases below exist primarily to ensure consistency among return
 * types for functions in the `nexus::Nexus` and `nexus::DataStore`.  The
 * type argument `T` generally implements `Object`.
 */

/** Result of a create operation for the specified type */
pub type CreateResult<T> = Result<T, Error>;
/** Result of a delete operation for the specified type */
pub type DeleteResult = Result<(), Error>;
/** Result of a list operation that returns an ObjectStream */
pub type ListResult<T> = Result<ObjectStream<T>, Error>;
/** Result of a list operation that returns a vector */
pub type ListResultVec<T> = Result<Vec<T>, Error>;
/** Result of a lookup operation for the specified type */
pub type LookupResult<T> = Result<T, Error>;
/** Result of an update operation for the specified type */
pub type UpdateResult<T> = Result<T, Error>;

/**
 * A stream of Results, each potentially representing an object in the API
 */
pub type ObjectStream<T> = BoxStream<'static, Result<T, Error>>;

/*
 * General-purpose types used for client request parameters and return values.
 */

/**
 * Describes an `Object` that has its own identity metadata.  This is
 * currently used only for pagination.
 */
pub trait ObjectIdentity {
    fn identity(&self) -> &IdentityMetadata;
}

/**
 * Parameters used to request a specific page of results when listing a
 * collection of objects
 *
 * This is logically analogous to Dropshot's `PageSelector` (plus the limit from
 * Dropshot's `PaginationParams).  However, this type is HTTP-agnostic.  More
 * importantly, by the time this struct is generated, we know the type of the
 * sort field and we can specialize `DataPageParams` to that type.  This makes
 * it considerably simpler to implement the backend for most of our paginated
 * APIs.
 *
 * `NameType` is the type of the field used to sort the returned values and it's
 * usually `Name`.
 */
#[derive(Debug)]
pub struct DataPageParams<'a, NameType> {
    /**
     * If present, this is the value of the sort field for the last object seen
     */
    pub marker: Option<&'a NameType>,

    /**
     * Whether the sort is in ascending order
     */
    pub direction: PaginationOrder,

    /**
     * This identifies how many results should be returned on this page.
     * Backend implementations must provide this many results unless we're at
     * the end of the scan.  Dropshot assumes that if we provide fewer results
     * than this number, then we're done with the scan.
     */
    pub limit: NonZeroU32,
}

impl<'a, NameType> DataPageParams<'a, NameType> {
    /// Maps the marker type to a new type.
    ///
    /// Equivalent to [std::option::Option::map], because that's what it calls.
    pub fn map_name<OtherName, F>(&self, f: F) -> DataPageParams<'a, OtherName>
    where
        F: FnOnce(&'a NameType) -> &'a OtherName,
    {
        DataPageParams {
            marker: self.marker.map(f),
            direction: self.direction,
            limit: self.limit,
        }
    }
}

/**
 * A name used in the API
 *
 * Names are generally user-provided unique identifiers, highly constrained as
 * described in RFD 4.  An `Name` can only be constructed with a string
 * that's valid as a name.
 */
#[derive(
    Clone,
    Debug,
    Deserialize,
    Display,
    Eq,
    Hash,
    Ord,
    PartialEq,
    PartialOrd,
    Serialize,
)]
#[display("{0}")]
#[serde(try_from = "String")]
pub struct Name(String);

/**
 * `Name::try_from(String)` is the primary method for constructing an Name
 * from an input string.  This validates the string according to our
 * requirements for a name.
 * TODO-cleanup why shouldn't callers use TryFrom<&str>?
 */
impl TryFrom<String> for Name {
    type Error = String;
    fn try_from(value: String) -> Result<Self, Self::Error> {
        if value.len() > 63 {
            return Err(String::from("name may contain at most 63 characters"));
        }

        let mut iter = value.chars();

        let first = iter.next().ok_or_else(|| {
            String::from("name requires at least one character")
        })?;
        if !first.is_ascii_lowercase() {
            return Err(String::from(
                "name must begin with an ASCII lowercase character",
            ));
        }

        let mut last = first;
        for c in iter {
            last = c;

            if !c.is_ascii_lowercase() && !c.is_digit(10) && c != '-' {
                return Err(format!(
                    "name contains invalid character: \"{}\" (allowed \
                     characters are lowercase ASCII, digits, and \"-\")",
                    c
                ));
            }
        }

        if last == '-' {
            return Err(String::from("name cannot end with \"-\""));
        }

        Ok(Name(value))
    }
}

impl FromStr for Name {
    // TODO: We should have better error types here.
    // See https://github.com/oxidecomputer/omicron/issues/347
    type Err = String;

    fn from_str(value: &str) -> Result<Self, Self::Err> {
        Name::try_from(String::from(value))
    }
}

impl<'a> From<&'a Name> for &'a str {
    fn from(n: &'a Name) -> Self {
        n.as_str()
    }
}

/**
 * `Name` instances are comparable like Strings, primarily so that they can
 * be used as keys in trees.
 */
impl<S> PartialEq<S> for Name
where
    S: AsRef<str>,
{
    fn eq(&self, other: &S) -> bool {
        self.0 == other.as_ref()
    }
}

/**
 * Custom JsonSchema implementation to encode the constraints on Name
 */
/*
 * TODO: 1. make this part of schemars w/ rename and maxlen annotations
 * TODO: 2. integrate the regex with `try_from`
 */
impl JsonSchema for Name {
    fn schema_name() -> String {
        "Name".to_string()
    }
    fn json_schema(
        _gen: &mut schemars::gen::SchemaGenerator,
    ) -> schemars::schema::Schema {
        schemars::schema::Schema::Object(schemars::schema::SchemaObject {
            metadata: Some(Box::new(schemars::schema::Metadata {
                id: None,
                title: Some("A name used in the API".to_string()),
                description: Some(
                    "Names must begin with a lower case ASCII letter, be \
                     composed exclusively of lowercase ASCII, uppercase \
                     ASCII, numbers, and '-', and may not end with a '-'."
                        .to_string(),
                ),
                default: None,
                deprecated: false,
                read_only: false,
                write_only: false,
                examples: vec![],
            })),
            instance_type: Some(schemars::schema::SingleOrVec::Single(
                Box::new(schemars::schema::InstanceType::String),
            )),
            format: None,
            enum_values: None,
            const_value: None,
            subschemas: None,
            number: None,
            string: Some(Box::new(schemars::schema::StringValidation {
                max_length: Some(63),
                min_length: None,
                pattern: Some("[a-z](|[a-zA-Z0-9-]*[a-zA-Z0-9])".to_string()),
            })),
            array: None,
            object: None,
            reference: None,
            extensions: BTreeMap::new(),
        })
    }
}

impl Name {
    /**
     * Parse an `Name`.  This is a convenience wrapper around
     * `Name::try_from(String)` that marshals any error into an appropriate
     * `Error`.
     */
    pub fn from_param(value: String, label: &str) -> Result<Name, Error> {
        value.parse().map_err(|e| Error::InvalidValue {
            label: String::from(label),
            message: e,
        })
    }

    /**
     * Return the `&str` representing the actual name.
     */
    pub fn as_str(&self) -> &str {
        self.0.as_str()
    }
}

/**
 * Name for a built-in role
 */
#[derive(
    Clone,
    Debug,
    DeserializeFromStr,
    Display,
    Eq,
    FromStr,
    Ord,
    PartialEq,
    PartialOrd,
    SerializeDisplay,
)]
#[display("{resource_type}.{role_name}")]
pub struct RoleName {
    // "resource_type" is generally the String value of one of the
    // `ResourceType` variants.  We could store the parsed `ResourceType`
    // instead, but it's useful to be able to represent RoleNames for resource
    // types that we don't know about.  That could happen if we happen to find
    // them in the database, for example.
    #[from_str(regex = "[a-z-]+")]
    resource_type: String,
    #[from_str(regex = "[a-z-]+")]
    role_name: String,
}

impl RoleName {
    pub fn new(resource_type: &str, role_name: &str) -> RoleName {
        RoleName {
            resource_type: String::from(resource_type),
            role_name: String::from(role_name),
        }
    }
}

/**
 * Custom JsonSchema implementation to encode the constraints on Name
 */
/* TODO see TODOs on Name above */
impl JsonSchema for RoleName {
    fn schema_name() -> String {
        "RoleName".to_string()
    }
    fn json_schema(
        _gen: &mut schemars::gen::SchemaGenerator,
    ) -> schemars::schema::Schema {
        schemars::schema::Schema::Object(schemars::schema::SchemaObject {
            metadata: Some(Box::new(schemars::schema::Metadata {
                id: None,
                title: Some("A name for a built-in role".to_string()),
                description: Some(
                    "Role names consist of two string components \
                     separated by dot (\".\")."
                        .to_string(),
                ),
                default: None,
                deprecated: false,
                read_only: false,
                write_only: false,
                examples: vec![],
            })),
            instance_type: Some(schemars::schema::SingleOrVec::Single(
                Box::new(schemars::schema::InstanceType::String),
            )),
            format: None,
            enum_values: None,
            const_value: None,
            subschemas: None,
            number: None,
            string: Some(Box::new(schemars::schema::StringValidation {
                max_length: Some(63),
                min_length: None,
                pattern: Some("[a-z-]+\\.[a-z-]+".to_string()),
            })),
            array: None,
            object: None,
            reference: None,
            extensions: BTreeMap::new(),
        })
    }
}

/**
 * A count of bytes, typically used either for memory or storage capacity
 *
 * The maximum supported byte count is [`i64::MAX`].  This makes it somewhat
 * inconvenient to define constructors: a u32 constructor can be infallible, but
 * an i64 constructor can fail (if the value is negative) and a u64 constructor
 * can fail (if the value is larger than i64::MAX).  We provide all of these for
 * consumers' convenience.
 */
/*
 * TODO-cleanup This could benefit from a more complete implementation.
 * TODO-correctness RFD 4 requires that this be a multiple of 256 MiB.  We'll
 * need to write a validator for that.
 */
/*
 * The maximum byte count of i64::MAX comes from the fact that this is stored in
 * the database as an i64.  Constraining it here ensures that we can't fail to
 * serialize the value.
 */
#[derive(Copy, Clone, Debug, Deserialize, Serialize, JsonSchema)]
pub struct ByteCount(u64);

impl ByteCount {
    pub fn from_kibibytes_u32(kibibytes: u32) -> ByteCount {
        ByteCount::try_from(1024 * u64::from(kibibytes)).unwrap()
    }

    pub fn from_mebibytes_u32(mebibytes: u32) -> ByteCount {
        ByteCount::try_from(1024 * 1024 * u64::from(mebibytes)).unwrap()
    }

    pub fn from_gibibytes_u32(gibibytes: u32) -> ByteCount {
        ByteCount::try_from(1024 * 1024 * 1024 * u64::from(gibibytes)).unwrap()
    }

    pub fn to_bytes(&self) -> u64 {
        self.0
    }
    pub fn to_whole_kibibytes(&self) -> u64 {
        self.to_bytes() / 1024
    }
    pub fn to_whole_mebibytes(&self) -> u64 {
        self.to_bytes() / 1024 / 1024
    }
    pub fn to_whole_gibibytes(&self) -> u64 {
        self.to_bytes() / 1024 / 1024 / 1024
    }
    pub fn to_whole_tebibytes(&self) -> u64 {
        self.to_bytes() / 1024 / 1024 / 1024 / 1024
    }
}

/* TODO-cleanup This could use the experimental std::num::IntErrorKind. */
#[derive(Debug, Eq, thiserror::Error, Ord, PartialEq, PartialOrd)]
pub enum ByteCountRangeError {
    #[error("value is too small for a byte count")]
    TooSmall,
    #[error("value is too large for a byte count")]
    TooLarge,
}
impl TryFrom<u64> for ByteCount {
    type Error = ByteCountRangeError;

    fn try_from(bytes: u64) -> Result<Self, Self::Error> {
        if i64::try_from(bytes).is_err() {
            Err(ByteCountRangeError::TooLarge)
        } else {
            Ok(ByteCount(bytes))
        }
    }
}

impl TryFrom<i64> for ByteCount {
    type Error = ByteCountRangeError;

    fn try_from(bytes: i64) -> Result<Self, Self::Error> {
        Ok(ByteCount(
            u64::try_from(bytes).map_err(|_| ByteCountRangeError::TooSmall)?,
        ))
    }
}

impl From<u32> for ByteCount {
    fn from(value: u32) -> Self {
        ByteCount(u64::from(value))
    }
}

impl From<&ByteCount> for i64 {
    fn from(b: &ByteCount) -> Self {
        /* We have already validated that this value is in range. */
        i64::try_from(b.0).unwrap()
    }
}

/**
 * Generation numbers stored in the database, used for optimistic concurrency
 * control
 */
/*
 * Because generation numbers are stored in the database, we represent them as
 * i64.
 */
#[derive(
    Copy,
    Clone,
    Debug,
    Deserialize,
    Eq,
    JsonSchema,
    Ord,
    PartialEq,
    PartialOrd,
    Serialize,
)]
pub struct Generation(u64);

impl Generation {
    pub fn new() -> Generation {
        Generation(1)
    }

    pub fn next(&self) -> Generation {
        /*
         * It should technically be an operational error if this wraps or even
         * exceeds the value allowed by an i64.  But it seems unlikely enough to
         * happen in practice that we can probably feel safe with this.
         */
        let next_gen = self.0 + 1;
        assert!(next_gen <= u64::try_from(i64::MAX).unwrap());
        Generation(next_gen)
    }
}

impl Display for Generation {
    fn fmt(&self, f: &mut Formatter<'_>) -> FormatResult {
        f.write_str(&self.0.to_string())
    }
}

impl From<&Generation> for i64 {
    fn from(g: &Generation) -> Self {
        /* We have already validated that the value is within range. */
        /*
         * TODO-robustness We need to ensure that we don't deserialize a value
         * out of range here.
         */
        i64::try_from(g.0).unwrap()
    }
}

impl TryFrom<i64> for Generation {
    type Error = anyhow::Error;

    fn try_from(value: i64) -> Result<Self, Self::Error> {
        Ok(Generation(
            u64::try_from(value)
                .map_err(|_| anyhow!("generation number too large"))?,
        ))
    }
}

/*
 * General types used to implement API resources
 */

/**
 * Identifies a type of API resource
 */
#[derive(
    Clone,
    Copy,
    Debug,
    DeserializeFromStr,
    Display,
    Eq,
    FromStr,
    Ord,
    PartialEq,
    PartialOrd,
    SerializeDisplay,
)]
#[display(style = "kebab-case")]
pub enum ResourceType {
    Fleet,
    Organization,
    Project,
    Dataset,
    Disk,
    Instance,
    NetworkInterface,
    Rack,
    Sled,
    SagaDbg,
    Vpc,
    VpcFirewallRule,
    VpcSubnet,
    VpcRouter,
    RouterRoute,
    Oximeter,
    MetricProducer,
    Role,
    User,
    Zpool,
}

<<<<<<< HEAD
=======
impl Display for ResourceType {
    fn fmt(&self, f: &mut Formatter) -> FormatResult {
        write!(
            f,
            "{}",
            match self {
                ResourceType::Organization => "organization",
                ResourceType::Project => "project",
                ResourceType::Dataset => "dataset",
                ResourceType::Disk => "disk",
                ResourceType::Instance => "instance",
                ResourceType::NetworkInterface => "network interface",
                ResourceType::Rack => "rack",
                ResourceType::Sled => "sled",
                ResourceType::SagaDbg => "saga_dbg",
                ResourceType::Vpc => "vpc",
                ResourceType::VpcFirewallRule => "vpc firewall rule",
                ResourceType::VpcSubnet => "vpc subnet",
                ResourceType::VpcRouter => "vpc router",
                ResourceType::RouterRoute => "vpc router route",
                ResourceType::Oximeter => "oximeter",
                ResourceType::MetricProducer => "metric producer",
                ResourceType::User => "user",
                ResourceType::Zpool => "zpool",
            }
        )
    }
}

>>>>>>> 71162c19
pub async fn to_list<T, U>(object_stream: ObjectStream<T>) -> Vec<U>
where
    T: Into<U>,
{
    object_stream
        .filter(|maybe_object| ready(maybe_object.is_ok()))
        .map(|maybe_object| maybe_object.unwrap().into())
        .collect::<Vec<U>>()
        .await
}

/*
 * IDENTITY METADATA
 */

/**
 * Identity-related metadata that's included in nearly all public API objects
 */
#[derive(Clone, Debug, Deserialize, PartialEq, Serialize, JsonSchema)]
#[serde(rename_all = "camelCase")]
pub struct IdentityMetadata {
    /** unique, immutable, system-controlled identifier for each resource */
    pub id: Uuid,
    /** unique, mutable, user-controlled identifier for each resource */
    pub name: Name,
    /** human-readable free-form text about a resource */
    pub description: String,
    /** timestamp when this resource was created */
    pub time_created: DateTime<Utc>,
    /** timestamp when this resource was last modified */
    pub time_modified: DateTime<Utc>,
}

/**
 * Create-time identity-related parameters
 */
#[derive(Clone, Debug, Deserialize, Serialize, JsonSchema)]
#[serde(rename_all = "camelCase")]
pub struct IdentityMetadataCreateParams {
    pub name: Name,
    pub description: String,
}

/**
 * Updateable identity-related parameters
 */
#[derive(Clone, Debug, Deserialize, Serialize, JsonSchema)]
#[serde(rename_all = "camelCase")]
pub struct IdentityMetadataUpdateParams {
    pub name: Option<Name>,
    pub description: Option<String>,
}

/*
 * Specific API resources
 */

/*
 * INSTANCES
 */

/**
 * Running state of an Instance (primarily: booted or stopped)
 *
 * This typically reflects whether it's starting, running, stopping, or stopped,
 * but also includes states related to the Instance's lifecycle
 */
#[derive(
    Copy,
    Clone,
    Debug,
    Deserialize,
    Eq,
    Ord,
    PartialEq,
    PartialOrd,
    Serialize,
    JsonSchema,
)]
#[serde(rename_all = "lowercase")]
pub enum InstanceState {
    Creating, /* TODO-polish: paper over Creating in the API with Starting? */
    Starting,
    Running,
    /// Implied that a transition to "Stopped" is imminent.
    Stopping,
    /// The instance is currently stopped.
    Stopped,
    /// The instance is in the process of rebooting - it will remain
    /// in the "rebooting" state until the VM is starting once more.
    Rebooting,
    Repairing,
    Failed,
    Destroyed,
}

impl Display for InstanceState {
    fn fmt(&self, f: &mut Formatter) -> FormatResult {
        write!(f, "{}", self.label())
    }
}

/*
 * TODO-cleanup why is this error type different from the one for Name?  The
 * reason is probably that Name can be provided by the user, so we want a
 * good validation error.  InstanceState cannot.  Still, is there a way to
 * unify these?
 */
impl TryFrom<&str> for InstanceState {
    type Error = String;

    fn try_from(variant: &str) -> Result<Self, Self::Error> {
        let r = match variant {
            "creating" => InstanceState::Creating,
            "starting" => InstanceState::Starting,
            "running" => InstanceState::Running,
            "stopping" => InstanceState::Stopping,
            "stopped" => InstanceState::Stopped,
            "rebooting" => InstanceState::Rebooting,
            "repairing" => InstanceState::Repairing,
            "failed" => InstanceState::Failed,
            "destroyed" => InstanceState::Destroyed,
            _ => return Err(format!("Unexpected variant {}", variant)),
        };
        Ok(r)
    }
}

impl InstanceState {
    pub fn label(&self) -> &'static str {
        match self {
            InstanceState::Creating => "creating",
            InstanceState::Starting => "starting",
            InstanceState::Running => "running",
            InstanceState::Stopping => "stopping",
            InstanceState::Stopped => "stopped",
            InstanceState::Rebooting => "rebooting",
            InstanceState::Repairing => "repairing",
            InstanceState::Failed => "failed",
            InstanceState::Destroyed => "destroyed",
        }
    }

    /**
     * Returns true if the given state represents a fully stopped Instance.
     * This means that a transition from an !is_stopped() state must go
     * through Stopping.
     */
    pub fn is_stopped(&self) -> bool {
        match self {
            InstanceState::Starting => false,
            InstanceState::Running => false,
            InstanceState::Stopping => false,
            InstanceState::Rebooting => false,

            InstanceState::Creating => true,
            InstanceState::Stopped => true,
            InstanceState::Repairing => true,
            InstanceState::Failed => true,
            InstanceState::Destroyed => true,
        }
    }
}

/** The number of CPUs in an Instance */
#[derive(Copy, Clone, Debug, Deserialize, Serialize, JsonSchema)]
pub struct InstanceCpuCount(pub u16);

impl TryFrom<i64> for InstanceCpuCount {
    type Error = anyhow::Error;

    fn try_from(value: i64) -> Result<Self, Self::Error> {
        Ok(InstanceCpuCount(u16::try_from(value).context("parsing CPU count")?))
    }
}

impl From<&InstanceCpuCount> for i64 {
    fn from(c: &InstanceCpuCount) -> Self {
        i64::from(c.0)
    }
}

/**
 * Client view of an [`InstanceRuntimeState`]
 */
#[derive(Clone, Debug, Deserialize, Serialize, JsonSchema)]
#[serde(rename_all = "camelCase")]
pub struct InstanceRuntimeState {
    pub run_state: InstanceState,
    pub time_run_state_updated: DateTime<Utc>,
}

impl From<crate::api::internal::nexus::InstanceRuntimeState>
    for InstanceRuntimeState
{
    fn from(state: crate::api::internal::nexus::InstanceRuntimeState) -> Self {
        InstanceRuntimeState {
            run_state: state.run_state,
            time_run_state_updated: state.time_updated,
        }
    }
}

/**
 * Client view of an [`Instance`]
 */
#[derive(ObjectIdentity, Clone, Debug, Deserialize, Serialize, JsonSchema)]
#[serde(rename_all = "camelCase")]
pub struct Instance {
    /* TODO is flattening here the intent in RFD 4? */
    #[serde(flatten)]
    pub identity: IdentityMetadata,

    /** id for the project containing this Instance */
    pub project_id: Uuid,

    /** number of CPUs allocated for this Instance */
    pub ncpus: InstanceCpuCount,
    /** memory allocated for this Instance */
    pub memory: ByteCount,
    /** RFC1035-compliant hostname for the Instance. */
    pub hostname: String, /* TODO-cleanup different type? */

    #[serde(flatten)]
    pub runtime: InstanceRuntimeState,
}

/*
 * DISKS
 */

/**
 * Client view of an [`Disk`]
 */
#[derive(ObjectIdentity, Clone, Debug, Deserialize, Serialize, JsonSchema)]
#[serde(rename_all = "camelCase")]
pub struct Disk {
    #[serde(flatten)]
    pub identity: IdentityMetadata,
    pub project_id: Uuid,
    pub snapshot_id: Option<Uuid>,
    pub size: ByteCount,
    pub state: DiskState,
    pub device_path: String,
}

/**
 * State of a Disk (primarily: attached or not)
 */
#[derive(
    Clone,
    Debug,
    Deserialize,
    Eq,
    Ord,
    PartialEq,
    PartialOrd,
    Serialize,
    JsonSchema,
)]
#[serde(rename_all = "lowercase")]
#[serde(tag = "state", content = "instance")]
pub enum DiskState {
    /** Disk is being initialized */
    Creating,
    /** Disk is ready but detached from any Instance */
    Detached,
    /** Disk is being attached to the given Instance */
    Attaching(Uuid), /* attached Instance id */
    /** Disk is attached to the given Instance */
    Attached(Uuid), /* attached Instance id */
    /** Disk is being detached from the given Instance */
    Detaching(Uuid), /* attached Instance id */
    /** Disk has been destroyed */
    Destroyed,
    /** Disk is unavailable */
    Faulted,
}

impl Display for DiskState {
    fn fmt(&self, f: &mut Formatter) -> FormatResult {
        write!(f, "{}", self.label())
    }
}

impl TryFrom<(&str, Option<Uuid>)> for DiskState {
    type Error = String;

    fn try_from(
        (s, maybe_id): (&str, Option<Uuid>),
    ) -> Result<Self, Self::Error> {
        match (s, maybe_id) {
            ("creating", None) => Ok(DiskState::Creating),
            ("detached", None) => Ok(DiskState::Detached),
            ("destroyed", None) => Ok(DiskState::Destroyed),
            ("faulted", None) => Ok(DiskState::Faulted),
            ("attaching", Some(id)) => Ok(DiskState::Attaching(id)),
            ("attached", Some(id)) => Ok(DiskState::Attached(id)),
            ("detaching", Some(id)) => Ok(DiskState::Detaching(id)),
            _ => Err(format!(
                "unexpected value for disk state: {:?} with attached id {:?}",
                s, maybe_id
            )),
        }
    }
}

impl DiskState {
    /**
     * Returns the string label for this disk state
     */
    pub fn label(&self) -> &'static str {
        match self {
            DiskState::Creating => "creating",
            DiskState::Detached => "detached",
            DiskState::Attaching(_) => "attaching",
            DiskState::Attached(_) => "attached",
            DiskState::Detaching(_) => "detaching",
            DiskState::Destroyed => "destroyed",
            DiskState::Faulted => "faulted",
        }
    }

    /**
     * Returns whether the Disk is currently attached to, being attached to, or
     * being detached from any Instance.
     */
    pub fn is_attached(&self) -> bool {
        self.attached_instance_id().is_some()
    }

    /**
     * If the Disk is attached to, being attached to, or being detached from an
     * Instance, returns the id for that Instance.  Otherwise returns `None`.
     */
    pub fn attached_instance_id(&self) -> Option<&Uuid> {
        match self {
            DiskState::Attaching(id) => Some(id),
            DiskState::Attached(id) => Some(id),
            DiskState::Detaching(id) => Some(id),

            DiskState::Creating => None,
            DiskState::Detached => None,
            DiskState::Destroyed => None,
            DiskState::Faulted => None,
        }
    }
}

/*
 * Sagas
 *
 * These are currently only intended for observability by developers.  We will
 * eventually want to flesh this out into something more observable for end
 * users.
 */
#[derive(ObjectIdentity, Clone, Debug, Serialize, JsonSchema)]
pub struct Saga {
    pub id: Uuid,
    pub state: SagaState,
    /*
     * TODO-cleanup This object contains a fake `IdentityMetadata`.  Why?  We
     * want to paginate these objects.  http_pagination.rs provides a bunch of
     * useful facilities -- notably `PaginatedById`.  `PaginatedById`
     * requires being able to take an arbitrary object in the result set and get
     * its id.  To do that, it uses the `ObjectIdentity` trait, which expects
     * to be able to return an `IdentityMetadata` reference from an object.
     * Finally, the pagination facilities just pull the `id` out of that.
     *
     * In this case (as well as others, like sleds and racks), we have ids, and
     * we want to be able to paginate by id, but we don't have full identity
     * metadata.  (Or we do, but it's similarly faked up.)  What we should
     * probably do is create a new trait, say `ObjectId`, that returns _just_
     * an id.  We can provide a blanket impl for anything that impls
     * IdentityMetadata.  We can define one-off impls for structs like this
     * one.  Then the id-only pagination interfaces can require just
     * `ObjectId`.
     */
    #[serde(skip)]
    pub identity: IdentityMetadata,
}

impl From<steno::SagaView> for Saga {
    fn from(s: steno::SagaView) -> Self {
        Saga {
            id: Uuid::from(s.id),
            state: SagaState::from(s.state),
            identity: IdentityMetadata {
                /* TODO-cleanup See the note in Saga above. */
                id: Uuid::from(s.id),
                name: format!("saga-{}", s.id).parse().unwrap(),
                description: format!("saga {}", s.id),
                time_created: Utc::now(),
                time_modified: Utc::now(),
            },
        }
    }
}

#[derive(Clone, Debug, Serialize, JsonSchema)]
#[serde(rename_all = "camelCase")]
#[serde(tag = "state")]
pub enum SagaState {
    Running,
    Succeeded,
    Failed { error_node_name: String, error_info: SagaErrorInfo },
}

#[derive(Clone, Debug, Serialize, JsonSchema)]
#[serde(rename_all = "camelCase")]
#[serde(tag = "error")]
pub enum SagaErrorInfo {
    ActionFailed { source_error: serde_json::Value },
    DeserializeFailed { message: String },
    InjectedError,
    SerializeFailed { message: String },
    SubsagaCreateFailed { message: String },
}

impl From<steno::SagaStateView> for SagaState {
    fn from(st: steno::SagaStateView) -> Self {
        match st {
            steno::SagaStateView::Ready { .. } => SagaState::Running,
            steno::SagaStateView::Running { .. } => SagaState::Running,
            steno::SagaStateView::Done {
                result: steno::SagaResult { kind: Ok(_), .. },
                ..
            } => SagaState::Succeeded,
            steno::SagaStateView::Done {
                result: steno::SagaResult { kind: Err(e), .. },
                ..
            } => SagaState::Failed {
                error_node_name: e.error_node_name,
                error_info: match e.error_source {
                    steno::ActionError::ActionFailed { source_error } => {
                        SagaErrorInfo::ActionFailed { source_error }
                    }
                    steno::ActionError::DeserializeFailed { message } => {
                        SagaErrorInfo::DeserializeFailed { message }
                    }
                    steno::ActionError::InjectedError => {
                        SagaErrorInfo::InjectedError
                    }
                    steno::ActionError::SerializeFailed { message } => {
                        SagaErrorInfo::SerializeFailed { message }
                    }
                    steno::ActionError::SubsagaCreateFailed { message } => {
                        SagaErrorInfo::SubsagaCreateFailed { message }
                    }
                },
            },
        }
    }
}

/// An `Ipv4Net` represents a IPv4 subnetwork, including the address and network mask.
#[derive(Clone, Copy, Debug, Deserialize, PartialEq, Serialize)]
pub struct Ipv4Net(pub ipnetwork::Ipv4Network);

impl std::ops::Deref for Ipv4Net {
    type Target = ipnetwork::Ipv4Network;
    fn deref(&self) -> &Self::Target {
        &self.0
    }
}

impl std::fmt::Display for Ipv4Net {
    fn fmt(&self, f: &mut std::fmt::Formatter) -> std::fmt::Result {
        write!(f, "{}", self.0)
    }
}

impl JsonSchema for Ipv4Net {
    fn schema_name() -> String {
        "Ipv4Net".to_string()
    }

    fn json_schema(
        _: &mut schemars::gen::SchemaGenerator,
    ) -> schemars::schema::Schema {
        schemars::schema::Schema::Object(
            schemars::schema::SchemaObject {
                metadata: Some(Box::new(schemars::schema::Metadata {
                    title: Some("An IPv4 subnet".to_string()),
                    description: Some("An IPv4 subnet, including prefix and subnet mask".to_string()),
                    examples: vec!["192.168.1.0/24".into()],
                    ..Default::default()
                })),
                instance_type: Some(schemars::schema::SingleOrVec::Single(Box::new(schemars::schema::InstanceType::String))),
                string: Some(Box::new(schemars::schema::StringValidation {
                    // Fully-specified IPv4 address. Up to 15 chars for address, plus slash and up to 2 subnet digits.
                    max_length: Some(18),
                    min_length: None,
                    // Addresses must be from an RFC 1918 private address space
                    pattern: Some(
                        concat!(
                            // 10.x.x.x/8
                            r#"^(10\.(25[0-5]|[1-2][0-4][0-9]|[1-9][0-9]|[0-9]\.){2}(25[0-5]|[1-2][0-4][0-9]|[1-9][0-9]|[0-9])/(1[0-9]|2[0-8]|[8-9]))$"#,
                            // 172.16.x.x/12
                            r#"^(172\.16\.(25[0-5]|[1-2][0-4][0-9]|[1-9][0-9]|[0-9])\.(25[0-5]|[1-2][0-4][0-9]|[1-9][0-9]|[0-9])/(1[2-9]|2[0-8]))$"#,
                            // 192.168.x.x/16
                            r#"^(192\.168\.(25[0-5]|[1-2][0-4][0-9]|[1-9][0-9]|[0-9])\.(25[0-5]|[1-2][0-4][0-9]|[1-9][0-9]|[0-9])/(1[6-9]|2[0-8]))$"#,
                        ).to_string(),
                    ),
                })),
                ..Default::default()
            }
        )
    }
}

/// An `Ipv6Net` represents a IPv6 subnetwork, including the address and network mask.
#[derive(Clone, Copy, Debug, Deserialize, PartialEq, Serialize)]
pub struct Ipv6Net(pub ipnetwork::Ipv6Network);

impl std::ops::Deref for Ipv6Net {
    type Target = ipnetwork::Ipv6Network;
    fn deref(&self) -> &Self::Target {
        &self.0
    }
}

impl std::fmt::Display for Ipv6Net {
    fn fmt(&self, f: &mut std::fmt::Formatter) -> std::fmt::Result {
        write!(f, "{}", self.0)
    }
}

impl JsonSchema for Ipv6Net {
    fn schema_name() -> String {
        "Ipv6Net".to_string()
    }

    fn json_schema(
        _: &mut schemars::gen::SchemaGenerator,
    ) -> schemars::schema::Schema {
        schemars::schema::Schema::Object(
            schemars::schema::SchemaObject {
                metadata: Some(Box::new(schemars::schema::Metadata {
                    title: Some("An IPv6 subnet".to_string()),
                    description: Some("An IPv6 subnet, including prefix and subnet mask".to_string()),
                    examples: vec!["fd12:3456::/64".into()],
                    ..Default::default()
                })),
                instance_type: Some(schemars::schema::SingleOrVec::Single(Box::new(schemars::schema::InstanceType::String))),
                string: Some(Box::new(schemars::schema::StringValidation {
                    // Fully-specified IPv6 address. 4 hex chars per segment, 8 segments, 7
                    // ":"-separators, slash and up to 3 subnet digits
                    max_length: Some(43),
                    min_length: None,
                    pattern: Some(
                        // Conforming to unique local addressing scheme, `fd00::/8`
                        concat!(
                            r#"^(fd|FD)00:((([0-9a-fA-F]{1,4}\:){6}[0-9a-fA-F]{1,4})|(([0-9a-fA-F]{1,4}:){1,6}:))/(6[4-9]|[7-9][0-9]|1[0-1][0-9]|12[0-6])$"#,
                        ).to_string(),
                    ),
                })),
                ..Default::default()
            }
        )
    }
}

#[derive(Clone, Copy, Debug, Deserialize, Serialize, PartialEq, JsonSchema)]
#[serde(rename_all = "camelCase")]
pub enum VpcRouterKind {
    System,
    Custom,
}

/// A VPC router defines a series of rules that indicate where traffic
/// should be sent depending on its destination.
#[derive(ObjectIdentity, Clone, Debug, Deserialize, Serialize, JsonSchema)]
pub struct VpcRouter {
    /// common identifying metadata
    pub identity: IdentityMetadata,

    pub kind: VpcRouterKind,

    /// The VPC to which the router belongs.
    pub vpc_id: Uuid,
}

/// Represents all possible network target strings as defined in RFD-21
/// This enum itself isn't intended to be used directly but rather as a
/// delegate for subset enums to not have to re-implement all the base type conversions.
///
/// See https://rfd.shared.oxide.computer/rfd/0021#api-target-strings
#[derive(Debug, PartialEq, Display, FromStr)]
pub enum NetworkTarget {
    #[display("vpc:{0}")]
    Vpc(Name),
    #[display("subnet:{0}")]
    Subnet(Name),
    #[display("instance:{0}")]
    Instance(Name),
    #[display("tag:{0}")]
    Tag(Name),
    #[display("ip:{0}")]
    Ip(IpAddr),
    #[display("inetgw:{0}")]
    InternetGateway(Name),
    #[display("fip:{0}")]
    FloatingIp(Name),
}

/// A subset of [`NetworkTarget`], `RouteTarget` specifies all
/// possible targets that a route can forward to.
#[derive(Clone, Debug, Deserialize, Serialize, PartialEq, JsonSchema)]
#[serde(rename_all = "camelCase")]
#[serde(tag = "type", content = "value")]
pub enum RouteTarget {
    Ip(IpAddr),
    Vpc(Name),
    Subnet(Name),
    Instance(Name),
    InternetGateway(Name),
}

impl TryFrom<String> for RouteTarget {
    type Error = String;

    fn try_from(value: String) -> Result<Self, Self::Error> {
        RouteTarget::try_from(
            value.parse::<NetworkTarget>().map_err(|e| e.to_string())?,
        )
    }
}

impl FromStr for RouteTarget {
    type Err = String;

    fn from_str(value: &str) -> Result<Self, Self::Err> {
        RouteTarget::try_from(String::from(value))
    }
}

impl From<RouteTarget> for NetworkTarget {
    fn from(target: RouteTarget) -> Self {
        match target {
            RouteTarget::Ip(ip) => NetworkTarget::Ip(ip),
            RouteTarget::Vpc(name) => NetworkTarget::Vpc(name),
            RouteTarget::Subnet(name) => NetworkTarget::Subnet(name),
            RouteTarget::Instance(name) => NetworkTarget::Instance(name),
            RouteTarget::InternetGateway(name) => {
                NetworkTarget::InternetGateway(name)
            }
        }
    }
}

impl TryFrom<NetworkTarget> for RouteTarget {
    type Error = String;

    fn try_from(value: NetworkTarget) -> Result<Self, Self::Error> {
        match value {
            NetworkTarget::Ip(ip) => Ok(RouteTarget::Ip(ip)),
            NetworkTarget::Vpc(name) => Ok(RouteTarget::Vpc(name)),
            NetworkTarget::Subnet(name) => Ok(RouteTarget::Subnet(name)),
            NetworkTarget::Instance(name) => Ok(RouteTarget::Instance(name)),
            NetworkTarget::InternetGateway(name) => {
                Ok(RouteTarget::InternetGateway(name))
            }
            _ => Err(format!(
                "Invalid RouteTarget {}, only ip, vpc, subnet, instance, and inetgw are allowed",
                value
            )),
        }
    }
}

impl Display for RouteTarget {
    fn fmt(&self, f: &mut Formatter<'_>) -> FormatResult {
        let target = NetworkTarget::from(self.clone());
        write!(f, "{}", target)
    }
}

/// A subset of [`NetworkTarget`], `RouteDestination` specifies
/// the kind of network traffic that will be matched to be forwarded
/// to the [`RouteTarget`].
#[derive(Clone, Debug, Deserialize, Serialize, PartialEq, JsonSchema)]
#[serde(rename_all = "camelCase")]
#[serde(tag = "type", content = "value")]
pub enum RouteDestination {
    Ip(IpAddr),
    Vpc(Name),
    Subnet(Name),
}

impl TryFrom<NetworkTarget> for RouteDestination {
    type Error = String;

    fn try_from(value: NetworkTarget) -> Result<Self, Self::Error> {
        match value {
            NetworkTarget::Ip(ip) => Ok(RouteDestination::Ip(ip)),
            NetworkTarget::Vpc(name) => Ok(RouteDestination::Vpc(name)),
            NetworkTarget::Subnet(name) => Ok(RouteDestination::Subnet(name)),
            _ => Err(format!(
                "Invalid RouteTarget {}, only ip, vpc, and subnets are allowed",
                value
            )),
        }
    }
}

impl TryFrom<String> for RouteDestination {
    type Error = String;

    fn try_from(value: String) -> Result<Self, Self::Error> {
        RouteDestination::try_from(
            value.parse::<NetworkTarget>().map_err(|e| e.to_string())?,
        )
    }
}

impl FromStr for RouteDestination {
    type Err = String;

    fn from_str(value: &str) -> Result<Self, Self::Err> {
        RouteDestination::try_from(String::from(value))
    }
}

impl From<RouteDestination> for NetworkTarget {
    fn from(target: RouteDestination) -> Self {
        match target {
            RouteDestination::Ip(ip) => NetworkTarget::Ip(ip),
            RouteDestination::Vpc(name) => NetworkTarget::Vpc(name),
            RouteDestination::Subnet(name) => NetworkTarget::Subnet(name),
        }
    }
}

impl Display for RouteDestination {
    fn fmt(&self, f: &mut Formatter<'_>) -> FormatResult {
        let target = NetworkTarget::from(self.clone());
        write!(f, "{}", target)
    }
}

/// The classification of a [`RouterRoute`] as defined by the system.
/// The kind determines certain attributes such as if the route is modifiable
/// and describes how or where the route was created.
///
/// See [RFD-21](https://rfd.shared.oxide.computer/rfd/0021#concept-router) for more context
#[derive(
    Clone, Copy, Debug, PartialEq, Deserialize, Serialize, Display, JsonSchema,
)]
#[display("{}")]
pub enum RouterRouteKind {
    /// Determines the default destination of traffic, such as whether it goes to the internet or not.
    ///
    /// `Destination: An Internet Gateway`
    /// `Modifiable: true`
    Default,
    /// Automatically added for each VPC Subnet in the VPC
    ///
    /// `Destination: A VPC Subnet`
    /// `Modifiable: false`
    VpcSubnet,
    /// Automatically added when VPC peering is established
    ///
    /// `Destination: A different VPC`
    /// `Modifiable: false`
    VpcPeering,
    /// Created by a user
    /// See [`RouteTarget`]
    ///
    /// `Destination: User defined`
    /// `Modifiable: true`
    Custom,
}

///  A route defines a rule that governs where traffic should be sent based on its destination.
#[derive(ObjectIdentity, Clone, Debug, Deserialize, Serialize, JsonSchema)]
pub struct RouterRoute {
    /// common identifying metadata
    pub identity: IdentityMetadata,

    /// The VPC Router to which the route belongs.
    pub router_id: Uuid,

    /// Describes the kind of router. Set at creation. `read-only`
    pub kind: RouterRouteKind,

    pub target: RouteTarget,
    pub destination: RouteDestination,
}

/// Create-time parameters for a [`RouterRoute`]
#[derive(Clone, Debug, Deserialize, Serialize, JsonSchema)]
#[serde(rename_all = "camelCase")]
pub struct RouterRouteCreateParams {
    #[serde(flatten)]
    pub identity: IdentityMetadataCreateParams,
    pub target: RouteTarget,
    pub destination: RouteDestination,
}

/// Updateable properties of a [`RouterRoute`]
#[derive(Clone, Debug, Deserialize, Serialize, JsonSchema)]
#[serde(rename_all = "camelCase")]
pub struct RouterRouteUpdateParams {
    #[serde(flatten)]
    pub identity: IdentityMetadataUpdateParams,
    pub target: RouteTarget,
    pub destination: RouteDestination,
}

/// A single rule in a VPC firewall
#[derive(ObjectIdentity, Clone, Debug, Deserialize, Serialize, JsonSchema)]
pub struct VpcFirewallRule {
    /// common identifying metadata
    pub identity: IdentityMetadata,
    /// whether this rule is in effect
    pub status: VpcFirewallRuleStatus,
    /// whether this rule is for incoming or outgoing traffic
    pub direction: VpcFirewallRuleDirection,
    /// list of sets of instances that the rule applies to
    pub targets: Vec<VpcFirewallRuleTarget>,
    /// reductions on the scope of the rule
    pub filters: VpcFirewallRuleFilter,
    /// whether traffic matching the rule should be allowed or dropped
    pub action: VpcFirewallRuleAction,
    /// the relative priority of this rule
    pub priority: VpcFirewallRulePriority,
}

/// A single rule in a VPC firewall
#[derive(Clone, Debug, PartialEq, Deserialize, Serialize, JsonSchema)]
pub struct VpcFirewallRuleUpdate {
    // In an update, the name is encoded as a key in the JSON object, so we
    // don't include one here
    /// human-readable free-form text about a resource
    pub description: String,
    /// whether this rule is in effect
    pub status: VpcFirewallRuleStatus,
    /// whether this rule is for incoming or outgoing traffic
    pub direction: VpcFirewallRuleDirection,
    /// list of sets of instances that the rule applies to
    pub targets: Vec<VpcFirewallRuleTarget>,
    /// reductions on the scope of the rule
    pub filters: VpcFirewallRuleFilter,
    /// whether traffic matching the rule should be allowed or dropped
    pub action: VpcFirewallRuleAction,
    /// the relative priority of this rule
    pub priority: VpcFirewallRulePriority,
}

/**
 * Updateable properties of a [`Vpc`]'s firewall
 * Note that VpcFirewallRules are implicitly created along with a Vpc,
 * so there is no explicit creation.
 */
#[derive(Clone, Debug, Deserialize, Serialize, JsonSchema)]
// TODO we're controlling the schemars output, but not the serde
// deserialization here because of surprising behavior; see #449
#[schemars(deny_unknown_fields)]
pub struct VpcFirewallRuleUpdateParams {
    #[serde(flatten)]
    pub rules: HashMap<Name, VpcFirewallRuleUpdate>,
}

/**
 * Response to an update replacing [`Vpc`]'s firewall
 */
#[derive(Clone, Debug, Deserialize, Serialize, JsonSchema)]
// TODO we're controlling the schemars output, but not the serde
// deserialization here because of surprising behavior; see #449
#[schemars(deny_unknown_fields)]
pub struct VpcFirewallRuleUpdateResult {
    #[serde(flatten)]
    pub rules: HashMap<Name, VpcFirewallRule>,
}

impl FromIterator<VpcFirewallRule> for VpcFirewallRuleUpdateResult {
    fn from_iter<T>(iter: T) -> Self
    where
        T: IntoIterator<Item = VpcFirewallRule>,
    {
        Self {
            rules: iter
                .into_iter()
                .map(|rule| (rule.identity.name.clone(), rule))
                .collect(),
        }
    }
}

/// Firewall rule priority. This is a value from 0 to 65535, with rules with
/// lower values taking priority over higher values.
#[derive(
    Clone,
    Copy,
    Debug,
    PartialEq,
    PartialOrd,
    Deserialize,
    Serialize,
    JsonSchema,
)]
#[serde(transparent)]
#[repr(transparent)]
pub struct VpcFirewallRulePriority(pub u16);

/// Filter for a firewall rule. A given packet must match every field that is
/// present for the rule to apply to it. A packet matches a field if any entry
/// in that field matches the packet.
#[derive(Clone, Debug, PartialEq, Deserialize, Serialize, JsonSchema)]
pub struct VpcFirewallRuleFilter {
    /// If present, the sources (if incoming) or destinations (if outgoing)
    /// this rule applies to.
    pub hosts: Option<Vec<VpcFirewallRuleHostFilter>>,

    /// If present, the networking protocols this rule applies to.
    pub protocols: Option<Vec<VpcFirewallRuleProtocol>>,

    /// If present, the destination ports this rule applies to.
    pub ports: Option<Vec<L4PortRange>>,
}

/// The protocols that may be specified in a firewall rule's filter
#[derive(Clone, Copy, Debug, PartialEq, Deserialize, Serialize, JsonSchema)]
#[serde(rename_all = "UPPERCASE")]
pub enum VpcFirewallRuleProtocol {
    Tcp,
    Udp,
    Icmp,
}

#[derive(Clone, Copy, Debug, Deserialize, Serialize, PartialEq, JsonSchema)]
#[serde(rename_all = "camelCase")]
pub enum VpcFirewallRuleStatus {
    Disabled,
    Enabled,
}

#[derive(Clone, Copy, Debug, Deserialize, Serialize, PartialEq, JsonSchema)]
#[serde(rename_all = "camelCase")]
pub enum VpcFirewallRuleDirection {
    Inbound,
    Outbound,
}

#[derive(Clone, Copy, Debug, Deserialize, Serialize, PartialEq, JsonSchema)]
#[serde(rename_all = "camelCase")]
pub enum VpcFirewallRuleAction {
    Allow,
    Deny,
}

/// A subset of [`NetworkTarget`], `VpcFirewallRuleTarget` specifies all
/// possible targets that a firewall rule can be attached to.
#[derive(Clone, Debug, Deserialize, Serialize, PartialEq, JsonSchema)]
#[serde(rename_all = "camelCase")]
#[serde(tag = "type", content = "value")]
pub enum VpcFirewallRuleTarget {
    Vpc(Name),
    Subnet(Name),
    Instance(Name),
    // Tags not yet implemented
    //Tag(Name),
}

impl TryFrom<String> for VpcFirewallRuleTarget {
    type Error = String;

    fn try_from(value: String) -> Result<Self, Self::Error> {
        VpcFirewallRuleTarget::try_from(
            value.parse::<NetworkTarget>().map_err(|e| e.to_string())?,
        )
    }
}

impl FromStr for VpcFirewallRuleTarget {
    type Err = String;

    fn from_str(value: &str) -> Result<Self, Self::Err> {
        VpcFirewallRuleTarget::try_from(String::from(value))
    }
}

impl From<VpcFirewallRuleTarget> for NetworkTarget {
    fn from(target: VpcFirewallRuleTarget) -> Self {
        match target {
            VpcFirewallRuleTarget::Vpc(name) => NetworkTarget::Vpc(name),
            VpcFirewallRuleTarget::Subnet(name) => NetworkTarget::Subnet(name),
            VpcFirewallRuleTarget::Instance(name) => {
                NetworkTarget::Instance(name)
            }
        }
    }
}

impl TryFrom<NetworkTarget> for VpcFirewallRuleTarget {
    type Error = String;

    fn try_from(value: NetworkTarget) -> Result<Self, Self::Error> {
        match value {
            NetworkTarget::Vpc(name) => Ok(VpcFirewallRuleTarget::Vpc(name)),
            NetworkTarget::Subnet(name) => {
                Ok(VpcFirewallRuleTarget::Subnet(name))
            }
            NetworkTarget::Instance(name) => {
                Ok(VpcFirewallRuleTarget::Instance(name))
            }
            _ => Err(format!(
                "Invalid VpcFirewallRuleTarget {}, only vpc, subnet, and instance, \
                are allowed",
                value
            )),
        }
    }
}

impl Display for VpcFirewallRuleTarget {
    fn fmt(&self, f: &mut Formatter<'_>) -> FormatResult {
        let target = NetworkTarget::from(self.clone());
        write!(f, "{}", target)
    }
}

/// A subset of [`NetworkTarget`], `VpcFirewallRuleHostFilter` specifies all
/// possible targets that a route can forward to.
#[derive(Clone, Debug, Deserialize, Serialize, PartialEq, JsonSchema)]
#[serde(rename_all = "camelCase")]
#[serde(tag = "type", content = "value")]
pub enum VpcFirewallRuleHostFilter {
    Vpc(Name),
    Subnet(Name),
    Instance(Name),
    // Tags not yet implemented
    // Tag(Name),
    Ip(IpAddr),
    InternetGateway(Name),
}

impl TryFrom<String> for VpcFirewallRuleHostFilter {
    type Error = String;

    fn try_from(value: String) -> Result<Self, Self::Error> {
        VpcFirewallRuleHostFilter::try_from(
            value.parse::<NetworkTarget>().map_err(|e| e.to_string())?,
        )
    }
}

impl FromStr for VpcFirewallRuleHostFilter {
    type Err = String;

    fn from_str(value: &str) -> Result<Self, Self::Err> {
        VpcFirewallRuleHostFilter::try_from(String::from(value))
    }
}

impl From<VpcFirewallRuleHostFilter> for NetworkTarget {
    fn from(target: VpcFirewallRuleHostFilter) -> Self {
        match target {
            VpcFirewallRuleHostFilter::Vpc(name) => NetworkTarget::Vpc(name),
            VpcFirewallRuleHostFilter::Subnet(name) => {
                NetworkTarget::Subnet(name)
            }
            VpcFirewallRuleHostFilter::Instance(name) => {
                NetworkTarget::Instance(name)
            }
            VpcFirewallRuleHostFilter::Ip(ip) => NetworkTarget::Ip(ip),
            VpcFirewallRuleHostFilter::InternetGateway(name) => {
                NetworkTarget::InternetGateway(name)
            }
        }
    }
}

impl TryFrom<NetworkTarget> for VpcFirewallRuleHostFilter {
    type Error = String;

    fn try_from(value: NetworkTarget) -> Result<Self, Self::Error> {
        match value {
            NetworkTarget::Vpc(name) => {
                Ok(VpcFirewallRuleHostFilter::Vpc(name))
            }
            NetworkTarget::Subnet(name) => {
                Ok(VpcFirewallRuleHostFilter::Subnet(name))
            }
            NetworkTarget::Instance(name) => {
                Ok(VpcFirewallRuleHostFilter::Instance(name))
            }
            NetworkTarget::Ip(ip) => Ok(VpcFirewallRuleHostFilter::Ip(ip)),
            NetworkTarget::InternetGateway(name) => {
                Ok(VpcFirewallRuleHostFilter::InternetGateway(name))
            }
            _ => Err(format!(
                "Invalid VpcFirewallRuleHostFilter {}, only vpc, subnet, \
                instance, ip, and inetgw are allowed",
                value
            )),
        }
    }
}

impl Display for VpcFirewallRuleHostFilter {
    fn fmt(&self, f: &mut Formatter<'_>) -> FormatResult {
        let target = NetworkTarget::from(self.clone());
        write!(f, "{}", target)
    }
}

/// Port number used in a transport-layer protocol like TCP or UDP
/// Note that 0 is an invalid port number.
#[derive(
    Clone,
    Copy,
    Debug,
    Display,
    PartialEq,
    PartialOrd,
    Deserialize,
    Serialize,
    JsonSchema,
)]
#[serde(transparent)]
#[repr(transparent)]
pub struct L4Port(pub NonZeroU16);

impl From<NonZeroU16> for L4Port {
    fn from(port: NonZeroU16) -> L4Port {
        L4Port(port)
    }
}

impl TryFrom<u16> for L4Port {
    type Error = <NonZeroU16 as TryFrom<u16>>::Error;
    fn try_from(port: u16) -> Result<L4Port, Self::Error> {
        NonZeroU16::try_from(port).map(L4Port)
    }
}

/// A range of transport layer ports. This range is inclusive on both ends.
#[derive(
    Clone, Copy, Debug, DeserializeFromStr, SerializeDisplay, PartialEq,
)]
pub struct L4PortRange {
    /// The first port in the range
    pub first: L4Port,
    /// The last port in the range
    pub last: L4Port,
}

impl FromStr for L4PortRange {
    type Err = String;
    fn from_str(range: &str) -> Result<Self, Self::Err> {
        const INVALID_PORT_NUMBER_MSG: &'static str = "invalid port number";

        match range.split_once('-') {
            None => {
                let port = range
                    .parse::<NonZeroU16>()
                    .map_err(|_| INVALID_PORT_NUMBER_MSG.to_string())?
                    .into();
                Ok(L4PortRange { first: port, last: port })
            }
            Some((left, right)) => {
                let first = left
                    .parse::<NonZeroU16>()
                    .map_err(|_| INVALID_PORT_NUMBER_MSG.to_string())?
                    .into();
                let last = right
                    .parse::<NonZeroU16>()
                    .map_err(|_| INVALID_PORT_NUMBER_MSG.to_string())?
                    .into();
                Ok(L4PortRange { first, last })
            }
        }
    }
}

impl TryFrom<String> for L4PortRange {
    type Error = <L4PortRange as FromStr>::Err;

    fn try_from(range: String) -> Result<Self, Self::Error> {
        range.parse()
    }
}

impl Display for L4PortRange {
    fn fmt(&self, f: &mut Formatter<'_>) -> std::fmt::Result {
        if self.first == self.last {
            write!(f, "{}", self.first)
        } else {
            write!(f, "{}-{}", self.first, self.last)
        }
    }
}

impl JsonSchema for L4PortRange {
    fn schema_name() -> String {
        "L4PortRange".to_string()
    }

    fn json_schema(
        _: &mut schemars::gen::SchemaGenerator,
    ) -> schemars::schema::Schema {
        schemars::schema::Schema::Object(schemars::schema::SchemaObject {
            metadata: Some(Box::new(schemars::schema::Metadata {
                title: Some("A range of IP ports".to_string()),
                description: Some(
                    "An inclusive-inclusive range of IP ports. The second port \
                    may be omitted to represent a single port"
                        .to_string(),
                ),
                examples: vec!["22".into(), "6667-7000".into()],
                ..Default::default()
            })),
            instance_type: Some(schemars::schema::SingleOrVec::Single(
                Box::new(schemars::schema::InstanceType::String),
            )),
            string: Some(Box::new(schemars::schema::StringValidation {
                max_length: Some(11),  // 5 digits for each port and the dash
                min_length: Some(1),
                pattern: Some(
                    r#"^[0-9]{1,5}(-[0-9]{1,5})?$"#.to_string(),
                ),
            })),
            ..Default::default()
        })
    }
}

/// The `MacAddr` represents a Media Access Control (MAC) address, used to uniquely identify
/// hardware devices on a network.
// NOTE: We're using the `macaddr` crate for the internal representation. But as with the `ipnet`,
// this crate does not implement `JsonSchema`.
#[derive(
    Clone, Copy, Debug, DeserializeFromStr, PartialEq, SerializeDisplay,
)]
pub struct MacAddr(pub macaddr::MacAddr6);

impl FromStr for MacAddr {
    type Err = macaddr::ParseError;

    fn from_str(s: &str) -> Result<Self, Self::Err> {
        s.parse().map(|addr| MacAddr(addr))
    }
}

impl TryFrom<String> for MacAddr {
    type Error = <Self as FromStr>::Err;

    fn try_from(s: String) -> Result<Self, Self::Error> {
        MacAddr::from_str(s.as_ref())
    }
}

impl std::ops::Deref for MacAddr {
    type Target = macaddr::MacAddr6;
    fn deref(&self) -> &Self::Target {
        &self.0
    }
}

impl std::fmt::Display for MacAddr {
    fn fmt(&self, f: &mut std::fmt::Formatter) -> std::fmt::Result {
        write!(f, "{}", self.0)
    }
}

impl JsonSchema for MacAddr {
    fn schema_name() -> String {
        "MacAddr".to_string()
    }

    fn json_schema(
        _: &mut schemars::gen::SchemaGenerator,
    ) -> schemars::schema::Schema {
        schemars::schema::Schema::Object(schemars::schema::SchemaObject {
            metadata: Some(Box::new(schemars::schema::Metadata {
                title: Some("A MAC address".to_string()),
                description: Some(
                    "A Media Access Control address, in EUI-48 format"
                        .to_string(),
                ),
                examples: vec!["ff:ff:ff:ff:ff:ff".into()],
                ..Default::default()
            })),
            instance_type: Some(schemars::schema::SingleOrVec::Single(
                Box::new(schemars::schema::InstanceType::String),
            )),
            string: Some(Box::new(schemars::schema::StringValidation {
                max_length: Some(17), // 12 hex characters and 5 ":"-separators
                min_length: Some(17),
                pattern: Some(
                    r#"^([0-9a-fA-F]{2}:){5}[0-9a-fA-F]{2}$"#.to_string(),
                ),
            })),
            ..Default::default()
        })
    }
}

/// A `NetworkInterface` represents a virtual network interface device.
#[derive(ObjectIdentity, Clone, Debug, Deserialize, JsonSchema, Serialize)]
pub struct NetworkInterface {
    /** common identifying metadata */
    pub identity: IdentityMetadata,

    /** The Instance to which the interface belongs. */
    pub instance_id: Uuid,

    /** The VPC to which the interface belongs. */
    pub vpc_id: Uuid,

    /** The subnet to which the interface belongs. */
    pub subnet_id: Uuid,

    /** The MAC address assigned to this interface. */
    pub mac: MacAddr,

    /** The IP address assigned to this interface. */
    pub ip: IpAddr,
}

#[cfg(test)]
mod test {
    use super::{
        ByteCount, L4Port, L4PortRange, Name, NetworkTarget, RoleName,
        VpcFirewallRuleAction, VpcFirewallRuleDirection, VpcFirewallRuleFilter,
        VpcFirewallRuleHostFilter, VpcFirewallRulePriority,
        VpcFirewallRuleProtocol, VpcFirewallRuleStatus, VpcFirewallRuleTarget,
        VpcFirewallRuleUpdate, VpcFirewallRuleUpdateParams,
    };
    use crate::api::external::Error;
    use crate::api::external::ResourceType;
    use std::convert::TryFrom;
    use std::net::IpAddr;
    use std::net::Ipv4Addr;

    #[test]
    fn test_name_parse() {
        /*
         * Error cases
         */
        let long_name =
            "a234567890123456789012345678901234567890123456789012345678901234";
        assert_eq!(long_name.len(), 64);
        let error_cases: Vec<(&str, &str)> = vec![
            ("", "name requires at least one character"),
            (long_name, "name may contain at most 63 characters"),
            ("123", "name must begin with an ASCII lowercase character"),
            ("-abc", "name must begin with an ASCII lowercase character"),
            ("abc-", "name cannot end with \"-\""),
            (
                "aBc",
                "name contains invalid character: \"B\" (allowed characters \
                 are lowercase ASCII, digits, and \"-\")",
            ),
            (
                "a_c",
                "name contains invalid character: \"_\" (allowed characters \
                 are lowercase ASCII, digits, and \"-\")",
            ),
            (
                "a\u{00e9}cc",
                "name contains invalid character: \"\u{00e9}\" (allowed \
                 characters are lowercase ASCII, digits, and \"-\")",
            ),
        ];

        for (input, expected_message) in error_cases {
            eprintln!("check name \"{}\" (expecting error)", input);
            assert_eq!(input.parse::<Name>().unwrap_err(), expected_message);
        }

        /*
         * Success cases
         */
        let valid_names: Vec<&str> =
            vec!["abc", "abc-123", "a123", &long_name[0..63]];

        for name in valid_names {
            eprintln!("check name \"{}\" (should be valid)", name);
            assert_eq!(name, name.parse::<Name>().unwrap().as_str());
        }
    }

    #[test]
    fn test_role_name_parse() {
        // Error cases
        let bad_inputs = vec![
            // empty string is always worth testing
            "",
            // missing dot
            "project",
            // extra dot (or, illegal character in the second component)
            "project.admin.super",
            // missing resource type (or, another bogus resource type)
            ".admin",
            // missing role name
            "project.",
            // illegal characters in role name
            "project.not_good",
        ];

        for input in bad_inputs {
            eprintln!("check name {:?} (expecting error)", input);
            let result =
                input.parse::<RoleName>().expect_err("unexpectedly succeeded");
            eprintln!("(expected) error: {:?}", result);
        }

        eprintln!("check name \"project.admin\" (expecting success)");
        let role_name =
            "project.admin".parse::<RoleName>().expect("failed to parse");
        assert_eq!(role_name.to_string(), "project.admin");
        assert_eq!(role_name.resource_type, "project");
        assert_eq!(role_name.role_name, "admin");

        eprintln!("check name \"barf.admin\" (expecting success)");
        let role_name =
            "barf.admin".parse::<RoleName>().expect("failed to parse");
        assert_eq!(role_name.to_string(), "barf.admin");
        assert_eq!(role_name.resource_type, "barf");
        assert_eq!(role_name.role_name, "admin");

        eprintln!("check name \"organization.super-user\" (expecting success)");
        let role_name = "organization.super-user"
            .parse::<RoleName>()
            .expect("failed to parse");
        assert_eq!(role_name.to_string(), "organization.super-user");
        assert_eq!(role_name.resource_type, "organization");
        assert_eq!(role_name.role_name, "super-user");
    }

    #[test]
    fn test_resource_name_parse() {
        let bad_inputs = vec![
            "bogus",
            "",
            "Project",
            "oRgAnIzAtIoN",
            "organisation",
            "vpc subnet",
            "vpc_subnet",
        ];
        for input in bad_inputs {
            eprintln!("check resource type {:?} (expecting error)", input);
            let result = input
                .parse::<ResourceType>()
                .expect_err("unexpectedly succeeded");
            eprintln!("(expected) error: {:?}", result);
        }

        assert_eq!(
            ResourceType::Project,
            "project".parse::<ResourceType>().unwrap()
        );
        assert_eq!(
            ResourceType::VpcSubnet,
            "vpc-subnet".parse::<ResourceType>().unwrap()
        );
    }

    #[test]
    fn test_name_parse_from_param() {
        let result = Name::from_param(String::from("my-name"), "the_name");
        assert!(result.is_ok());
        assert_eq!(result, Ok("my-name".parse().unwrap()));

        let result = Name::from_param(String::from(""), "the_name");
        assert!(result.is_err());
        assert_eq!(
            result,
            Err(Error::InvalidValue {
                label: "the_name".to_string(),
                message: "name requires at least one character".to_string()
            })
        );
    }

    #[test]
    fn test_bytecount() {
        /* Smallest supported value: all constructors */
        let zero = ByteCount::from(0u32);
        assert_eq!(0, zero.to_bytes());
        assert_eq!(0, zero.to_whole_kibibytes());
        assert_eq!(0, zero.to_whole_mebibytes());
        assert_eq!(0, zero.to_whole_gibibytes());
        assert_eq!(0, zero.to_whole_tebibytes());
        let zero = ByteCount::try_from(0i64).unwrap();
        assert_eq!(0, zero.to_bytes());
        let zero = ByteCount::try_from(0u64).unwrap();
        assert_eq!(0, zero.to_bytes());

        /* Largest supported value: both constructors that support it. */
        let max = ByteCount::try_from(i64::MAX).unwrap();
        assert_eq!(i64::MAX, max.to_bytes() as i64);
        assert_eq!(i64::MAX, i64::from(&max));

        let maxu64 = u64::try_from(i64::MAX).unwrap();
        let max = ByteCount::try_from(maxu64).unwrap();
        assert_eq!(i64::MAX, max.to_bytes() as i64);
        assert_eq!(i64::MAX, i64::from(&max));
        assert_eq!(
            (i64::MAX / 1024 / 1024 / 1024 / 1024) as u64,
            max.to_whole_tebibytes()
        );

        /* Value too large (only one constructor can hit this) */
        let bogus = ByteCount::try_from(maxu64 + 1).unwrap_err();
        assert_eq!(bogus.to_string(), "value is too large for a byte count");
        /* Value too small (only one constructor can hit this) */
        let bogus = ByteCount::try_from(-1i64).unwrap_err();
        assert_eq!(bogus.to_string(), "value is too small for a byte count");
        /* For good measure, let's check i64::MIN */
        let bogus = ByteCount::try_from(i64::MIN).unwrap_err();
        assert_eq!(bogus.to_string(), "value is too small for a byte count");

        /*
         * We've now exhaustively tested both sides of all boundary conditions
         * for all three constructors (to the extent that that's possible).
         * Check non-trivial cases for the various accessor functions.  This
         * means picking values in the middle of the range.
         */
        let three_terabytes = 3_000_000_000_000u64;
        let tb3 = ByteCount::try_from(three_terabytes).unwrap();
        assert_eq!(three_terabytes, tb3.to_bytes());
        assert_eq!(2929687500, tb3.to_whole_kibibytes());
        assert_eq!(2861022, tb3.to_whole_mebibytes());
        assert_eq!(2793, tb3.to_whole_gibibytes());
        assert_eq!(2, tb3.to_whole_tebibytes());

        let three_tebibytes = (3u64 * 1024 * 1024 * 1024 * 1024) as u64;
        let tib3 = ByteCount::try_from(three_tebibytes).unwrap();
        assert_eq!(three_tebibytes, tib3.to_bytes());
        assert_eq!(3 * 1024 * 1024 * 1024, tib3.to_whole_kibibytes());
        assert_eq!(3 * 1024 * 1024, tib3.to_whole_mebibytes());
        assert_eq!(3 * 1024, tib3.to_whole_gibibytes());
        assert_eq!(3, tib3.to_whole_tebibytes());
    }

    #[test]
    fn test_ip_port_range_from_str() {
        assert_eq!(
            L4PortRange::try_from("65532".to_string()),
            Ok(L4PortRange {
                first: L4Port::try_from(65532).unwrap(),
                last: L4Port::try_from(65532).unwrap()
            })
        );
        assert_eq!(
            L4PortRange::try_from("22-53".to_string()),
            Ok(L4PortRange {
                first: L4Port::try_from(22).unwrap(),
                last: L4Port::try_from(53).unwrap()
            })
        );

        assert_eq!(
            L4PortRange::try_from("".to_string()),
            Err("invalid port number".to_string())
        );
        assert_eq!(
            L4PortRange::try_from("65536".to_string()),
            Err("invalid port number".to_string())
        );
        assert_eq!(
            L4PortRange::try_from("65535-65536".to_string()),
            Err("invalid port number".to_string())
        );
        assert_eq!(
            L4PortRange::try_from("0x23".to_string()),
            Err("invalid port number".to_string())
        );
        assert_eq!(
            L4PortRange::try_from("0".to_string()),
            Err("invalid port number".to_string())
        );
        assert_eq!(
            L4PortRange::try_from("0-20".to_string()),
            Err("invalid port number".to_string())
        );
        assert_eq!(
            L4PortRange::try_from("-20".to_string()),
            Err("invalid port number".to_string())
        );
    }

    #[test]
    fn test_ip_port_range_into_str() {
        let range = L4PortRange {
            first: L4Port::try_from(12345).unwrap(),
            last: L4Port::try_from(12345).unwrap(),
        }
        .to_string();
        assert_eq!(range, "12345");

        let range: String = L4PortRange {
            first: L4Port::try_from(1).unwrap(),
            last: L4Port::try_from(1024).unwrap(),
        }
        .to_string();
        assert_eq!(range, "1-1024");
    }

    #[test]
    fn test_firewall_deserialization() {
        let json = r#"
            {
            "allow-internal-inbound": {
                "status": "enabled",
                "direction": "inbound",
                "targets": [ { "type": "vpc", "value": "default" } ],
                "filters": {"hosts": [ { "type": "vpc", "value": "default" } ]},
                "action": "allow",
                "priority": 65534,
                "description": "allow inbound traffic between instances"
            },
            "rule2": {
                "status": "disabled",
                "direction": "outbound",
                "targets": [ { "type": "vpc", "value": "default" } ],
                "filters": {"ports": [ "22-25", "27" ], "protocols": [ "UDP" ]},
                "action": "deny",
                "priority": 65533,
                "description": "second rule"
            }
            }
            "#;
        let params =
            serde_json::from_str::<VpcFirewallRuleUpdateParams>(json).unwrap();
        assert_eq!(params.rules.len(), 2);
        assert_eq!(
            params.rules[&Name::try_from("allow-internal-inbound".to_string())
                .unwrap()],
            VpcFirewallRuleUpdate {
                status: VpcFirewallRuleStatus::Enabled,
                direction: VpcFirewallRuleDirection::Inbound,
                targets: vec![VpcFirewallRuleTarget::Vpc(
                    "default".parse().unwrap()
                )],
                filters: VpcFirewallRuleFilter {
                    hosts: Some(vec![VpcFirewallRuleHostFilter::Vpc(
                        "default".parse().unwrap()
                    )]),
                    ports: None,
                    protocols: None,
                },
                action: VpcFirewallRuleAction::Allow,
                priority: VpcFirewallRulePriority(65534),
                description: "allow inbound traffic between instances"
                    .to_string(),
            }
        );
        assert_eq!(
            params.rules[&Name::try_from("rule2".to_string()).unwrap()],
            VpcFirewallRuleUpdate {
                status: VpcFirewallRuleStatus::Disabled,
                direction: VpcFirewallRuleDirection::Outbound,
                targets: vec![VpcFirewallRuleTarget::Vpc(
                    "default".parse().unwrap()
                )],
                filters: VpcFirewallRuleFilter {
                    hosts: None,
                    ports: Some(vec![
                        L4PortRange {
                            first: L4Port::try_from(22).unwrap(),
                            last: L4Port::try_from(25).unwrap()
                        },
                        L4PortRange {
                            first: L4Port::try_from(27).unwrap(),
                            last: L4Port::try_from(27).unwrap()
                        }
                    ]),
                    protocols: Some(vec![VpcFirewallRuleProtocol::Udp]),
                },
                action: VpcFirewallRuleAction::Deny,
                priority: VpcFirewallRulePriority(65533),
                description: "second rule".to_string(),
            }
        );
    }

    #[test]
    fn test_networktarget_parsing() {
        assert_eq!(
            "vpc:my-vital-vpc".parse(),
            Ok(NetworkTarget::Vpc("my-vital-vpc".parse().unwrap()))
        );
        assert_eq!(
            "subnet:my-slick-subnet".parse(),
            Ok(NetworkTarget::Subnet("my-slick-subnet".parse().unwrap()))
        );
        assert_eq!(
            "instance:my-intrepid-instance".parse(),
            Ok(NetworkTarget::Instance(
                "my-intrepid-instance".parse().unwrap()
            ))
        );
        assert_eq!(
            "tag:my-turbid-tag".parse(),
            Ok(NetworkTarget::Tag("my-turbid-tag".parse().unwrap()))
        );
        assert_eq!(
            "ip:127.0.0.1".parse(),
            Ok(NetworkTarget::Ip(IpAddr::V4(Ipv4Addr::new(127, 0, 0, 1))))
        );
        assert_eq!(
            "inetgw:my-gregarious-internet-gateway".parse(),
            Ok(NetworkTarget::InternetGateway(
                "my-gregarious-internet-gateway".parse().unwrap()
            ))
        );
        assert_eq!(
            "fip:my-fickle-floating-ip".parse(),
            Ok(NetworkTarget::FloatingIp(
                "my-fickle-floating-ip".parse().unwrap()
            ))
        );
        assert_eq!(
            "nope:this-should-error".parse::<NetworkTarget>().unwrap_err(),
            parse_display::ParseError::new()
        );
    }
}<|MERGE_RESOLUTION|>--- conflicted
+++ resolved
@@ -586,38 +586,6 @@
     Zpool,
 }
 
-<<<<<<< HEAD
-=======
-impl Display for ResourceType {
-    fn fmt(&self, f: &mut Formatter) -> FormatResult {
-        write!(
-            f,
-            "{}",
-            match self {
-                ResourceType::Organization => "organization",
-                ResourceType::Project => "project",
-                ResourceType::Dataset => "dataset",
-                ResourceType::Disk => "disk",
-                ResourceType::Instance => "instance",
-                ResourceType::NetworkInterface => "network interface",
-                ResourceType::Rack => "rack",
-                ResourceType::Sled => "sled",
-                ResourceType::SagaDbg => "saga_dbg",
-                ResourceType::Vpc => "vpc",
-                ResourceType::VpcFirewallRule => "vpc firewall rule",
-                ResourceType::VpcSubnet => "vpc subnet",
-                ResourceType::VpcRouter => "vpc router",
-                ResourceType::RouterRoute => "vpc router route",
-                ResourceType::Oximeter => "oximeter",
-                ResourceType::MetricProducer => "metric producer",
-                ResourceType::User => "user",
-                ResourceType::Zpool => "zpool",
-            }
-        )
-    }
-}
-
->>>>>>> 71162c19
 pub async fn to_list<T, U>(object_stream: ObjectStream<T>) -> Vec<U>
 where
     T: Into<U>,
