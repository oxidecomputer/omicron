// This Source Code Form is subject to the terms of the Mozilla Public
// License, v. 2.0. If a copy of the MPL was not distributed with this
// file, You can obtain one at https://mozilla.org/MPL/2.0/.

//! Data structures and related facilities for representing resources in the API
//!
//! This includes all representations over the wire for both the external and
//! internal APIs.  The contents here are all HTTP-agnostic.

mod error;
pub mod http_pagination;
pub use crate::api::internal::shared::AllowedSourceIps;
pub use crate::api::internal::shared::SwitchLocation;
use crate::update::ArtifactHash;
use crate::update::ArtifactId;
use anyhow::Context;
use api_identity::ObjectIdentity;
use chrono::DateTime;
use chrono::Utc;
use daft::{leaf, Diffable};
use dropshot::HttpError;
pub use dropshot::PaginationOrder;
pub use error::*;
use futures::stream::BoxStream;
use oxnet::IpNet;
use oxnet::Ipv4Net;
use parse_display::Display;
use parse_display::FromStr;
use rand::thread_rng;
use rand::Rng;
use schemars::JsonSchema;
use semver;
use serde::Deserialize;
use serde::Serialize;
use serde_with::{DeserializeFromStr, SerializeDisplay};
use std::collections::HashMap;
use std::convert::TryFrom;
use std::fmt::Debug;
use std::fmt::Display;
use std::fmt::Formatter;
use std::fmt::Result as FormatResult;
use std::net::IpAddr;
use std::net::Ipv4Addr;
use std::num::{NonZeroU16, NonZeroU32};
use std::str::FromStr;
use uuid::Uuid;

// The type aliases below exist primarily to ensure consistency among return
// types for functions in the `nexus::Nexus` and `nexus::DataStore`.  The
// type argument `T` generally implements `Object`.

/// Result of a create operation for the specified type
pub type CreateResult<T> = Result<T, Error>;
/// Result of a delete operation for the specified type
pub type DeleteResult = Result<(), Error>;
/// Result of a list operation that returns an ObjectStream
pub type ListResult<T> = Result<ObjectStream<T>, Error>;
/// Result of a list operation that returns a vector
pub type ListResultVec<T> = Result<Vec<T>, Error>;
/// Result of a lookup operation for the specified type
pub type LookupResult<T> = Result<T, Error>;
/// Result of an update operation for the specified type
pub type UpdateResult<T> = Result<T, Error>;
/// Result of an optional lookup operation for the specified type
pub type OptionalLookupResult<T> = Result<Option<T>, Error>;

/// A stream of Results, each potentially representing an object in the API
pub type ObjectStream<T> = BoxStream<'static, Result<T, Error>>;

// General-purpose types used for client request parameters and return values.

/// Describes an `Object` that has its own identity metadata.  This is
/// currently used only for pagination.
pub trait ObjectIdentity {
    fn identity(&self) -> &IdentityMetadata;
}

/// Exists for types that don't properly implement `ObjectIdentity` but
/// still need to be paginated by id.
pub trait SimpleIdentity {
    fn id(&self) -> Uuid;
}

impl<T: ObjectIdentity> SimpleIdentity for T {
    fn id(&self) -> Uuid {
        self.identity().id
    }
}

/// Exists for types that don't properly implement `ObjectIdentity` but
/// still need to be paginated by name or id.
pub trait SimpleIdentityOrName {
    fn id(&self) -> Uuid;
    fn name(&self) -> &Name;
}

impl<T: ObjectIdentity> SimpleIdentityOrName for T {
    fn id(&self) -> Uuid {
        self.identity().id
    }

    fn name(&self) -> &Name {
        &self.identity().name
    }
}

/// Parameters used to request a specific page of results when listing a
/// collection of objects
///
/// This is logically analogous to Dropshot's `PageSelector` (plus the limit from
/// Dropshot's `PaginationParams).  However, this type is HTTP-agnostic.  More
/// importantly, by the time this struct is generated, we know the type of the
/// sort field and we can specialize `DataPageParams` to that type.  This makes
/// it considerably simpler to implement the backend for most of our paginated
/// APIs.
///
/// `NameType` is the type of the field used to sort the returned values and it's
/// usually `Name`.
#[derive(Clone, Debug)]
pub struct DataPageParams<'a, NameType> {
    /// If present, this is the value of the sort field for the last object seen
    pub marker: Option<&'a NameType>,

    /// Whether the sort is in ascending order
    pub direction: PaginationOrder,

    /// This identifies how many results should be returned on this page.
    /// Backend implementations must provide this many results unless we're at
    /// the end of the scan.  Dropshot assumes that if we provide fewer results
    /// than this number, then we're done with the scan.
    pub limit: NonZeroU32,
}

impl<'a, NameType> DataPageParams<'a, NameType> {
    pub fn max_page() -> Self {
        Self {
            marker: None,
            direction: dropshot::PaginationOrder::Ascending,
            limit: NonZeroU32::new(u32::MAX).unwrap(),
        }
    }
    /// Maps the marker type to a new type.
    ///
    /// Equivalent to [std::option::Option::map], because that's what it calls.
    pub fn map_name<OtherName, F>(&self, f: F) -> DataPageParams<'a, OtherName>
    where
        F: FnOnce(&'a NameType) -> &'a OtherName,
    {
        DataPageParams {
            marker: self.marker.map(f),
            direction: self.direction,
            limit: self.limit,
        }
    }
}

impl<'a> TryFrom<&DataPageParams<'a, NameOrId>> for DataPageParams<'a, Name> {
    type Error = HttpError;

    fn try_from(
        value: &DataPageParams<'a, NameOrId>,
    ) -> Result<Self, Self::Error> {
        match value.marker {
            Some(NameOrId::Name(name)) => Ok(DataPageParams {
                marker: Some(name),
                direction: value.direction,
                limit: value.limit,
            }),
            None => Ok(DataPageParams {
                marker: None,
                direction: value.direction,
                limit: value.limit,
            }),
            _ => Err(HttpError::for_bad_request(
                None,
                String::from("invalid pagination marker"),
            )),
        }
    }
}

impl<'a> TryFrom<&DataPageParams<'a, NameOrId>> for DataPageParams<'a, Uuid> {
    type Error = HttpError;

    fn try_from(
        value: &DataPageParams<'a, NameOrId>,
    ) -> Result<Self, Self::Error> {
        match value.marker {
            Some(NameOrId::Id(id)) => Ok(DataPageParams {
                marker: Some(id),
                direction: value.direction,
                limit: value.limit,
            }),
            None => Ok(DataPageParams {
                marker: None,
                direction: value.direction,
                limit: value.limit,
            }),
            _ => Err(HttpError::for_bad_request(
                None,
                String::from("invalid pagination marker"),
            )),
        }
    }
}

/// A name used in the API
///
/// Names are generally user-provided unique identifiers, highly constrained as
/// described in RFD 4.  An `Name` can only be constructed with a string
/// that's valid as a name.
#[derive(
    Clone,
    Debug,
    Deserialize,
    Display,
    Eq,
    Hash,
    Ord,
    PartialEq,
    PartialOrd,
    Serialize,
)]
#[display("{0}")]
#[serde(try_from = "String")]
#[derive(Diffable)]
pub struct Name(String);

/// `Name::try_from(String)` is the primary method for constructing an Name
/// from an input string.  This validates the string according to our
/// requirements for a name.
/// TODO-cleanup why shouldn't callers use TryFrom<&str>?
impl TryFrom<String> for Name {
    type Error = String;
    fn try_from(value: String) -> Result<Self, Self::Error> {
        if value.len() > 63 {
            return Err(String::from("name may contain at most 63 characters"));
        }

        let mut iter = value.chars();

        let first = iter.next().ok_or_else(|| {
            String::from("name requires at least one character")
        })?;
        if !first.is_ascii_lowercase() {
            return Err(String::from(
                "name must begin with an ASCII lowercase character",
            ));
        }

        let mut last = first;
        for c in iter {
            last = c;

            if !c.is_ascii_lowercase() && !c.is_digit(10) && c != '-' {
                return Err(format!(
                    "name contains invalid character: \"{}\" (allowed \
                     characters are lowercase ASCII, digits, and \"-\")",
                    c
                ));
            }
        }

        if last == '-' {
            return Err(String::from("name cannot end with \"-\""));
        }

        if Uuid::parse_str(&value).is_ok() {
            return Err(String::from(
                "name cannot be a UUID to avoid ambiguity with IDs",
            ));
        }

        Ok(Name(value))
    }
}

impl FromStr for Name {
    // TODO: We should have better error types here.
    // See https://github.com/oxidecomputer/omicron/issues/347
    type Err = String;

    fn from_str(value: &str) -> Result<Self, Self::Err> {
        Name::try_from(String::from(value))
    }
}

impl<'a> From<&'a Name> for &'a str {
    fn from(n: &'a Name) -> Self {
        n.as_str()
    }
}

/// `Name` instances are comparable like Strings, primarily so that they can
/// be used as keys in trees.
impl<S> PartialEq<S> for Name
where
    S: AsRef<str>,
{
    fn eq(&self, other: &S) -> bool {
        self.0 == other.as_ref()
    }
}

/// Custom JsonSchema implementation to encode the constraints on Name.
impl JsonSchema for Name {
    fn schema_name() -> String {
        "Name".to_string()
    }
    fn json_schema(
        _: &mut schemars::gen::SchemaGenerator,
    ) -> schemars::schema::Schema {
        name_schema(schemars::schema::Metadata {
            title: Some(
                "A name unique within the parent collection".to_string(),
            ),
            description: Some(
                "Names must begin with a lower case ASCII letter, be \
                 composed exclusively of lowercase ASCII, uppercase \
                 ASCII, numbers, and '-', and may not end with a '-'. \
                 Names cannot be a UUID, but they may contain a UUID. \
                 They can be at most 63 characters long."
                    .to_string(),
            ),
            ..Default::default()
        })
    }
}

impl Name {
    /// Parse an `Name`.  This is a convenience wrapper around
    /// `Name::try_from(String)` that marshals any error into an appropriate
    /// `Error`.
    pub fn from_param(value: String, label: &str) -> Result<Name, Error> {
        value.parse().map_err(|e| Error::invalid_value(label, e))
    }

    /// Return the `&str` representing the actual name.
    pub fn as_str(&self) -> &str {
        self.0.as_str()
    }
}

#[derive(Debug, Serialize, Deserialize, Display, Clone, PartialEq)]
#[display("{0}")]
#[serde(untagged)]
pub enum NameOrId {
    Id(Uuid),
    Name(Name),
}

impl TryFrom<String> for NameOrId {
    type Error = String;

    fn try_from(value: String) -> Result<Self, Self::Error> {
        if let Ok(id) = Uuid::parse_str(&value) {
            Ok(NameOrId::Id(id))
        } else {
            Ok(NameOrId::Name(Name::try_from(value)?))
        }
    }
}

impl FromStr for NameOrId {
    // TODO: We should have better error types here.
    // See https://github.com/oxidecomputer/omicron/issues/347
    type Err = String;

    fn from_str(value: &str) -> Result<Self, Self::Err> {
        NameOrId::try_from(String::from(value))
    }
}

impl From<Name> for NameOrId {
    fn from(name: Name) -> Self {
        NameOrId::Name(name)
    }
}

impl From<Uuid> for NameOrId {
    fn from(id: Uuid) -> Self {
        NameOrId::Id(id)
    }
}

impl JsonSchema for NameOrId {
    fn schema_name() -> String {
        "NameOrId".to_string()
    }

    fn json_schema(
        gen: &mut schemars::gen::SchemaGenerator,
    ) -> schemars::schema::Schema {
        schemars::schema::SchemaObject {
            subschemas: Some(Box::new(schemars::schema::SubschemaValidation {
                one_of: Some(vec![
                    label_schema("id", gen.subschema_for::<Uuid>()),
                    label_schema("name", gen.subschema_for::<Name>()),
                ]),
                ..Default::default()
            })),
            ..Default::default()
        }
        .into()
    }
}

/// A username for a local-only user.
#[derive(Clone, Debug, PartialEq, Eq, Deserialize, Serialize)]
#[serde(try_from = "String")]
pub struct UserId(String);

impl AsRef<str> for UserId {
    fn as_ref(&self) -> &str {
        self.0.as_ref()
    }
}

impl FromStr for UserId {
    type Err = String;
    fn from_str(value: &str) -> Result<Self, Self::Err> {
        UserId::try_from(String::from(value))
    }
}

/// Used to impl `Deserialize`
impl TryFrom<String> for UserId {
    type Error = String;
    fn try_from(value: String) -> Result<Self, Self::Error> {
        // Mostly, this validation exists to cap the input size.  The specific
        // length is not critical here.  For convenience and consistency, we use
        // the same rules as `Name`.
        let _ = Name::try_from(value.clone())?;
        Ok(UserId(value))
    }
}

impl JsonSchema for UserId {
    fn schema_name() -> String {
        "UserId".to_string()
    }

    fn json_schema(
        _: &mut schemars::gen::SchemaGenerator,
    ) -> schemars::schema::Schema {
        name_schema(schemars::schema::Metadata {
            title: Some("A username for a local-only user".to_string()),
            description: Some(
                "Usernames must begin with a lower case ASCII letter, be \
                 composed exclusively of lowercase ASCII, uppercase ASCII, \
                 numbers, and '-', and may not end with a '-'. Usernames \
                 cannot be a UUID, but they may contain a UUID. They can be at \
                 most 63 characters long."
                    .to_string(),
            ),
            ..Default::default()
        })
    }
}

fn name_schema(
    metadata: schemars::schema::Metadata,
) -> schemars::schema::Schema {
    schemars::schema::SchemaObject {
        metadata: Some(Box::new(metadata)),
        instance_type: Some(schemars::schema::InstanceType::String.into()),
        string: Some(Box::new(schemars::schema::StringValidation {
            max_length: Some(63),
            min_length: Some(1),
            pattern: Some(
                concat!(
                    r#"^"#,
                    // Cannot match a UUID
                    concat!(
                        r#"(?![0-9a-fA-F]{8}-[0-9a-fA-F]{4}-[0-9a-fA-F]{4}"#,
                        r#"-[0-9a-fA-F]{4}-[0-9a-fA-F]{12}$)"#,
                    ),
                    r#"^[a-z]([a-zA-Z0-9-]*[a-zA-Z0-9]+)?"#,
                    r#"$"#,
                )
                .to_string(),
            ),
        })),
        ..Default::default()
    }
    .into()
}

// TODO: remove wrapper for semver::Version once this PR goes through
// https://github.com/GREsau/schemars/pull/195
#[derive(
    Clone,
    Debug,
    Serialize,
    Deserialize,
    PartialEq,
    Eq,
    Hash,
    PartialOrd,
    Ord,
    Display,
    FromStr,
)]
#[display("{0}")]
#[serde(transparent)]
pub struct SemverVersion(pub semver::Version);

impl SemverVersion {
    pub const fn new(major: u64, minor: u64, patch: u64) -> Self {
        Self(semver::Version::new(major, minor, patch))
    }

    /// This is the official ECMAScript-compatible validation regex for
    /// semver:
    /// <https://semver.org/#is-there-a-suggested-regular-expression-regex-to-check-a-semver-string>
    const VALIDATION_REGEX: &'static str = r"^(0|[1-9]\d*)\.(0|[1-9]\d*)\.(0|[1-9]\d*)(?:-((?:0|[1-9]\d*|\d*[a-zA-Z-][0-9a-zA-Z-]*)(?:\.(?:0|[1-9]\d*|\d*[a-zA-Z-][0-9a-zA-Z-]*))*))?(?:\+([0-9a-zA-Z-]+(?:\.[0-9a-zA-Z-]+)*))?$";
}

impl JsonSchema for SemverVersion {
    fn schema_name() -> String {
        "SemverVersion".to_string()
    }

    fn json_schema(
        _: &mut schemars::gen::SchemaGenerator,
    ) -> schemars::schema::Schema {
        schemars::schema::SchemaObject {
            instance_type: Some(schemars::schema::InstanceType::String.into()),
            string: Some(Box::new(schemars::schema::StringValidation {
                pattern: Some(Self::VALIDATION_REGEX.to_owned()),
                ..Default::default()
            })),
            ..Default::default()
        }
        .into()
    }
}

/// Name for a built-in role
#[derive(
    Clone,
    Debug,
    DeserializeFromStr,
    Display,
    Eq,
    FromStr,
    Ord,
    PartialEq,
    PartialOrd,
    SerializeDisplay,
)]
#[display("{resource_type}.{role_name}")]
pub struct RoleName {
    // "resource_type" is generally the String value of one of the
    // `ResourceType` variants.  We could store the parsed `ResourceType`
    // instead, but it's useful to be able to represent RoleNames for resource
    // types that we don't know about.  That could happen if we happen to find
    // them in the database, for example.
    #[from_str(regex = "[a-z-]+")]
    resource_type: String,
    #[from_str(regex = "[a-z-]+")]
    role_name: String,
}

impl RoleName {
    pub fn new(resource_type: &str, role_name: &str) -> RoleName {
        RoleName {
            resource_type: String::from(resource_type),
            role_name: String::from(role_name),
        }
    }
}

/// Custom JsonSchema implementation to encode the constraints on RoleName
impl JsonSchema for RoleName {
    fn schema_name() -> String {
        "RoleName".to_string()
    }
    fn json_schema(
        _: &mut schemars::gen::SchemaGenerator,
    ) -> schemars::schema::Schema {
        schemars::schema::Schema::Object(schemars::schema::SchemaObject {
            metadata: Some(Box::new(schemars::schema::Metadata {
                title: Some("A name for a built-in role".to_string()),
                description: Some(
                    "Role names consist of two string components \
                     separated by dot (\".\")."
                        .to_string(),
                ),
                ..Default::default()
            })),
            instance_type: Some(schemars::schema::SingleOrVec::Single(
                Box::new(schemars::schema::InstanceType::String),
            )),
            string: Some(Box::new(schemars::schema::StringValidation {
                max_length: Some(63),
                min_length: None,
                pattern: Some("[a-z-]+\\.[a-z-]+".to_string()),
            })),
            ..Default::default()
        })
    }
}

/// Byte count to express memory or storage capacity.
//
// The maximum supported byte count is [`i64::MAX`].  This makes it somewhat
// inconvenient to define constructors: a u32 constructor can be infallible,
// but an i64 constructor can fail (if the value is negative) and a u64
// constructor can fail (if the value is larger than i64::MAX).  We provide
// all of these for consumers' convenience.
//
// The maximum byte count of i64::MAX comes from the fact that this is stored
// in the database as an i64.  Constraining it here ensures that we can't fail
// to serialize the value.
//
// TODO: custom JsonSchema impl to describe i64::MAX limit; this is blocked by
// https://github.com/oxidecomputer/typify/issues/589
#[derive(
    Copy,
    Clone,
    Debug,
    Serialize,
    JsonSchema,
    Hash,
    PartialEq,
    Eq,
    PartialOrd,
    Ord,
    Diffable,
)]
pub struct ByteCount(u64);

impl<'de> Deserialize<'de> for ByteCount {
    fn deserialize<D>(deserializer: D) -> Result<Self, D::Error>
    where
        D: serde::Deserializer<'de>,
    {
        let bytes = u64::deserialize(deserializer)?;
        ByteCount::try_from(bytes).map_err(serde::de::Error::custom)
    }
}

#[allow(non_upper_case_globals)]
const KiB: u64 = 1024;
#[allow(non_upper_case_globals)]
const MiB: u64 = KiB * 1024;
#[allow(non_upper_case_globals)]
const GiB: u64 = MiB * 1024;
#[allow(non_upper_case_globals)]
const TiB: u64 = GiB * 1024;

impl ByteCount {
    // None of these three constructors can create a value larger than
    // `i64::MAX`. (Note that a `from_tebibytes_u32` could overflow u64.)
    pub const fn from_kibibytes_u32(kibibytes: u32) -> ByteCount {
        ByteCount(KiB * kibibytes as u64)
    }
    pub const fn from_mebibytes_u32(mebibytes: u32) -> ByteCount {
        ByteCount(MiB * mebibytes as u64)
    }
    pub const fn from_gibibytes_u32(gibibytes: u32) -> ByteCount {
        ByteCount(GiB * gibibytes as u64)
    }

    pub const fn to_bytes(&self) -> u64 {
        self.0
    }
    pub const fn to_whole_kibibytes(&self) -> u64 {
        self.to_bytes() / KiB
    }
    pub const fn to_whole_mebibytes(&self) -> u64 {
        self.to_bytes() / MiB
    }
    pub const fn to_whole_gibibytes(&self) -> u64 {
        self.to_bytes() / GiB
    }
    pub const fn to_whole_tebibytes(&self) -> u64 {
        self.to_bytes() / TiB
    }
}

impl Display for ByteCount {
    fn fmt(&self, f: &mut Formatter<'_>) -> FormatResult {
        if self.to_bytes() >= TiB && self.to_bytes() % TiB == 0 {
            write!(f, "{} TiB", self.to_whole_tebibytes())
        } else if self.to_bytes() >= GiB && self.to_bytes() % GiB == 0 {
            write!(f, "{} GiB", self.to_whole_gibibytes())
        } else if self.to_bytes() >= MiB && self.to_bytes() % MiB == 0 {
            write!(f, "{} MiB", self.to_whole_mebibytes())
        } else if self.to_bytes() >= KiB && self.to_bytes() % KiB == 0 {
            write!(f, "{} KiB", self.to_whole_kibibytes())
        } else {
            write!(f, "{} B", self.to_bytes())
        }
    }
}

// TODO-cleanup This could use the experimental std::num::IntErrorKind.
#[derive(Debug, Eq, thiserror::Error, Ord, PartialEq, PartialOrd)]
pub enum ByteCountRangeError {
    #[error("value is too small for a byte count")]
    TooSmall,
    #[error("value is too large for a byte count")]
    TooLarge,
}
impl TryFrom<u64> for ByteCount {
    type Error = ByteCountRangeError;

    fn try_from(bytes: u64) -> Result<Self, Self::Error> {
        if i64::try_from(bytes).is_err() {
            Err(ByteCountRangeError::TooLarge)
        } else {
            Ok(ByteCount(bytes))
        }
    }
}

impl TryFrom<i64> for ByteCount {
    type Error = ByteCountRangeError;

    fn try_from(bytes: i64) -> Result<Self, Self::Error> {
        Ok(ByteCount(
            u64::try_from(bytes).map_err(|_| ByteCountRangeError::TooSmall)?,
        ))
    }
}

impl From<u32> for ByteCount {
    fn from(value: u32) -> Self {
        ByteCount(u64::from(value))
    }
}

impl From<ByteCount> for i64 {
    fn from(b: ByteCount) -> Self {
        // We have already validated that this value is in range.
        i64::try_from(b.0).unwrap()
    }
}

/// Generation numbers stored in the database, used for optimistic concurrency
/// control
//
// A generation is a value between 0 and 2**63-1, i.e. equivalent to a u63.
// The reason is that we store it as an i64 in the database, and we want to
// disallow negative values. (We could potentially use two's complement to
// store values greater than that as negative values, but surely 2**63 is
// enough.)
#[derive(
    Copy,
    Clone,
    Debug,
    Eq,
    Hash,
    JsonSchema,
    Ord,
    PartialEq,
    PartialOrd,
    Serialize,
)]
pub struct Generation(u64);

<<<<<<< HEAD
leaf!(Generation);

=======
>>>>>>> 2064aeb6
impl Generation {
    // `as` is a little distasteful because it allows lossy conversion, but we
    // know converting `i64::MAX` to `u64` will always succeed losslessly.
    const MAX: Generation = Generation(i64::MAX as u64);

    pub const fn new() -> Generation {
        Generation(1)
    }

    pub const fn from_u32(value: u32) -> Generation {
        // `as` is a little distasteful because it allows lossy conversion, but
        // (a) we know converting `u32` to `u64` will always succeed
        // losslessly, and (b) it allows to make this function `const`, unlike
        // if we were to use `u64::from(value)`.
        Generation(value as u64)
    }

    pub const fn next(&self) -> Generation {
        // It should technically be an operational error if this wraps or even
        // exceeds the value allowed by an i64.  But it seems unlikely enough to
        // happen in practice that we can probably feel safe with this.
        let next_gen = self.0 + 1;
        assert!(
            next_gen <= Generation::MAX.0,
            "attempt to overflow generation number"
        );
        Generation(next_gen)
    }
}

impl<'de> Deserialize<'de> for Generation {
    fn deserialize<D>(deserializer: D) -> Result<Self, D::Error>
    where
        D: serde::Deserializer<'de>,
    {
        let value = u64::deserialize(deserializer)?;
        Generation::try_from(value).map_err(|GenerationOverflowError(_)| {
            serde::de::Error::invalid_value(
                serde::de::Unexpected::Unsigned(value),
                &"an integer between 0 and 9223372036854775807",
            )
        })
    }
}

// We have to manually implement `Diffable` because this is newtype with private
// data, and we want to see the diff on the newtype not the inner data.
impl<'a> Diffable<'a> for Generation {
    type Diff = (&'a Generation, &'a Generation);

    fn diff(&'a self, other: &'a Self) -> edit::Edit<'a, Self> {
        if self == other {
            edit::Edit::Copy(self)
        } else {
            edit::Edit::Change {
                before: self,
                after: other,
                diff: (self, other),
            }
        }
    }
}

impl Display for Generation {
    fn fmt(&self, f: &mut Formatter<'_>) -> FormatResult {
        f.write_str(&self.0.to_string())
    }
}

impl From<&Generation> for i64 {
    fn from(g: &Generation) -> Self {
        // We have already validated that the value is within range.
        i64::try_from(g.0).unwrap()
    }
}

impl From<Generation> for u64 {
    fn from(g: Generation) -> Self {
        g.0
    }
}

impl From<u32> for Generation {
    fn from(value: u32) -> Self {
        Generation(u64::from(value))
    }
}

impl TryFrom<i64> for Generation {
    type Error = GenerationNegativeError;

    fn try_from(value: i64) -> Result<Self, Self::Error> {
        Ok(Generation(
            u64::try_from(value).map_err(|_| GenerationNegativeError(()))?,
        ))
    }
}

impl TryFrom<u64> for Generation {
    type Error = GenerationOverflowError;

    fn try_from(value: u64) -> Result<Self, Self::Error> {
        i64::try_from(value).map_err(|_| GenerationOverflowError(()))?;
        Ok(Generation(value))
    }
}

impl FromStr for Generation {
    type Err = std::num::ParseIntError;

    fn from_str(s: &str) -> Result<Self, Self::Err> {
        // Try to parse `s` as both an i64 and u64, returning the error from
        // either.
        let _ = i64::from_str(s)?;
        Ok(Generation(u64::from_str(s)?))
    }
}

#[derive(Debug, thiserror::Error)]
#[error("negative generation number")]
pub struct GenerationNegativeError(());

#[derive(Debug, thiserror::Error)]
#[error("generation number too large")]
pub struct GenerationOverflowError(());

/// An RFC-1035-compliant hostname.
#[derive(
    Clone, Debug, Deserialize, Display, Eq, PartialEq, SerializeDisplay,
)]
#[display("{0}")]
#[serde(try_from = "String", into = "String")]
pub struct Hostname(String);

impl Hostname {
    /// Return the hostname as a string slice.
    pub fn as_str(&self) -> &str {
        self.0.as_str()
    }
}

// Regular expression for hostnames.
//
// Each name is a dot-separated sequence of labels. Each label is supposed to
// be an "LDH": letter, dash, or hyphen. Hostnames can consist of one label, or
// many, separated by a `.`. While _domain_ names are allowed to end in a `.`,
// making them fully-qualified, hostnames are not.
//
// Note that labels are allowed to contain a hyphen, but may not start or end
// with one. See RFC 952, "Lexical grammar" section.
//
// Note that we need to use a regex engine capable of lookbehind to support
// this, since we need to check that labels don't end with a `-`.
const HOSTNAME_REGEX: &str = r#"^([a-zA-Z0-9]+[a-zA-Z0-9\-]*(?<!-))(\.[a-zA-Z0-9]+[a-zA-Z0-9\-]*(?<!-))*$"#;

// Labels need to be encoded on the wire, and prefixed with a signel length
// octet. They also need to end with a length octet of 0 when encoded. So the
// longest name is a single label of 253 characters, which will be encoded as
// `\xfd<the label>\x00`.
const HOSTNAME_MAX_LEN: u32 = 253;

impl FromStr for Hostname {
    type Err = anyhow::Error;

    fn from_str(s: &str) -> Result<Self, Self::Err> {
        anyhow::ensure!(
            s.len() <= HOSTNAME_MAX_LEN as usize,
            "Max hostname length is {HOSTNAME_MAX_LEN}"
        );
        let re = regress::Regex::new(HOSTNAME_REGEX).unwrap();
        if re.find(s).is_some() {
            Ok(Hostname(s.to_string()))
        } else {
            anyhow::bail!("Hostnames must comply with RFC 1035")
        }
    }
}

impl TryFrom<&str> for Hostname {
    type Error = <Hostname as FromStr>::Err;

    fn try_from(s: &str) -> Result<Self, Self::Error> {
        s.parse()
    }
}

impl TryFrom<String> for Hostname {
    type Error = <Hostname as FromStr>::Err;

    fn try_from(s: String) -> Result<Self, Self::Error> {
        s.as_str().parse()
    }
}

// Custom implementation of JsonSchema for Hostname to ensure RFC-1035-style
// validation
impl JsonSchema for Hostname {
    fn schema_name() -> String {
        "Hostname".to_string()
    }

    fn json_schema(
        _: &mut schemars::gen::SchemaGenerator,
    ) -> schemars::schema::Schema {
        schemars::schema::Schema::Object(schemars::schema::SchemaObject {
            metadata: Some(Box::new(schemars::schema::Metadata {
                title: Some("An RFC-1035-compliant hostname".to_string()),
                description: Some(
                    "A hostname identifies a host on a network, and \
                    is usually a dot-delimited sequence of labels, \
                    where each label contains only letters, digits, \
                    or the hyphen. See RFCs 1035 and 952 for more details."
                        .to_string(),
                ),
                ..Default::default()
            })),
            instance_type: Some(schemars::schema::SingleOrVec::Single(
                Box::new(schemars::schema::InstanceType::String),
            )),
            string: Some(Box::new(schemars::schema::StringValidation {
                max_length: Some(HOSTNAME_MAX_LEN),
                min_length: Some(1),
                pattern: Some(HOSTNAME_REGEX.to_string()),
            })),
            ..Default::default()
        })
    }
}

// General types used to implement API resources

/// Identifies a type of API resource
#[derive(
    Clone,
    Copy,
    Debug,
    DeserializeFromStr,
    Display,
    Eq,
    FromStr,
    Ord,
    PartialEq,
    PartialOrd,
    SerializeDisplay,
)]
#[display(style = "kebab-case")]
pub enum ResourceType {
    AddressLot,
    AddressLotBlock,
    AllowList,
    BackgroundTask,
    BgpConfig,
    BgpAnnounceSet,
    Blueprint,
    Fleet,
    Silo,
    SiloUser,
    SiloGroup,
    SiloQuotas,
    IdentityProvider,
    SamlIdentityProvider,
    SshKey,
    Certificate,
    ConsoleSession,
    DeviceAuthRequest,
    DeviceAccessToken,
    Project,
    Dataset,
    Disk,
    Image,
    SiloImage,
    ProjectImage,
    Instance,
    LoopbackAddress,
    SwitchPortSettings,
    SupportBundle,
    IpPool,
    IpPoolResource,
    InstanceNetworkInterface,
    InternetGateway,
    InternetGatewayIpPool,
    InternetGatewayIpAddress,
    PhysicalDisk,
    Rack,
    Service,
    ServiceNetworkInterface,
    Sled,
    SledInstance,
    SledLedger,
    Switch,
    SagaDbg,
    Snapshot,
    Volume,
    Vpc,
    VpcFirewallRule,
    VpcSubnet,
    VpcRouter,
    RouterRoute,
    Oximeter,
    MetricProducer,
    RoleBuiltin,
    TufRepo,
    TufArtifact,
    SwitchPort,
    UserBuiltin,
    Zpool,
    Vmm,
    Ipv4NatEntry,
    FloatingIp,
    Probe,
    ProbeNetworkInterface,
    LldpLinkConfig,
}

// IDENTITY METADATA

/// Identity-related metadata that's included in nearly all public API objects
#[derive(Clone, Debug, Deserialize, PartialEq, Serialize, JsonSchema)]
pub struct IdentityMetadata {
    /// unique, immutable, system-controlled identifier for each resource
    pub id: Uuid,
    /// unique, mutable, user-controlled identifier for each resource
    pub name: Name,
    /// human-readable free-form text about a resource
    pub description: String,
    /// timestamp when this resource was created
    pub time_created: DateTime<Utc>,
    /// timestamp when this resource was last modified
    pub time_modified: DateTime<Utc>,
}

/// Create-time identity-related parameters
#[derive(Clone, Debug, Deserialize, Serialize, JsonSchema)]
pub struct IdentityMetadataCreateParams {
    pub name: Name,
    pub description: String,
}

/// Updateable identity-related parameters
#[derive(Clone, Debug, Deserialize, Serialize, JsonSchema)]
pub struct IdentityMetadataUpdateParams {
    pub name: Option<Name>,
    pub description: Option<String>,
}

// Specific API resources

// INSTANCES

/// Running state of an Instance (primarily: booted or stopped)
///
/// This typically reflects whether it's starting, running, stopping, or stopped,
/// but also includes states related to the Instance's lifecycle
#[derive(
    Copy,
    Clone,
    Debug,
    Deserialize,
    Eq,
    Ord,
    PartialEq,
    PartialOrd,
    Serialize,
    JsonSchema,
)]
#[serde(rename_all = "snake_case")]
// TODO-polish: RFD 315
pub enum InstanceState {
    /// The instance is being created.
    Creating,
    /// The instance is currently starting up.
    Starting,
    /// The instance is currently running.
    Running,
    /// The instance has been requested to stop and a transition to "Stopped" is imminent.
    Stopping,
    /// The instance is currently stopped.
    Stopped,
    /// The instance is in the process of rebooting - it will remain
    /// in the "rebooting" state until the VM is starting once more.
    Rebooting,
    /// The instance is in the process of migrating - it will remain
    /// in the "migrating" state until the migration process is complete
    /// and the destination propolis is ready to continue execution.
    Migrating,
    /// The instance is attempting to recover from a failure.
    Repairing,
    /// The instance has encountered a failure.
    Failed,
    /// The instance has been deleted.
    Destroyed,
}

impl From<crate::api::internal::nexus::VmmState> for InstanceState {
    fn from(state: crate::api::internal::nexus::VmmState) -> Self {
        use crate::api::internal::nexus::VmmState as InternalVmmState;
        match state {
            InternalVmmState::Starting => Self::Starting,
            InternalVmmState::Running => Self::Running,
            InternalVmmState::Stopping => Self::Stopping,
            InternalVmmState::Stopped => Self::Stopped,
            InternalVmmState::Rebooting => Self::Rebooting,
            InternalVmmState::Migrating => Self::Migrating,
            InternalVmmState::Failed => Self::Failed,
            InternalVmmState::Destroyed => Self::Destroyed,
        }
    }
}

impl Display for InstanceState {
    fn fmt(&self, f: &mut Formatter) -> FormatResult {
        write!(f, "{}", self.label())
    }
}

// TODO-cleanup why is this error type different from the one for Name?  The
// reason is probably that Name can be provided by the user, so we want a
// good validation error.  InstanceState cannot.  Still, is there a way to
// unify these?
impl TryFrom<&str> for InstanceState {
    type Error = String;

    fn try_from(variant: &str) -> Result<Self, Self::Error> {
        let r = match variant {
            "creating" => InstanceState::Creating,
            "starting" => InstanceState::Starting,
            "running" => InstanceState::Running,
            "stopping" => InstanceState::Stopping,
            "stopped" => InstanceState::Stopped,
            "rebooting" => InstanceState::Rebooting,
            "migrating" => InstanceState::Migrating,
            "repairing" => InstanceState::Repairing,
            "failed" => InstanceState::Failed,
            "destroyed" => InstanceState::Destroyed,
            _ => return Err(format!("Unexpected variant {}", variant)),
        };
        Ok(r)
    }
}

impl InstanceState {
    pub fn label(&self) -> &'static str {
        match self {
            InstanceState::Creating => "creating",
            InstanceState::Starting => "starting",
            InstanceState::Running => "running",
            InstanceState::Stopping => "stopping",
            InstanceState::Stopped => "stopped",
            InstanceState::Rebooting => "rebooting",
            InstanceState::Migrating => "migrating",
            InstanceState::Repairing => "repairing",
            InstanceState::Failed => "failed",
            InstanceState::Destroyed => "destroyed",
        }
    }
}

/// The number of CPUs in an Instance
#[derive(
    Copy, Clone, Debug, Deserialize, Serialize, JsonSchema, PartialEq, Eq,
)]
pub struct InstanceCpuCount(pub u16);

impl TryFrom<i64> for InstanceCpuCount {
    type Error = anyhow::Error;

    fn try_from(value: i64) -> Result<Self, Self::Error> {
        Ok(InstanceCpuCount(u16::try_from(value).context("parsing CPU count")?))
    }
}

impl From<&InstanceCpuCount> for i64 {
    fn from(c: &InstanceCpuCount) -> Self {
        i64::from(c.0)
    }
}

/// The state of an `Instance`
#[derive(Clone, Debug, Deserialize, Serialize, JsonSchema)]
pub struct InstanceRuntimeState {
    pub run_state: InstanceState,
    pub time_run_state_updated: DateTime<Utc>,
    /// The timestamp of the most recent time this instance was automatically
    /// restarted by the control plane.
    ///
    /// If this is not present, then this instance has not been automatically
    /// restarted.
    pub time_last_auto_restarted: Option<DateTime<Utc>>,
}

/// View of an Instance
#[derive(ObjectIdentity, Clone, Debug, Deserialize, Serialize, JsonSchema)]
pub struct Instance {
    // TODO is flattening here the intent in RFD 4?
    #[serde(flatten)]
    pub identity: IdentityMetadata,

    /// id for the project containing this Instance
    pub project_id: Uuid,

    /// number of CPUs allocated for this Instance
    pub ncpus: InstanceCpuCount,
    /// memory allocated for this Instance
    pub memory: ByteCount,
    /// RFC1035-compliant hostname for the Instance.
    pub hostname: String,

    /// the ID of the disk used to boot this Instance, if a specific one is assigned.
    pub boot_disk_id: Option<Uuid>,

    #[serde(flatten)]
    pub runtime: InstanceRuntimeState,

    #[serde(flatten)]
    pub auto_restart_status: InstanceAutoRestartStatus,
}

/// Status of control-plane driven automatic failure recovery for this instance.
#[derive(Clone, Debug, Deserialize, Serialize, JsonSchema)]
pub struct InstanceAutoRestartStatus {
    /// `true` if this instance's auto-restart policy will permit the control
    /// plane to automatically restart it if it enters the `Failed` state.
    //
    // Rename this field, as the struct is `#[serde(flatten)]`ed into the
    // `Instance` type, and we would like the field to be prefixed with
    // `auto_restart`.
    #[serde(rename = "auto_restart_enabled")]
    pub enabled: bool,

    /// The auto-restart policy configured for this instance, or `null` if no
    /// explicit policy has been configured.
    ///
    /// This policy determines whether the instance should be automatically
    /// restarted by the control plane on failure. If this is `null`, the
    /// control plane will use the default policy when determining whether or
    /// not to automatically restart this instance, which may or may not allow
    /// it to be restarted. The value of the `auto_restart_enabled` field
    /// indicates whether the instance will be auto-restarted, based on its
    /// current policy or the default if it has no configured policy.
    //
    // Rename this field, as the struct is `#[serde(flatten)]`ed into the
    // `Instance` type, and we would like the field to be prefixed with
    // `auto_restart`.
    #[serde(rename = "auto_restart_policy")]
    pub policy: Option<InstanceAutoRestartPolicy>,

    /// The time at which the auto-restart cooldown period for this instance
    /// completes, permitting it to be automatically restarted again. If the
    /// instance enters the `Failed` state, it will not be restarted until after
    /// this time.
    ///
    /// If this is not present, then either the instance has never been
    /// automatically restarted, or the cooldown period has already expired,
    /// allowing the instance to be restarted immediately if it fails.
    //
    // Rename this field, as the struct is `#[serde(flatten)]`ed into the
    // `Instance` type, and we would like the field to be prefixed with
    // `auto_restart`.
    #[serde(rename = "auto_restart_cooldown_expiration")]
    pub cooldown_expiration: Option<DateTime<Utc>>,
}

/// A policy determining when an instance should be automatically restarted by
/// the control plane.
#[derive(
    Copy, Clone, Debug, Deserialize, Serialize, JsonSchema, Eq, PartialEq,
)]
#[serde(rename_all = "snake_case")]
pub enum InstanceAutoRestartPolicy {
    /// The instance should not be automatically restarted by the control plane
    /// if it fails.
    Never,
    /// If this instance is running and unexpectedly fails (e.g. due to a host
    /// software crash or unexpected host reboot), the control plane will make a
    /// best-effort attempt to restart it. The control plane may choose not to
    /// restart the instance to preserve the overall availability of the system.
    BestEffort,
}

// DISKS

/// View of a Disk
#[derive(ObjectIdentity, Clone, Debug, Deserialize, Serialize, JsonSchema)]
pub struct Disk {
    #[serde(flatten)]
    pub identity: IdentityMetadata,
    pub project_id: Uuid,
    /// ID of snapshot from which disk was created, if any
    pub snapshot_id: Option<Uuid>,
    /// ID of image from which disk was created, if any
    pub image_id: Option<Uuid>,
    pub size: ByteCount,
    pub block_size: ByteCount,
    pub state: DiskState,
    pub device_path: String,
}

/// State of a Disk
#[derive(
    Clone,
    Debug,
    Deserialize,
    Eq,
    Ord,
    PartialEq,
    PartialOrd,
    Serialize,
    JsonSchema,
)]
#[serde(tag = "state", content = "instance", rename_all = "snake_case")]
pub enum DiskState {
    /// Disk is being initialized
    Creating,
    /// Disk is ready but detached from any Instance
    Detached,
    /// Disk is ready to receive blocks from an external source
    ImportReady,
    /// Disk is importing blocks from a URL
    ImportingFromUrl,
    /// Disk is importing blocks from bulk writes
    ImportingFromBulkWrites,
    /// Disk is being finalized to state Detached
    Finalizing,
    /// Disk is undergoing maintenance
    Maintenance,
    /// Disk is being attached to the given Instance
    Attaching(Uuid), // attached Instance id
    /// Disk is attached to the given Instance
    Attached(Uuid), // attached Instance id
    /// Disk is being detached from the given Instance
    Detaching(Uuid), // attached Instance id
    /// Disk has been destroyed
    Destroyed,
    /// Disk is unavailable
    Faulted,
}

impl Display for DiskState {
    fn fmt(&self, f: &mut Formatter) -> FormatResult {
        write!(f, "{}", self.label())
    }
}

impl TryFrom<(&str, Option<Uuid>)> for DiskState {
    type Error = String;

    fn try_from(
        (s, maybe_id): (&str, Option<Uuid>),
    ) -> Result<Self, Self::Error> {
        match (s, maybe_id) {
            ("creating", None) => Ok(DiskState::Creating),
            ("detached", None) => Ok(DiskState::Detached),
            ("import_ready", None) => Ok(DiskState::ImportReady),
            ("importing_from_url", None) => Ok(DiskState::ImportingFromUrl),
            ("importing_from_bulk_writes", None) => {
                Ok(DiskState::ImportingFromBulkWrites)
            }
            ("finalizing", None) => Ok(DiskState::Finalizing),
            ("maintenance", None) => Ok(DiskState::Maintenance),
            ("destroyed", None) => Ok(DiskState::Destroyed),
            ("faulted", None) => Ok(DiskState::Faulted),
            ("attaching", Some(id)) => Ok(DiskState::Attaching(id)),
            ("attached", Some(id)) => Ok(DiskState::Attached(id)),
            ("detaching", Some(id)) => Ok(DiskState::Detaching(id)),
            _ => Err(format!(
                "unexpected value for disk state: {:?} with attached id {:?}",
                s, maybe_id
            )),
        }
    }
}

impl DiskState {
    /// Returns the string label for this disk state
    pub fn label(&self) -> &'static str {
        match self {
            DiskState::Creating => "creating",
            DiskState::Detached => "detached",
            DiskState::ImportReady => "import_ready",
            DiskState::ImportingFromUrl => "importing_from_url",
            DiskState::ImportingFromBulkWrites => "importing_from_bulk_writes",
            DiskState::Finalizing => "finalizing",
            DiskState::Maintenance => "maintenance",
            DiskState::Attaching(_) => "attaching",
            DiskState::Attached(_) => "attached",
            DiskState::Detaching(_) => "detaching",
            DiskState::Destroyed => "destroyed",
            DiskState::Faulted => "faulted",
        }
    }

    /// Returns whether the Disk is currently attached to, being attached to, or
    /// being detached from any Instance.
    pub fn is_attached(&self) -> bool {
        self.attached_instance_id().is_some()
    }

    /// If the Disk is attached to, being attached to, or being detached from an
    /// Instance, returns the id for that Instance.  Otherwise returns `None`.
    pub fn attached_instance_id(&self) -> Option<&Uuid> {
        match self {
            DiskState::Attaching(id) => Some(id),
            DiskState::Attached(id) => Some(id),
            DiskState::Detaching(id) => Some(id),

            DiskState::Creating => None,
            DiskState::Detached => None,
            DiskState::ImportReady => None,
            DiskState::ImportingFromUrl => None,
            DiskState::ImportingFromBulkWrites => None,
            DiskState::Finalizing => None,
            DiskState::Maintenance => None,
            DiskState::Destroyed => None,
            DiskState::Faulted => None,
        }
    }
}

pub trait Ipv6NetExt {
    /// The length for all VPC IPv6 prefixes
    const VPC_IPV6_PREFIX_LENGTH: u8 = 48;

    /// The prefix length for all VPC Subnets
    const VPC_SUBNET_IPV6_PREFIX_LENGTH: u8 = 64;

    /// Return `true` if this subnetwork is a valid VPC prefix.
    ///
    /// This checks that the subnet is a unique local address, and has the VPC
    /// prefix length required.
    fn is_vpc_prefix(&self) -> bool;

    /// Return `true` if this subnetwork is a valid VPC Subnet, given the VPC's
    /// prefix.
    fn is_vpc_subnet(&self, vpc_prefix: &Self) -> bool;
}

impl Ipv6NetExt for oxnet::Ipv6Net {
    fn is_vpc_prefix(&self) -> bool {
        self.is_unique_local() && self.width() == Self::VPC_IPV6_PREFIX_LENGTH
    }

    fn is_vpc_subnet(&self, vpc_prefix: &Self) -> bool {
        self.is_unique_local()
            && self.is_subnet_of(vpc_prefix)
            && self.width() == Self::VPC_SUBNET_IPV6_PREFIX_LENGTH
    }
}

/// Insert another level of schema indirection in order to provide an
/// additional title for a subschema. This allows generators to infer a better
/// variant name for an "untagged" enum.
// TODO-cleanup: We should move IpNet and this to
// `omicron_nexus::external_api::shared`. It's public now because `IpRange`,
// which is defined there, uses it.
pub fn label_schema(
    label: &str,
    schema: schemars::schema::Schema,
) -> schemars::schema::Schema {
    schemars::schema::SchemaObject {
        metadata: Some(
            schemars::schema::Metadata {
                title: Some(label.to_string()),
                ..Default::default()
            }
            .into(),
        ),
        subschemas: Some(
            schemars::schema::SubschemaValidation {
                all_of: Some(vec![schema]),
                ..Default::default()
            }
            .into(),
        ),
        ..Default::default()
    }
    .into()
}

/// A `RouteTarget` describes the possible locations that traffic matching a
/// route destination can be sent.
#[derive(
    Clone,
    Debug,
    Deserialize,
    Display,
    FromStr,
    Serialize,
    PartialEq,
    JsonSchema,
)]
#[serde(tag = "type", content = "value", rename_all = "snake_case")]
#[display("{}:{0}", style = "lowercase")]
pub enum RouteTarget {
    /// Forward traffic to a particular IP address.
    Ip(IpAddr),
    /// Forward traffic to a VPC
    Vpc(Name),
    /// Forward traffic to a VPC Subnet
    Subnet(Name),
    /// Forward traffic to a specific instance
    Instance(Name),
    #[display("inetgw:{0}")]
    /// Forward traffic to an internet gateway
    InternetGateway(Name),
    #[display("drop")]
    /// Drop matching traffic
    Drop,
}

/// A `RouteDestination` is used to match traffic with a routing rule based on
/// the destination of that traffic.
///
/// When traffic is to be sent to a destination that is within a given
/// `RouteDestination`, the corresponding `RouterRoute` applies, and traffic
/// will be forward to the `RouteTarget` for that rule.
#[derive(
    Clone,
    Debug,
    Deserialize,
    Display,
    FromStr,
    Serialize,
    PartialEq,
    JsonSchema,
)]
#[serde(tag = "type", content = "value", rename_all = "snake_case")]
#[display("{}:{0}", style = "lowercase")]
pub enum RouteDestination {
    /// Route applies to traffic destined for the specified IP address
    Ip(IpAddr),
    /// Route applies to traffic destined for the specified IP subnet
    IpNet(IpNet),
    /// Route applies to traffic destined for the specified VPC
    Vpc(Name),
    /// Route applies to traffic destined for the specified VPC subnet
    Subnet(Name),
}

/// The kind of a `RouterRoute`
///
/// The kind determines certain attributes such as if the route is modifiable
/// and describes how or where the route was created.
//
// See [RFD-21](https://rfd.shared.oxide.computer/rfd/0021#concept-router) for more context
#[derive(
    Clone, Copy, Debug, PartialEq, Deserialize, Serialize, Display, JsonSchema,
)]
#[display("{}")]
#[serde(rename_all = "snake_case")]
pub enum RouterRouteKind {
    /// Determines the default destination of traffic, such as whether it goes
    /// to the internet or not.
    ///
    /// `Destination: An Internet Gateway`
    /// `Modifiable: true`
    Default,
    /// Automatically added for each VPC Subnet in the VPC
    ///
    /// `Destination: A VPC Subnet`
    /// `Modifiable: false`
    VpcSubnet,
    /// Automatically added when VPC peering is established
    ///
    /// `Destination: A different VPC`
    /// `Modifiable: false`
    VpcPeering,
    /// Created by a user; see `RouteTarget`
    ///
    /// `Destination: User defined`
    /// `Modifiable: true`
    Custom,
}

/// A route defines a rule that governs where traffic should be sent based on
/// its destination.
#[derive(ObjectIdentity, Clone, Debug, Deserialize, Serialize, JsonSchema)]
pub struct RouterRoute {
    /// Common identifying metadata
    #[serde(flatten)]
    pub identity: IdentityMetadata,
    /// The ID of the VPC Router to which the route belongs
    pub vpc_router_id: Uuid,
    /// Describes the kind of router. Set at creation. `read-only`
    pub kind: RouterRouteKind,
    /// The location that matched packets should be forwarded to
    pub target: RouteTarget,
    /// Selects which traffic this routing rule will apply to
    pub destination: RouteDestination,
}

#[derive(ObjectIdentity, Clone, Debug, Deserialize, Serialize, JsonSchema)]
pub struct InternetGatewayIpPool {
    /// Common identifying metadata
    #[serde(flatten)]
    pub identity: IdentityMetadata,
    /// The ID of the internet gateway to which the IP pool entry belongs
    pub internet_gateway_id: Uuid,
    /// The ID of the referenced IP pool
    pub ip_pool_id: Uuid,
}

#[derive(ObjectIdentity, Clone, Debug, Deserialize, Serialize, JsonSchema)]
pub struct InternetGatewayIp {
    /// Common identifying metadata
    #[serde(flatten)]
    pub identity: IdentityMetadata,
    /// The ID of the internet gateway to which the IP belongs
    pub internet_gateway_id: Uuid,
    /// The IP address
    pub address: IpAddr,
}

/// A single rule in a VPC firewall
#[derive(ObjectIdentity, Clone, Debug, Deserialize, Serialize, JsonSchema)]
pub struct VpcFirewallRule {
    /// Common identifying metadata
    #[serde(flatten)]
    pub identity: IdentityMetadata,
    /// Whether this rule is in effect
    pub status: VpcFirewallRuleStatus,
    /// Whether this rule is for incoming or outgoing traffic
    pub direction: VpcFirewallRuleDirection,
    /// Determine the set of instances that the rule applies to
    pub targets: Vec<VpcFirewallRuleTarget>,
    /// Reductions on the scope of the rule
    pub filters: VpcFirewallRuleFilter,
    /// Whether traffic matching the rule should be allowed or dropped
    pub action: VpcFirewallRuleAction,
    /// The relative priority of this rule
    pub priority: VpcFirewallRulePriority,
    /// The VPC to which this rule belongs
    pub vpc_id: Uuid,
}

/// Collection of a Vpc's firewall rules
#[derive(Clone, Debug, Deserialize, Serialize, JsonSchema)]
pub struct VpcFirewallRules {
    pub rules: Vec<VpcFirewallRule>,
}

/// A single rule in a VPC firewall
#[derive(Clone, Debug, Deserialize, PartialEq, Serialize, JsonSchema)]
pub struct VpcFirewallRuleUpdate {
    /// Name of the rule, unique to this VPC
    pub name: Name,
    /// Human-readable free-form text about a resource
    pub description: String,
    /// Whether this rule is in effect
    pub status: VpcFirewallRuleStatus,
    /// Whether this rule is for incoming or outgoing traffic
    pub direction: VpcFirewallRuleDirection,
    /// Determine the set of instances that the rule applies to
    #[schemars(length(max = 256))]
    pub targets: Vec<VpcFirewallRuleTarget>,
    /// Reductions on the scope of the rule
    pub filters: VpcFirewallRuleFilter,
    /// Whether traffic matching the rule should be allowed or dropped
    pub action: VpcFirewallRuleAction,
    /// The relative priority of this rule
    pub priority: VpcFirewallRulePriority,
}

/// Updated list of firewall rules. Will replace all existing rules.
#[derive(Clone, Debug, Deserialize, Serialize, JsonSchema)]
pub struct VpcFirewallRuleUpdateParams {
    #[schemars(length(max = 1024))]
    pub rules: Vec<VpcFirewallRuleUpdate>,
}

/// Firewall rule priority. This is a value from 0 to 65535, with rules with
/// lower values taking priority over higher values.
#[derive(
    Clone,
    Copy,
    Debug,
    PartialEq,
    PartialOrd,
    Deserialize,
    Serialize,
    JsonSchema,
)]
#[serde(transparent)]
#[repr(transparent)]
pub struct VpcFirewallRulePriority(pub u16);

/// Filters reduce the scope of a firewall rule. Without filters, the rule
/// applies to all packets to the targets (or from the targets, if it's an
/// outbound rule). With multiple filters, the rule applies only to packets
/// matching ALL filters. The maximum number of each type of filter is 256.
#[derive(Clone, Debug, PartialEq, Deserialize, Serialize, JsonSchema)]
pub struct VpcFirewallRuleFilter {
    /// If present, host filters match the "other end" of traffic from the
    /// target’s perspective: for an inbound rule, they match the source of
    /// traffic. For an outbound rule, they match the destination.
    #[schemars(length(max = 256))]
    pub hosts: Option<Vec<VpcFirewallRuleHostFilter>>,

    /// If present, the networking protocols this rule applies to.
    #[schemars(length(max = 256))]
    pub protocols: Option<Vec<VpcFirewallRuleProtocol>>,

    /// If present, the destination ports or port ranges this rule applies to.
    #[schemars(length(max = 256))]
    pub ports: Option<Vec<L4PortRange>>,
}

/// The protocols that may be specified in a firewall rule's filter
#[derive(Clone, Copy, Debug, PartialEq, Deserialize, Serialize, JsonSchema)]
#[serde(rename_all = "UPPERCASE")]
pub enum VpcFirewallRuleProtocol {
    Tcp,
    Udp,
    Icmp,
}

#[derive(Clone, Copy, Debug, Deserialize, Serialize, PartialEq, JsonSchema)]
#[serde(rename_all = "snake_case")]
pub enum VpcFirewallRuleStatus {
    Disabled,
    Enabled,
}

#[derive(Clone, Copy, Debug, Deserialize, Serialize, PartialEq, JsonSchema)]
#[serde(rename_all = "snake_case")]
pub enum VpcFirewallRuleDirection {
    Inbound,
    Outbound,
}

#[derive(Clone, Copy, Debug, Deserialize, Serialize, PartialEq, JsonSchema)]
#[serde(rename_all = "snake_case")]
pub enum VpcFirewallRuleAction {
    Allow,
    Deny,
}

/// A `VpcFirewallRuleTarget` is used to specify the set of instances to which
/// a firewall rule applies. You can target instances directly by name, or
/// specify a VPC, VPC subnet, IP, or IP subnet, which will apply the rule to
/// traffic going to all matching instances. Targets are additive: the rule
/// applies to instances matching ANY target.
#[derive(
    Clone,
    Debug,
    Deserialize,
    Display,
    FromStr,
    Serialize,
    PartialEq,
    JsonSchema,
)]
#[serde(tag = "type", content = "value", rename_all = "snake_case")]
#[display("{}:{0}", style = "lowercase")]
pub enum VpcFirewallRuleTarget {
    /// The rule applies to all instances in the VPC
    Vpc(Name),
    /// The rule applies to all instances in the VPC Subnet
    Subnet(Name),
    /// The rule applies to this specific instance
    Instance(Name),
    /// The rule applies to a specific IP address
    Ip(IpAddr),
    /// The rule applies to a specific IP subnet
    IpNet(oxnet::IpNet),
    // Tags not yet implemented
    // Tag(Name),
}

/// The `VpcFirewallRuleHostFilter` is used to filter traffic on the basis of
/// its source or destination host.
#[derive(
    Clone,
    Debug,
    Deserialize,
    Display,
    FromStr,
    Serialize,
    PartialEq,
    JsonSchema,
)]
#[serde(tag = "type", content = "value", rename_all = "snake_case")]
#[display("{}:{0}", style = "lowercase")]
pub enum VpcFirewallRuleHostFilter {
    /// The rule applies to traffic from/to all instances in the VPC
    Vpc(Name),
    /// The rule applies to traffic from/to all instances in the VPC Subnet
    Subnet(Name),
    /// The rule applies to traffic from/to this specific instance
    Instance(Name),
    // Tags not yet implemented
    // Tag(Name),
    /// The rule applies to traffic from/to a specific IP address
    Ip(IpAddr),
    /// The rule applies to traffic from/to a specific IP subnet
    IpNet(oxnet::IpNet),
    // TODO: Internet gateways not yet implemented
    // #[display("inetgw:{0}")]
    // InternetGateway(Name),
}

/// Port number used in a transport-layer protocol like TCP or UDP
/// Note that 0 is an invalid port number.
#[derive(
    Clone,
    Copy,
    Debug,
    Display,
    PartialEq,
    PartialOrd,
    Deserialize,
    Serialize,
    JsonSchema,
)]
#[serde(transparent)]
#[repr(transparent)]
pub struct L4Port(pub NonZeroU16);

impl From<NonZeroU16> for L4Port {
    fn from(port: NonZeroU16) -> L4Port {
        L4Port(port)
    }
}

impl TryFrom<u16> for L4Port {
    type Error = <NonZeroU16 as TryFrom<u16>>::Error;
    fn try_from(port: u16) -> Result<L4Port, Self::Error> {
        NonZeroU16::try_from(port).map(L4Port)
    }
}

/// A range of transport layer ports. This range is inclusive on both ends.
#[derive(
    Clone, Copy, Debug, DeserializeFromStr, SerializeDisplay, PartialEq,
)]
pub struct L4PortRange {
    /// The first port in the range
    pub first: L4Port,
    /// The last port in the range
    pub last: L4Port,
}

impl FromStr for L4PortRange {
    type Err = String;
    fn from_str(range: &str) -> Result<Self, Self::Err> {
        const INVALID_PORT_NUMBER_MSG: &str = "invalid port number";

        match range.split_once('-') {
            None => {
                let port = range
                    .parse::<NonZeroU16>()
                    .map_err(|_| INVALID_PORT_NUMBER_MSG.to_string())?
                    .into();
                Ok(L4PortRange { first: port, last: port })
            }
            Some((left, right)) => {
                let first = left
                    .parse::<NonZeroU16>()
                    .map_err(|_| INVALID_PORT_NUMBER_MSG.to_string())?
                    .into();
                let last = right
                    .parse::<NonZeroU16>()
                    .map_err(|_| INVALID_PORT_NUMBER_MSG.to_string())?
                    .into();
                Ok(L4PortRange { first, last })
            }
        }
    }
}

impl TryFrom<String> for L4PortRange {
    type Error = <L4PortRange as FromStr>::Err;

    fn try_from(range: String) -> Result<Self, Self::Error> {
        range.parse()
    }
}

impl Display for L4PortRange {
    fn fmt(&self, f: &mut Formatter<'_>) -> std::fmt::Result {
        if self.first == self.last {
            write!(f, "{}", self.first)
        } else {
            write!(f, "{}-{}", self.first, self.last)
        }
    }
}

impl JsonSchema for L4PortRange {
    fn schema_name() -> String {
        "L4PortRange".to_string()
    }

    fn json_schema(
        _: &mut schemars::gen::SchemaGenerator,
    ) -> schemars::schema::Schema {
        schemars::schema::SchemaObject {
            metadata: Some(Box::new(schemars::schema::Metadata {
                title: Some("A range of IP ports".to_string()),
                description: Some(
                    "An inclusive-inclusive range of IP ports. The second port \
                    may be omitted to represent a single port."
                        .to_string(),
                ),
                examples: vec!["22".into(), "6667-7000".into()],
                ..Default::default()
            })),
            instance_type: Some(
                schemars::schema::InstanceType::String.into()
            ),
            string: Some(Box::new(schemars::schema::StringValidation {
                max_length: Some(11),  // 5 digits for each port and the dash
                min_length: Some(1),
                pattern: Some(
                    r#"^[0-9]{1,5}(-[0-9]{1,5})?$"#.to_string(),
                ),
            })),
            ..Default::default()
        }.into()
    }
}

/// The `MacAddr` represents a Media Access Control (MAC) address, used to uniquely identify
/// hardware devices on a network.
// NOTE: We're using the `macaddr` crate for the internal representation. But as with the `ipnet`,
// this crate does not implement `JsonSchema`.
#[derive(
    Clone,
    Copy,
    Debug,
    DeserializeFromStr,
    PartialEq,
    Eq,
    PartialOrd,
    Ord,
    SerializeDisplay,
    Hash,
)]
pub struct MacAddr(pub macaddr::MacAddr6);

leaf!(MacAddr);

impl MacAddr {
    // Guest MAC addresses begin with the Oxide OUI A8:40:25. Further, guest
    // address are constrained to be in the virtual address range
    // A8:40:25:F_:__:__. Even further, the range F0:00:00 - FE:FF:FF is
    // reserved for customer-visible addresses (FF:00:00-FF:FF:FF is for
    // system MAC addresses). See RFD 174 for the discussion of the virtual
    // range, and
    // https://github.com/oxidecomputer/omicron/pull/955#discussion_r856432498
    // for an initial discussion of the customer/system address range split.
    // The system range is further split between FF:00:00-FF:7F:FF for
    // fixed addresses (e.g., the OPTE virtual gateway MAC) and
    // FF:80:00-FF:FF:FF for dynamically allocated addresses (e.g., service
    // vNICs).
    //
    // F0:00:00 - FF:FF:FF    Oxide Virtual Address Range
    //     F0:00:00 - FE:FF:FF    Guest Addresses
    //     FF:00:00 - FF:FF:FF    System Addresses
    //         FF:00:00 - FF:7F:FF    Reserved Addresses
    //         FF:80:00 - FF:FF:FF    Runtime allocatable
    pub const MIN_GUEST_ADDR: i64 = 0xA8_40_25_F0_00_00;
    pub const MAX_GUEST_ADDR: i64 = 0xA8_40_25_FE_FF_FF;
    pub const MIN_SYSTEM_ADDR: i64 = 0xA8_40_25_FF_00_00;
    pub const MAX_SYSTEM_RESV: i64 = 0xA8_40_25_FF_7F_FF;
    pub const MAX_SYSTEM_ADDR: i64 = 0xA8_40_25_FF_FF_FF;

    /// Generate a random MAC address for a guest network interface
    pub fn random_guest() -> Self {
        let value =
            thread_rng().gen_range(Self::MIN_GUEST_ADDR..=Self::MAX_GUEST_ADDR);
        Self::from_i64(value)
    }

    /// Generate a random MAC address in the system address range
    pub fn random_system() -> Self {
        let value = thread_rng()
            .gen_range((Self::MAX_SYSTEM_RESV + 1)..=Self::MAX_SYSTEM_ADDR);
        Self::from_i64(value)
    }

    /// Iterate the MAC addresses in the system address range
    /// (used as an allocator in contexts where collisions are not expected and
    /// determinism is useful, like in the test suite)
    pub fn iter_system() -> impl Iterator<Item = MacAddr> + Send {
        ((Self::MAX_SYSTEM_RESV + 1)..=Self::MAX_SYSTEM_ADDR)
            .map(Self::from_i64)
    }

    /// Is this a MAC in the Guest Addresses range
    pub fn is_guest(&self) -> bool {
        let value = self.to_i64();
        value >= Self::MIN_GUEST_ADDR && value <= Self::MAX_GUEST_ADDR
    }

    /// Is this a MAC in the System Addresses range
    pub fn is_system(&self) -> bool {
        let value = self.to_i64();
        value >= Self::MIN_SYSTEM_ADDR && value <= Self::MAX_SYSTEM_ADDR
    }

    /// Construct a MAC address from its i64 big-endian byte representation.
    // NOTE: This is the representation used in the database.
    pub fn from_i64(value: i64) -> Self {
        let bytes = value.to_be_bytes();
        Self(macaddr::MacAddr6::new(
            bytes[2], bytes[3], bytes[4], bytes[5], bytes[6], bytes[7],
        ))
    }

    /// Convert a MAC address to its i64 big-endian byte representation
    // NOTE: This is the representation used in the database.
    pub fn to_i64(self) -> i64 {
        let bytes = self.0.as_bytes();
        i64::from_be_bytes([
            0, 0, bytes[0], bytes[1], bytes[2], bytes[3], bytes[4], bytes[5],
        ])
    }
}

impl From<macaddr::MacAddr6> for MacAddr {
    fn from(mac: macaddr::MacAddr6) -> Self {
        Self(mac)
    }
}

impl FromStr for MacAddr {
    type Err = macaddr::ParseError;

    fn from_str(s: &str) -> Result<Self, Self::Err> {
        s.split(':')
            .map(|b| format!("{:0>2}", b))
            .collect::<Vec<String>>()
            .join(":")
            .parse()
            .map(MacAddr)
    }
}

impl TryFrom<String> for MacAddr {
    type Error = <Self as FromStr>::Err;

    fn try_from(s: String) -> Result<Self, Self::Error> {
        MacAddr::from_str(s.as_ref())
    }
}

impl std::ops::Deref for MacAddr {
    type Target = macaddr::MacAddr6;
    fn deref(&self) -> &Self::Target {
        &self.0
    }
}

impl std::fmt::Display for MacAddr {
    fn fmt(&self, f: &mut std::fmt::Formatter) -> std::fmt::Result {
        write!(f, "{}", self.0)
    }
}

impl JsonSchema for MacAddr {
    fn schema_name() -> String {
        "MacAddr".to_string()
    }

    fn json_schema(
        _: &mut schemars::gen::SchemaGenerator,
    ) -> schemars::schema::Schema {
        schemars::schema::SchemaObject {
            metadata: Some(Box::new(schemars::schema::Metadata {
                title: Some("A MAC address".to_string()),
                description: Some(
                    "A Media Access Control address, in EUI-48 format"
                        .to_string(),
                ),
                examples: vec!["ff:ff:ff:ff:ff:ff".into()],
                ..Default::default()
            })),
            instance_type: Some(schemars::schema::InstanceType::String.into()),
            string: Some(Box::new(schemars::schema::StringValidation {
                max_length: Some(17), // 12 hex characters and 5 ":"-separators
                min_length: Some(5),  // Just 5 ":" separators
                pattern: Some(
                    r#"^([0-9a-fA-F]{0,2}:){5}[0-9a-fA-F]{0,2}$"#.to_string(),
                ),
            })),
            ..Default::default()
        }
        .into()
    }
}

/// A Geneve Virtual Network Identifier
#[derive(
    Debug,
    Clone,
    Copy,
    PartialEq,
    Eq,
    Hash,
    PartialOrd,
    Ord,
    Deserialize,
    Serialize,
    JsonSchema,
    Diffable,
)]
pub struct Vni(u32);

impl Vni {
    /// Virtual Network Identifiers are constrained to be 24-bit values.
    pub const MAX_VNI: u32 = 0xFF_FFFF;

    /// The VNI for the builtin services VPC.
    pub const SERVICES_VNI: Self = Self(100);

    /// Oxide reserves a slice of initial VNIs for its own use.
    pub const MIN_GUEST_VNI: u32 = 1024;

    /// Create a new random VNI.
    pub fn random() -> Self {
        Self(rand::thread_rng().gen_range(Self::MIN_GUEST_VNI..=Self::MAX_VNI))
    }

    /// Create a new random VNI in the Oxide-reserved space.
    pub fn random_system() -> Self {
        Self(rand::thread_rng().gen_range(0..Self::MIN_GUEST_VNI))
    }
}

impl From<Vni> for u32 {
    fn from(vni: Vni) -> u32 {
        vni.0
    }
}

impl TryFrom<u32> for Vni {
    type Error = Error;

    fn try_from(x: u32) -> Result<Self, Error> {
        if x <= Self::MAX_VNI {
            Ok(Self(x))
        } else {
            Err(Error::internal_error(
                format!("Invalid Geneve VNI: {}", x).as_str(),
            ))
        }
    }
}

impl TryFrom<i32> for Vni {
    type Error = Error;

    fn try_from(x: i32) -> Result<Self, Error> {
        Self::try_from(u32::try_from(x).map_err(|_| {
            Error::internal_error(format!("Invalid Geneve VNI: {}", x).as_str())
        })?)
    }
}

/// An `InstanceNetworkInterface` represents a virtual network interface device
/// attached to an instance.
#[derive(ObjectIdentity, Clone, Debug, Deserialize, JsonSchema, Serialize)]
pub struct InstanceNetworkInterface {
    /// common identifying metadata
    #[serde(flatten)]
    pub identity: IdentityMetadata,

    /// The Instance to which the interface belongs.
    pub instance_id: Uuid,

    /// The VPC to which the interface belongs.
    pub vpc_id: Uuid,

    /// The subnet to which the interface belongs.
    pub subnet_id: Uuid,

    /// The MAC address assigned to this interface.
    pub mac: MacAddr,

    /// The IP address assigned to this interface.
    // TODO-correctness: We need to split this into an optional V4 and optional
    // V6 address, at least one of which must be specified.
    pub ip: IpAddr,
    /// True if this interface is the primary for the instance to which it's
    /// attached.
    pub primary: bool,

    /// A set of additional networks that this interface may send and
    /// receive traffic on.
    #[serde(default)]
    pub transit_ips: Vec<IpNet>,
}

#[derive(
    Clone,
    Debug,
    Deserialize,
    Serialize,
    JsonSchema,
    Eq,
    PartialEq,
    Ord,
    PartialOrd,
)]
#[serde(tag = "type", content = "value", rename_all = "snake_case")]
pub enum Digest {
    Sha256(String),
}

impl FromStr for Digest {
    type Err = anyhow::Error;
    fn from_str(s: &str) -> Result<Self, Self::Err> {
        if s.starts_with("sha256:") {
            let parts: Vec<&str> = s.split(':').collect();
            if parts.len() != 2 {
                anyhow::bail!("digest string {} should have two parts", s);
            }

            if parts[1].len() != 64 {
                anyhow::bail!("sha256 length must be 64");
            }

            return Ok(Digest::Sha256(parts[1].to_string()));
        }

        anyhow::bail!("invalid digest string {}", s);
    }
}

impl std::fmt::Display for Digest {
    fn fmt(
        &self,
        f: &mut std::fmt::Formatter<'_>,
    ) -> Result<(), std::fmt::Error> {
        write!(
            f,
            "{}",
            match self {
                Digest::Sha256(value) => format!("sha256:{}", value),
            }
        )
    }
}

/// An address lot and associated blocks resulting from creating an address lot.
#[derive(Debug, Clone, Serialize, Deserialize, JsonSchema)]
pub struct AddressLotCreateResponse {
    /// The address lot that was created.
    pub lot: AddressLot,

    /// The address lot blocks that were created.
    pub blocks: Vec<AddressLotBlock>,
}

/// Represents an address lot object, containing the id of the lot that can be
/// used in other API calls.
// TODO Add kind attribute to AddressLot
// https://github.com/oxidecomputer/omicron/issues/3064
#[derive(
    ObjectIdentity, Clone, Debug, Deserialize, JsonSchema, Serialize, PartialEq,
)]
pub struct AddressLot {
    #[serde(flatten)]
    pub identity: IdentityMetadata,

    /// Desired use of `AddressLot`
    pub kind: AddressLotKind,
}

/// The kind associated with an address lot.
#[derive(Copy, Clone, Debug, Deserialize, Serialize, JsonSchema, PartialEq)]
#[serde(rename_all = "snake_case")]
pub enum AddressLotKind {
    /// Infrastructure address lots are used for network infrastructure like
    /// addresses assigned to rack switches.
    Infra,

    /// Pool address lots are used by IP pools.
    Pool,
}

/// An address lot block is a part of an address lot and contains a range of
/// addresses. The range is inclusive.
#[derive(Clone, Debug, Deserialize, JsonSchema, Serialize, PartialEq)]
pub struct AddressLotBlock {
    /// The id of the address lot block.
    pub id: Uuid,

    /// The first address of the block (inclusive).
    pub first_address: IpAddr,

    /// The last address of the block (inclusive).
    pub last_address: IpAddr,
}

/// A loopback address is an address that is assigned to a rack switch but is
/// not associated with any particular port.
#[derive(Clone, Debug, Deserialize, JsonSchema, Serialize, PartialEq)]
pub struct LoopbackAddress {
    /// The id of the loopback address.
    pub id: Uuid,

    /// The address lot block this address came from.
    pub address_lot_block_id: Uuid,

    /// The id of the rack where this loopback address is assigned.
    pub rack_id: Uuid,

    /// Switch location where this loopback address is assigned.
    pub switch_location: String,

    /// The loopback IP address and prefix length.
    pub address: oxnet::IpNet,
}

/// A switch port represents a physical external port on a rack switch.
#[derive(Clone, Debug, Deserialize, JsonSchema, Serialize, PartialEq)]
pub struct SwitchPort {
    /// The id of the switch port.
    pub id: Uuid,

    /// The rack this switch port belongs to.
    pub rack_id: Uuid,

    /// The switch location of this switch port.
    pub switch_location: String,

    /// The name of this switch port.
    // TODO: possibly re-export and use the dpd_client::types::PortId here
    // https://github.com/oxidecomputer/omicron/issues/3059
    pub port_name: String,

    /// The primary settings group of this switch port. Will be `None` until
    /// this switch port is configured.
    pub port_settings_id: Option<Uuid>,
}

/// A switch port settings identity whose id may be used to view additional
/// details.
#[derive(
    ObjectIdentity, Clone, Debug, Deserialize, JsonSchema, Serialize, PartialEq,
)]
pub struct SwitchPortSettings {
    #[serde(flatten)]
    pub identity: IdentityMetadata,
}

/// This structure contains all port settings information in one place. It's a
/// convenience data structure for getting a complete view of a particular
/// port's settings.
#[derive(Clone, Debug, Deserialize, JsonSchema, Serialize, PartialEq)]
pub struct SwitchPortSettingsView {
    /// The primary switch port settings handle.
    pub settings: SwitchPortSettings,

    /// Switch port settings included from other switch port settings groups.
    pub groups: Vec<SwitchPortSettingsGroups>,

    /// Layer 1 physical port settings.
    pub port: SwitchPortConfig,

    /// Layer 2 link settings.
    pub links: Vec<SwitchPortLinkConfig>,

    /// Link-layer discovery protocol (LLDP) settings.
    pub link_lldp: Vec<LldpLinkConfig>,

    /// TX equalization settings.  These are optional, and most links will not
    /// need them.
    pub tx_eq: Vec<Option<TxEqConfig>>,

    /// Layer 3 interface settings.
    pub interfaces: Vec<SwitchInterfaceConfig>,

    /// Vlan interface settings.
    pub vlan_interfaces: Vec<SwitchVlanInterfaceConfig>,

    /// IP route settings.
    pub routes: Vec<SwitchPortRouteConfig>,

    /// BGP peer settings.
    pub bgp_peers: Vec<BgpPeer>,

    /// Layer 3 IP address settings.
    pub addresses: Vec<SwitchPortAddressConfig>,
}

/// This structure maps a port settings object to a port settings groups. Port
/// settings objects may inherit settings from groups. This mapping defines the
/// relationship between settings objects and the groups they reference.
#[derive(Clone, Debug, Deserialize, JsonSchema, Serialize, PartialEq)]
pub struct SwitchPortSettingsGroups {
    /// The id of a port settings object referencing a port settings group.
    pub port_settings_id: Uuid,

    /// The id of a port settings group being referenced by a port settings
    /// object.
    pub port_settings_group_id: Uuid,
}

/// A port settings group is a named object that references a port settings
/// object.
#[derive(Clone, Debug, Deserialize, JsonSchema, Serialize, PartialEq)]
pub struct SwitchPortSettingsGroup {
    #[serde(flatten)]
    pub identity: IdentityMetadata,

    /// The port settings that comprise this group.
    pub port_settings_id: Uuid,
}

/// The link geometry associated with a switch port.
#[derive(Clone, Debug, Deserialize, JsonSchema, Serialize, PartialEq)]
#[serde(rename_all = "lowercase")]
pub enum SwitchPortGeometry {
    /// The port contains a single QSFP28 link with four lanes.
    Qsfp28x1,

    /// The port contains two QSFP28 links each with two lanes.
    Qsfp28x2,

    /// The port contains four SFP28 links each with one lane.
    Sfp28x4,
}

/// A physical port configuration for a port settings object.
#[derive(Clone, Debug, Deserialize, JsonSchema, Serialize, PartialEq)]
pub struct SwitchPortConfig {
    /// The id of the port settings object this configuration belongs to.
    pub port_settings_id: Uuid,

    /// The physical link geometry of the port.
    pub geometry: SwitchPortGeometry,
}

/// The speed of a link.
#[derive(Copy, Clone, Debug, Deserialize, Serialize, JsonSchema, PartialEq)]
#[serde(rename_all = "snake_case")]
pub enum LinkSpeed {
    /// Zero gigabits per second.
    Speed0G,
    /// 1 gigabit per second.
    Speed1G,
    /// 10 gigabits per second.
    Speed10G,
    /// 25 gigabits per second.
    Speed25G,
    /// 40 gigabits per second.
    Speed40G,
    /// 50 gigabits per second.
    Speed50G,
    /// 100 gigabits per second.
    Speed100G,
    /// 200 gigabits per second.
    Speed200G,
    /// 400 gigabits per second.
    Speed400G,
}

/// The forward error correction mode of a link.
#[derive(Copy, Clone, Debug, Deserialize, Serialize, JsonSchema, PartialEq)]
#[serde(rename_all = "snake_case")]
pub enum LinkFec {
    /// Firecode forward error correction.
    Firecode,
    /// No forward error correction.
    None,
    /// Reed-Solomon forward error correction.
    Rs,
}

impl From<crate::api::internal::shared::PortFec> for LinkFec {
    fn from(x: crate::api::internal::shared::PortFec) -> LinkFec {
        match x {
            crate::api::internal::shared::PortFec::Firecode => Self::Firecode,
            crate::api::internal::shared::PortFec::None => Self::None,
            crate::api::internal::shared::PortFec::Rs => Self::Rs,
        }
    }
}

impl From<crate::api::internal::shared::PortSpeed> for LinkSpeed {
    fn from(x: crate::api::internal::shared::PortSpeed) -> Self {
        match x {
            crate::api::internal::shared::PortSpeed::Speed0G => Self::Speed0G,
            crate::api::internal::shared::PortSpeed::Speed1G => Self::Speed1G,
            crate::api::internal::shared::PortSpeed::Speed10G => Self::Speed10G,
            crate::api::internal::shared::PortSpeed::Speed25G => Self::Speed25G,
            crate::api::internal::shared::PortSpeed::Speed40G => Self::Speed40G,
            crate::api::internal::shared::PortSpeed::Speed50G => Self::Speed50G,
            crate::api::internal::shared::PortSpeed::Speed100G => {
                Self::Speed100G
            }
            crate::api::internal::shared::PortSpeed::Speed200G => {
                Self::Speed200G
            }
            crate::api::internal::shared::PortSpeed::Speed400G => {
                Self::Speed400G
            }
        }
    }
}

/// A link configuration for a port settings object.
#[derive(Clone, Debug, Deserialize, JsonSchema, Serialize, PartialEq)]
pub struct SwitchPortLinkConfig {
    /// The port settings this link configuration belongs to.
    pub port_settings_id: Uuid,

    /// The link-layer discovery protocol service configuration id for this
    /// link.
    pub lldp_link_config_id: Option<Uuid>,

    /// The tx_eq configuration id for this link.
    pub tx_eq_config_id: Option<Uuid>,

    /// The name of this link.
    pub link_name: String,

    /// The maximum transmission unit for this link.
    pub mtu: u16,

    /// The requested forward-error correction method.  If this is not
    /// specified, the standard FEC for the underlying media will be applied
    /// if it can be determined.
    pub fec: Option<LinkFec>,

    /// The configured speed of the link.
    pub speed: LinkSpeed,

    /// Whether or not the link has autonegotiation enabled.
    pub autoneg: bool,
}

/// A link layer discovery protocol (LLDP) service configuration.
#[derive(Clone, Debug, Deserialize, JsonSchema, Serialize, PartialEq)]
pub struct LldpLinkConfig {
    /// The id of this LLDP service instance.
    pub id: Uuid,

    /// Whether or not the LLDP service is enabled.
    pub enabled: bool,

    /// The LLDP link name TLV.
    pub link_name: Option<String>,

    /// The LLDP link description TLV.
    pub link_description: Option<String>,

    /// The LLDP chassis identifier TLV.
    pub chassis_id: Option<String>,

    /// The LLDP system name TLV.
    pub system_name: Option<String>,

    /// The LLDP system description TLV.
    pub system_description: Option<String>,

    /// The LLDP management IP TLV.
    pub management_ip: Option<oxnet::IpNet>,
}

/// Information about LLDP advertisements from other network entities directly
/// connected to a switch port.  This structure contains both metadata about
/// when and where the neighbor was seen, as well as the specific information
/// the neighbor was advertising.
#[derive(Clone, Debug, Deserialize, JsonSchema, Serialize, PartialEq)]
pub struct LldpNeighbor {
    // Unique ID assigned to this neighbor - only used for pagination
    #[serde(skip)]
    pub id: Uuid,

    /// The port on which the neighbor was seen
    pub local_port: String,

    /// Initial sighting of this LldpNeighbor
    pub first_seen: DateTime<Utc>,

    /// Most recent sighting of this LldpNeighbor
    pub last_seen: DateTime<Utc>,

    /// The LLDP link name advertised by the neighbor
    pub link_name: String,

    /// The LLDP link description advertised by the neighbor
    pub link_description: Option<String>,

    /// The LLDP chassis identifier advertised by the neighbor
    pub chassis_id: String,

    /// The LLDP system name advertised by the neighbor
    pub system_name: Option<String>,

    /// The LLDP system description advertised by the neighbor
    pub system_description: Option<String>,

    /// The LLDP management IP(s) advertised by the neighbor
    pub management_ip: Vec<oxnet::IpNet>,
}

impl SimpleIdentity for LldpNeighbor {
    fn id(&self) -> Uuid {
        self.id
    }
}

/// Per-port tx-eq overrides.  This can be used to fine-tune the transceiver
/// equalization settings to improve signal integrity.
#[derive(Clone, Debug, Deserialize, JsonSchema, Serialize, PartialEq)]
pub struct TxEqConfig {
    /// Pre-cursor tap1
    pub pre1: Option<i32>,
    /// Pre-cursor tap2
    pub pre2: Option<i32>,
    /// Main tap
    pub main: Option<i32>,
    /// Post-cursor tap2
    pub post2: Option<i32>,
    /// Post-cursor tap1
    pub post1: Option<i32>,
}

impl From<crate::api::internal::shared::TxEqConfig> for TxEqConfig {
    fn from(x: crate::api::internal::shared::TxEqConfig) -> TxEqConfig {
        TxEqConfig {
            pre1: x.pre1,
            pre2: x.pre2,
            main: x.main,
            post2: x.post2,
            post1: x.post1,
        }
    }
}

/// Describes the kind of an switch interface.
#[derive(Clone, Debug, Deserialize, JsonSchema, Serialize, PartialEq)]
#[serde(rename_all = "snake_case")]
pub enum SwitchInterfaceKind {
    /// Primary interfaces are associated with physical links. There is exactly
    /// one primary interface per physical link.
    Primary,

    /// VLAN interfaces allow physical interfaces to be multiplexed onto
    /// multiple logical links, each distinguished by a 12-bit 802.1Q Ethernet
    /// tag.
    Vlan,

    /// Loopback interfaces are anchors for IP addresses that are not specific
    /// to any particular port.
    Loopback,
}

/// A switch port interface configuration for a port settings object.
#[derive(Clone, Debug, Deserialize, JsonSchema, Serialize, PartialEq)]
pub struct SwitchInterfaceConfig {
    /// The port settings object this switch interface configuration belongs to.
    pub port_settings_id: Uuid,

    /// A unique identifier for this switch interface.
    pub id: Uuid,

    /// The name of this switch interface.
    // TODO: https://github.com/oxidecomputer/omicron/issues/3050
    // Use `Name` instead of `String` for `interface_name` type
    pub interface_name: String,

    /// Whether or not IPv6 is enabled on this interface.
    pub v6_enabled: bool,

    /// The switch interface kind.
    pub kind: SwitchInterfaceKind,
}

/// A switch port VLAN interface configuration for a port settings object.
#[derive(Clone, Debug, Deserialize, JsonSchema, Serialize, PartialEq)]
pub struct SwitchVlanInterfaceConfig {
    /// The switch interface configuration this VLAN interface configuration
    /// belongs to.
    pub interface_config_id: Uuid,

    /// The virtual network id for this interface that is used for producing and
    /// consuming 802.1Q Ethernet tags. This field has a maximum value of 4095
    /// as 802.1Q tags are twelve bits.
    pub vlan_id: u16,
}

/// A route configuration for a port settings object.
#[derive(Clone, Debug, Deserialize, JsonSchema, Serialize, PartialEq)]
pub struct SwitchPortRouteConfig {
    /// The port settings object this route configuration belongs to.
    pub port_settings_id: Uuid,

    /// The interface name this route configuration is assigned to.
    // TODO: https://github.com/oxidecomputer/omicron/issues/3050
    // Use `Name` instead of `String` for `interface_name` type
    pub interface_name: String,

    /// The route's destination network.
    pub dst: oxnet::IpNet,

    /// The route's gateway address.
    pub gw: oxnet::IpNet,

    /// The VLAN identifier for the route. Use this if the gateway is reachable
    /// over an 802.1Q tagged L2 segment.
    pub vlan_id: Option<u16>,

    /// RIB Priority indicating priority within and across protocols.
    pub rib_priority: Option<u8>,
}

/*
/// A BGP peer configuration for a port settings object.
#[derive(Clone, Debug, Deserialize, JsonSchema, Serialize, PartialEq)]
pub struct SwitchPortBgpPeerConfig {
    /// The port settings object this BGP configuration belongs to.
    pub port_settings_id: Uuid,

    /// The id of the global BGP configuration referenced by this peer
    /// configuration.
    pub bgp_config_id: Uuid,

    /// The interface name used to establish a peer session.
    // TODO: https://github.com/oxidecomputer/omicron/issues/3050
    // Use `Name` instead of `String` for `interface_name` type
    pub interface_name: String,

    /// The address of the peer.
    pub addr: IpAddr,
}
*/

/// A BGP peer configuration for an interface. Includes the set of announcements
/// that will be advertised to the peer identified by `addr`. The `bgp_config`
/// parameter is a reference to global BGP parameters. The `interface_name`
/// indicates what interface the peer should be contacted on.
#[derive(Clone, Debug, Deserialize, Serialize, JsonSchema, PartialEq)]
pub struct BgpPeer {
    /// The global BGP configuration used for establishing a session with this
    /// peer.
    pub bgp_config: NameOrId,

    /// The name of interface to peer on. This is relative to the port
    /// configuration this BGP peer configuration is a part of. For example this
    /// value could be phy0 to refer to a primary physical interface. Or it
    /// could be vlan47 to refer to a VLAN interface.
    pub interface_name: String,

    /// The address of the host to peer with.
    pub addr: IpAddr,

    /// How long to hold peer connections between keepalives (seconds).
    pub hold_time: u32,

    /// How long to hold a peer in idle before attempting a new session
    /// (seconds).
    pub idle_hold_time: u32,

    /// How long to delay sending an open request after establishing a TCP
    /// session (seconds).
    pub delay_open: u32,

    /// How long to to wait between TCP connection retries (seconds).
    pub connect_retry: u32,

    /// How often to send keepalive requests (seconds).
    pub keepalive: u32,

    /// Require that a peer has a specified ASN.
    pub remote_asn: Option<u32>,

    /// Require messages from a peer have a minimum IP time to live field.
    pub min_ttl: Option<u8>,

    /// Use the given key for TCP-MD5 authentication with the peer.
    pub md5_auth_key: Option<String>,

    /// Apply the provided multi-exit discriminator (MED) updates sent to the peer.
    pub multi_exit_discriminator: Option<u32>,

    /// Include the provided communities in updates sent to the peer.
    pub communities: Vec<u32>,

    /// Apply a local preference to routes received from this peer.
    pub local_pref: Option<u32>,

    /// Enforce that the first AS in paths received from this peer is the peer's AS.
    pub enforce_first_as: bool,

    /// Define import policy for a peer.
    pub allowed_import: ImportExportPolicy,

    /// Define export policy for a peer.
    pub allowed_export: ImportExportPolicy,

    /// Associate a VLAN ID with a peer.
    pub vlan_id: Option<u16>,
}

/// A base BGP configuration.
#[derive(
    ObjectIdentity, Clone, Debug, Deserialize, JsonSchema, Serialize, PartialEq,
)]
pub struct BgpConfig {
    #[serde(flatten)]
    pub identity: IdentityMetadata,

    /// The autonomous system number of this BGP configuration.
    pub asn: u32,

    /// Optional virtual routing and forwarding identifier for this BGP
    /// configuration.
    pub vrf: Option<String>,
}

/// Represents a BGP announce set by id. The id can be used with other API calls
/// to view and manage the announce set.
#[derive(Clone, Debug, Deserialize, JsonSchema, Serialize, PartialEq)]
pub struct BgpAnnounceSet {
    #[serde(flatten)]
    pub identity: IdentityMetadata,
}

/// A BGP announcement tied to an address lot block.
#[derive(Clone, Debug, Deserialize, JsonSchema, Serialize, PartialEq)]
pub struct BgpAnnouncement {
    /// The id of the set this announcement is a part of.
    pub announce_set_id: Uuid,

    /// The address block the IP network being announced is drawn from.
    pub address_lot_block_id: Uuid,

    /// The IP network being announced.
    pub network: oxnet::IpNet,
}

/// An IP address configuration for a port settings object.
#[derive(Clone, Debug, Deserialize, JsonSchema, Serialize, PartialEq)]
pub struct SwitchPortAddressConfig {
    /// The port settings object this address configuration belongs to.
    pub port_settings_id: Uuid,

    /// The id of the address lot block this address is drawn from.
    pub address_lot_block_id: Uuid,

    /// The IP address and prefix.
    pub address: oxnet::IpNet,

    /// An optional VLAN ID
    pub vlan_id: Option<u16>,

    /// The interface name this address belongs to.
    // TODO: https://github.com/oxidecomputer/omicron/issues/3050
    // Use `Name` instead of `String` for `interface_name` type
    pub interface_name: String,
}

/// The current state of a BGP peer.
#[derive(Clone, Debug, Deserialize, JsonSchema, Serialize, PartialEq)]
#[serde(rename_all = "snake_case")]
pub enum BgpPeerState {
    /// Initial state. Refuse all incoming BGP connections. No resources
    /// allocated to peer.
    Idle,

    /// Waiting for the TCP connection to be completed.
    Connect,

    /// Trying to acquire peer by listening for and accepting a TCP connection.
    Active,

    /// Waiting for open message from peer.
    OpenSent,

    /// Waiting for keepaliave or notification from peer.
    OpenConfirm,

    /// Synchronizing with peer.
    SessionSetup,

    /// Session established. Able to exchange update, notification and keepalive
    /// messages with peers.
    Established,
}

impl From<mg_admin_client::types::FsmStateKind> for BgpPeerState {
    fn from(s: mg_admin_client::types::FsmStateKind) -> BgpPeerState {
        use mg_admin_client::types::FsmStateKind;
        match s {
            FsmStateKind::Idle => BgpPeerState::Idle,
            FsmStateKind::Connect => BgpPeerState::Connect,
            FsmStateKind::Active => BgpPeerState::Active,
            FsmStateKind::OpenSent => BgpPeerState::OpenSent,
            FsmStateKind::OpenConfirm => BgpPeerState::OpenConfirm,
            FsmStateKind::SessionSetup => BgpPeerState::SessionSetup,
            FsmStateKind::Established => BgpPeerState::Established,
        }
    }
}

/// The current status of a BGP peer.
#[derive(Clone, Debug, Deserialize, JsonSchema, Serialize, PartialEq)]
pub struct BgpPeerStatus {
    /// IP address of the peer.
    pub addr: IpAddr,

    /// Local autonomous system number.
    pub local_asn: u32,

    /// Remote autonomous system number.
    pub remote_asn: u32,

    /// State of the peer.
    pub state: BgpPeerState,

    /// Time of last state change.
    pub state_duration_millis: u64,

    /// Switch with the peer session.
    pub switch: SwitchLocation,
}

/// The current status of a BGP peer.
#[derive(
    Clone, Debug, Deserialize, JsonSchema, Serialize, PartialEq, Default,
)]
pub struct BgpExported {
    /// Exported routes indexed by peer address.
    pub exports: HashMap<String, Vec<Ipv4Net>>,
}

/// Opaque object representing BGP message history for a given BGP peer. The
/// contents of this object are not yet stable.
#[derive(Clone, Debug, Deserialize, Serialize)]
pub struct BgpMessageHistory(mg_admin_client::types::MessageHistory);

impl BgpMessageHistory {
    pub fn new(arg: mg_admin_client::types::MessageHistory) -> Self {
        Self(arg)
    }
}

impl JsonSchema for BgpMessageHistory {
    fn json_schema(
        gen: &mut schemars::gen::SchemaGenerator,
    ) -> schemars::schema::Schema {
        let obj = schemars::schema::Schema::Object(
            schemars::schema::SchemaObject::default(),
        );
        gen.definitions_mut().insert(Self::schema_name(), obj.clone());
        obj
    }

    fn schema_name() -> String {
        "BgpMessageHistory".to_owned()
    }
}

/// BGP message history for a particular switch.
#[derive(Clone, Debug, Deserialize, JsonSchema, Serialize)]
pub struct SwitchBgpHistory {
    /// Switch this message history is associated with.
    pub switch: SwitchLocation,

    /// Message history indexed by peer address.
    pub history: HashMap<String, BgpMessageHistory>,
}

/// BGP message history for rack switches.
#[derive(Clone, Debug, Deserialize, JsonSchema, Serialize)]
pub struct AggregateBgpMessageHistory {
    /// BGP history organized by switch.
    switch_histories: Vec<SwitchBgpHistory>,
}

impl AggregateBgpMessageHistory {
    pub fn new(switch_histories: Vec<SwitchBgpHistory>) -> Self {
        Self { switch_histories }
    }
}

/// A route imported from a BGP peer.
#[derive(Clone, Debug, Deserialize, JsonSchema, Serialize, PartialEq)]
pub struct BgpImportedRouteIpv4 {
    /// The destination network prefix.
    pub prefix: oxnet::Ipv4Net,

    /// The nexthop the prefix is reachable through.
    pub nexthop: Ipv4Addr,

    /// BGP identifier of the originating router.
    pub id: u32,

    /// Switch the route is imported into.
    pub switch: SwitchLocation,
}

/// BFD connection mode.
#[derive(
    Clone,
    Copy,
    Debug,
    Deserialize,
    Serialize,
    JsonSchema,
    PartialEq,
    Eq,
    Ord,
    PartialOrd,
)]
#[serde(rename_all = "snake_case")]
pub enum BfdMode {
    SingleHop,
    MultiHop,
}

/// A description of an uploaded TUF repository.
#[derive(Clone, Debug, PartialEq, Eq, Deserialize, Serialize, JsonSchema)]
pub struct TufRepoDescription {
    // Information about the repository.
    pub repo: TufRepoMeta,

    // Information about the artifacts present in the repository.
    pub artifacts: Vec<TufArtifactMeta>,
}

impl TufRepoDescription {
    /// Sorts the artifacts so that descriptions can be compared.
    pub fn sort_artifacts(&mut self) {
        self.artifacts.sort_by(|a, b| a.id.cmp(&b.id));
    }
}

/// Metadata about a TUF repository.
///
/// Found within a [`TufRepoDescription`].
#[derive(Clone, Debug, PartialEq, Eq, Deserialize, Serialize, JsonSchema)]
pub struct TufRepoMeta {
    /// The hash of the repository.
    ///
    /// This is a slight abuse of `ArtifactHash`, since that's the hash of
    /// individual artifacts within the repository. However, we use it here for
    /// convenience.
    pub hash: ArtifactHash,

    /// The version of the targets role.
    pub targets_role_version: u64,

    /// The time until which the repo is valid.
    pub valid_until: DateTime<Utc>,

    /// The system version in artifacts.json.
    pub system_version: SemverVersion,

    /// The file name of the repository.
    ///
    /// This is purely used for debugging and may not always be correct (e.g.
    /// with wicket, we read the file contents from stdin so we don't know the
    /// correct file name).
    pub file_name: String,
}

/// Metadata about an individual TUF artifact.
///
/// Found within a [`TufRepoDescription`].
#[derive(Clone, Debug, PartialEq, Eq, Deserialize, Serialize, JsonSchema)]
pub struct TufArtifactMeta {
    /// The artifact ID.
    pub id: ArtifactId,

    /// The hash of the artifact.
    pub hash: ArtifactHash,

    /// The size of the artifact in bytes.
    pub size: u64,
}

/// Data about a successful TUF repo import into Nexus.
#[derive(Debug, Clone, Deserialize, Serialize, JsonSchema)]
#[serde(rename_all = "snake_case")]
pub struct TufRepoInsertResponse {
    /// The repository as present in the database.
    pub recorded: TufRepoDescription,

    /// Whether this repository already existed or is new.
    pub status: TufRepoInsertStatus,
}

/// Status of a TUF repo import.
///
/// Part of [`TufRepoInsertResponse`].
#[derive(
    Debug, Clone, Copy, PartialEq, Eq, Deserialize, Serialize, JsonSchema,
)]
#[serde(rename_all = "snake_case")]
pub enum TufRepoInsertStatus {
    /// The repository already existed in the database.
    AlreadyExists,

    /// The repository did not exist, and was inserted into the database.
    Inserted,
}

/// Data about a successful TUF repo get from Nexus.
#[derive(Debug, Clone, Deserialize, Serialize, JsonSchema)]
#[serde(rename_all = "snake_case")]
pub struct TufRepoGetResponse {
    /// The description of the repository.
    pub description: TufRepoDescription,
}

#[derive(
    Clone, Debug, Deserialize, JsonSchema, Serialize, PartialEq, ObjectIdentity,
)]
pub struct Probe {
    #[serde(flatten)]
    pub identity: IdentityMetadata,
    pub sled: Uuid,
}

/// Define policy relating to the import and export of prefixes from a BGP
/// peer.
#[derive(
    Default,
    Debug,
    Serialize,
    Deserialize,
    Clone,
    JsonSchema,
    Eq,
    PartialEq,
    Hash,
)]
#[serde(rename_all = "snake_case", tag = "type", content = "value")]
pub enum ImportExportPolicy {
    /// Do not perform any filtering.
    #[default]
    NoFiltering,
    Allow(Vec<oxnet::IpNet>),
}

#[cfg(test)]
mod test {
    use serde::Deserialize;
    use serde::Serialize;

    use super::Generation;
    use super::RouteDestination;
    use super::RouteTarget;
    use super::SemverVersion;
    use super::VpcFirewallRuleHostFilter;
    use super::VpcFirewallRuleTarget;
    use super::{
        ByteCount, Digest, L4Port, L4PortRange, Name, RoleName,
        VpcFirewallRuleAction, VpcFirewallRuleDirection, VpcFirewallRuleFilter,
        VpcFirewallRulePriority, VpcFirewallRuleProtocol,
        VpcFirewallRuleStatus, VpcFirewallRuleUpdate,
        VpcFirewallRuleUpdateParams,
    };
    use crate::api::external::Error;
    use crate::api::external::Hostname;
    use crate::api::external::ResourceType;
    use std::convert::TryFrom;
    use std::str::FromStr;

    #[test]
    fn test_semver_validation() {
        // Examples copied from
        // https://github.com/dtolnay/semver/blob/cc2cfed67c17dfe6abae18726830bdb6d7cf740d/tests/test_version.rs#L13.
        let valid = [
            "1.2.3",
            "1.2.3-alpha1",
            "1.2.3+build5",
            "1.2.3+5build",
            "1.2.3-alpha1+build5",
            "1.2.3-1.alpha1.9+build5.7.3aedf",
            "1.2.3-0a.alpha1.9+05build.7.3aed",
            "0.4.0-beta.1+0851523",
            "1.1.0-beta-10",
        ];
        let invalid = [
            // These examples are rejected by the validation regex.
            "",
            "1",
            "1.2",
            "1.2.3-",
            "a.b.c",
            "1.2.3 abc",
            "1.2.3-01",
        ];

        let r = regress::Regex::new(SemverVersion::VALIDATION_REGEX)
            .expect("validation regex is valid");
        for input in valid {
            let m = r
                .find(input)
                .unwrap_or_else(|| panic!("input {input} did not match regex"));
            assert_eq!(m.start(), 0, "input {input} did not match start");
            assert_eq!(m.end(), input.len(), "input {input} did not match end");
        }

        for input in invalid {
            assert!(
                r.find(input).is_none(),
                "invalid input {input} should not match validation regex"
            );
        }
    }

    #[test]
    fn test_semver_serialize() {
        #[derive(Debug, PartialEq, Eq, Deserialize, Serialize)]
        struct MyStruct {
            version: SemverVersion,
        }

        let v = MyStruct { version: SemverVersion::new(1, 2, 3) };
        let expected = "{\"version\":\"1.2.3\"}";
        assert_eq!(serde_json::to_string(&v).unwrap(), expected);
        assert_eq!(serde_json::from_str::<MyStruct>(expected).unwrap(), v);
    }

    #[test]
    fn test_name_parse() {
        // Error cases
        let long_name =
            "a234567890123456789012345678901234567890123456789012345678901234";
        assert_eq!(long_name.len(), 64);
        let error_cases: Vec<(&str, &str)> = vec![
            ("", "name requires at least one character"),
            (long_name, "name may contain at most 63 characters"),
            ("123", "name must begin with an ASCII lowercase character"),
            ("-abc", "name must begin with an ASCII lowercase character"),
            ("abc-", "name cannot end with \"-\""),
            (
                "aBc",
                "name contains invalid character: \"B\" (allowed characters \
                 are lowercase ASCII, digits, and \"-\")",
            ),
            (
                "a_c",
                "name contains invalid character: \"_\" (allowed characters \
                 are lowercase ASCII, digits, and \"-\")",
            ),
            (
                "a\u{00e9}cc",
                "name contains invalid character: \"\u{00e9}\" (allowed \
                 characters are lowercase ASCII, digits, and \"-\")",
            ),
            (
                "a7e55044-10b1-426f-9247-bb680e5fe0c8",
                "name cannot be a UUID to avoid ambiguity with IDs",
            ),
        ];

        for (input, expected_message) in error_cases {
            eprintln!("check name \"{}\" (expecting error)", input);
            assert_eq!(input.parse::<Name>().unwrap_err(), expected_message);
        }

        // Success cases
        let valid_names: Vec<&str> = vec![
            "a",
            "abc",
            "abc-123",
            "a123",
            "ok-a7e55044-10b1-426f-9247-bb680e5fe0c8",
            "a7e55044-10b1-426f-9247-bb680e5fe0c8-ok",
            &long_name[0..63],
        ];

        for name in valid_names {
            eprintln!("check name \"{}\" (should be valid)", name);
            assert_eq!(name, name.parse::<Name>().unwrap().as_str());
        }
    }

    #[test]
    fn test_role_name_parse() {
        // Error cases
        let bad_inputs = vec![
            // empty string is always worth testing
            "",
            // missing dot
            "project",
            // extra dot (or, illegal character in the second component)
            "project.admin.super",
            // missing resource type (or, another bogus resource type)
            ".admin",
            // missing role name
            "project.",
            // illegal characters in role name
            "project.not_good",
        ];

        for input in bad_inputs {
            eprintln!("check name {:?} (expecting error)", input);
            let result =
                input.parse::<RoleName>().expect_err("unexpectedly succeeded");
            eprintln!("(expected) error: {:?}", result);
        }

        eprintln!("check name \"project.admin\" (expecting success)");
        let role_name =
            "project.admin".parse::<RoleName>().expect("failed to parse");
        assert_eq!(role_name.to_string(), "project.admin");
        assert_eq!(role_name.resource_type, "project");
        assert_eq!(role_name.role_name, "admin");

        eprintln!("check name \"barf.admin\" (expecting success)");
        let role_name =
            "barf.admin".parse::<RoleName>().expect("failed to parse");
        assert_eq!(role_name.to_string(), "barf.admin");
        assert_eq!(role_name.resource_type, "barf");
        assert_eq!(role_name.role_name, "admin");

        eprintln!("check name \"organization.super-user\" (expecting success)");
        let role_name = "organization.super-user"
            .parse::<RoleName>()
            .expect("failed to parse");
        assert_eq!(role_name.to_string(), "organization.super-user");
        assert_eq!(role_name.resource_type, "organization");
        assert_eq!(role_name.role_name, "super-user");
    }

    #[test]
    fn test_resource_name_parse() {
        let bad_inputs = vec![
            "bogus",
            "",
            "Project",
            "oRgAnIzAtIoN",
            "organisation",
            "vpc subnet",
            "vpc_subnet",
        ];
        for input in bad_inputs {
            eprintln!("check resource type {:?} (expecting error)", input);
            let result = input
                .parse::<ResourceType>()
                .expect_err("unexpectedly succeeded");
            eprintln!("(expected) error: {:?}", result);
        }

        assert_eq!(
            ResourceType::Project,
            "project".parse::<ResourceType>().unwrap()
        );
        assert_eq!(
            ResourceType::VpcSubnet,
            "vpc-subnet".parse::<ResourceType>().unwrap()
        );
    }

    #[test]
    fn test_name_parse_from_param() {
        let result = Name::from_param(String::from("my-name"), "the_name");
        assert!(result.is_ok());
        assert_eq!(result, Ok("my-name".parse().unwrap()));

        let result = Name::from_param(String::from(""), "the_name");
        assert!(result.is_err());
        assert_eq!(
            result,
            Err(Error::invalid_value(
                "the_name",
                "name requires at least one character"
            ))
        );
    }

    #[test]
    fn test_bytecount() {
        // Smallest supported value: all constructors
        let zero = ByteCount::from(0u32);
        assert_eq!(0, zero.to_bytes());
        assert_eq!(0, zero.to_whole_kibibytes());
        assert_eq!(0, zero.to_whole_mebibytes());
        assert_eq!(0, zero.to_whole_gibibytes());
        assert_eq!(0, zero.to_whole_tebibytes());
        let zero = ByteCount::try_from(0i64).unwrap();
        assert_eq!(0, zero.to_bytes());
        let zero = ByteCount::try_from(0u64).unwrap();
        assert_eq!(0, zero.to_bytes());

        // Largest supported value: both constructors that support it.
        let max = ByteCount::try_from(i64::MAX).unwrap();
        assert_eq!(i64::MAX, max.to_bytes() as i64);
        assert_eq!(i64::MAX, i64::from(max));

        let maxu64 = u64::try_from(i64::MAX).unwrap();
        let max = ByteCount::try_from(maxu64).unwrap();
        assert_eq!(i64::MAX, max.to_bytes() as i64);
        assert_eq!(i64::MAX, i64::from(max));
        assert_eq!(
            (i64::MAX / 1024 / 1024 / 1024 / 1024) as u64,
            max.to_whole_tebibytes()
        );

        // Value too large (only one constructor can hit this)
        let bogus = ByteCount::try_from(maxu64 + 1).unwrap_err();
        assert_eq!(bogus.to_string(), "value is too large for a byte count");
        // Value too small (only one constructor can hit this)
        let bogus = ByteCount::try_from(-1i64).unwrap_err();
        assert_eq!(bogus.to_string(), "value is too small for a byte count");
        // For good measure, let's check i64::MIN
        let bogus = ByteCount::try_from(i64::MIN).unwrap_err();
        assert_eq!(bogus.to_string(), "value is too small for a byte count");

        // The largest input value to the `from_*_u32` methods do not create
        // a value larger than i64::MAX.
        assert!(
            ByteCount::from_kibibytes_u32(u32::MAX).to_bytes()
                <= u64::try_from(i64::MAX).unwrap()
        );
        assert!(
            ByteCount::from_mebibytes_u32(u32::MAX).to_bytes()
                <= u64::try_from(i64::MAX).unwrap()
        );
        assert!(
            ByteCount::from_gibibytes_u32(u32::MAX).to_bytes()
                <= u64::try_from(i64::MAX).unwrap()
        );

        // We've now exhaustively tested both sides of all boundary conditions
        // for all three constructors (to the extent that that's possible).
        // Check non-trivial cases for the various accessor functions.  This
        // means picking values in the middle of the range.
        let three_terabytes = 3_000_000_000_000u64;
        let tb3 = ByteCount::try_from(three_terabytes).unwrap();
        assert_eq!(three_terabytes, tb3.to_bytes());
        assert_eq!(2929687500, tb3.to_whole_kibibytes());
        assert_eq!(2861022, tb3.to_whole_mebibytes());
        assert_eq!(2793, tb3.to_whole_gibibytes());
        assert_eq!(2, tb3.to_whole_tebibytes());

        let three_tebibytes = 3u64 * 1024 * 1024 * 1024 * 1024;
        let tib3 = ByteCount::try_from(three_tebibytes).unwrap();
        assert_eq!(three_tebibytes, tib3.to_bytes());
        assert_eq!(3 * 1024 * 1024 * 1024, tib3.to_whole_kibibytes());
        assert_eq!(3 * 1024 * 1024, tib3.to_whole_mebibytes());
        assert_eq!(3 * 1024, tib3.to_whole_gibibytes());
        assert_eq!(3, tib3.to_whole_tebibytes());
    }

    #[test]
    fn test_bytecount_display() {
        assert_eq!(format!("{}", ByteCount::from(0u32)), "0 B".to_string());
        assert_eq!(format!("{}", ByteCount::from(1023)), "1023 B".to_string());
        assert_eq!(format!("{}", ByteCount::from(1024)), "1 KiB".to_string());
        assert_eq!(format!("{}", ByteCount::from(1025)), "1025 B".to_string());
        assert_eq!(
            format!("{}", ByteCount::from(1024 * 100)),
            "100 KiB".to_string()
        );
        assert_eq!(
            format!("{}", ByteCount::from_mebibytes_u32(1)),
            "1 MiB".to_string()
        );
        assert_eq!(
            format!("{}", ByteCount::from_gibibytes_u32(1)),
            "1 GiB".to_string()
        );
        assert_eq!(
            format!("{}", ByteCount::from_gibibytes_u32(1024)),
            "1 TiB".to_string()
        );
    }

    #[test]
    fn test_generation_display_parse() {
        assert_eq!(Generation::new().to_string(), "1");
        assert_eq!(Generation::from_str("1").unwrap(), Generation::new());
    }

    #[test]
    fn test_generation_serde() {
        assert_eq!(serde_json::to_string(&Generation::new()).unwrap(), "1");
        assert_eq!(
            serde_json::from_str::<Generation>("1").unwrap(),
            Generation::new()
        );
    }

    #[test]
    fn test_generation_from_int() {
        for good_value in [0, Generation::MAX.0] {
            Generation::try_from(good_value).unwrap();
            serde_json::from_str::<Generation>(&good_value.to_string())
                .unwrap();
        }
        for good_value in [0, i64::MAX] {
            Generation::try_from(good_value).unwrap();
            serde_json::from_str::<Generation>(&good_value.to_string())
                .unwrap();
        }
        for bad_value in [Generation::MAX.0 + 1, u64::MAX] {
            Generation::try_from(bad_value).unwrap_err();
            serde_json::from_str::<Generation>(&bad_value.to_string())
                .unwrap_err();
        }
        for bad_value in [-1, i64::MIN] {
            Generation::try_from(bad_value).unwrap_err();
            serde_json::from_str::<Generation>(&bad_value.to_string())
                .unwrap_err();
        }
    }

    #[test]
    #[should_panic(expected = "attempt to overflow generation number")]
    fn test_generation_overflow() {
        Generation::MAX.next();
    }

    #[test]
    fn test_ip_port_range_from_str() {
        assert_eq!(
            L4PortRange::try_from("65532".to_string()),
            Ok(L4PortRange {
                first: L4Port::try_from(65532).unwrap(),
                last: L4Port::try_from(65532).unwrap()
            })
        );
        assert_eq!(
            L4PortRange::try_from("22-53".to_string()),
            Ok(L4PortRange {
                first: L4Port::try_from(22).unwrap(),
                last: L4Port::try_from(53).unwrap()
            })
        );

        assert_eq!(
            L4PortRange::try_from("".to_string()),
            Err("invalid port number".to_string())
        );
        assert_eq!(
            L4PortRange::try_from("65536".to_string()),
            Err("invalid port number".to_string())
        );
        assert_eq!(
            L4PortRange::try_from("65535-65536".to_string()),
            Err("invalid port number".to_string())
        );
        assert_eq!(
            L4PortRange::try_from("0x23".to_string()),
            Err("invalid port number".to_string())
        );
        assert_eq!(
            L4PortRange::try_from("0".to_string()),
            Err("invalid port number".to_string())
        );
        assert_eq!(
            L4PortRange::try_from("0-20".to_string()),
            Err("invalid port number".to_string())
        );
        assert_eq!(
            L4PortRange::try_from("-20".to_string()),
            Err("invalid port number".to_string())
        );
    }

    #[test]
    fn test_ip_port_range_into_str() {
        let range = L4PortRange {
            first: L4Port::try_from(12345).unwrap(),
            last: L4Port::try_from(12345).unwrap(),
        }
        .to_string();
        assert_eq!(range, "12345");

        let range: String = L4PortRange {
            first: L4Port::try_from(1).unwrap(),
            last: L4Port::try_from(1024).unwrap(),
        }
        .to_string();
        assert_eq!(range, "1-1024");
    }

    #[test]
    fn test_firewall_deserialization() {
        let json = r#"{
            "rules": [
              {
                "name": "allow-internal-inbound",
                "status": "enabled",
                "direction": "inbound",
                "targets": [ { "type": "vpc", "value": "default" } ],
                "filters": {"hosts": [ { "type": "vpc", "value": "default" } ]},
                "action": "allow",
                "priority": 65534,
                "description": "allow inbound traffic between instances"
              },
              {
                "name": "rule2",
                "status": "disabled",
                "direction": "outbound",
                "targets": [ { "type": "vpc", "value": "default" } ],
                "filters": {"ports": [ "22-25", "27" ], "protocols": [ "UDP" ]},
                "action": "deny",
                "priority": 65533,
                "description": "second rule"
              }
            ]
          }"#;
        let params =
            serde_json::from_str::<VpcFirewallRuleUpdateParams>(json).unwrap();
        assert_eq!(params.rules.len(), 2);
        assert_eq!(
            params.rules[0],
            VpcFirewallRuleUpdate {
                name: Name::try_from("allow-internal-inbound".to_string())
                    .unwrap(),
                status: VpcFirewallRuleStatus::Enabled,
                direction: VpcFirewallRuleDirection::Inbound,
                targets: vec![VpcFirewallRuleTarget::Vpc(
                    "default".parse().unwrap()
                )],
                filters: VpcFirewallRuleFilter {
                    hosts: Some(vec![VpcFirewallRuleHostFilter::Vpc(
                        "default".parse().unwrap()
                    )]),
                    ports: None,
                    protocols: None,
                },
                action: VpcFirewallRuleAction::Allow,
                priority: VpcFirewallRulePriority(65534),
                description: "allow inbound traffic between instances"
                    .to_string(),
            }
        );
        assert_eq!(
            params.rules[1],
            VpcFirewallRuleUpdate {
                name: Name::try_from("rule2".to_string()).unwrap(),
                status: VpcFirewallRuleStatus::Disabled,
                direction: VpcFirewallRuleDirection::Outbound,
                targets: vec![VpcFirewallRuleTarget::Vpc(
                    "default".parse().unwrap()
                )],
                filters: VpcFirewallRuleFilter {
                    hosts: None,
                    ports: Some(vec![
                        L4PortRange {
                            first: L4Port::try_from(22).unwrap(),
                            last: L4Port::try_from(25).unwrap()
                        },
                        L4PortRange {
                            first: L4Port::try_from(27).unwrap(),
                            last: L4Port::try_from(27).unwrap()
                        }
                    ]),
                    protocols: Some(vec![VpcFirewallRuleProtocol::Udp]),
                },
                action: VpcFirewallRuleAction::Deny,
                priority: VpcFirewallRulePriority(65533),
                description: "second rule".to_string(),
            }
        );
    }

    #[test]
    fn test_ipv6_net_operations() {
        use super::Ipv6NetExt;
        use oxnet::Ipv6Net;

        assert!("fd00::/8".parse::<Ipv6Net>().unwrap().is_unique_local());
        assert!(!"fe00::/8".parse::<Ipv6Net>().unwrap().is_unique_local());

        assert!("fd00::/48".parse::<Ipv6Net>().unwrap().is_vpc_prefix());
        assert!(!"fe00::/48".parse::<Ipv6Net>().unwrap().is_vpc_prefix());
        assert!(!"fd00::/40".parse::<Ipv6Net>().unwrap().is_vpc_prefix());

        let vpc_prefix = "fd00::/48".parse::<Ipv6Net>().unwrap();
        assert!("fd00::/64"
            .parse::<Ipv6Net>()
            .unwrap()
            .is_vpc_subnet(&vpc_prefix));
        assert!(!"fd10::/64"
            .parse::<Ipv6Net>()
            .unwrap()
            .is_vpc_subnet(&vpc_prefix));
        assert!(!"fd00::/63"
            .parse::<Ipv6Net>()
            .unwrap()
            .is_vpc_subnet(&vpc_prefix));
    }

    #[test]
    fn test_route_target_parse() {
        let name: Name = "foo".parse().unwrap();
        let address = "192.168.0.10".parse().unwrap();
        assert_eq!(RouteTarget::Vpc(name.clone()), "vpc:foo".parse().unwrap());
        assert_eq!(
            RouteTarget::Subnet(name.clone()),
            "subnet:foo".parse().unwrap()
        );
        assert_eq!(
            RouteTarget::Instance(name),
            "instance:foo".parse().unwrap()
        );
        assert_eq!(
            RouteTarget::Ip(address),
            "ip:192.168.0.10".parse().unwrap()
        );
        assert!("foo:foo".parse::<RouteTarget>().is_err());
        assert!("foo".parse::<RouteTarget>().is_err());
    }

    #[test]
    fn test_route_destination_parse() {
        let name: Name = "foo".parse().unwrap();
        let address = "192.168.0.10".parse().unwrap();
        let network = "fd00::/64".parse().unwrap();
        assert_eq!(
            RouteDestination::Vpc(name.clone()),
            "vpc:foo".parse().unwrap()
        );
        assert_eq!(
            RouteDestination::Subnet(name),
            "subnet:foo".parse().unwrap()
        );
        assert_eq!(
            RouteDestination::Ip(address),
            "ip:192.168.0.10".parse().unwrap()
        );
        assert_eq!(
            RouteDestination::IpNet(network),
            "ipnet:fd00::/64".parse().unwrap()
        );
        assert!("foo:foo".parse::<RouteDestination>().is_err());
        assert!("foo".parse::<RouteDestination>().is_err());
    }

    #[test]
    fn test_firewall_rule_target_parse() {
        let name: Name = "foo".parse().unwrap();
        let address = "192.168.0.10".parse().unwrap();
        let network = "fd00::/64".parse().unwrap();
        assert_eq!(
            VpcFirewallRuleTarget::Vpc(name.clone()),
            "vpc:foo".parse().unwrap()
        );
        assert_eq!(
            VpcFirewallRuleTarget::Subnet(name.clone()),
            "subnet:foo".parse().unwrap()
        );
        assert_eq!(
            VpcFirewallRuleTarget::Instance(name),
            "instance:foo".parse().unwrap()
        );
        assert_eq!(
            VpcFirewallRuleTarget::Ip(address),
            "ip:192.168.0.10".parse().unwrap()
        );
        assert_eq!(
            VpcFirewallRuleTarget::IpNet(network),
            "ipnet:fd00::/64".parse().unwrap()
        );
        assert!("foo:foo".parse::<VpcFirewallRuleTarget>().is_err());
        assert!("foo".parse::<VpcFirewallRuleTarget>().is_err());
    }

    #[test]
    fn test_firewall_rule_host_filter_parse() {
        let name: Name = "foo".parse().unwrap();
        let address = "192.168.0.10".parse().unwrap();
        let network = "fd00::/64".parse().unwrap();
        assert_eq!(
            VpcFirewallRuleHostFilter::Vpc(name.clone()),
            "vpc:foo".parse().unwrap()
        );
        assert_eq!(
            VpcFirewallRuleHostFilter::Subnet(name.clone()),
            "subnet:foo".parse().unwrap()
        );
        assert_eq!(
            VpcFirewallRuleHostFilter::Instance(name),
            "instance:foo".parse().unwrap()
        );
        assert_eq!(
            VpcFirewallRuleHostFilter::Ip(address),
            "ip:192.168.0.10".parse().unwrap()
        );
        assert_eq!(
            VpcFirewallRuleHostFilter::IpNet(network),
            "ipnet:fd00::/64".parse().unwrap()
        );
        assert!("foo:foo".parse::<VpcFirewallRuleHostFilter>().is_err());
        assert!("foo".parse::<VpcFirewallRuleHostFilter>().is_err());
    }

    #[test]
    fn test_digest() {
        // No prefix
        assert!(
            "5cc9d1620911c280b0b1dad1413603702baccf340a1e74ade9d0521bcd826acf"
                .parse::<Digest>()
                .is_err()
        );

        // Valid sha256
        let actual: Digest =
            "sha256:5cc9d1620911c280b0b1dad1413603702baccf340a1e74ade9d0521bcd826acf".to_string().parse().unwrap();
        assert_eq!(
            actual,
            Digest::Sha256("5cc9d1620911c280b0b1dad1413603702baccf340a1e74ade9d0521bcd826acf".to_string()),
        );

        // Too short for sha256
        assert!("sha256:5cc9d1620911c280b".parse::<Digest>().is_err());

        // Bad prefix
        assert!("hash:super_random".parse::<Digest>().is_err());
    }

    #[test]
    fn test_macaddr() {
        use super::MacAddr;
        let _ = MacAddr::from_str(":::::").unwrap();
        let _ = MacAddr::from_str("f:f:f:f:f:f").unwrap();
        let _ = MacAddr::from_str("ff:ff:ff:ff:ff:ff").unwrap();

        // Empty
        let _ = MacAddr::from_str("").unwrap_err();
        // Too few
        let _ = MacAddr::from_str("::::").unwrap_err();
        // Too many
        let _ = MacAddr::from_str("::::::").unwrap_err();
        // Not hex
        let _ = MacAddr::from_str("g:g:g:g:g:g").unwrap_err();
        // Too many characters
        let _ = MacAddr::from_str("fff:ff:ff:ff:ff:ff").unwrap_err();
    }

    #[test]
    fn test_mac_system_iterator() {
        use super::MacAddr;

        let mut count = 0;
        for m in MacAddr::iter_system() {
            assert!(m.is_system());
            assert!(m.to_i64() > MacAddr::MAX_SYSTEM_RESV);
            count += 1;
        }
        assert_eq!(count, MacAddr::MAX_SYSTEM_ADDR - MacAddr::MAX_SYSTEM_RESV);
    }

    #[test]
    fn test_mac_to_int_conversions() {
        use super::MacAddr;
        let original: i64 = 0xa8_40_25_ff_00_01;
        let mac = MacAddr::from_i64(original);
        assert_eq!(mac.0.as_bytes(), &[0xa8, 0x40, 0x25, 0xff, 0x00, 0x01]);
        let conv = mac.to_i64();
        assert_eq!(original, conv);
    }

    #[test]
    fn test_hostname_from_str() {
        assert!(Hostname::from_str("name").is_ok());
        assert!(Hostname::from_str("a.good.name").is_ok());
        assert!(Hostname::from_str("another.very-good.name").is_ok());
        assert!(Hostname::from_str("0name").is_ok());
        assert!(Hostname::from_str("name0").is_ok());
        assert!(Hostname::from_str("0name0").is_ok());

        assert!(Hostname::from_str("").is_err());
        assert!(Hostname::from_str("no_no").is_err());
        assert!(Hostname::from_str("no.fqdns.").is_err());
        assert!(Hostname::from_str("empty..label").is_err());
        assert!(Hostname::from_str("-hypen.cannot.start").is_err());
        assert!(Hostname::from_str("hypen.-cannot.start").is_err());
        assert!(Hostname::from_str("hypen.cannot.end-").is_err());
        assert!(Hostname::from_str("hyphen-cannot-end-").is_err());
        assert!(Hostname::from_str(&"too-long".repeat(100)).is_err());
    }
}<|MERGE_RESOLUTION|>--- conflicted
+++ resolved
@@ -761,11 +761,8 @@
 )]
 pub struct Generation(u64);
 
-<<<<<<< HEAD
 leaf!(Generation);
 
-=======
->>>>>>> 2064aeb6
 impl Generation {
     // `as` is a little distasteful because it allows lossy conversion, but we
     // know converting `i64::MAX` to `u64` will always succeed losslessly.
@@ -808,24 +805,6 @@
                 &"an integer between 0 and 9223372036854775807",
             )
         })
-    }
-}
-
-// We have to manually implement `Diffable` because this is newtype with private
-// data, and we want to see the diff on the newtype not the inner data.
-impl<'a> Diffable<'a> for Generation {
-    type Diff = (&'a Generation, &'a Generation);
-
-    fn diff(&'a self, other: &'a Self) -> edit::Edit<'a, Self> {
-        if self == other {
-            edit::Edit::Copy(self)
-        } else {
-            edit::Edit::Change {
-                before: self,
-                after: other,
-                diff: (self, other),
-            }
-        }
     }
 }
 
