/*!
 * Data structures and related facilities for representing resources in the API
 *
 * This includes all representations over the wire for both the external and
 * internal APIs.  The contents here are all HTTP-agnostic.
 */

mod error;
pub mod http_pagination;
pub use error::*;

use anyhow::anyhow;
use anyhow::Context;
use api_identity::ObjectIdentity;
use chrono::DateTime;
use chrono::Utc;
pub use dropshot::PaginationOrder;
use futures::future::ready;
use futures::stream::BoxStream;
use futures::stream::StreamExt;
use parse_display::Display;
use parse_display::FromStr;
use schemars::JsonSchema;
use serde::Deserialize;
use serde::Serialize;
use std::collections::{BTreeMap, HashMap};
use std::convert::TryFrom;
use std::fmt::Debug;
use std::fmt::Display;
use std::fmt::Formatter;
use std::fmt::Result as FormatResult;
use std::iter::FromIterator;
use std::net::{IpAddr, SocketAddr};
use std::num::NonZeroU32;
use std::str::FromStr;
use uuid::Uuid;

/*
 * The type aliases below exist primarily to ensure consistency among return
 * types for functions in the `nexus::Nexus` and `nexus::DataStore`.  The
 * type argument `T` generally implements `Object`.
 */

/** Result of a create operation for the specified type */
pub type CreateResult<T> = Result<T, Error>;
/** Result of a delete operation for the specified type */
pub type DeleteResult = Result<(), Error>;
/** Result of a list operation that returns an ObjectStream */
pub type ListResult<T> = Result<ObjectStream<T>, Error>;
/** Result of a list operation that returns a vector */
pub type ListResultVec<T> = Result<Vec<T>, Error>;
/** Result of a lookup operation for the specified type */
pub type LookupResult<T> = Result<T, Error>;
/** Result of an update operation for the specified type */
pub type UpdateResult<T> = Result<T, Error>;

/**
 * A stream of Results, each potentially representing an object in the API
 */
pub type ObjectStream<T> = BoxStream<'static, Result<T, Error>>;

/*
 * General-purpose types used for client request parameters and return values.
 */

/**
 * Describes an `Object` that has its own identity metadata.  This is
 * currently used only for pagination.
 */
pub trait ObjectIdentity {
    fn identity(&self) -> &IdentityMetadata;
}

/**
 * Parameters used to request a specific page of results when listing a
 * collection of objects
 *
 * This is logically analogous to Dropshot's `PageSelector` (plus the limit from
 * Dropshot's `PaginationParams).  However, this type is HTTP-agnostic.  More
 * importantly, by the time this struct is generated, we know the type of the
 * sort field and we can specialize `DataPageParams` to that type.  This makes
 * it considerably simpler to implement the backend for most of our paginated
 * APIs.
 *
 * `NameType` is the type of the field used to sort the returned values and it's
 * usually `Name`.
 */
#[derive(Debug)]
pub struct DataPageParams<'a, NameType> {
    /**
     * If present, this is the value of the sort field for the last object seen
     */
    pub marker: Option<&'a NameType>,

    /**
     * Whether the sort is in ascending order
     */
    pub direction: PaginationOrder,

    /**
     * This identifies how many results should be returned on this page.
     * Backend implementations must provide this many results unless we're at
     * the end of the scan.  Dropshot assumes that if we provide fewer results
     * than this number, then we're done with the scan.
     */
    pub limit: NonZeroU32,
}

impl<'a, NameType> DataPageParams<'a, NameType> {
    /// Maps the marker type to a new type.
    ///
    /// Equivalent to [std::option::Option::map], because that's what it calls.
    pub fn map_name<OtherName, F>(&self, f: F) -> DataPageParams<'a, OtherName>
    where
        F: FnOnce(&'a NameType) -> &'a OtherName,
    {
        DataPageParams {
            marker: self.marker.map(f),
            direction: self.direction,
            limit: self.limit,
        }
    }
}

/**
 * A name used in the API
 *
 * Names are generally user-provided unique identifiers, highly constrained as
 * described in RFD 4.  An `Name` can only be constructed with a string
 * that's valid as a name.
 */
#[derive(
<<<<<<< HEAD
    Clone, Debug, Deserialize, Eq, Hash, Ord, PartialEq, PartialOrd, Serialize,
=======
    Clone,
    Debug,
    Deserialize,
    Display,
    Eq,
    Ord,
    PartialEq,
    PartialOrd,
    Serialize,
>>>>>>> cf43cd50
)]
#[display("{0}")]
#[serde(try_from = "String")]
pub struct Name(String);

/**
 * `Name::try_from(String)` is the primary method for constructing an Name
 * from an input string.  This validates the string according to our
 * requirements for a name.
 * TODO-cleanup why shouldn't callers use TryFrom<&str>?
 */
impl TryFrom<String> for Name {
    type Error = String;
    fn try_from(value: String) -> Result<Self, Self::Error> {
        if value.len() > 63 {
            return Err(String::from("name may contain at most 63 characters"));
        }

        let mut iter = value.chars();

        let first = iter.next().ok_or_else(|| {
            String::from("name requires at least one character")
        })?;
        if !first.is_ascii_lowercase() {
            return Err(String::from(
                "name must begin with an ASCII lowercase character",
            ));
        }

        let mut last = first;
        for c in iter {
            last = c;

            if !c.is_ascii_lowercase() && !c.is_digit(10) && c != '-' {
                return Err(format!(
                    "name contains invalid character: \"{}\" (allowed \
                     characters are lowercase ASCII, digits, and \"-\")",
                    c
                ));
            }
        }

        if last == '-' {
            return Err(String::from("name cannot end with \"-\""));
        }

        Ok(Name(value))
    }
}

impl FromStr for Name {
    // TODO: We should have better error types here.
    // See https://github.com/oxidecomputer/omicron/issues/347
    type Err = String;

    fn from_str(value: &str) -> Result<Self, Self::Err> {
        Name::try_from(String::from(value))
    }
}

impl<'a> From<&'a Name> for &'a str {
    fn from(n: &'a Name) -> Self {
        n.as_str()
    }
}

/**
 * `Name` instances are comparable like Strings, primarily so that they can
 * be used as keys in trees.
 */
impl<S> PartialEq<S> for Name
where
    S: AsRef<str>,
{
    fn eq(&self, other: &S) -> bool {
        self.0 == other.as_ref()
    }
}

/**
 * Custom JsonSchema implementation to encode the constraints on Name
 */
/*
 * TODO: 1. make this part of schemars w/ rename and maxlen annotations
 * TODO: 2. integrate the regex with `try_from`
 */
impl JsonSchema for Name {
    fn schema_name() -> String {
        "Name".to_string()
    }
    fn json_schema(
        _gen: &mut schemars::gen::SchemaGenerator,
    ) -> schemars::schema::Schema {
        schemars::schema::Schema::Object(schemars::schema::SchemaObject {
            metadata: Some(Box::new(schemars::schema::Metadata {
                id: None,
                title: Some("A name used in the API".to_string()),
                description: Some(
                    "Names must begin with a lower case ASCII letter, be \
                     composed exclusively of lowercase ASCII, uppercase \
                     ASCII, numbers, and '-', and may not end with a '-'."
                        .to_string(),
                ),
                default: None,
                deprecated: false,
                read_only: false,
                write_only: false,
                examples: vec![],
            })),
            instance_type: Some(schemars::schema::SingleOrVec::Single(
                Box::new(schemars::schema::InstanceType::String),
            )),
            format: None,
            enum_values: None,
            const_value: None,
            subschemas: None,
            number: None,
            string: Some(Box::new(schemars::schema::StringValidation {
                max_length: Some(63),
                min_length: None,
                pattern: Some("[a-z](|[a-zA-Z0-9-]*[a-zA-Z0-9])".to_string()),
            })),
            array: None,
            object: None,
            reference: None,
            extensions: BTreeMap::new(),
        })
    }
}

impl Name {
    /**
     * Parse an `Name`.  This is a convenience wrapper around
     * `Name::try_from(String)` that marshals any error into an appropriate
     * `Error`.
     */
    pub fn from_param(value: String, label: &str) -> Result<Name, Error> {
        value.parse().map_err(|e| Error::InvalidValue {
            label: String::from(label),
            message: e,
        })
    }

    /**
     * Return the `&str` representing the actual name.
     */
    pub fn as_str(&self) -> &str {
        self.0.as_str()
    }
}

/**
 * A count of bytes, typically used either for memory or storage capacity
 *
 * The maximum supported byte count is [`i64::MAX`].  This makes it somewhat
 * inconvenient to define constructors: a u32 constructor can be infallible, but
 * an i64 constructor can fail (if the value is negative) and a u64 constructor
 * can fail (if the value is larger than i64::MAX).  We provide all of these for
 * consumers' convenience.
 */
/*
 * TODO-cleanup This could benefit from a more complete implementation.
 * TODO-correctness RFD 4 requires that this be a multiple of 256 MiB.  We'll
 * need to write a validator for that.
 */
/*
 * The maximum byte count of i64::MAX comes from the fact that this is stored in
 * the database as an i64.  Constraining it here ensures that we can't fail to
 * serialize the value.
 */
#[derive(Copy, Clone, Debug, Deserialize, Serialize, JsonSchema)]
pub struct ByteCount(u64);

impl ByteCount {
    pub fn from_kibibytes_u32(kibibytes: u32) -> ByteCount {
        ByteCount::try_from(1024 * u64::from(kibibytes)).unwrap()
    }

    pub fn from_mebibytes_u32(mebibytes: u32) -> ByteCount {
        ByteCount::try_from(1024 * 1024 * u64::from(mebibytes)).unwrap()
    }

    pub fn from_gibibytes_u32(gibibytes: u32) -> ByteCount {
        ByteCount::try_from(1024 * 1024 * 1024 * u64::from(gibibytes)).unwrap()
    }

    pub fn to_bytes(&self) -> u64 {
        self.0
    }
    pub fn to_whole_kibibytes(&self) -> u64 {
        self.to_bytes() / 1024
    }
    pub fn to_whole_mebibytes(&self) -> u64 {
        self.to_bytes() / 1024 / 1024
    }
    pub fn to_whole_gibibytes(&self) -> u64 {
        self.to_bytes() / 1024 / 1024 / 1024
    }
    pub fn to_whole_tebibytes(&self) -> u64 {
        self.to_bytes() / 1024 / 1024 / 1024 / 1024
    }
}

/* TODO-cleanup This could use the experimental std::num::IntErrorKind. */
#[derive(Debug, Eq, thiserror::Error, Ord, PartialEq, PartialOrd)]
pub enum ByteCountRangeError {
    #[error("value is too small for a byte count")]
    TooSmall,
    #[error("value is too large for a byte count")]
    TooLarge,
}
impl TryFrom<u64> for ByteCount {
    type Error = ByteCountRangeError;

    fn try_from(bytes: u64) -> Result<Self, Self::Error> {
        if i64::try_from(bytes).is_err() {
            Err(ByteCountRangeError::TooLarge)
        } else {
            Ok(ByteCount(bytes))
        }
    }
}

impl TryFrom<i64> for ByteCount {
    type Error = ByteCountRangeError;

    fn try_from(bytes: i64) -> Result<Self, Self::Error> {
        Ok(ByteCount(
            u64::try_from(bytes).map_err(|_| ByteCountRangeError::TooSmall)?,
        ))
    }
}

impl From<u32> for ByteCount {
    fn from(value: u32) -> Self {
        ByteCount(u64::from(value))
    }
}

impl From<&ByteCount> for i64 {
    fn from(b: &ByteCount) -> Self {
        /* We have already validated that this value is in range. */
        i64::try_from(b.0).unwrap()
    }
}

/**
 * Generation numbers stored in the database, used for optimistic concurrency
 * control
 */
/*
 * Because generation numbers are stored in the database, we represent them as
 * i64.
 */
#[derive(
    Copy,
    Clone,
    Debug,
    Deserialize,
    Eq,
    JsonSchema,
    Ord,
    PartialEq,
    PartialOrd,
    Serialize,
)]
pub struct Generation(u64);

impl Generation {
    pub fn new() -> Generation {
        Generation(1)
    }

    pub fn next(&self) -> Generation {
        /*
         * It should technically be an operational error if this wraps or even
         * exceeds the value allowed by an i64.  But it seems unlikely enough to
         * happen in practice that we can probably feel safe with this.
         */
        let next_gen = self.0 + 1;
        assert!(next_gen <= u64::try_from(i64::MAX).unwrap());
        Generation(next_gen)
    }
}

impl Display for Generation {
    fn fmt(&self, f: &mut Formatter<'_>) -> FormatResult {
        f.write_str(&self.0.to_string())
    }
}

impl From<&Generation> for i64 {
    fn from(g: &Generation) -> Self {
        /* We have already validated that the value is within range. */
        /*
         * TODO-robustness We need to ensure that we don't deserialize a value
         * out of range here.
         */
        i64::try_from(g.0).unwrap()
    }
}

impl TryFrom<i64> for Generation {
    type Error = anyhow::Error;

    fn try_from(value: i64) -> Result<Self, Self::Error> {
        Ok(Generation(
            u64::try_from(value)
                .map_err(|_| anyhow!("generation number too large"))?,
        ))
    }
}

/*
 * General types used to implement API resources
 */

/**
 * Identifies a type of API resource
 */
#[derive(Debug, Deserialize, PartialEq, Serialize)]
pub enum ResourceType {
    Organization,
    Project,
    Disk,
    DiskAttachment,
    Instance,
    Rack,
    Sled,
    SagaDbg,
    Vpc,
    VpcFirewallRule,
    VpcSubnet,
    VpcRouter,
    Oximeter,
    MetricProducer,
}

impl Display for ResourceType {
    fn fmt(&self, f: &mut Formatter) -> FormatResult {
        write!(
            f,
            "{}",
            match self {
                ResourceType::Organization => "organization",
                ResourceType::Project => "project",
                ResourceType::Disk => "disk",
                ResourceType::DiskAttachment => "disk attachment",
                ResourceType::Instance => "instance",
                ResourceType::Rack => "rack",
                ResourceType::Sled => "sled",
                ResourceType::SagaDbg => "saga_dbg",
                ResourceType::Vpc => "vpc",
                ResourceType::VpcFirewallRule => "vpc firewall rule",
                ResourceType::VpcSubnet => "vpc subnet",
                ResourceType::VpcRouter => "vpc router",
                ResourceType::Oximeter => "oximeter",
                ResourceType::MetricProducer => "metric producer",
            }
        )
    }
}

pub async fn to_list<T, U>(object_stream: ObjectStream<T>) -> Vec<U>
where
    T: Into<U>,
{
    object_stream
        .filter(|maybe_object| ready(maybe_object.is_ok()))
        .map(|maybe_object| maybe_object.unwrap().into())
        .collect::<Vec<U>>()
        .await
}

/*
 * IDENTITY METADATA
 */

/**
 * Identity-related metadata that's included in nearly all public API objects
 */
#[derive(Clone, Debug, Deserialize, PartialEq, Serialize, JsonSchema)]
#[serde(rename_all = "camelCase")]
pub struct IdentityMetadata {
    /** unique, immutable, system-controlled identifier for each resource */
    pub id: Uuid,
    /** unique, mutable, user-controlled identifier for each resource */
    pub name: Name,
    /** human-readable free-form text about a resource */
    pub description: String,
    /** timestamp when this resource was created */
    pub time_created: DateTime<Utc>,
    /** timestamp when this resource was last modified */
    pub time_modified: DateTime<Utc>,
}

/**
 * Create-time identity-related parameters
 */
#[derive(Clone, Debug, Deserialize, Serialize, JsonSchema)]
#[serde(rename_all = "camelCase")]
pub struct IdentityMetadataCreateParams {
    pub name: Name,
    pub description: String,
}

/**
 * Updateable identity-related parameters
 */
#[derive(Clone, Debug, Deserialize, Serialize, JsonSchema)]
#[serde(rename_all = "camelCase")]
pub struct IdentityMetadataUpdateParams {
    pub name: Option<Name>,
    pub description: Option<String>,
}

/*
 * Specific API resources
 */

/*
 * ORGANIZATIONS
 */

/**
 * Client view of an [`Organization`]
 */
#[derive(ObjectIdentity, Clone, Debug, Deserialize, Serialize, JsonSchema)]
#[serde(rename_all = "camelCase")]
pub struct Organization {
    #[serde(flatten)]
    pub identity: IdentityMetadata,
}

/**
 * Create-time parameters for an [`Organization`]
 */
#[derive(Clone, Debug, Deserialize, Serialize, JsonSchema)]
#[serde(rename_all = "camelCase")]
pub struct OrganizationCreateParams {
    #[serde(flatten)]
    pub identity: IdentityMetadataCreateParams,
}

/**
 * Updateable properties of an [`Organization`]
 */
#[derive(Clone, Debug, Deserialize, Serialize, JsonSchema)]
#[serde(rename_all = "camelCase")]
pub struct OrganizationUpdateParams {
    #[serde(flatten)]
    pub identity: IdentityMetadataUpdateParams,
}

/*
 * PROJECTS
 */

/**
 * Client view of an [`Project`]
 */
#[derive(ObjectIdentity, Clone, Debug, Deserialize, Serialize, JsonSchema)]
#[serde(rename_all = "camelCase")]
pub struct Project {
    /*
     * TODO-correctness is flattening here (and in all the other types) the
     * intent in RFD 4?
     */
    #[serde(flatten)]
    pub identity: IdentityMetadata,
    pub organization_id: Uuid,
}

/**
 * Create-time parameters for an [`Project`]
 */
#[derive(Clone, Debug, Deserialize, Serialize, JsonSchema)]
#[serde(rename_all = "camelCase")]
pub struct ProjectCreateParams {
    #[serde(flatten)]
    pub identity: IdentityMetadataCreateParams,
}

/**
 * Updateable properties of an [`Project`]
 */
#[derive(Clone, Debug, Deserialize, Serialize, JsonSchema)]
#[serde(rename_all = "camelCase")]
pub struct ProjectUpdateParams {
    #[serde(flatten)]
    pub identity: IdentityMetadataUpdateParams,
}

/*
 * INSTANCES
 */

/**
 * Running state of an Instance (primarily: booted or stopped)
 *
 * This typically reflects whether it's starting, running, stopping, or stopped,
 * but also includes states related to the Instance's lifecycle
 */
#[derive(
    Copy,
    Clone,
    Debug,
    Deserialize,
    Eq,
    Ord,
    PartialEq,
    PartialOrd,
    Serialize,
    JsonSchema,
)]
#[serde(rename_all = "lowercase")]
pub enum InstanceState {
    Creating, /* TODO-polish: paper over Creating in the API with Starting? */
    Starting,
    Running,
    /// Implied that a transition to "Stopped" is imminent.
    Stopping,
    /// The instance is currently stopped.
    Stopped,
    /// The instance is in the process of rebooting - it will remain
    /// in the "rebooting" state until the VM is starting once more.
    Rebooting,
    Repairing,
    Failed,
    Destroyed,
}

impl Display for InstanceState {
    fn fmt(&self, f: &mut Formatter) -> FormatResult {
        write!(f, "{}", self.label())
    }
}

/*
 * TODO-cleanup why is this error type different from the one for Name?  The
 * reason is probably that Name can be provided by the user, so we want a
 * good validation error.  InstanceState cannot.  Still, is there a way to
 * unify these?
 */
impl TryFrom<&str> for InstanceState {
    type Error = String;

    fn try_from(variant: &str) -> Result<Self, Self::Error> {
        let r = match variant {
            "creating" => InstanceState::Creating,
            "starting" => InstanceState::Starting,
            "running" => InstanceState::Running,
            "stopping" => InstanceState::Stopping,
            "stopped" => InstanceState::Stopped,
            "rebooting" => InstanceState::Rebooting,
            "repairing" => InstanceState::Repairing,
            "failed" => InstanceState::Failed,
            "destroyed" => InstanceState::Destroyed,
            _ => return Err(format!("Unexpected variant {}", variant)),
        };
        Ok(r)
    }
}

impl InstanceState {
    pub fn label(&self) -> &'static str {
        match self {
            InstanceState::Creating => "creating",
            InstanceState::Starting => "starting",
            InstanceState::Running => "running",
            InstanceState::Stopping => "stopping",
            InstanceState::Stopped => "stopped",
            InstanceState::Rebooting => "rebooting",
            InstanceState::Repairing => "repairing",
            InstanceState::Failed => "failed",
            InstanceState::Destroyed => "destroyed",
        }
    }

    /**
     * Returns true if the given state represents a fully stopped Instance.
     * This means that a transition from an !is_stopped() state must go
     * through Stopping.
     */
    pub fn is_stopped(&self) -> bool {
        match self {
            InstanceState::Starting => false,
            InstanceState::Running => false,
            InstanceState::Stopping => false,
            InstanceState::Rebooting => false,

            InstanceState::Creating => true,
            InstanceState::Stopped => true,
            InstanceState::Repairing => true,
            InstanceState::Failed => true,
            InstanceState::Destroyed => true,
        }
    }
}

/** The number of CPUs in an Instance */
#[derive(Copy, Clone, Debug, Deserialize, Serialize, JsonSchema)]
pub struct InstanceCpuCount(pub u16);

impl TryFrom<i64> for InstanceCpuCount {
    type Error = anyhow::Error;

    fn try_from(value: i64) -> Result<Self, Self::Error> {
        Ok(InstanceCpuCount(u16::try_from(value).context("parsing CPU count")?))
    }
}

impl From<&InstanceCpuCount> for i64 {
    fn from(c: &InstanceCpuCount) -> Self {
        i64::from(c.0)
    }
}

/**
 * Client view of an [`InstanceRuntimeState`]
 */
#[derive(Clone, Debug, Deserialize, Serialize, JsonSchema)]
#[serde(rename_all = "camelCase")]
pub struct InstanceRuntimeState {
    pub run_state: InstanceState,
    pub time_run_state_updated: DateTime<Utc>,
}

impl From<crate::api::internal::nexus::InstanceRuntimeState>
    for InstanceRuntimeState
{
    fn from(state: crate::api::internal::nexus::InstanceRuntimeState) -> Self {
        InstanceRuntimeState {
            run_state: state.run_state,
            time_run_state_updated: state.time_updated,
        }
    }
}

/**
 * Client view of an [`Instance`]
 */
#[derive(ObjectIdentity, Clone, Debug, Deserialize, Serialize, JsonSchema)]
#[serde(rename_all = "camelCase")]
pub struct Instance {
    /* TODO is flattening here the intent in RFD 4? */
    #[serde(flatten)]
    pub identity: IdentityMetadata,

    /** id for the project containing this Instance */
    pub project_id: Uuid,

    /** number of CPUs allocated for this Instance */
    pub ncpus: InstanceCpuCount,
    /** memory allocated for this Instance */
    pub memory: ByteCount,
    /** RFC1035-compliant hostname for the Instance. */
    pub hostname: String, /* TODO-cleanup different type? */

    #[serde(flatten)]
    pub runtime: InstanceRuntimeState,
}

/**
 * Create-time parameters for an [`Instance`]
 */
/*
 * TODO We're ignoring "type" for now because no types are specified by the API.
 * Presumably this will need to be its own kind of API object that can be
 * created, modified, removed, etc.
 */
#[derive(Clone, Debug, Deserialize, Serialize, JsonSchema)]
#[serde(rename_all = "camelCase")]
pub struct InstanceCreateParams {
    #[serde(flatten)]
    pub identity: IdentityMetadataCreateParams,
    pub ncpus: InstanceCpuCount,
    pub memory: ByteCount,
    pub hostname: String, /* TODO-cleanup different type? */
}

/**
 * Updateable properties of an [`Instance`]
 */
#[derive(Clone, Debug, Deserialize, Serialize)]
#[serde(rename_all = "camelCase")]
pub struct InstanceUpdateParams {
    #[serde(flatten)]
    pub identity: IdentityMetadataUpdateParams,
}

/*
 * DISKS
 */

/**
 * Client view of an [`Disk`]
 */
#[derive(ObjectIdentity, Clone, Debug, Deserialize, Serialize, JsonSchema)]
#[serde(rename_all = "camelCase")]
pub struct Disk {
    #[serde(flatten)]
    pub identity: IdentityMetadata,
    pub project_id: Uuid,
    pub snapshot_id: Option<Uuid>,
    pub size: ByteCount,
    pub state: DiskState,
    pub device_path: String,
}

/**
 * State of a Disk (primarily: attached or not)
 */
#[derive(
    Clone,
    Debug,
    Deserialize,
    Eq,
    Ord,
    PartialEq,
    PartialOrd,
    Serialize,
    JsonSchema,
)]
#[serde(rename_all = "lowercase")]
#[serde(tag = "state", content = "instance")]
pub enum DiskState {
    /** Disk is being initialized */
    Creating,
    /** Disk is ready but detached from any Instance */
    Detached,
    /** Disk is being attached to the given Instance */
    Attaching(Uuid), /* attached Instance id */
    /** Disk is attached to the given Instance */
    Attached(Uuid), /* attached Instance id */
    /** Disk is being detached from the given Instance */
    Detaching(Uuid), /* attached Instance id */
    /** Disk has been destroyed */
    Destroyed,
    /** Disk is unavailable */
    Faulted,
}

impl Display for DiskState {
    fn fmt(&self, f: &mut Formatter) -> FormatResult {
        write!(f, "{}", self.label())
    }
}

impl TryFrom<(&str, Option<Uuid>)> for DiskState {
    type Error = String;

    fn try_from(
        (s, maybe_id): (&str, Option<Uuid>),
    ) -> Result<Self, Self::Error> {
        match (s, maybe_id) {
            ("creating", None) => Ok(DiskState::Creating),
            ("detached", None) => Ok(DiskState::Detached),
            ("destroyed", None) => Ok(DiskState::Destroyed),
            ("faulted", None) => Ok(DiskState::Faulted),
            ("attaching", Some(id)) => Ok(DiskState::Attaching(id)),
            ("attached", Some(id)) => Ok(DiskState::Attached(id)),
            ("detaching", Some(id)) => Ok(DiskState::Detaching(id)),
            _ => Err(format!(
                "unexpected value for disk state: {:?} with attached id {:?}",
                s, maybe_id
            )),
        }
    }
}

impl DiskState {
    /**
     * Returns the string label for this disk state
     */
    pub fn label(&self) -> &'static str {
        match self {
            DiskState::Creating => "creating",
            DiskState::Detached => "detached",
            DiskState::Attaching(_) => "attaching",
            DiskState::Attached(_) => "attached",
            DiskState::Detaching(_) => "detaching",
            DiskState::Destroyed => "destroyed",
            DiskState::Faulted => "faulted",
        }
    }

    /**
     * Returns whether the Disk is currently attached to, being attached to, or
     * being detached from any Instance.
     */
    pub fn is_attached(&self) -> bool {
        self.attached_instance_id().is_some()
    }

    /**
     * If the Disk is attached to, being attached to, or being detached from an
     * Instance, returns the id for that Instance.  Otherwise returns `None`.
     */
    pub fn attached_instance_id(&self) -> Option<&Uuid> {
        match self {
            DiskState::Attaching(id) => Some(id),
            DiskState::Attached(id) => Some(id),
            DiskState::Detaching(id) => Some(id),

            DiskState::Creating => None,
            DiskState::Detached => None,
            DiskState::Destroyed => None,
            DiskState::Faulted => None,
        }
    }
}

/**
 * Create-time parameters for an [`Disk`]
 */
#[derive(Clone, Debug, Deserialize, Serialize, JsonSchema)]
#[serde(rename_all = "camelCase")]
pub struct DiskCreateParams {
    /** common identifying metadata */
    #[serde(flatten)]
    pub identity: IdentityMetadataCreateParams,
    /** id for snapshot from which the Disk should be created, if any */
    pub snapshot_id: Option<Uuid>, /* TODO should be a name? */
    /** size of the Disk */
    pub size: ByteCount,
}

/**
 * Describes a Disk's attachment to an Instance
 */
#[derive(Clone, Debug, Deserialize, Serialize, JsonSchema)]
#[serde(rename_all = "camelCase")]
pub struct DiskAttachment {
    pub instance_id: Uuid,
    pub disk_id: Uuid,
    pub disk_name: Name,
    pub disk_state: DiskState,
}

/*
 * RACKS
 */

/**
 * Client view of an [`Rack`]
 */
#[derive(ObjectIdentity, Clone, Debug, Deserialize, Serialize, JsonSchema)]
#[serde(rename_all = "camelCase")]
pub struct Rack {
    pub identity: IdentityMetadata,
}

/*
 * SLEDS
 */

/**
 * Client view of an [`Sled`]
 */
#[derive(ObjectIdentity, Clone, Debug, Deserialize, Serialize, JsonSchema)]
#[serde(rename_all = "camelCase")]
pub struct Sled {
    #[serde(flatten)]
    pub identity: IdentityMetadata,
    pub service_address: SocketAddr,
}

/*
 * Sagas
 *
 * These are currently only intended for observability by developers.  We will
 * eventually want to flesh this out into something more observable for end
 * users.
 */
#[derive(ObjectIdentity, Clone, Debug, Serialize, JsonSchema)]
pub struct Saga {
    pub id: Uuid,
    pub state: SagaState,
    /*
     * TODO-cleanup This object contains a fake `IdentityMetadata`.  Why?  We
     * want to paginate these objects.  http_pagination.rs provides a bunch of
     * useful facilities -- notably `PaginatedById`.  `PaginatedById`
     * requires being able to take an arbitrary object in the result set and get
     * its id.  To do that, it uses the `ObjectIdentity` trait, which expects
     * to be able to return an `IdentityMetadata` reference from an object.
     * Finally, the pagination facilities just pull the `id` out of that.
     *
     * In this case (as well as others, like sleds and racks), we have ids, and
     * we want to be able to paginate by id, but we don't have full identity
     * metadata.  (Or we do, but it's similarly faked up.)  What we should
     * probably do is create a new trait, say `ObjectId`, that returns _just_
     * an id.  We can provide a blanket impl for anything that impls
     * IdentityMetadata.  We can define one-off impls for structs like this
     * one.  Then the id-only pagination interfaces can require just
     * `ObjectId`.
     */
    #[serde(skip)]
    pub identity: IdentityMetadata,
}

impl From<steno::SagaView> for Saga {
    fn from(s: steno::SagaView) -> Self {
        Saga {
            id: Uuid::from(s.id),
            state: SagaState::from(s.state),
            identity: IdentityMetadata {
                /* TODO-cleanup See the note in Saga above. */
                id: Uuid::from(s.id),
                name: format!("saga-{}", s.id).parse().unwrap(),
                description: format!("saga {}", s.id),
                time_created: Utc::now(),
                time_modified: Utc::now(),
            },
        }
    }
}

#[derive(Clone, Debug, Serialize, JsonSchema)]
#[serde(rename_all = "camelCase")]
#[serde(tag = "state")]
pub enum SagaState {
    Running,
    Succeeded,
    Failed { error_node_name: String, error_info: SagaErrorInfo },
}

#[derive(Clone, Debug, Serialize, JsonSchema)]
#[serde(rename_all = "camelCase")]
#[serde(tag = "error")]
pub enum SagaErrorInfo {
    ActionFailed { source_error: serde_json::Value },
    DeserializeFailed { message: String },
    InjectedError,
    SerializeFailed { message: String },
    SubsagaCreateFailed { message: String },
}

impl From<steno::SagaStateView> for SagaState {
    fn from(st: steno::SagaStateView) -> Self {
        match st {
            steno::SagaStateView::Ready { .. } => SagaState::Running,
            steno::SagaStateView::Running { .. } => SagaState::Running,
            steno::SagaStateView::Done {
                result: steno::SagaResult { kind: Ok(_), .. },
                ..
            } => SagaState::Succeeded,
            steno::SagaStateView::Done {
                result: steno::SagaResult { kind: Err(e), .. },
                ..
            } => SagaState::Failed {
                error_node_name: e.error_node_name,
                error_info: match e.error_source {
                    steno::ActionError::ActionFailed { source_error } => {
                        SagaErrorInfo::ActionFailed { source_error }
                    }
                    steno::ActionError::DeserializeFailed { message } => {
                        SagaErrorInfo::DeserializeFailed { message }
                    }
                    steno::ActionError::InjectedError => {
                        SagaErrorInfo::InjectedError
                    }
                    steno::ActionError::SerializeFailed { message } => {
                        SagaErrorInfo::SerializeFailed { message }
                    }
                    steno::ActionError::SubsagaCreateFailed { message } => {
                        SagaErrorInfo::SubsagaCreateFailed { message }
                    }
                },
            },
        }
    }
}

#[derive(ObjectIdentity, Clone, Debug, Deserialize, Serialize, JsonSchema)]
#[serde(rename_all = "camelCase")]
pub struct Vpc {
    #[serde(flatten)]
    pub identity: IdentityMetadata,

    /** id for the project containing this VPC */
    pub project_id: Uuid,

    /// id for the system router where subnet default routes are registered
    pub system_router_id: Uuid,

    // TODO-design should this be optional?
    /** The name used for the VPC in DNS. */
    pub dns_name: Name,
}

/**
 * Create-time parameters for a [`Vpc`]
 */
#[derive(Clone, Debug, Deserialize, Serialize, JsonSchema)]
#[serde(rename_all = "camelCase")]
pub struct VpcCreateParams {
    #[serde(flatten)]
    pub identity: IdentityMetadataCreateParams,
    pub dns_name: Name,
}

/**
 * Updateable properties of a [`Vpc`]
 */
#[derive(Clone, Debug, Deserialize, Serialize, JsonSchema)]
#[serde(rename_all = "camelCase")]
pub struct VpcUpdateParams {
    #[serde(flatten)]
    pub identity: IdentityMetadataUpdateParams,
    pub dns_name: Option<Name>,
}

/// An `Ipv4Net` represents a IPv4 subnetwork, including the address and network mask.
#[derive(Clone, Copy, Debug, Deserialize, PartialEq, Serialize)]
pub struct Ipv4Net(pub ipnetwork::Ipv4Network);

impl std::ops::Deref for Ipv4Net {
    type Target = ipnetwork::Ipv4Network;
    fn deref(&self) -> &Self::Target {
        &self.0
    }
}

impl std::fmt::Display for Ipv4Net {
    fn fmt(&self, f: &mut std::fmt::Formatter) -> std::fmt::Result {
        write!(f, "{}", self.0)
    }
}

impl JsonSchema for Ipv4Net {
    fn schema_name() -> String {
        "Ipv4Net".to_string()
    }

    fn json_schema(
        _: &mut schemars::gen::SchemaGenerator,
    ) -> schemars::schema::Schema {
        schemars::schema::Schema::Object(
            schemars::schema::SchemaObject {
                metadata: Some(Box::new(schemars::schema::Metadata {
                    title: Some("An IPv4 subnet".to_string()),
                    description: Some("An IPv4 subnet, including prefix and subnet mask".to_string()),
                    examples: vec!["192.168.1.0/24".into()],
                    ..Default::default()
                })),
                instance_type: Some(schemars::schema::SingleOrVec::Single(Box::new(schemars::schema::InstanceType::String))),
                string: Some(Box::new(schemars::schema::StringValidation {
                    // Fully-specified IPv4 address. Up to 15 chars for address, plus slash and up to 2 subnet digits.
                    max_length: Some(18),
                    min_length: None,
                    // Addresses must be from an RFC 1918 private address space
                    pattern: Some(
                        concat!(
                            // 10.x.x.x/8
                            r#"^(10\.(25[0-5]|[1-2][0-4][0-9]|[1-9][0-9]|[0-9]\.){2}(25[0-5]|[1-2][0-4][0-9]|[1-9][0-9]|[0-9])/(1[0-9]|2[0-8]|[8-9]))$"#,
                            // 172.16.x.x/12
                            r#"^(172\.16\.(25[0-5]|[1-2][0-4][0-9]|[1-9][0-9]|[0-9])\.(25[0-5]|[1-2][0-4][0-9]|[1-9][0-9]|[0-9])/(1[2-9]|2[0-8]))$"#,
                            // 192.168.x.x/16
                            r#"^(192\.168\.(25[0-5]|[1-2][0-4][0-9]|[1-9][0-9]|[0-9])\.(25[0-5]|[1-2][0-4][0-9]|[1-9][0-9]|[0-9])/(1[6-9]|2[0-8]))$"#,
                        ).to_string(),
                    ),
                })),
                ..Default::default()
            }
        )
    }
}

/// An `Ipv6Net` represents a IPv6 subnetwork, including the address and network mask.
#[derive(Clone, Copy, Debug, Deserialize, PartialEq, Serialize)]
pub struct Ipv6Net(pub ipnetwork::Ipv6Network);

impl std::ops::Deref for Ipv6Net {
    type Target = ipnetwork::Ipv6Network;
    fn deref(&self) -> &Self::Target {
        &self.0
    }
}

impl std::fmt::Display for Ipv6Net {
    fn fmt(&self, f: &mut std::fmt::Formatter) -> std::fmt::Result {
        write!(f, "{}", self.0)
    }
}

impl JsonSchema for Ipv6Net {
    fn schema_name() -> String {
        "Ipv6Net".to_string()
    }

    fn json_schema(
        _: &mut schemars::gen::SchemaGenerator,
    ) -> schemars::schema::Schema {
        schemars::schema::Schema::Object(
            schemars::schema::SchemaObject {
                metadata: Some(Box::new(schemars::schema::Metadata {
                    title: Some("An IPv6 subnet".to_string()),
                    description: Some("An IPv6 subnet, including prefix and subnet mask".to_string()),
                    examples: vec!["fd12:3456::/64".into()],
                    ..Default::default()
                })),
                instance_type: Some(schemars::schema::SingleOrVec::Single(Box::new(schemars::schema::InstanceType::String))),
                string: Some(Box::new(schemars::schema::StringValidation {
                    // Fully-specified IPv6 address. 4 hex chars per segment, 8 segments, 7
                    // ":"-separators, slash and up to 3 subnet digits
                    max_length: Some(43),
                    min_length: None,
                    pattern: Some(
                        // Conforming to unique local addressing scheme, `fd00::/8`
                        concat!(
                            r#"^(fd|FD)00:((([0-9a-fA-F]{1,4}\:){6}[0-9a-fA-F]{1,4})|(([0-9a-fA-F]{1,4}:){1,6}:))/(6[4-9]|[7-9][0-9]|1[0-1][0-9]|12[0-6])$"#,
                        ).to_string(),
                    ),
                })),
                ..Default::default()
            }
        )
    }
}

/// A VPC subnet represents a logical grouping for instances that allows network traffic between
/// them, within a IPv4 subnetwork or optionall an IPv6 subnetwork.
#[derive(ObjectIdentity, Clone, Debug, Deserialize, Serialize, JsonSchema)]
pub struct VpcSubnet {
    /** common identifying metadata */
    pub identity: IdentityMetadata,

    /** The VPC to which the subnet belongs. */
    pub vpc_id: Uuid,

    // TODO-design: RFD 21 says that V4 subnets are currently required, and V6 are optional. If a
    // V6 address is _not_ specified, one is created with a prefix that depends on the VPC and a
    // unique subnet-specific portion of the prefix (40 and 16 bits for each, respectively).
    //
    // We're leaving out the "view" types here for the external HTTP API for now, so it's not clear
    // how to do the validation of user-specified CIDR blocks, or how to create a block if one is
    // not given.
    /** The IPv4 subnet CIDR block. */
    pub ipv4_block: Option<Ipv4Net>,

    /** The IPv6 subnet CIDR block. */
    pub ipv6_block: Option<Ipv6Net>,
}

/**
 * Create-time parameters for a [`VpcSubnet`]
 */
#[derive(Clone, Debug, Deserialize, Serialize, JsonSchema)]
#[serde(rename_all = "camelCase")]
pub struct VpcSubnetCreateParams {
    #[serde(flatten)]
    pub identity: IdentityMetadataCreateParams,
    pub ipv4_block: Option<Ipv4Net>,
    pub ipv6_block: Option<Ipv6Net>,
}

/**
 * Updateable properties of a [`VpcSubnet`]
 */
#[derive(Clone, Debug, Deserialize, Serialize, JsonSchema)]
#[serde(rename_all = "camelCase")]
pub struct VpcSubnetUpdateParams {
    #[serde(flatten)]
    pub identity: IdentityMetadataUpdateParams,
    pub ipv4_block: Option<Ipv4Net>,
    pub ipv6_block: Option<Ipv6Net>,
}

#[derive(Clone, Copy, Debug, Deserialize, Serialize, PartialEq, JsonSchema)]
#[serde(rename_all = "camelCase")]
pub enum VpcRouterKind {
    System,
    Custom,
}

/// A VPC router defines a series of rules that indicate where traffic
/// should be sent depending on its destination.
#[derive(ObjectIdentity, Clone, Debug, Deserialize, Serialize, JsonSchema)]
pub struct VpcRouter {
    /// common identifying metadata
    pub identity: IdentityMetadata,

    pub kind: VpcRouterKind,

    /// The VPC to which the router belongs.
    pub vpc_id: Uuid,
}

/// Create-time parameters for a [`VpcRouter`]
#[derive(Clone, Debug, Deserialize, Serialize, JsonSchema)]
#[serde(rename_all = "camelCase")]
pub struct VpcRouterCreateParams {
    #[serde(flatten)]
    pub identity: IdentityMetadataCreateParams,
}

/// Updateable properties of a [`VpcRouter`]
#[derive(Clone, Debug, Deserialize, Serialize, JsonSchema)]
#[serde(rename_all = "camelCase")]
pub struct VpcRouterUpdateParams {
    #[serde(flatten)]
    pub identity: IdentityMetadataUpdateParams,
}

<<<<<<< HEAD
/// A single rule in a VPC firewall
#[derive(ObjectIdentity, Clone, Debug, Deserialize, Serialize, JsonSchema)]
pub struct VpcFirewallRule {
    /// common identifying metadata */
    pub identity: IdentityMetadata,
    /// whether this rule is in effect
    pub status: VpcFirewallRuleStatus,
    /// whether this rule is for incoming or outgoing traffic
    pub direction: VpcFirewallRuleDirection,
    /// list of sets of instances that the rule applies to
    pub targets: Vec<NetworkTarget>,
    /// reductions on the scope of the rule
    pub filters: VpcFirewallRuleFilter,
    /// whether traffic matching the rule should be allowed or dropped
    pub action: VpcFirewallRuleAction,
    /// the relative priority of this rule
    pub priority: u16,
}

/// A single rule in a VPC firewall
#[derive(Clone, Debug, PartialEq, Deserialize, Serialize, JsonSchema)]
pub struct VpcFirewallRuleUpdate {
    // In an update, the name is encoded as a key in the JSON object, so we
    // don't include one here
    /// human-readable free-form text about a resource
    pub description: String,
    /// whether this rule is in effect
    pub status: VpcFirewallRuleStatus,
    /// whether this rule is for incoming or outgoing traffic
    pub direction: VpcFirewallRuleDirection,
    /// list of sets of instances that the rule applies to
    pub targets: Vec<NetworkTarget>,
    /// reductions on the scope of the rule
    pub filters: VpcFirewallRuleFilter,
    /// whether traffic matching the rule should be allowed or dropped
    pub action: VpcFirewallRuleAction,
    /// the relative priority of this rule
    pub priority: u16,
}

/**
 * Updateable properties of a [`Vpc`]'s firewall
 * Note that VpcFirewallRules are implicitly created along with a Vpc,
 * so there is no explicit creation.
 */
#[derive(Clone, Debug, Deserialize, Serialize, JsonSchema)]
#[serde(rename_all = "camelCase")]
pub struct VpcFirewallRuleUpdateParams {
    #[serde(flatten)]
    pub rules: HashMap<Name, VpcFirewallRuleUpdate>,
}

/**
 * Response to an update replacing [`Vpc`]'s firewall
 */
#[derive(Clone, Debug, Deserialize, Serialize, JsonSchema)]
#[serde(rename_all = "camelCase")]
pub struct VpcFirewallRuleUpdateResult {
    #[serde(flatten)]
    pub rules: HashMap<Name, VpcFirewallRule>,
}

impl FromIterator<VpcFirewallRule> for VpcFirewallRuleUpdateResult {
    fn from_iter<T>(iter: T) -> Self
    where
        T: IntoIterator<Item = VpcFirewallRule>,
    {
        Self {
            rules: iter
                .into_iter()
                .map(|rule| (rule.identity.name.clone(), rule))
                .collect(),
        }
    }
}

/// Filter for a firewall rule. A given packet must match every field that is
/// present for the rule to apply to it.
#[derive(Clone, Debug, PartialEq, Deserialize, Serialize, JsonSchema)]
pub struct VpcFirewallRuleFilter {
    /// If present, the sources (if incoming) or destinations (if outgoing)
    /// this rule applies to.
    pub hosts: Option<Vec<NetworkTarget>>,

    /// If present, the networking protocols this rule applies to.
    pub protocols: Option<Vec<VpcFirewallRuleProtocol>>,

    /// If present, the destination ports this rule applies to.
    pub ports: Option<Vec<L4PortRange>>,
}

/// The protocols that may be specified in a firewall rule's filter
#[derive(Clone, Copy, Debug, PartialEq, Deserialize, Serialize, JsonSchema)]
#[serde(rename_all = "UPPERCASE")]
pub enum VpcFirewallRuleProtocol {
    Tcp,
    Udp,
    Icmp,
}

/// A range of transport layer ports
#[derive(Clone, Copy, Debug, Deserialize, Serialize, PartialEq)]
#[serde(try_from = "String")]
#[serde(into = "String")]
pub struct L4PortRange {
    /// The first port in the range
    pub first: u16,
    /// The last port in the range
    pub last: u16,
}

impl TryFrom<String> for L4PortRange {
    type Error = String;

    fn try_from(range: String) -> Result<Self, Self::Error> {
        const INVALID_PORT_NUMBER_MSG: &'static str = "invalid port number";

        match range.split_once('-') {
            None => {
                let port = range
                    .parse::<u16>()
                    .map_err(|_| INVALID_PORT_NUMBER_MSG.to_string())?;
                Ok(L4PortRange { first: port, last: port })
            }
            Some((left, right)) => {
                let first = left
                    .parse::<u16>()
                    .map_err(|_| INVALID_PORT_NUMBER_MSG.to_string())?;
                let last = right
                    .parse::<u16>()
                    .map_err(|_| INVALID_PORT_NUMBER_MSG.to_string())?;
                Ok(L4PortRange { first, last })
            }
        }
    }
}

impl Into<String> for L4PortRange {
    fn into(self) -> String {
        if self.first == self.last {
            self.first.to_string()
        } else {
            format!("{}-{}", self.first, self.last).to_string()
        }
    }
}

impl JsonSchema for L4PortRange {
    fn schema_name() -> String {
        "L4PortRange".to_string()
    }

    fn json_schema(
        _: &mut schemars::gen::SchemaGenerator,
    ) -> schemars::schema::Schema {
        schemars::schema::Schema::Object(schemars::schema::SchemaObject {
            metadata: Some(Box::new(schemars::schema::Metadata {
                title: Some("A range of IP ports".to_string()),
                description: Some(
                    "An inclusive-inclusive range of IP ports. The second port \
                    may be omitted to represent a single port"
                        .to_string(),
                ),
                examples: vec!["22".into(), "6667-7000".into()],
                ..Default::default()
            })),
            instance_type: Some(schemars::schema::SingleOrVec::Single(
                Box::new(schemars::schema::InstanceType::String),
            )),
            string: Some(Box::new(schemars::schema::StringValidation {
                max_length: Some(11),  // 5 digits for each port and the dash
                min_length: Some(1),
                pattern: Some(
                    r#"^[0-9]{1,5}(-[0-9]{1,5})?$"#.to_string(),
                ),
            })),
            ..Default::default()
        })
    }
}

/// Target strings for networking APIs
#[derive(Clone, Debug, Deserialize, Serialize, PartialEq)]
#[serde(try_from = "String")]
#[serde(into = "String")]
pub enum NetworkTarget {
    /// Target all networking traffic from the specified VPC. This is
    /// either the current VPC or a peered VPC.
    Vpc(Name),
    /// Target all networking traffic from the specified VPC Subnet.
    Subnet(Name),
    /// Target all of the IP addresses that are assigned to the specified
    /// instance.
    Instance(Name),
    /// Target all instances that have the same tag.
    /// Target the specified Internet Gateway.
    InternetGateway(Name),
    // TODO: tag, ip, fip, ip_pool
}

impl TryFrom<String> for NetworkTarget {
    type Error = String;

    fn try_from(range: String) -> Result<Self, Self::Error> {
        let (scope, identifier) =
            range.split_once(':').ok_or("target specifier missing ':'")?;
        match scope {
            "vpc" => {
                Ok(NetworkTarget::Vpc(Name::try_from(identifier.to_string())?))
            }
            "subnet" => Ok(NetworkTarget::Subnet(Name::try_from(
                identifier.to_string(),
            )?)),
            "instance" => Ok(NetworkTarget::Instance(Name::try_from(
                identifier.to_string(),
            )?)),
            "inetgw" => Ok(NetworkTarget::InternetGateway(Name::try_from(
                identifier.to_string(),
            )?)),
            _ => Err(format!("unsupported resource scope '{}'", scope)),
        }
    }
}

impl Into<String> for NetworkTarget {
    fn into(self) -> String {
        match self {
            NetworkTarget::Vpc(name) => format!("vpc:{}", name.0),
            NetworkTarget::Subnet(name) => {
                format!("subnet:{}", name.0)
            }
            NetworkTarget::Instance(name) => {
                format!("instance:{}", name.0)
            }
            NetworkTarget::InternetGateway(name) => {
                format!("inetgw:{}", name.0)
            }
        }
    }
}

impl JsonSchema for NetworkTarget {
    fn schema_name() -> String {
        "NetworkTarget".to_string()
    }

    fn json_schema(
        _: &mut schemars::gen::SchemaGenerator,
    ) -> schemars::schema::Schema {
        schemars::schema::Schema::Object(schemars::schema::SchemaObject {
            metadata: Some(Box::new(schemars::schema::Metadata {
                title: Some("A network target specifier".to_string()),
                // TODO: This should maybe contain more of the contents of RFD
                // 21's definition of this type
                description: Some(
                    "A network target specifier consists of a resource scope \
                    and a resource identifier, separated by a colon.  Valid \
                    scopes are: vpc, subnet, instance, tag, ip, inetgw, fip, \
                    ip_pool"
                        .to_string(),
                ),
                examples: vec![
                    "vpc:default".into(),
                    "subnet:databases".into(),
                    "instance:frontdoor-lb".into(),
                    "tag:https".into(),
                    "ip:10.20.30.00/24".into(),
                    "ip:2600:3c00::f03c:91ff:fe96:a264".into(),
                    "inetgw:default".into(),
                    "fip:foobazco.org".into(),
                    "ip_pool:vlan33".into(),
                ],
                ..Default::default()
            })),
            instance_type: Some(schemars::schema::SingleOrVec::Single(
                Box::new(schemars::schema::InstanceType::String),
            )),
            string: Some(Box::new(schemars::schema::StringValidation {
                max_length: None,
                min_length: None,
                // This regex could be much more precise by including validation
                // of the specific resource identifiers, but would be a lot
                // more complicated.
                pattern: Some(
                    r#"^(vpc|subnet|instance|tag|ip|inetgw|fip|ip_pool):"#
                        .to_string(),
                ),
            })),
            ..Default::default()
        })
    }
}

#[derive(Clone, Copy, Debug, Deserialize, Serialize, PartialEq, JsonSchema)]
#[serde(rename_all = "camelCase")]
pub enum VpcFirewallRuleStatus {
    Disabled,
    Enabled,
}

#[derive(Clone, Copy, Debug, Deserialize, Serialize, PartialEq, JsonSchema)]
#[serde(rename_all = "camelCase")]
pub enum VpcFirewallRuleDirection {
    Inbound,
    Outbound,
}

#[derive(Clone, Copy, Debug, Deserialize, Serialize, PartialEq, JsonSchema)]
#[serde(rename_all = "camelCase")]
pub enum VpcFirewallRuleAction {
    Allow,
    Deny,
=======
/// Represents all possible network target strings as defined in RFD-21
/// This enum itself isn't intended to be used directly but rather as a
/// delegate for subset enums to not have to re-implement all the base type conversions.
///
/// See https://rfd.shared.oxide.computer/rfd/0021#api-target-strings
#[derive(Debug, PartialEq, Display, FromStr)]
pub enum NetworkTarget {
    #[display("vpc:{0}")]
    Vpc(Name),
    #[display("subnet:{0}")]
    Subnet(Name),
    #[display("instance:{0}")]
    Instance(Name),
    #[display("tag:{0}")]
    Tag(Name),
    #[display("ip:{0}")]
    Ip(IpAddr),
    #[display("inetgw:{0}")]
    InternetGateway(Name),
    #[display("fip:{0}")]
    FloatingIp(Name),
    #[display("ip_pool:{0}")]
    IpPool(Name),
}

/// A subset of [`NetworkTarget`], `RouteTarget` specifies all
/// possible targets that a route can forward to.
#[derive(Clone, Debug, Deserialize, Serialize, PartialEq, JsonSchema)]
#[serde(rename_all = "camelCase")]
#[serde(tag = "type", content = "value")]
pub enum RouteTarget {
    Ip(IpAddr),
    Vpc(Name),
    Subnet(Name),
    Instance(Name),
    InternetGateway(Name),
}

impl TryFrom<NetworkTarget> for RouteTarget {
    type Error = String;

    fn try_from(value: NetworkTarget) -> Result<Self, Self::Error> {
        match value {
            NetworkTarget::Ip(ip) => Ok(RouteTarget::Ip(ip)),
            NetworkTarget::Vpc(name) => Ok(RouteTarget::Vpc(name)),
            NetworkTarget::Subnet(name) => Ok(RouteTarget::Subnet(name)),
            NetworkTarget::Instance(name) => Ok(RouteTarget::Instance(name)),
            NetworkTarget::InternetGateway(name) => {
                Ok(RouteTarget::InternetGateway(name))
            }
            _ => Err(format!(
                "Invalid RouteTarget {}, only ip, vpc, subnet, instance, and inetgw are allowed",
                value
            )),
        }
    }
}

impl TryFrom<String> for RouteTarget {
    type Error = String;

    fn try_from(value: String) -> Result<Self, Self::Error> {
        RouteTarget::try_from(value.parse::<NetworkTarget>().unwrap())
    }
}

impl FromStr for RouteTarget {
    type Err = String;

    fn from_str(value: &str) -> Result<Self, Self::Err> {
        RouteTarget::try_from(String::from(value))
    }
}

impl From<RouteTarget> for NetworkTarget {
    fn from(target: RouteTarget) -> Self {
        match target {
            RouteTarget::Ip(ip) => NetworkTarget::Ip(ip),
            RouteTarget::Vpc(name) => NetworkTarget::Vpc(name),
            RouteTarget::Subnet(name) => NetworkTarget::Subnet(name),
            RouteTarget::Instance(name) => NetworkTarget::Instance(name),
            RouteTarget::InternetGateway(name) => {
                NetworkTarget::InternetGateway(name)
            }
        }
    }
}

impl Display for RouteTarget {
    fn fmt(&self, f: &mut Formatter<'_>) -> FormatResult {
        let target = NetworkTarget::from(self.clone());
        write!(f, "{}", target)
    }
}

/// A subset of [`NetworkTarget`], `RouteDestination` specifies
/// the kind of network traffic that will be matched to be forwarded
/// to the [`RouteTarget`].
#[derive(Clone, Debug, Deserialize, Serialize, PartialEq, JsonSchema)]
#[serde(rename_all = "camelCase")]
#[serde(tag = "type", content = "value")]
pub enum RouteDestination {
    Ip(IpAddr),
    Vpc(Name),
    Subnet(Name),
}

impl TryFrom<NetworkTarget> for RouteDestination {
    type Error = String;

    fn try_from(value: NetworkTarget) -> Result<Self, Self::Error> {
        match value {
            NetworkTarget::Ip(ip) => Ok(RouteDestination::Ip(ip)),
            NetworkTarget::Vpc(name) => Ok(RouteDestination::Vpc(name)),
            NetworkTarget::Subnet(name) => Ok(RouteDestination::Subnet(name)),
            _ => Err(format!(
                "Invalid RouteTarget {}, only ip, vpc, and subnets are allowed",
                value
            )),
        }
    }
}

impl TryFrom<String> for RouteDestination {
    type Error = String;

    fn try_from(value: String) -> Result<Self, Self::Error> {
        RouteDestination::try_from(value.parse::<NetworkTarget>().unwrap())
    }
}

impl FromStr for RouteDestination {
    type Err = String;

    fn from_str(value: &str) -> Result<Self, Self::Err> {
        RouteDestination::try_from(String::from(value))
    }
}

impl From<RouteDestination> for NetworkTarget {
    fn from(target: RouteDestination) -> Self {
        match target {
            RouteDestination::Ip(ip) => NetworkTarget::Ip(ip),
            RouteDestination::Vpc(name) => NetworkTarget::Vpc(name),
            RouteDestination::Subnet(name) => NetworkTarget::Subnet(name),
        }
    }
}

impl Display for RouteDestination {
    fn fmt(&self, f: &mut Formatter<'_>) -> FormatResult {
        let target = NetworkTarget::from(self.clone());
        write!(f, "{}", target)
    }
>>>>>>> cf43cd50
}

/// The `MacAddr` represents a Media Access Control (MAC) address, used to uniquely identify
/// hardware devices on a network.
// NOTE: We're using the `macaddr` crate for the internal representation. But as with the `ipnet`,
// this crate does not implement `JsonSchema`.
#[derive(Clone, Copy, Debug, Deserialize, PartialEq, Serialize)]
pub struct MacAddr(pub macaddr::MacAddr6);

impl TryFrom<String> for MacAddr {
    type Error = macaddr::ParseError;

    fn try_from(s: String) -> Result<Self, Self::Error> {
        s.parse().map(|addr| MacAddr(addr))
    }
}

impl std::ops::Deref for MacAddr {
    type Target = macaddr::MacAddr6;
    fn deref(&self) -> &Self::Target {
        &self.0
    }
}

impl std::fmt::Display for MacAddr {
    fn fmt(&self, f: &mut std::fmt::Formatter) -> std::fmt::Result {
        write!(f, "{}", self.0)
    }
}

impl JsonSchema for MacAddr {
    fn schema_name() -> String {
        "MacAddr".to_string()
    }

    fn json_schema(
        _: &mut schemars::gen::SchemaGenerator,
    ) -> schemars::schema::Schema {
        schemars::schema::Schema::Object(schemars::schema::SchemaObject {
            metadata: Some(Box::new(schemars::schema::Metadata {
                title: Some("A MAC address".to_string()),
                description: Some(
                    "A Media Access Control address, in EUI-48 format"
                        .to_string(),
                ),
                examples: vec!["ff:ff:ff:ff:ff:ff".into()],
                ..Default::default()
            })),
            instance_type: Some(schemars::schema::SingleOrVec::Single(
                Box::new(schemars::schema::InstanceType::String),
            )),
            string: Some(Box::new(schemars::schema::StringValidation {
                max_length: Some(17), // 12 hex characters and 5 ":"-separators
                min_length: Some(17),
                pattern: Some(
                    r#"^([0-9a-fA-F]{2}:){5}[0-9a-fA-F]{2}$"#.to_string(),
                ),
            })),
            ..Default::default()
        })
    }
}

/// A `NetworkInterface` represents a virtual network interface device.
#[derive(Clone, Debug, Deserialize, JsonSchema, Serialize)]
pub struct NetworkInterface {
    /** common identifying metadata */
    pub identity: IdentityMetadata,

    /** The VPC to which the interface belongs. */
    pub vpc_id: Uuid,

    /** The subnet to which the interface belongs. */
    pub subnet_id: Uuid,

    /** The MAC address assigned to this interface. */
    pub mac: MacAddr,

    /** The IP address assigned to this interface. */
    pub ip: IpAddr,
}

#[cfg(test)]
mod test {
    use super::{
        ByteCount, L4PortRange, Name, NetworkTarget, VpcFirewallRuleAction,
        VpcFirewallRuleDirection, VpcFirewallRuleFilter,
        VpcFirewallRuleProtocol, VpcFirewallRuleStatus, VpcFirewallRuleUpdate,
        VpcFirewallRuleUpdateParams,
    };
    use crate::api::external::Error;
    use crate::api::external::NetworkTarget;
    use std::convert::TryFrom;
    use std::net::IpAddr;

    #[test]
    fn test_name_parse() {
        /*
         * Error cases
         */
        let long_name =
            "a234567890123456789012345678901234567890123456789012345678901234";
        assert_eq!(long_name.len(), 64);
        let error_cases: Vec<(&str, &str)> = vec![
            ("", "name requires at least one character"),
            (long_name, "name may contain at most 63 characters"),
            ("123", "name must begin with an ASCII lowercase character"),
            ("-abc", "name must begin with an ASCII lowercase character"),
            ("abc-", "name cannot end with \"-\""),
            (
                "aBc",
                "name contains invalid character: \"B\" (allowed characters \
                 are lowercase ASCII, digits, and \"-\")",
            ),
            (
                "a_c",
                "name contains invalid character: \"_\" (allowed characters \
                 are lowercase ASCII, digits, and \"-\")",
            ),
            (
                "a\u{00e9}cc",
                "name contains invalid character: \"\u{00e9}\" (allowed \
                 characters are lowercase ASCII, digits, and \"-\")",
            ),
        ];

        for (input, expected_message) in error_cases {
            eprintln!("check name \"{}\" (expecting error)", input);
            assert_eq!(input.parse::<Name>().unwrap_err(), expected_message);
        }

        /*
         * Success cases
         */
        let valid_names: Vec<&str> =
            vec!["abc", "abc-123", "a123", &long_name[0..63]];

        for name in valid_names {
            eprintln!("check name \"{}\" (should be valid)", name);
            assert_eq!(name, name.parse::<Name>().unwrap().as_str());
        }
    }

    #[test]
    fn test_name_parse_from_param() {
        let result = Name::from_param(String::from("my-name"), "the_name");
        assert!(result.is_ok());
        assert_eq!(result, Ok("my-name".parse().unwrap()));

        let result = Name::from_param(String::from(""), "the_name");
        assert!(result.is_err());
        assert_eq!(
            result,
            Err(Error::InvalidValue {
                label: "the_name".to_string(),
                message: "name requires at least one character".to_string()
            })
        );
    }

    #[test]
    fn test_bytecount() {
        /* Smallest supported value: all constructors */
        let zero = ByteCount::from(0u32);
        assert_eq!(0, zero.to_bytes());
        assert_eq!(0, zero.to_whole_kibibytes());
        assert_eq!(0, zero.to_whole_mebibytes());
        assert_eq!(0, zero.to_whole_gibibytes());
        assert_eq!(0, zero.to_whole_tebibytes());
        let zero = ByteCount::try_from(0i64).unwrap();
        assert_eq!(0, zero.to_bytes());
        let zero = ByteCount::try_from(0u64).unwrap();
        assert_eq!(0, zero.to_bytes());

        /* Largest supported value: both constructors that support it. */
        let max = ByteCount::try_from(i64::MAX).unwrap();
        assert_eq!(i64::MAX, max.to_bytes() as i64);
        assert_eq!(i64::MAX, i64::from(&max));

        let maxu64 = u64::try_from(i64::MAX).unwrap();
        let max = ByteCount::try_from(maxu64).unwrap();
        assert_eq!(i64::MAX, max.to_bytes() as i64);
        assert_eq!(i64::MAX, i64::from(&max));
        assert_eq!(
            (i64::MAX / 1024 / 1024 / 1024 / 1024) as u64,
            max.to_whole_tebibytes()
        );

        /* Value too large (only one constructor can hit this) */
        let bogus = ByteCount::try_from(maxu64 + 1).unwrap_err();
        assert_eq!(bogus.to_string(), "value is too large for a byte count");
        /* Value too small (only one constructor can hit this) */
        let bogus = ByteCount::try_from(-1i64).unwrap_err();
        assert_eq!(bogus.to_string(), "value is too small for a byte count");
        /* For good measure, let's check i64::MIN */
        let bogus = ByteCount::try_from(i64::MIN).unwrap_err();
        assert_eq!(bogus.to_string(), "value is too small for a byte count");

        /*
         * We've now exhaustively tested both sides of all boundary conditions
         * for all three constructors (to the extent that that's possible).
         * Check non-trivial cases for the various accessor functions.  This
         * means picking values in the middle of the range.
         */
        let three_terabytes = 3_000_000_000_000u64;
        let tb3 = ByteCount::try_from(three_terabytes).unwrap();
        assert_eq!(three_terabytes, tb3.to_bytes());
        assert_eq!(2929687500, tb3.to_whole_kibibytes());
        assert_eq!(2861022, tb3.to_whole_mebibytes());
        assert_eq!(2793, tb3.to_whole_gibibytes());
        assert_eq!(2, tb3.to_whole_tebibytes());

        let three_tebibytes = (3u64 * 1024 * 1024 * 1024 * 1024) as u64;
        let tib3 = ByteCount::try_from(three_tebibytes).unwrap();
        assert_eq!(three_tebibytes, tib3.to_bytes());
        assert_eq!(3 * 1024 * 1024 * 1024, tib3.to_whole_kibibytes());
        assert_eq!(3 * 1024 * 1024, tib3.to_whole_mebibytes());
        assert_eq!(3 * 1024, tib3.to_whole_gibibytes());
        assert_eq!(3, tib3.to_whole_tebibytes());
    }

    #[test]
<<<<<<< HEAD
    fn test_ip_port_range_from_str() {
        assert_eq!(
            L4PortRange::try_from("65532".to_string()),
            Ok(L4PortRange { first: 65532, last: 65532 })
        );
        assert_eq!(
            L4PortRange::try_from("22-53".to_string()),
            Ok(L4PortRange { first: 22, last: 53 })
        );

        assert_eq!(
            L4PortRange::try_from("".to_string()),
            Err("invalid port number".to_string())
        );
        assert_eq!(
            L4PortRange::try_from("65536".to_string()),
            Err("invalid port number".to_string())
        );
        assert_eq!(
            L4PortRange::try_from("65535-65536".to_string()),
            Err("invalid port number".to_string())
        );
        assert_eq!(
            L4PortRange::try_from("0x23".to_string()),
            Err("invalid port number".to_string())
        );
    }

    #[test]
    fn test_ip_port_range_into_str() {
        let range: String = L4PortRange { first: 12345, last: 12345 }.into();
        assert_eq!(range, "12345");

        let range: String = L4PortRange { first: 1, last: 1024 }.into();
        assert_eq!(range, "1-1024");
    }

    #[test]
    fn test_network_target_from_str() {
        assert_eq!(
            NetworkTarget::try_from("vpc:default".to_string()),
            Ok(NetworkTarget::Vpc(
                Name::try_from("default".to_string()).unwrap()
            ))
        );

        assert_eq!(
            NetworkTarget::try_from("subnet:databases".to_string()),
            Ok(NetworkTarget::Subnet(
                Name::try_from("databases".to_string()).unwrap()
            ))
        );

        assert_eq!(
            NetworkTarget::try_from("instance:frontdoor-lb".to_string()),
            Ok(NetworkTarget::Instance(
                Name::try_from("frontdoor-lb".to_string()).unwrap()
            ))
        );

        assert_eq!(
            NetworkTarget::try_from("inetgw:default".to_string()),
            Ok(NetworkTarget::InternetGateway(
                Name::try_from("default".to_string()).unwrap()
            ))
        );

        assert_eq!(
            NetworkTarget::try_from("unknown:default".to_string()),
            Err("unsupported resource scope 'unknown'".to_string())
        );

        assert_eq!(
            NetworkTarget::try_from("nocolon".to_string()),
            Err("target specifier missing ':'".to_string())
        );
    }
    #[test]
    fn test_network_target_into_str() {
        let target: String =
            NetworkTarget::Vpc(Name::try_from("default".to_string()).unwrap())
                .into();
        assert_eq!(target, "vpc:default");

        let target: String = NetworkTarget::Subnet(
            Name::try_from("databases".to_string()).unwrap(),
        )
        .into();
        assert_eq!(target, "subnet:databases");

        let target: String = NetworkTarget::Instance(
            Name::try_from("frontdoor-lb".to_string()).unwrap(),
        )
        .into();
        assert_eq!(target, "instance:frontdoor-lb");

        let target: String = NetworkTarget::InternetGateway(
            Name::try_from("other-gw".to_string()).unwrap(),
        )
        .into();
        assert_eq!(target, "inetgw:other-gw");
    }

    #[test]
    fn test_firewall_deserialization() {
        let json = r#"
            {
            "allow-internal-inbound": {
                "status": "enabled",
                "direction": "inbound",
                "targets": [ "vpc:default" ],
                "filters": { "hosts": [ "vpc:default" ] },
                "action": "allow",
                "priority": 65534,
                "description": "allow inbound traffic between instances"
            },
            "rule2": {
                "status": "disabled",
                "direction": "outbound",
                "targets": [ "vpc:default" ],
                "filters": { "ports": [ "22-25", "27" ], "protocols": [ "UDP" ] },
                "action": "deny",
                "priority": 65533,
                "description": "second rule"
            }
            }
            "#;
        let params =
            serde_json::from_str::<VpcFirewallRuleUpdateParams>(json).unwrap();
        assert_eq!(params.rules.len(), 2);
        let default_vpc =
            NetworkTarget::Vpc(Name::try_from("default".to_string()).unwrap());
        assert_eq!(
            params.rules[&Name::try_from("allow-internal-inbound".to_string())
                .unwrap()],
            VpcFirewallRuleUpdate {
                status: VpcFirewallRuleStatus::Enabled,
                direction: VpcFirewallRuleDirection::Inbound,
                targets: vec![default_vpc.clone()],
                filters: VpcFirewallRuleFilter {
                    hosts: Some(vec![default_vpc.clone()]),
                    ports: None,
                    protocols: None,
                },
                action: VpcFirewallRuleAction::Allow,
                priority: 65534,
                description: "allow inbound traffic between instances"
                    .to_string(),
            }
        );
        assert_eq!(
            params.rules[&Name::try_from("rule2".to_string()).unwrap()],
            VpcFirewallRuleUpdate {
                status: VpcFirewallRuleStatus::Disabled,
                direction: VpcFirewallRuleDirection::Outbound,
                targets: vec![default_vpc.clone()],
                filters: VpcFirewallRuleFilter {
                    hosts: None,
                    ports: Some(vec![
                        L4PortRange { first: 22, last: 25 },
                        L4PortRange { first: 27, last: 27 }
                    ]),
                    protocols: Some(vec![VpcFirewallRuleProtocol::Udp]),
                },
                action: VpcFirewallRuleAction::Deny,
                priority: 65533,
                description: "second rule".to_string(),
            }
=======
    fn test_networktarget_parsing() {
        assert_eq!(
            "vpc:my-vital-vpc".parse(),
            Ok(NetworkTarget::Vpc("my-vital-vpc".parse().unwrap()))
        );
        assert_eq!(
            "subnet:my-slick-subnet".parse(),
            Ok(NetworkTarget::Subnet("my-slick-subnet".parse().unwrap()))
        );
        assert_eq!(
            "instance:my-intrepid-instance".parse(),
            Ok(NetworkTarget::Instance(
                "my-intrepid-instance".parse().unwrap()
            ))
        );
        assert_eq!(
            "tag:my-turbid-tag".parse(),
            Ok(NetworkTarget::Tag("my-turbid-tag".parse().unwrap()))
        );
        assert_eq!(
            "ip:127.0.0.1".parse(),
            Ok(NetworkTarget::Ip(IpAddr::V4(Ipv4Addr::new(127, 0, 0, 1))))
        );
        assert_eq!(
            "inetgw:my-gregarious-internet-gateway".parse(),
            Ok(NetworkTarget::InternetGateway(
                "my-gregarious-internet-gateway".parse().unwrap()
            ))
        );
        assert_eq!(
            "fip:my-fickle-floating-ip".parse(),
            Ok(NetworkTarget::FloatingIp(
                "my-fickle-floating-ip".parse().unwrap()
            ))
        );
        assert_eq!(
            "ip_pool:my-placid-ip-pool".parse(),
            Ok(NetworkTarget::IpPool("my-placid-ip-pool".parse().unwrap()))
        );
        assert_eq!(
            "nope:this-should-error".parse::<NetworkTarget>().unwrap_err(),
            parse_display::ParseError::new()
>>>>>>> cf43cd50
        );
    }
}<|MERGE_RESOLUTION|>--- conflicted
+++ resolved
@@ -130,19 +130,16 @@
  * that's valid as a name.
  */
 #[derive(
-<<<<<<< HEAD
-    Clone, Debug, Deserialize, Eq, Hash, Ord, PartialEq, PartialOrd, Serialize,
-=======
     Clone,
     Debug,
     Deserialize,
     Display,
     Eq,
+    Hash,
     Ord,
     PartialEq,
     PartialOrd,
     Serialize,
->>>>>>> cf43cd50
 )]
 #[display("{0}")]
 #[serde(try_from = "String")]
@@ -1348,7 +1345,6 @@
     pub identity: IdentityMetadataUpdateParams,
 }
 
-<<<<<<< HEAD
 /// A single rule in a VPC firewall
 #[derive(ObjectIdentity, Clone, Debug, Deserialize, Serialize, JsonSchema)]
 pub struct VpcFirewallRule {
@@ -1447,6 +1443,27 @@
     Tcp,
     Udp,
     Icmp,
+}
+
+#[derive(Clone, Copy, Debug, Deserialize, Serialize, PartialEq, JsonSchema)]
+#[serde(rename_all = "camelCase")]
+pub enum VpcFirewallRuleStatus {
+    Disabled,
+    Enabled,
+}
+
+#[derive(Clone, Copy, Debug, Deserialize, Serialize, PartialEq, JsonSchema)]
+#[serde(rename_all = "camelCase")]
+pub enum VpcFirewallRuleDirection {
+    Inbound,
+    Outbound,
+}
+
+#[derive(Clone, Copy, Debug, Deserialize, Serialize, PartialEq, JsonSchema)]
+#[serde(rename_all = "camelCase")]
+pub enum VpcFirewallRuleAction {
+    Allow,
+    Deny,
 }
 
 /// A range of transport layer ports
@@ -1530,138 +1547,6 @@
     }
 }
 
-/// Target strings for networking APIs
-#[derive(Clone, Debug, Deserialize, Serialize, PartialEq)]
-#[serde(try_from = "String")]
-#[serde(into = "String")]
-pub enum NetworkTarget {
-    /// Target all networking traffic from the specified VPC. This is
-    /// either the current VPC or a peered VPC.
-    Vpc(Name),
-    /// Target all networking traffic from the specified VPC Subnet.
-    Subnet(Name),
-    /// Target all of the IP addresses that are assigned to the specified
-    /// instance.
-    Instance(Name),
-    /// Target all instances that have the same tag.
-    /// Target the specified Internet Gateway.
-    InternetGateway(Name),
-    // TODO: tag, ip, fip, ip_pool
-}
-
-impl TryFrom<String> for NetworkTarget {
-    type Error = String;
-
-    fn try_from(range: String) -> Result<Self, Self::Error> {
-        let (scope, identifier) =
-            range.split_once(':').ok_or("target specifier missing ':'")?;
-        match scope {
-            "vpc" => {
-                Ok(NetworkTarget::Vpc(Name::try_from(identifier.to_string())?))
-            }
-            "subnet" => Ok(NetworkTarget::Subnet(Name::try_from(
-                identifier.to_string(),
-            )?)),
-            "instance" => Ok(NetworkTarget::Instance(Name::try_from(
-                identifier.to_string(),
-            )?)),
-            "inetgw" => Ok(NetworkTarget::InternetGateway(Name::try_from(
-                identifier.to_string(),
-            )?)),
-            _ => Err(format!("unsupported resource scope '{}'", scope)),
-        }
-    }
-}
-
-impl Into<String> for NetworkTarget {
-    fn into(self) -> String {
-        match self {
-            NetworkTarget::Vpc(name) => format!("vpc:{}", name.0),
-            NetworkTarget::Subnet(name) => {
-                format!("subnet:{}", name.0)
-            }
-            NetworkTarget::Instance(name) => {
-                format!("instance:{}", name.0)
-            }
-            NetworkTarget::InternetGateway(name) => {
-                format!("inetgw:{}", name.0)
-            }
-        }
-    }
-}
-
-impl JsonSchema for NetworkTarget {
-    fn schema_name() -> String {
-        "NetworkTarget".to_string()
-    }
-
-    fn json_schema(
-        _: &mut schemars::gen::SchemaGenerator,
-    ) -> schemars::schema::Schema {
-        schemars::schema::Schema::Object(schemars::schema::SchemaObject {
-            metadata: Some(Box::new(schemars::schema::Metadata {
-                title: Some("A network target specifier".to_string()),
-                // TODO: This should maybe contain more of the contents of RFD
-                // 21's definition of this type
-                description: Some(
-                    "A network target specifier consists of a resource scope \
-                    and a resource identifier, separated by a colon.  Valid \
-                    scopes are: vpc, subnet, instance, tag, ip, inetgw, fip, \
-                    ip_pool"
-                        .to_string(),
-                ),
-                examples: vec![
-                    "vpc:default".into(),
-                    "subnet:databases".into(),
-                    "instance:frontdoor-lb".into(),
-                    "tag:https".into(),
-                    "ip:10.20.30.00/24".into(),
-                    "ip:2600:3c00::f03c:91ff:fe96:a264".into(),
-                    "inetgw:default".into(),
-                    "fip:foobazco.org".into(),
-                    "ip_pool:vlan33".into(),
-                ],
-                ..Default::default()
-            })),
-            instance_type: Some(schemars::schema::SingleOrVec::Single(
-                Box::new(schemars::schema::InstanceType::String),
-            )),
-            string: Some(Box::new(schemars::schema::StringValidation {
-                max_length: None,
-                min_length: None,
-                // This regex could be much more precise by including validation
-                // of the specific resource identifiers, but would be a lot
-                // more complicated.
-                pattern: Some(
-                    r#"^(vpc|subnet|instance|tag|ip|inetgw|fip|ip_pool):"#
-                        .to_string(),
-                ),
-            })),
-            ..Default::default()
-        })
-    }
-}
-
-#[derive(Clone, Copy, Debug, Deserialize, Serialize, PartialEq, JsonSchema)]
-#[serde(rename_all = "camelCase")]
-pub enum VpcFirewallRuleStatus {
-    Disabled,
-    Enabled,
-}
-
-#[derive(Clone, Copy, Debug, Deserialize, Serialize, PartialEq, JsonSchema)]
-#[serde(rename_all = "camelCase")]
-pub enum VpcFirewallRuleDirection {
-    Inbound,
-    Outbound,
-}
-
-#[derive(Clone, Copy, Debug, Deserialize, Serialize, PartialEq, JsonSchema)]
-#[serde(rename_all = "camelCase")]
-pub enum VpcFirewallRuleAction {
-    Allow,
-    Deny,
-=======
 /// Represents all possible network target strings as defined in RFD-21
 /// This enum itself isn't intended to be used directly but rather as a
 /// delegate for subset enums to not have to re-implement all the base type conversions.
@@ -1700,6 +1585,36 @@
     InternetGateway(Name),
 }
 
+impl TryFrom<String> for RouteTarget {
+    type Error = String;
+
+    fn try_from(value: String) -> Result<Self, Self::Error> {
+        RouteTarget::try_from(value.parse::<NetworkTarget>().unwrap())
+    }
+}
+
+impl FromStr for RouteTarget {
+    type Err = String;
+
+    fn from_str(value: &str) -> Result<Self, Self::Err> {
+        RouteTarget::try_from(String::from(value))
+    }
+}
+
+impl From<RouteTarget> for NetworkTarget {
+    fn from(target: RouteTarget) -> Self {
+        match target {
+            RouteTarget::Ip(ip) => NetworkTarget::Ip(ip),
+            RouteTarget::Vpc(name) => NetworkTarget::Vpc(name),
+            RouteTarget::Subnet(name) => NetworkTarget::Subnet(name),
+            RouteTarget::Instance(name) => NetworkTarget::Instance(name),
+            RouteTarget::InternetGateway(name) => {
+                NetworkTarget::InternetGateway(name)
+            }
+        }
+    }
+}
+
 impl TryFrom<NetworkTarget> for RouteTarget {
     type Error = String;
 
@@ -1720,36 +1635,6 @@
     }
 }
 
-impl TryFrom<String> for RouteTarget {
-    type Error = String;
-
-    fn try_from(value: String) -> Result<Self, Self::Error> {
-        RouteTarget::try_from(value.parse::<NetworkTarget>().unwrap())
-    }
-}
-
-impl FromStr for RouteTarget {
-    type Err = String;
-
-    fn from_str(value: &str) -> Result<Self, Self::Err> {
-        RouteTarget::try_from(String::from(value))
-    }
-}
-
-impl From<RouteTarget> for NetworkTarget {
-    fn from(target: RouteTarget) -> Self {
-        match target {
-            RouteTarget::Ip(ip) => NetworkTarget::Ip(ip),
-            RouteTarget::Vpc(name) => NetworkTarget::Vpc(name),
-            RouteTarget::Subnet(name) => NetworkTarget::Subnet(name),
-            RouteTarget::Instance(name) => NetworkTarget::Instance(name),
-            RouteTarget::InternetGateway(name) => {
-                NetworkTarget::InternetGateway(name)
-            }
-        }
-    }
-}
-
 impl Display for RouteTarget {
     fn fmt(&self, f: &mut Formatter<'_>) -> FormatResult {
         let target = NetworkTarget::from(self.clone());
@@ -1816,7 +1701,6 @@
         let target = NetworkTarget::from(self.clone());
         write!(f, "{}", target)
     }
->>>>>>> cf43cd50
 }
 
 /// The `MacAddr` represents a Media Access Control (MAC) address, used to uniquely identify
@@ -2039,7 +1923,6 @@
     }
 
     #[test]
-<<<<<<< HEAD
     fn test_ip_port_range_from_str() {
         assert_eq!(
             L4PortRange::try_from("65532".to_string()),
@@ -2075,72 +1958,6 @@
 
         let range: String = L4PortRange { first: 1, last: 1024 }.into();
         assert_eq!(range, "1-1024");
-    }
-
-    #[test]
-    fn test_network_target_from_str() {
-        assert_eq!(
-            NetworkTarget::try_from("vpc:default".to_string()),
-            Ok(NetworkTarget::Vpc(
-                Name::try_from("default".to_string()).unwrap()
-            ))
-        );
-
-        assert_eq!(
-            NetworkTarget::try_from("subnet:databases".to_string()),
-            Ok(NetworkTarget::Subnet(
-                Name::try_from("databases".to_string()).unwrap()
-            ))
-        );
-
-        assert_eq!(
-            NetworkTarget::try_from("instance:frontdoor-lb".to_string()),
-            Ok(NetworkTarget::Instance(
-                Name::try_from("frontdoor-lb".to_string()).unwrap()
-            ))
-        );
-
-        assert_eq!(
-            NetworkTarget::try_from("inetgw:default".to_string()),
-            Ok(NetworkTarget::InternetGateway(
-                Name::try_from("default".to_string()).unwrap()
-            ))
-        );
-
-        assert_eq!(
-            NetworkTarget::try_from("unknown:default".to_string()),
-            Err("unsupported resource scope 'unknown'".to_string())
-        );
-
-        assert_eq!(
-            NetworkTarget::try_from("nocolon".to_string()),
-            Err("target specifier missing ':'".to_string())
-        );
-    }
-    #[test]
-    fn test_network_target_into_str() {
-        let target: String =
-            NetworkTarget::Vpc(Name::try_from("default".to_string()).unwrap())
-                .into();
-        assert_eq!(target, "vpc:default");
-
-        let target: String = NetworkTarget::Subnet(
-            Name::try_from("databases".to_string()).unwrap(),
-        )
-        .into();
-        assert_eq!(target, "subnet:databases");
-
-        let target: String = NetworkTarget::Instance(
-            Name::try_from("frontdoor-lb".to_string()).unwrap(),
-        )
-        .into();
-        assert_eq!(target, "instance:frontdoor-lb");
-
-        let target: String = NetworkTarget::InternetGateway(
-            Name::try_from("other-gw".to_string()).unwrap(),
-        )
-        .into();
-        assert_eq!(target, "inetgw:other-gw");
     }
 
     #[test]
@@ -2208,7 +2025,10 @@
                 priority: 65533,
                 description: "second rule".to_string(),
             }
-=======
+        );
+    }
+
+    #[test]
     fn test_networktarget_parsing() {
         assert_eq!(
             "vpc:my-vital-vpc".parse(),
@@ -2251,7 +2071,6 @@
         assert_eq!(
             "nope:this-should-error".parse::<NetworkTarget>().unwrap_err(),
             parse_display::ParseError::new()
->>>>>>> cf43cd50
         );
     }
 }