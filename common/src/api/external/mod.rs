// This Source Code Form is subject to the terms of the Mozilla Public
// License, v. 2.0. If a copy of the MPL was not distributed with this
// file, You can obtain one at https://mozilla.org/MPL/2.0/.

//! Data structures and related facilities for representing resources in the API
//!
//! This includes all representations over the wire for both the external and
//! internal APIs.  The contents here are all HTTP-agnostic.

mod error;
pub mod http_pagination;
pub use crate::api::internal::shared::AllowedSourceIps;
pub use crate::api::internal::shared::SwitchLocation;
use crate::update::ArtifactHash;
use crate::update::ArtifactId;
use anyhow::anyhow;
use anyhow::Context;
use api_identity::ObjectIdentity;
use chrono::DateTime;
use chrono::Utc;
use dropshot::HttpError;
pub use dropshot::PaginationOrder;
pub use error::*;
use futures::stream::BoxStream;
use oxnet::IpNet;
use parse_display::Display;
use parse_display::FromStr;
use rand::thread_rng;
use rand::Rng;
use schemars::JsonSchema;
use semver;
use serde::Deserialize;
use serde::Serialize;
use serde_with::{DeserializeFromStr, SerializeDisplay};
use std::collections::HashMap;
use std::convert::TryFrom;
use std::fmt::Debug;
use std::fmt::Display;
use std::fmt::Formatter;
use std::fmt::Result as FormatResult;
use std::net::IpAddr;
use std::net::Ipv4Addr;
use std::num::{NonZeroU16, NonZeroU32};
use std::str::FromStr;
use uuid::Uuid;

// The type aliases below exist primarily to ensure consistency among return
// types for functions in the `nexus::Nexus` and `nexus::DataStore`.  The
// type argument `T` generally implements `Object`.

/// Result of a create operation for the specified type
pub type CreateResult<T> = Result<T, Error>;
/// Result of a delete operation for the specified type
pub type DeleteResult = Result<(), Error>;
/// Result of a list operation that returns an ObjectStream
pub type ListResult<T> = Result<ObjectStream<T>, Error>;
/// Result of a list operation that returns a vector
pub type ListResultVec<T> = Result<Vec<T>, Error>;
/// Result of a lookup operation for the specified type
pub type LookupResult<T> = Result<T, Error>;
/// Result of an update operation for the specified type
pub type UpdateResult<T> = Result<T, Error>;
/// Result of an optional lookup operation for the specified type
pub type OptionalLookupResult<T> = Result<Option<T>, Error>;

/// A stream of Results, each potentially representing an object in the API
pub type ObjectStream<T> = BoxStream<'static, Result<T, Error>>;

// General-purpose types used for client request parameters and return values.

/// Describes an `Object` that has its own identity metadata.  This is
/// currently used only for pagination.
pub trait ObjectIdentity {
    fn identity(&self) -> &IdentityMetadata;
}

/// Exists for types that don't properly implement `ObjectIdentity` but
/// still need to be paginated by name or id.
pub trait SimpleIdentity {
    fn id(&self) -> Uuid;
    fn name(&self) -> &Name;
}

impl<T: ObjectIdentity> SimpleIdentity for T {
    fn id(&self) -> Uuid {
        self.identity().id
    }

    fn name(&self) -> &Name {
        &self.identity().name
    }
}

/// Parameters used to request a specific page of results when listing a
/// collection of objects
///
/// This is logically analogous to Dropshot's `PageSelector` (plus the limit from
/// Dropshot's `PaginationParams).  However, this type is HTTP-agnostic.  More
/// importantly, by the time this struct is generated, we know the type of the
/// sort field and we can specialize `DataPageParams` to that type.  This makes
/// it considerably simpler to implement the backend for most of our paginated
/// APIs.
///
/// `NameType` is the type of the field used to sort the returned values and it's
/// usually `Name`.
#[derive(Clone, Debug)]
pub struct DataPageParams<'a, NameType> {
    /// If present, this is the value of the sort field for the last object seen
    pub marker: Option<&'a NameType>,

    /// Whether the sort is in ascending order
    pub direction: PaginationOrder,

    /// This identifies how many results should be returned on this page.
    /// Backend implementations must provide this many results unless we're at
    /// the end of the scan.  Dropshot assumes that if we provide fewer results
    /// than this number, then we're done with the scan.
    pub limit: NonZeroU32,
}

impl<'a, NameType> DataPageParams<'a, NameType> {
    pub fn max_page() -> Self {
        Self {
            marker: None,
            direction: dropshot::PaginationOrder::Ascending,
            limit: NonZeroU32::new(u32::MAX).unwrap(),
        }
    }
    /// Maps the marker type to a new type.
    ///
    /// Equivalent to [std::option::Option::map], because that's what it calls.
    pub fn map_name<OtherName, F>(&self, f: F) -> DataPageParams<'a, OtherName>
    where
        F: FnOnce(&'a NameType) -> &'a OtherName,
    {
        DataPageParams {
            marker: self.marker.map(f),
            direction: self.direction,
            limit: self.limit,
        }
    }
}

impl<'a> TryFrom<&DataPageParams<'a, NameOrId>> for DataPageParams<'a, Name> {
    type Error = HttpError;

    fn try_from(
        value: &DataPageParams<'a, NameOrId>,
    ) -> Result<Self, Self::Error> {
        match value.marker {
            Some(NameOrId::Name(name)) => Ok(DataPageParams {
                marker: Some(name),
                direction: value.direction,
                limit: value.limit,
            }),
            None => Ok(DataPageParams {
                marker: None,
                direction: value.direction,
                limit: value.limit,
            }),
            _ => Err(HttpError::for_bad_request(
                None,
                String::from("invalid pagination marker"),
            )),
        }
    }
}

impl<'a> TryFrom<&DataPageParams<'a, NameOrId>> for DataPageParams<'a, Uuid> {
    type Error = HttpError;

    fn try_from(
        value: &DataPageParams<'a, NameOrId>,
    ) -> Result<Self, Self::Error> {
        match value.marker {
            Some(NameOrId::Id(id)) => Ok(DataPageParams {
                marker: Some(id),
                direction: value.direction,
                limit: value.limit,
            }),
            None => Ok(DataPageParams {
                marker: None,
                direction: value.direction,
                limit: value.limit,
            }),
            _ => Err(HttpError::for_bad_request(
                None,
                String::from("invalid pagination marker"),
            )),
        }
    }
}

/// A name used in the API
///
/// Names are generally user-provided unique identifiers, highly constrained as
/// described in RFD 4.  An `Name` can only be constructed with a string
/// that's valid as a name.
#[derive(
    Clone,
    Debug,
    Deserialize,
    Display,
    Eq,
    Hash,
    Ord,
    PartialEq,
    PartialOrd,
    Serialize,
)]
#[display("{0}")]
#[serde(try_from = "String")]
pub struct Name(String);

/// `Name::try_from(String)` is the primary method for constructing an Name
/// from an input string.  This validates the string according to our
/// requirements for a name.
/// TODO-cleanup why shouldn't callers use TryFrom<&str>?
impl TryFrom<String> for Name {
    type Error = String;
    fn try_from(value: String) -> Result<Self, Self::Error> {
        if value.len() > 63 {
            return Err(String::from("name may contain at most 63 characters"));
        }

        let mut iter = value.chars();

        let first = iter.next().ok_or_else(|| {
            String::from("name requires at least one character")
        })?;
        if !first.is_ascii_lowercase() {
            return Err(String::from(
                "name must begin with an ASCII lowercase character",
            ));
        }

        let mut last = first;
        for c in iter {
            last = c;

            if !c.is_ascii_lowercase() && !c.is_digit(10) && c != '-' {
                return Err(format!(
                    "name contains invalid character: \"{}\" (allowed \
                     characters are lowercase ASCII, digits, and \"-\")",
                    c
                ));
            }
        }

        if last == '-' {
            return Err(String::from("name cannot end with \"-\""));
        }

        if Uuid::parse_str(&value).is_ok() {
            return Err(String::from(
                "name cannot be a UUID to avoid ambiguity with IDs",
            ));
        }

        Ok(Name(value))
    }
}

impl FromStr for Name {
    // TODO: We should have better error types here.
    // See https://github.com/oxidecomputer/omicron/issues/347
    type Err = String;

    fn from_str(value: &str) -> Result<Self, Self::Err> {
        Name::try_from(String::from(value))
    }
}

impl<'a> From<&'a Name> for &'a str {
    fn from(n: &'a Name) -> Self {
        n.as_str()
    }
}

/// `Name` instances are comparable like Strings, primarily so that they can
/// be used as keys in trees.
impl<S> PartialEq<S> for Name
where
    S: AsRef<str>,
{
    fn eq(&self, other: &S) -> bool {
        self.0 == other.as_ref()
    }
}

/// Custom JsonSchema implementation to encode the constraints on Name.
impl JsonSchema for Name {
    fn schema_name() -> String {
        "Name".to_string()
    }
    fn json_schema(
        _: &mut schemars::gen::SchemaGenerator,
    ) -> schemars::schema::Schema {
        schemars::schema::SchemaObject {
            metadata: Some(Box::new(schemars::schema::Metadata {
                title: Some(
                    "A name unique within the parent collection".to_string(),
                ),
                description: Some(
                    "Names must begin with a lower case ASCII letter, be \
                     composed exclusively of lowercase ASCII, uppercase \
                     ASCII, numbers, and '-', and may not end with a '-'. \
                     Names cannot be a UUID though they may contain a UUID."
                        .to_string(),
                ),
                ..Default::default()
            })),
            instance_type: Some(schemars::schema::InstanceType::String.into()),
            string: Some(Box::new(schemars::schema::StringValidation {
                max_length: Some(63),
                min_length: Some(1),
                pattern: Some(
                    concat!(
                        r#"^"#,
                        // Cannot match a UUID
                        r#"(?![0-9a-fA-F]{8}-[0-9a-fA-F]{4}-[0-9a-fA-F]{4}-[0-9a-fA-F]{4}-[0-9a-fA-F]{12}$)"#,
                        r#"^[a-z]([a-zA-Z0-9-]*[a-zA-Z0-9]+)?"#,
                        r#"$"#,
                    )
                    .to_string(),
                )
            })),
            ..Default::default()
        }
        .into()
    }
}

impl Name {
    /// Parse an `Name`.  This is a convenience wrapper around
    /// `Name::try_from(String)` that marshals any error into an appropriate
    /// `Error`.
    pub fn from_param(value: String, label: &str) -> Result<Name, Error> {
        value.parse().map_err(|e| Error::invalid_value(label, e))
    }

    /// Return the `&str` representing the actual name.
    pub fn as_str(&self) -> &str {
        self.0.as_str()
    }
}

#[derive(Debug, Serialize, Deserialize, Display, Clone, PartialEq)]
#[display("{0}")]
#[serde(untagged)]
pub enum NameOrId {
    Id(Uuid),
    Name(Name),
}

impl TryFrom<String> for NameOrId {
    type Error = String;

    fn try_from(value: String) -> Result<Self, Self::Error> {
        if let Ok(id) = Uuid::parse_str(&value) {
            Ok(NameOrId::Id(id))
        } else {
            Ok(NameOrId::Name(Name::try_from(value)?))
        }
    }
}

impl From<Name> for NameOrId {
    fn from(name: Name) -> Self {
        NameOrId::Name(name)
    }
}

impl From<Uuid> for NameOrId {
    fn from(id: Uuid) -> Self {
        NameOrId::Id(id)
    }
}

impl JsonSchema for NameOrId {
    fn schema_name() -> String {
        "NameOrId".to_string()
    }

    fn json_schema(
        gen: &mut schemars::gen::SchemaGenerator,
    ) -> schemars::schema::Schema {
        schemars::schema::SchemaObject {
            subschemas: Some(Box::new(schemars::schema::SubschemaValidation {
                one_of: Some(vec![
                    label_schema("id", gen.subschema_for::<Uuid>()),
                    label_schema("name", gen.subschema_for::<Name>()),
                ]),
                ..Default::default()
            })),
            ..Default::default()
        }
        .into()
    }
}

// TODO: remove wrapper for semver::Version once this PR goes through
// https://github.com/GREsau/schemars/pull/195
#[derive(
    Clone,
    Debug,
    Serialize,
    Deserialize,
    PartialEq,
    Eq,
    Hash,
    PartialOrd,
    Ord,
    Display,
    FromStr,
)]
#[display("{0}")]
#[serde(transparent)]
pub struct SemverVersion(pub semver::Version);

impl SemverVersion {
    pub const fn new(major: u64, minor: u64, patch: u64) -> Self {
        Self(semver::Version::new(major, minor, patch))
    }

    /// This is the official ECMAScript-compatible validation regex for
    /// semver:
    /// <https://semver.org/#is-there-a-suggested-regular-expression-regex-to-check-a-semver-string>
    const VALIDATION_REGEX: &'static str = r"^(0|[1-9]\d*)\.(0|[1-9]\d*)\.(0|[1-9]\d*)(?:-((?:0|[1-9]\d*|\d*[a-zA-Z-][0-9a-zA-Z-]*)(?:\.(?:0|[1-9]\d*|\d*[a-zA-Z-][0-9a-zA-Z-]*))*))?(?:\+([0-9a-zA-Z-]+(?:\.[0-9a-zA-Z-]+)*))?$";
}

impl JsonSchema for SemverVersion {
    fn schema_name() -> String {
        "SemverVersion".to_string()
    }

    fn json_schema(
        _: &mut schemars::gen::SchemaGenerator,
    ) -> schemars::schema::Schema {
        schemars::schema::SchemaObject {
            instance_type: Some(schemars::schema::InstanceType::String.into()),
            string: Some(Box::new(schemars::schema::StringValidation {
                pattern: Some(Self::VALIDATION_REGEX.to_owned()),
                ..Default::default()
            })),
            ..Default::default()
        }
        .into()
    }
}

/// Name for a built-in role
#[derive(
    Clone,
    Debug,
    DeserializeFromStr,
    Display,
    Eq,
    FromStr,
    Ord,
    PartialEq,
    PartialOrd,
    SerializeDisplay,
)]
#[display("{resource_type}.{role_name}")]
pub struct RoleName {
    // "resource_type" is generally the String value of one of the
    // `ResourceType` variants.  We could store the parsed `ResourceType`
    // instead, but it's useful to be able to represent RoleNames for resource
    // types that we don't know about.  That could happen if we happen to find
    // them in the database, for example.
    #[from_str(regex = "[a-z-]+")]
    resource_type: String,
    #[from_str(regex = "[a-z-]+")]
    role_name: String,
}

impl RoleName {
    pub fn new(resource_type: &str, role_name: &str) -> RoleName {
        RoleName {
            resource_type: String::from(resource_type),
            role_name: String::from(role_name),
        }
    }
}

/// Custom JsonSchema implementation to encode the constraints on RoleName
impl JsonSchema for RoleName {
    fn schema_name() -> String {
        "RoleName".to_string()
    }
    fn json_schema(
        _: &mut schemars::gen::SchemaGenerator,
    ) -> schemars::schema::Schema {
        schemars::schema::Schema::Object(schemars::schema::SchemaObject {
            metadata: Some(Box::new(schemars::schema::Metadata {
                title: Some("A name for a built-in role".to_string()),
                description: Some(
                    "Role names consist of two string components \
                     separated by dot (\".\")."
                        .to_string(),
                ),
                ..Default::default()
            })),
            instance_type: Some(schemars::schema::SingleOrVec::Single(
                Box::new(schemars::schema::InstanceType::String),
            )),
            string: Some(Box::new(schemars::schema::StringValidation {
                max_length: Some(63),
                min_length: None,
                pattern: Some("[a-z-]+\\.[a-z-]+".to_string()),
            })),
            ..Default::default()
        })
    }
}

/// Byte count to express memory or storage capacity.
//
// The maximum supported byte count is [`i64::MAX`].  This makes it somewhat
// inconvenient to define constructors: a u32 constructor can be infallible,
// but an i64 constructor can fail (if the value is negative) and a u64
// constructor can fail (if the value is larger than i64::MAX).  We provide
// all of these for consumers' convenience.
//
// The maximum byte count of i64::MAX comes from the fact that this is stored
// in the database as an i64.  Constraining it here ensures that we can't fail
// to serialize the value.
//
// TODO: custom JsonSchema impl to describe i64::MAX limit; this is blocked by
// https://github.com/oxidecomputer/typify/issues/589
#[derive(Copy, Clone, Debug, Serialize, JsonSchema, PartialEq, Eq)]
pub struct ByteCount(u64);

impl<'de> Deserialize<'de> for ByteCount {
    fn deserialize<D>(deserializer: D) -> Result<Self, D::Error>
    where
        D: serde::Deserializer<'de>,
    {
        let bytes = u64::deserialize(deserializer)?;
        ByteCount::try_from(bytes).map_err(serde::de::Error::custom)
    }
}

#[allow(non_upper_case_globals)]
const KiB: u64 = 1024;
#[allow(non_upper_case_globals)]
const MiB: u64 = KiB * 1024;
#[allow(non_upper_case_globals)]
const GiB: u64 = MiB * 1024;
#[allow(non_upper_case_globals)]
const TiB: u64 = GiB * 1024;

impl ByteCount {
    pub fn from_kibibytes_u32(kibibytes: u32) -> ByteCount {
        ByteCount::try_from(KiB * u64::from(kibibytes)).unwrap()
    }

    pub fn from_mebibytes_u32(mebibytes: u32) -> ByteCount {
        ByteCount::try_from(MiB * u64::from(mebibytes)).unwrap()
    }

    pub fn from_gibibytes_u32(gibibytes: u32) -> ByteCount {
        ByteCount::try_from(GiB * u64::from(gibibytes)).unwrap()
    }

    pub fn to_bytes(&self) -> u64 {
        self.0
    }
    pub fn to_whole_kibibytes(&self) -> u64 {
        self.to_bytes() / KiB
    }
    pub fn to_whole_mebibytes(&self) -> u64 {
        self.to_bytes() / MiB
    }
    pub fn to_whole_gibibytes(&self) -> u64 {
        self.to_bytes() / GiB
    }
    pub fn to_whole_tebibytes(&self) -> u64 {
        self.to_bytes() / TiB
    }
}

impl Display for ByteCount {
    fn fmt(&self, f: &mut Formatter<'_>) -> FormatResult {
        if self.to_bytes() >= TiB && self.to_bytes() % TiB == 0 {
            write!(f, "{} TiB", self.to_whole_tebibytes())
        } else if self.to_bytes() >= GiB && self.to_bytes() % GiB == 0 {
            write!(f, "{} GiB", self.to_whole_gibibytes())
        } else if self.to_bytes() >= MiB && self.to_bytes() % MiB == 0 {
            write!(f, "{} MiB", self.to_whole_mebibytes())
        } else if self.to_bytes() >= KiB && self.to_bytes() % KiB == 0 {
            write!(f, "{} KiB", self.to_whole_kibibytes())
        } else {
            write!(f, "{} B", self.to_bytes())
        }
    }
}

// TODO-cleanup This could use the experimental std::num::IntErrorKind.
#[derive(Debug, Eq, thiserror::Error, Ord, PartialEq, PartialOrd)]
pub enum ByteCountRangeError {
    #[error("value is too small for a byte count")]
    TooSmall,
    #[error("value is too large for a byte count")]
    TooLarge,
}
impl TryFrom<u64> for ByteCount {
    type Error = ByteCountRangeError;

    fn try_from(bytes: u64) -> Result<Self, Self::Error> {
        if i64::try_from(bytes).is_err() {
            Err(ByteCountRangeError::TooLarge)
        } else {
            Ok(ByteCount(bytes))
        }
    }
}

impl TryFrom<i64> for ByteCount {
    type Error = ByteCountRangeError;

    fn try_from(bytes: i64) -> Result<Self, Self::Error> {
        Ok(ByteCount(
            u64::try_from(bytes).map_err(|_| ByteCountRangeError::TooSmall)?,
        ))
    }
}

impl From<u32> for ByteCount {
    fn from(value: u32) -> Self {
        ByteCount(u64::from(value))
    }
}

impl From<ByteCount> for i64 {
    fn from(b: ByteCount) -> Self {
        // We have already validated that this value is in range.
        i64::try_from(b.0).unwrap()
    }
}

/// Generation numbers stored in the database, used for optimistic concurrency
/// control
// Because generation numbers are stored in the database, we represent them as
// i64.
#[derive(
    Copy,
    Clone,
    Debug,
    Deserialize,
    Eq,
    Hash,
    JsonSchema,
    Ord,
    PartialEq,
    PartialOrd,
    Serialize,
)]
pub struct Generation(u64);

impl Generation {
    pub const fn new() -> Generation {
        Generation(1)
    }

    pub const fn from_u32(value: u32) -> Generation {
        // `as` is a little distasteful because it allows lossy conversion, but
        // (a) we know converting `u32` to `u64` will always succeed
        // losslessly, and (b) it allows to make this function `const`, unlike
        // if we were to use `u64::from(value)`.
        Generation(value as u64)
    }

    pub const fn next(&self) -> Generation {
        // It should technically be an operational error if this wraps or even
        // exceeds the value allowed by an i64.  But it seems unlikely enough to
        // happen in practice that we can probably feel safe with this.
        let next_gen = self.0 + 1;
        // `as` is a little distasteful because it allows lossy conversion, but
        // (a) we know converting `i64::MAX` to `u64` will always succeed
        // losslessly, and (b) it allows to make this function `const`, unlike
        // if we were to use `u64::try_from(i64::MAX).unwrap()`.
        assert!(next_gen <= i64::MAX as u64);
        Generation(next_gen)
    }
}

impl Display for Generation {
    fn fmt(&self, f: &mut Formatter<'_>) -> FormatResult {
        f.write_str(&self.0.to_string())
    }
}

impl From<&Generation> for i64 {
    fn from(g: &Generation) -> Self {
        // We have already validated that the value is within range.
        // TODO-robustness We need to ensure that we don't deserialize a value
        // out of range here.
        i64::try_from(g.0).unwrap()
    }
}

impl From<Generation> for u64 {
    fn from(g: Generation) -> Self {
        g.0
    }
}

impl From<u32> for Generation {
    fn from(value: u32) -> Self {
        Generation(u64::from(value))
    }
}

impl TryFrom<i64> for Generation {
    type Error = anyhow::Error;

    fn try_from(value: i64) -> Result<Self, Self::Error> {
        Ok(Generation(
            u64::try_from(value)
                .map_err(|_| anyhow!("negative generation number"))?,
        ))
    }
}

impl TryFrom<u64> for Generation {
    type Error = anyhow::Error;

    fn try_from(value: u64) -> Result<Self, Self::Error> {
        i64::try_from(value)
            .map_err(|_| anyhow!("generation number too large"))?;
        Ok(Generation(value))
    }
}

/// An RFC-1035-compliant hostname.
#[derive(
    Clone, Debug, Deserialize, Display, Eq, PartialEq, SerializeDisplay,
)]
#[display("{0}")]
#[serde(try_from = "String", into = "String")]
pub struct Hostname(String);

impl Hostname {
    /// Return the hostname as a string slice.
    pub fn as_str(&self) -> &str {
        self.0.as_str()
    }
}

// Regular expression for hostnames.
//
// Each name is a dot-separated sequence of labels. Each label is supposed to
// be an "LDH": letter, dash, or hyphen. Hostnames can consist of one label, or
// many, separated by a `.`. While _domain_ names are allowed to end in a `.`,
// making them fully-qualified, hostnames are not.
//
// Note that labels are allowed to contain a hyphen, but may not start or end
// with one. See RFC 952, "Lexical grammar" section.
//
// Note that we need to use a regex engine capable of lookbehind to support
// this, since we need to check that labels don't end with a `-`.
const HOSTNAME_REGEX: &str = r#"^([a-zA-Z0-9]+[a-zA-Z0-9\-]*(?<!-))(\.[a-zA-Z0-9]+[a-zA-Z0-9\-]*(?<!-))*$"#;

// Labels need to be encoded on the wire, and prefixed with a signel length
// octet. They also need to end with a length octet of 0 when encoded. So the
// longest name is a single label of 253 characters, which will be encoded as
// `\xfd<the label>\x00`.
const HOSTNAME_MAX_LEN: u32 = 253;

impl FromStr for Hostname {
    type Err = anyhow::Error;

    fn from_str(s: &str) -> Result<Self, Self::Err> {
        anyhow::ensure!(
            s.len() <= HOSTNAME_MAX_LEN as usize,
            "Max hostname length is {HOSTNAME_MAX_LEN}"
        );
        let re = regress::Regex::new(HOSTNAME_REGEX).unwrap();
        if re.find(s).is_some() {
            Ok(Hostname(s.to_string()))
        } else {
            anyhow::bail!("Hostnames must comply with RFC 1035")
        }
    }
}

impl TryFrom<&str> for Hostname {
    type Error = <Hostname as FromStr>::Err;

    fn try_from(s: &str) -> Result<Self, Self::Error> {
        s.parse()
    }
}

impl TryFrom<String> for Hostname {
    type Error = <Hostname as FromStr>::Err;

    fn try_from(s: String) -> Result<Self, Self::Error> {
        s.as_str().parse()
    }
}

// Custom implementation of JsonSchema for Hostname to ensure RFC-1035-style
// validation
impl JsonSchema for Hostname {
    fn schema_name() -> String {
        "Hostname".to_string()
    }

    fn json_schema(
        _: &mut schemars::gen::SchemaGenerator,
    ) -> schemars::schema::Schema {
        schemars::schema::Schema::Object(schemars::schema::SchemaObject {
            metadata: Some(Box::new(schemars::schema::Metadata {
                title: Some("An RFC-1035-compliant hostname".to_string()),
                description: Some(
                    "A hostname identifies a host on a network, and \
                    is usually a dot-delimited sequence of labels, \
                    where each label contains only letters, digits, \
                    or the hyphen. See RFCs 1035 and 952 for more details."
                        .to_string(),
                ),
                ..Default::default()
            })),
            instance_type: Some(schemars::schema::SingleOrVec::Single(
                Box::new(schemars::schema::InstanceType::String),
            )),
            string: Some(Box::new(schemars::schema::StringValidation {
                max_length: Some(HOSTNAME_MAX_LEN),
                min_length: Some(1),
                pattern: Some(HOSTNAME_REGEX.to_string()),
            })),
            ..Default::default()
        })
    }
}

// General types used to implement API resources

/// Identifies a type of API resource
#[derive(
    Clone,
    Copy,
    Debug,
    DeserializeFromStr,
    Display,
    Eq,
    FromStr,
    Ord,
    PartialEq,
    PartialOrd,
    SerializeDisplay,
)]
#[display(style = "kebab-case")]
pub enum ResourceType {
    AddressLot,
    AddressLotBlock,
    AllowList,
    BackgroundTask,
    BgpConfig,
    BgpAnnounceSet,
    Blueprint,
    Fleet,
    Silo,
    SiloUser,
    SiloGroup,
    SiloQuotas,
    IdentityProvider,
    SamlIdentityProvider,
    SshKey,
    Certificate,
    ConsoleSession,
    DeviceAuthRequest,
    DeviceAccessToken,
    Project,
    Dataset,
    Disk,
    Image,
    SiloImage,
    ProjectImage,
    Instance,
    LoopbackAddress,
    SwitchPortSettings,
    IpPool,
    IpPoolResource,
    InstanceNetworkInterface,
    PhysicalDisk,
    Rack,
    Service,
    ServiceNetworkInterface,
    Sled,
    SledInstance,
    SledLedger,
    Switch,
    SagaDbg,
    Snapshot,
    Volume,
    Vpc,
    VpcFirewallRule,
    VpcSubnet,
    VpcRouter,
    RouterRoute,
    Oximeter,
    MetricProducer,
    RoleBuiltin,
    TufRepo,
    TufArtifact,
    SwitchPort,
    UserBuiltin,
    Zpool,
    Vmm,
    Ipv4NatEntry,
    FloatingIp,
    Probe,
    ProbeNetworkInterface,
}

// IDENTITY METADATA

/// Identity-related metadata that's included in nearly all public API objects
#[derive(Clone, Debug, Deserialize, PartialEq, Serialize, JsonSchema)]
pub struct IdentityMetadata {
    /// unique, immutable, system-controlled identifier for each resource
    pub id: Uuid,
    /// unique, mutable, user-controlled identifier for each resource
    pub name: Name,
    /// human-readable free-form text about a resource
    pub description: String,
    /// timestamp when this resource was created
    pub time_created: DateTime<Utc>,
    /// timestamp when this resource was last modified
    pub time_modified: DateTime<Utc>,
}

/// Create-time identity-related parameters
#[derive(Clone, Debug, Deserialize, Serialize, JsonSchema)]
pub struct IdentityMetadataCreateParams {
    pub name: Name,
    pub description: String,
}

/// Updateable identity-related parameters
#[derive(Clone, Debug, Deserialize, Serialize, JsonSchema)]
pub struct IdentityMetadataUpdateParams {
    pub name: Option<Name>,
    pub description: Option<String>,
}

// Specific API resources

// INSTANCES

/// Running state of an Instance (primarily: booted or stopped)
///
/// This typically reflects whether it's starting, running, stopping, or stopped,
/// but also includes states related to the Instance's lifecycle
#[derive(
    Copy,
    Clone,
    Debug,
    Deserialize,
    Eq,
    Ord,
    PartialEq,
    PartialOrd,
    Serialize,
    JsonSchema,
)]
#[serde(rename_all = "snake_case")]
// TODO-polish: RFD 315
pub enum InstanceState {
    /// The instance is being created.
    Creating,
    /// The instance is currently starting up.
    Starting,
    /// The instance is currently running.
    Running,
    /// The instance has been requested to stop and a transition to "Stopped" is imminent.
    Stopping,
    /// The instance is currently stopped.
    Stopped,
    /// The instance is in the process of rebooting - it will remain
    /// in the "rebooting" state until the VM is starting once more.
    Rebooting,
    /// The instance is in the process of migrating - it will remain
    /// in the "migrating" state until the migration process is complete
    /// and the destination propolis is ready to continue execution.
    Migrating,
    /// The instance is attempting to recover from a failure.
    Repairing,
    /// The instance has encountered a failure.
    Failed,
    /// The instance has been deleted.
    Destroyed,
}

impl Display for InstanceState {
    fn fmt(&self, f: &mut Formatter) -> FormatResult {
        write!(f, "{}", self.label())
    }
}

// TODO-cleanup why is this error type different from the one for Name?  The
// reason is probably that Name can be provided by the user, so we want a
// good validation error.  InstanceState cannot.  Still, is there a way to
// unify these?
impl TryFrom<&str> for InstanceState {
    type Error = String;

    fn try_from(variant: &str) -> Result<Self, Self::Error> {
        let r = match variant {
            "creating" => InstanceState::Creating,
            "starting" => InstanceState::Starting,
            "running" => InstanceState::Running,
            "stopping" => InstanceState::Stopping,
            "stopped" => InstanceState::Stopped,
            "rebooting" => InstanceState::Rebooting,
            "migrating" => InstanceState::Migrating,
            "repairing" => InstanceState::Repairing,
            "failed" => InstanceState::Failed,
            "destroyed" => InstanceState::Destroyed,
            _ => return Err(format!("Unexpected variant {}", variant)),
        };
        Ok(r)
    }
}

impl InstanceState {
    pub fn label(&self) -> &'static str {
        match self {
            InstanceState::Creating => "creating",
            InstanceState::Starting => "starting",
            InstanceState::Running => "running",
            InstanceState::Stopping => "stopping",
            InstanceState::Stopped => "stopped",
            InstanceState::Rebooting => "rebooting",
            InstanceState::Migrating => "migrating",
            InstanceState::Repairing => "repairing",
            InstanceState::Failed => "failed",
            InstanceState::Destroyed => "destroyed",
        }
    }
}

/// The number of CPUs in an Instance
#[derive(Copy, Clone, Debug, Deserialize, Serialize, JsonSchema)]
pub struct InstanceCpuCount(pub u16);

impl TryFrom<i64> for InstanceCpuCount {
    type Error = anyhow::Error;

    fn try_from(value: i64) -> Result<Self, Self::Error> {
        Ok(InstanceCpuCount(u16::try_from(value).context("parsing CPU count")?))
    }
}

impl From<&InstanceCpuCount> for i64 {
    fn from(c: &InstanceCpuCount) -> Self {
        i64::from(c.0)
    }
}

/// The state of an `Instance`
#[derive(Clone, Debug, Deserialize, Serialize, JsonSchema)]
pub struct InstanceRuntimeState {
    pub run_state: InstanceState,
    pub time_run_state_updated: DateTime<Utc>,
}

/// View of an Instance
#[derive(ObjectIdentity, Clone, Debug, Deserialize, Serialize, JsonSchema)]
pub struct Instance {
    // TODO is flattening here the intent in RFD 4?
    #[serde(flatten)]
    pub identity: IdentityMetadata,

    /// id for the project containing this Instance
    pub project_id: Uuid,

    /// number of CPUs allocated for this Instance
    pub ncpus: InstanceCpuCount,
    /// memory allocated for this Instance
    pub memory: ByteCount,
    /// RFC1035-compliant hostname for the Instance.
    pub hostname: String,

    #[serde(flatten)]
    pub runtime: InstanceRuntimeState,
}

// DISKS

/// View of a Disk
#[derive(ObjectIdentity, Clone, Debug, Deserialize, Serialize, JsonSchema)]
pub struct Disk {
    #[serde(flatten)]
    pub identity: IdentityMetadata,
    pub project_id: Uuid,
    /// ID of snapshot from which disk was created, if any
    pub snapshot_id: Option<Uuid>,
    /// ID of image from which disk was created, if any
    pub image_id: Option<Uuid>,
    pub size: ByteCount,
    pub block_size: ByteCount,
    pub state: DiskState,
    pub device_path: String,
}

/// State of a Disk
#[derive(
    Clone,
    Debug,
    Deserialize,
    Eq,
    Ord,
    PartialEq,
    PartialOrd,
    Serialize,
    JsonSchema,
)]
#[serde(tag = "state", content = "instance", rename_all = "snake_case")]
pub enum DiskState {
    /// Disk is being initialized
    Creating,
    /// Disk is ready but detached from any Instance
    Detached,
    /// Disk is ready to receive blocks from an external source
    ImportReady,
    /// Disk is importing blocks from a URL
    ImportingFromUrl,
    /// Disk is importing blocks from bulk writes
    ImportingFromBulkWrites,
    /// Disk is being finalized to state Detached
    Finalizing,
    /// Disk is undergoing maintenance
    Maintenance,
    /// Disk is being attached to the given Instance
    Attaching(Uuid), // attached Instance id
    /// Disk is attached to the given Instance
    Attached(Uuid), // attached Instance id
    /// Disk is being detached from the given Instance
    Detaching(Uuid), // attached Instance id
    /// Disk has been destroyed
    Destroyed,
    /// Disk is unavailable
    Faulted,
}

impl Display for DiskState {
    fn fmt(&self, f: &mut Formatter) -> FormatResult {
        write!(f, "{}", self.label())
    }
}

impl TryFrom<(&str, Option<Uuid>)> for DiskState {
    type Error = String;

    fn try_from(
        (s, maybe_id): (&str, Option<Uuid>),
    ) -> Result<Self, Self::Error> {
        match (s, maybe_id) {
            ("creating", None) => Ok(DiskState::Creating),
            ("detached", None) => Ok(DiskState::Detached),
            ("import_ready", None) => Ok(DiskState::ImportReady),
            ("importing_from_url", None) => Ok(DiskState::ImportingFromUrl),
            ("importing_from_bulk_writes", None) => {
                Ok(DiskState::ImportingFromBulkWrites)
            }
            ("finalizing", None) => Ok(DiskState::Finalizing),
            ("maintenance", None) => Ok(DiskState::Maintenance),
            ("destroyed", None) => Ok(DiskState::Destroyed),
            ("faulted", None) => Ok(DiskState::Faulted),
            ("attaching", Some(id)) => Ok(DiskState::Attaching(id)),
            ("attached", Some(id)) => Ok(DiskState::Attached(id)),
            ("detaching", Some(id)) => Ok(DiskState::Detaching(id)),
            _ => Err(format!(
                "unexpected value for disk state: {:?} with attached id {:?}",
                s, maybe_id
            )),
        }
    }
}

impl DiskState {
    /// Returns the string label for this disk state
    pub fn label(&self) -> &'static str {
        match self {
            DiskState::Creating => "creating",
            DiskState::Detached => "detached",
            DiskState::ImportReady => "import_ready",
            DiskState::ImportingFromUrl => "importing_from_url",
            DiskState::ImportingFromBulkWrites => "importing_from_bulk_writes",
            DiskState::Finalizing => "finalizing",
            DiskState::Maintenance => "maintenance",
            DiskState::Attaching(_) => "attaching",
            DiskState::Attached(_) => "attached",
            DiskState::Detaching(_) => "detaching",
            DiskState::Destroyed => "destroyed",
            DiskState::Faulted => "faulted",
        }
    }

    /// Returns whether the Disk is currently attached to, being attached to, or
    /// being detached from any Instance.
    pub fn is_attached(&self) -> bool {
        self.attached_instance_id().is_some()
    }

    /// If the Disk is attached to, being attached to, or being detached from an
    /// Instance, returns the id for that Instance.  Otherwise returns `None`.
    pub fn attached_instance_id(&self) -> Option<&Uuid> {
        match self {
            DiskState::Attaching(id) => Some(id),
            DiskState::Attached(id) => Some(id),
            DiskState::Detaching(id) => Some(id),

            DiskState::Creating => None,
            DiskState::Detached => None,
            DiskState::ImportReady => None,
            DiskState::ImportingFromUrl => None,
            DiskState::ImportingFromBulkWrites => None,
            DiskState::Finalizing => None,
            DiskState::Maintenance => None,
            DiskState::Destroyed => None,
            DiskState::Faulted => None,
        }
    }
}

<<<<<<< HEAD
pub trait Ipv6NetExt {
=======
/// An `Ipv4Net` represents a IPv4 subnetwork, including the address and network mask.
#[derive(Clone, Copy, Debug, Deserialize, Hash, PartialEq, Eq, Serialize)]
pub struct Ipv4Net(pub ipnetwork::Ipv4Network);

impl Ipv4Net {
    /// Constructs a new `Ipv4Net` representing a single IP.
    pub fn single(ip: Ipv4Addr) -> Self {
        Ipv4Net(
            ipnetwork::Ipv4Network::new(ip, 32).expect("32 is within range"),
        )
    }

    /// Return `true` if this IPv4 subnetwork is from an RFC 1918 private
    /// address space.
    pub fn is_private(&self) -> bool {
        self.0.network().is_private()
    }
}

impl std::ops::Deref for Ipv4Net {
    type Target = ipnetwork::Ipv4Network;
    fn deref(&self) -> &Self::Target {
        &self.0
    }
}

impl std::fmt::Display for Ipv4Net {
    fn fmt(&self, f: &mut std::fmt::Formatter) -> std::fmt::Result {
        write!(f, "{}", self.0)
    }
}

impl JsonSchema for Ipv4Net {
    fn schema_name() -> String {
        "Ipv4Net".to_string()
    }

    fn json_schema(
        _: &mut schemars::gen::SchemaGenerator,
    ) -> schemars::schema::Schema {
        schemars::schema::SchemaObject {
            metadata: Some(Box::new(schemars::schema::Metadata {
                title: Some("An IPv4 subnet".to_string()),
                description: Some(
                    "An IPv4 subnet, including prefix and subnet mask"
                        .to_string(),
                ),
                examples: vec!["192.168.1.0/24".into()],
                ..Default::default()
            })),
            instance_type: Some(schemars::schema::InstanceType::String.into()),
            string: Some(Box::new(schemars::schema::StringValidation {
                pattern: Some(
                    concat!(
                        r#"^(([0-9]|[1-9][0-9]|1[0-9][0-9]|2[0-4][0-9]|25[0-5])\.){3}"#,
                        r#"([0-9]|[1-9][0-9]|1[0-9][0-9]|2[0-4][0-9]|25[0-5])"#,
                        r#"/([0-9]|1[0-9]|2[0-9]|3[0-2])$"#,
                    )
                    .to_string(),
                ),
                ..Default::default()
            })),
            ..Default::default()
        }
        .into()
    }
}

/// An `Ipv6Net` represents a IPv6 subnetwork, including the address and network mask.
#[derive(Clone, Copy, Debug, Deserialize, Hash, PartialEq, Eq, Serialize)]
pub struct Ipv6Net(pub ipnetwork::Ipv6Network);

impl Ipv6Net {
>>>>>>> e2d9575c
    /// The length for all VPC IPv6 prefixes
    const VPC_IPV6_PREFIX_LENGTH: u8 = 48;

<<<<<<< HEAD
    /// The prefix length for all VPC Subnets
    const VPC_SUBNET_IPV6_PREFIX_LENGTH: u8 = 64;
=======
    /// The prefix length for all VPC Sunets
    pub const VPC_SUBNET_IPV6_PREFIX_LENGTH: u8 = 64;

    /// Constructs a new `Ipv6Net` representing a single IPv6 address.
    pub fn single(ip: Ipv6Addr) -> Self {
        Ipv6Net(
            ipnetwork::Ipv6Network::new(ip, 128).expect("128 is within range"),
        )
    }

    /// Return `true` if this subnetwork is in the IPv6 Unique Local Address
    /// range defined in RFC 4193, e.g., `fd00:/8`
    pub fn is_unique_local(&self) -> bool {
        // TODO: Delegate to `Ipv6Addr::is_unique_local()` when stabilized.
        self.0.network().octets()[0] == 0xfd
    }
>>>>>>> e2d9575c

    /// Return `true` if this subnetwork is a valid VPC prefix.
    ///
    /// This checks that the subnet is a unique local address, and has the VPC
    /// prefix length required.
    fn is_vpc_prefix(&self) -> bool;

    /// Return `true` if this subnetwork is a valid VPC Subnet, given the VPC's
    /// prefix.
    fn is_vpc_subnet(&self, vpc_prefix: &Self) -> bool;
}

impl Ipv6NetExt for oxnet::Ipv6Net {
    fn is_vpc_prefix(&self) -> bool {
        // /// The prefix length for all VPC subnets
        // pub const VPC_SUBNET_IPV6_PREFIX_LENGTH: u8 = 64;
        self.is_unique_local() && self.width() == Self::VPC_IPV6_PREFIX_LENGTH
    }

<<<<<<< HEAD
    fn is_vpc_subnet(&self, vpc_prefix: &Self) -> bool {
        self.is_unique_local()
            && self.is_subnet_of(vpc_prefix)
            && self.width() == Self::VPC_SUBNET_IPV6_PREFIX_LENGTH
=======
#[cfg(test)]
#[test]
fn test_ipv6_regex() {
    let re = regress::Regex::new(IPV6_NET_REGEX).unwrap();
    for case in [
        "1:2:3:4:5:6:7:8",
        "1:a:2:b:3:c:4:d",
        "1::",
        "::1",
        "::",
        "1::3:4:5:6:7:8",
        "1:2::4:5:6:7:8",
        "1:2:3::5:6:7:8",
        "1:2:3:4::6:7:8",
        "1:2:3:4:5::7:8",
        "1:2:3:4:5:6::8",
        "1:2:3:4:5:6:7::",
        "2001::",
        "fd00::",
        "::100:1",
        "fd12:3456::",
    ] {
        for prefix in 0..=128 {
            let net = format!("{case}/{prefix}");
            assert!(
                re.find(&net).is_some(),
                "Expected to match IPv6 case: {}",
                prefix,
            );
        }
    }
}

impl JsonSchema for Ipv6Net {
    fn schema_name() -> String {
        "Ipv6Net".to_string()
    }

    fn json_schema(
        _: &mut schemars::gen::SchemaGenerator,
    ) -> schemars::schema::Schema {
        schemars::schema::SchemaObject {
            metadata: Some(Box::new(schemars::schema::Metadata {
                title: Some("An IPv6 subnet".to_string()),
                description: Some(
                    "An IPv6 subnet, including prefix and subnet mask"
                        .to_string(),
                ),
                examples: vec!["fd12:3456::/64".into()],
                ..Default::default()
            })),
            instance_type: Some(schemars::schema::InstanceType::String.into()),
            string: Some(Box::new(schemars::schema::StringValidation {
                pattern: Some(IPV6_NET_REGEX.to_string()),
                ..Default::default()
            })),
            ..Default::default()
        }
        .into()
    }
}

/// An `IpNet` represents an IP network, either IPv4 or IPv6.
#[derive(Clone, Copy, Debug, PartialEq, Eq, Hash)]
pub enum IpNet {
    V4(Ipv4Net),
    V6(Ipv6Net),
}

impl IpNet {
    /// Constructs a new `IpNet` representing a single IP.
    pub fn single(ip: IpAddr) -> Self {
        match ip {
            IpAddr::V4(ip) => IpNet::V4(Ipv4Net::single(ip)),
            IpAddr::V6(ip) => IpNet::V6(Ipv6Net::single(ip)),
        }
    }

    /// Return the underlying address.
    pub fn ip(&self) -> IpAddr {
        match self {
            IpNet::V4(inner) => inner.ip().into(),
            IpNet::V6(inner) => inner.ip().into(),
        }
    }

    /// Return the underlying prefix length.
    pub fn prefix(&self) -> u8 {
        match self {
            IpNet::V4(inner) => inner.prefix(),
            IpNet::V6(inner) => inner.prefix(),
        }
    }

    /// Return the first address in this subnet
    pub fn first_address(&self) -> IpAddr {
        match self {
            IpNet::V4(inner) => IpAddr::from(inner.iter().next().unwrap()),
            IpNet::V6(inner) => IpAddr::from(inner.iter().next().unwrap()),
        }
    }

    /// Return the last address in this subnet.
    ///
    /// For a subnet of size 1, e.g., a /32, this is the same as the first
    /// address.
    // NOTE: This is a workaround for the fact that the `ipnetwork` crate's
    // iterator provides only the `Iterator::next()` method. That means that
    // finding the last address is linear in the size of the subnet, which is
    // completely untenable and totally avoidable with some addition. In the
    // long term, we should either put up a patch to the `ipnetwork` crate or
    // move the `ipnet` crate, which does provide an efficient iterator
    // implementation.
    pub fn last_address(&self) -> IpAddr {
        match self {
            IpNet::V4(inner) => {
                let base: u32 = inner.network().into();
                let size = inner.size() - 1;
                std::net::IpAddr::V4(std::net::Ipv4Addr::from(base + size))
            }
            IpNet::V6(inner) => {
                let base: u128 = inner.network().into();
                let size = inner.size() - 1;
                std::net::IpAddr::V6(std::net::Ipv6Addr::from(base + size))
            }
        }
    }

    /// Return true if the provided address is contained in self.
    ///
    /// This returns false if the address and the network are of different IP
    /// families.
    pub fn contains(&self, addr: IpAddr) -> bool {
        match (self, addr) {
            (IpNet::V4(net), IpAddr::V4(ip)) => net.contains(ip),
            (IpNet::V6(net), IpAddr::V6(ip)) => net.contains(ip),
            (_, _) => false,
        }
    }
}

impl From<ipnetwork::IpNetwork> for IpNet {
    fn from(n: ipnetwork::IpNetwork) -> Self {
        match n {
            ipnetwork::IpNetwork::V4(v4) => IpNet::V4(Ipv4Net(v4)),
            ipnetwork::IpNetwork::V6(v6) => IpNet::V6(Ipv6Net(v6)),
        }
    }
}

// NOTE: We deliberately do *NOT* implement `From<Ip{v4,v6,}Addr> for IpNet`.
// This is because there are many ways to convert an address into a network.
// See https://github.com/oxidecomputer/omicron/issues/5687.

impl From<Ipv4Net> for IpNet {
    fn from(n: Ipv4Net) -> IpNet {
        IpNet::V4(n)
    }
}

impl From<Ipv6Net> for IpNet {
    fn from(n: Ipv6Net) -> IpNet {
        IpNet::V6(n)
    }
}

impl std::fmt::Display for IpNet {
    fn fmt(&self, f: &mut std::fmt::Formatter<'_>) -> std::fmt::Result {
        match self {
            IpNet::V4(inner) => write!(f, "{}", inner),
            IpNet::V6(inner) => write!(f, "{}", inner),
        }
    }
}

impl FromStr for IpNet {
    type Err = String;

    fn from_str(s: &str) -> Result<Self, Self::Err> {
        let net =
            s.parse::<ipnetwork::IpNetwork>().map_err(|e| e.to_string())?;
        match net {
            ipnetwork::IpNetwork::V4(net) => Ok(IpNet::from(Ipv4Net(net))),
            ipnetwork::IpNetwork::V6(net) => Ok(IpNet::from(Ipv6Net(net))),
        }
    }
}

impl From<IpNet> for ipnetwork::IpNetwork {
    fn from(net: IpNet) -> ipnetwork::IpNetwork {
        match net {
            IpNet::V4(net) => ipnetwork::IpNetwork::from(net.0),
            IpNet::V6(net) => ipnetwork::IpNetwork::from(net.0),
        }
    }
}

impl Serialize for IpNet {
    fn serialize<S>(&self, serializer: S) -> Result<S::Ok, S::Error>
    where
        S: serde::Serializer,
    {
        match self {
            IpNet::V4(v4) => v4.serialize(serializer),
            IpNet::V6(v6) => v6.serialize(serializer),
        }
    }
}

impl<'de> Deserialize<'de> for IpNet {
    fn deserialize<D>(deserializer: D) -> Result<Self, D::Error>
    where
        D: serde::Deserializer<'de>,
    {
        let net = ipnetwork::IpNetwork::deserialize(deserializer)?;
        match net {
            ipnetwork::IpNetwork::V4(net) => Ok(IpNet::from(Ipv4Net(net))),
            ipnetwork::IpNetwork::V6(net) => Ok(IpNet::from(Ipv6Net(net))),
        }
    }
}

impl JsonSchema for IpNet {
    fn schema_name() -> String {
        "IpNet".to_string()
    }

    fn json_schema(
        gen: &mut schemars::gen::SchemaGenerator,
    ) -> schemars::schema::Schema {
        schemars::schema::SchemaObject {
            subschemas: Some(Box::new(schemars::schema::SubschemaValidation {
                one_of: Some(vec![
                    label_schema("v4", gen.subschema_for::<Ipv4Net>()),
                    label_schema("v6", gen.subschema_for::<Ipv6Net>()),
                ]),
                ..Default::default()
            })),
            ..Default::default()
        }
        .into()
>>>>>>> e2d9575c
    }
}

/// Insert another level of schema indirection in order to provide an
/// additional title for a subschema. This allows generators to infer a better
/// variant name for an "untagged" enum.
// TODO-cleanup: We should move IpNet and this to
// `omicron_nexus::external_api::shared`. It's public now because `IpRange`,
// which is defined there, uses it.
pub fn label_schema(
    label: &str,
    schema: schemars::schema::Schema,
) -> schemars::schema::Schema {
    schemars::schema::SchemaObject {
        metadata: Some(
            schemars::schema::Metadata {
                title: Some(label.to_string()),
                ..Default::default()
            }
            .into(),
        ),
        subschemas: Some(
            schemars::schema::SubschemaValidation {
                all_of: Some(vec![schema]),
                ..Default::default()
            }
            .into(),
        ),
        ..Default::default()
    }
    .into()
}

/// A `RouteTarget` describes the possible locations that traffic matching a
/// route destination can be sent.
#[derive(
    Clone,
    Debug,
    Deserialize,
    Display,
    FromStr,
    Serialize,
    PartialEq,
    JsonSchema,
)]
#[serde(tag = "type", content = "value", rename_all = "snake_case")]
#[display("{}:{0}", style = "lowercase")]
pub enum RouteTarget {
    /// Forward traffic to a particular IP address.
    Ip(IpAddr),
    /// Forward traffic to a VPC
    Vpc(Name),
    /// Forward traffic to a VPC Subnet
    Subnet(Name),
    /// Forward traffic to a specific instance
    Instance(Name),
    #[display("inetgw:{0}")]
    /// Forward traffic to an internet gateway
    InternetGateway(Name),
}

/// A `RouteDestination` is used to match traffic with a routing rule, on the
/// destination of that traffic.
///
/// When traffic is to be sent to a destination that is within a given
/// `RouteDestination`, the corresponding `RouterRoute` applies, and traffic
/// will be forward to the `RouteTarget` for that rule.
#[derive(
    Clone,
    Debug,
    Deserialize,
    Display,
    FromStr,
    Serialize,
    PartialEq,
    JsonSchema,
)]
#[serde(tag = "type", content = "value", rename_all = "snake_case")]
#[display("{}:{0}", style = "lowercase")]
pub enum RouteDestination {
    /// Route applies to traffic destined for a specific IP address
    Ip(IpAddr),
    /// Route applies to traffic destined for a specific IP subnet
    IpNet(IpNet),
    /// Route applies to traffic destined for the given VPC.
    Vpc(Name),
    /// Route applies to traffic
    Subnet(Name),
}

/// The kind of a `RouterRoute`
///
/// The kind determines certain attributes such as if the route is modifiable
/// and describes how or where the route was created.
//
// See [RFD-21](https://rfd.shared.oxide.computer/rfd/0021#concept-router) for more context
#[derive(
    Clone, Copy, Debug, PartialEq, Deserialize, Serialize, Display, JsonSchema,
)]
#[display("{}")]
#[serde(rename_all = "snake_case")]
pub enum RouterRouteKind {
    /// Determines the default destination of traffic, such as whether it goes
    /// to the internet or not.
    ///
    /// `Destination: An Internet Gateway`
    /// `Modifiable: true`
    Default,
    /// Automatically added for each VPC Subnet in the VPC
    ///
    /// `Destination: A VPC Subnet`
    /// `Modifiable: false`
    VpcSubnet,
    /// Automatically added when VPC peering is established
    ///
    /// `Destination: A different VPC`
    /// `Modifiable: false`
    VpcPeering,
    /// Created by a user; see `RouteTarget`
    ///
    /// `Destination: User defined`
    /// `Modifiable: true`
    Custom,
}

/// A route defines a rule that governs where traffic should be sent based on
/// its destination.
#[derive(ObjectIdentity, Clone, Debug, Deserialize, Serialize, JsonSchema)]
pub struct RouterRoute {
    /// common identifying metadata
    #[serde(flatten)]
    pub identity: IdentityMetadata,

    /// The ID of the VPC Router to which the route belongs
    pub vpc_router_id: Uuid,

    /// Describes the kind of router. Set at creation. `read-only`
    pub kind: RouterRouteKind,

    pub target: RouteTarget,
    pub destination: RouteDestination,
}

/// A single rule in a VPC firewall
#[derive(ObjectIdentity, Clone, Debug, Deserialize, Serialize, JsonSchema)]
pub struct VpcFirewallRule {
    /// common identifying metadata
    #[serde(flatten)]
    pub identity: IdentityMetadata,
    /// whether this rule is in effect
    pub status: VpcFirewallRuleStatus,
    /// whether this rule is for incoming or outgoing traffic
    pub direction: VpcFirewallRuleDirection,
    /// list of sets of instances that the rule applies to
    pub targets: Vec<VpcFirewallRuleTarget>,
    /// reductions on the scope of the rule
    pub filters: VpcFirewallRuleFilter,
    /// whether traffic matching the rule should be allowed or dropped
    pub action: VpcFirewallRuleAction,
    /// the relative priority of this rule
    pub priority: VpcFirewallRulePriority,
    /// the VPC to which this rule belongs
    pub vpc_id: Uuid,
}

/// Collection of a Vpc's firewall rules
#[derive(Clone, Debug, Deserialize, Serialize, JsonSchema)]
pub struct VpcFirewallRules {
    pub rules: Vec<VpcFirewallRule>,
}

/// A single rule in a VPC firewall
#[derive(Clone, Debug, Deserialize, PartialEq, Serialize, JsonSchema)]
pub struct VpcFirewallRuleUpdate {
    /// name of the rule, unique to this VPC
    pub name: Name,
    /// human-readable free-form text about a resource
    pub description: String,
    /// whether this rule is in effect
    pub status: VpcFirewallRuleStatus,
    /// whether this rule is for incoming or outgoing traffic
    pub direction: VpcFirewallRuleDirection,
    /// list of sets of instances that the rule applies to
    pub targets: Vec<VpcFirewallRuleTarget>,
    /// reductions on the scope of the rule
    pub filters: VpcFirewallRuleFilter,
    /// whether traffic matching the rule should be allowed or dropped
    pub action: VpcFirewallRuleAction,
    /// the relative priority of this rule
    pub priority: VpcFirewallRulePriority,
}

/// Updateable properties of a `Vpc`'s firewall
/// Note that VpcFirewallRules are implicitly created along with a Vpc,
/// so there is no explicit creation.
#[derive(Clone, Debug, Deserialize, Serialize, JsonSchema)]
pub struct VpcFirewallRuleUpdateParams {
    pub rules: Vec<VpcFirewallRuleUpdate>,
}

/// Firewall rule priority. This is a value from 0 to 65535, with rules with
/// lower values taking priority over higher values.
#[derive(
    Clone,
    Copy,
    Debug,
    PartialEq,
    PartialOrd,
    Deserialize,
    Serialize,
    JsonSchema,
)]
#[serde(transparent)]
#[repr(transparent)]
pub struct VpcFirewallRulePriority(pub u16);

/// Filter for a firewall rule. A given packet must match every field that is
/// present for the rule to apply to it. A packet matches a field if any entry
/// in that field matches the packet.
#[derive(Clone, Debug, PartialEq, Deserialize, Serialize, JsonSchema)]
pub struct VpcFirewallRuleFilter {
    /// If present, the sources (if incoming) or destinations (if outgoing)
    /// this rule applies to.
    pub hosts: Option<Vec<VpcFirewallRuleHostFilter>>,

    /// If present, the networking protocols this rule applies to.
    pub protocols: Option<Vec<VpcFirewallRuleProtocol>>,

    /// If present, the destination ports this rule applies to.
    pub ports: Option<Vec<L4PortRange>>,
}

/// The protocols that may be specified in a firewall rule's filter
#[derive(Clone, Copy, Debug, PartialEq, Deserialize, Serialize, JsonSchema)]
#[serde(rename_all = "UPPERCASE")]
pub enum VpcFirewallRuleProtocol {
    Tcp,
    Udp,
    Icmp,
}

#[derive(Clone, Copy, Debug, Deserialize, Serialize, PartialEq, JsonSchema)]
#[serde(rename_all = "snake_case")]
pub enum VpcFirewallRuleStatus {
    Disabled,
    Enabled,
}

#[derive(Clone, Copy, Debug, Deserialize, Serialize, PartialEq, JsonSchema)]
#[serde(rename_all = "snake_case")]
pub enum VpcFirewallRuleDirection {
    Inbound,
    Outbound,
}

#[derive(Clone, Copy, Debug, Deserialize, Serialize, PartialEq, JsonSchema)]
#[serde(rename_all = "snake_case")]
pub enum VpcFirewallRuleAction {
    Allow,
    Deny,
}

/// A `VpcFirewallRuleTarget` is used to specify the set of `Instance`s to
/// which a firewall rule applies.
#[derive(
    Clone,
    Debug,
    Deserialize,
    Display,
    FromStr,
    Serialize,
    PartialEq,
    JsonSchema,
)]
#[serde(tag = "type", content = "value", rename_all = "snake_case")]
#[display("{}:{0}", style = "lowercase")]
pub enum VpcFirewallRuleTarget {
    /// The rule applies to all instances in the VPC
    Vpc(Name),
    /// The rule applies to all instances in the VPC Subnet
    Subnet(Name),
    /// The rule applies to this specific instance
    Instance(Name),
    /// The rule applies to a specific IP address
    Ip(IpAddr),
    /// The rule applies to a specific IP subnet
    IpNet(oxnet::IpNet),
    // Tags not yet implemented
    // Tag(Name),
}

/// The `VpcFirewallRuleHostFilter` is used to filter traffic on the basis of
/// its source or destination host.
#[derive(
    Clone,
    Debug,
    Deserialize,
    Display,
    FromStr,
    Serialize,
    PartialEq,
    JsonSchema,
)]
#[serde(tag = "type", content = "value", rename_all = "snake_case")]
#[display("{}:{0}", style = "lowercase")]
pub enum VpcFirewallRuleHostFilter {
    /// The rule applies to traffic from/to all instances in the VPC
    Vpc(Name),
    /// The rule applies to traffic from/to all instances in the VPC Subnet
    Subnet(Name),
    /// The rule applies to traffic from/to this specific instance
    Instance(Name),
    // Tags not yet implemented
    // Tag(Name),
    /// The rule applies to traffic from/to a specific IP address
    Ip(IpAddr),
    /// The rule applies to traffic from/to a specific IP subnet
    IpNet(oxnet::IpNet),
    // TODO: Internet gateways not yet implemented
    // #[display("inetgw:{0}")]
    // InternetGateway(Name),
}

/// Port number used in a transport-layer protocol like TCP or UDP
/// Note that 0 is an invalid port number.
#[derive(
    Clone,
    Copy,
    Debug,
    Display,
    PartialEq,
    PartialOrd,
    Deserialize,
    Serialize,
    JsonSchema,
)]
#[serde(transparent)]
#[repr(transparent)]
pub struct L4Port(pub NonZeroU16);

impl From<NonZeroU16> for L4Port {
    fn from(port: NonZeroU16) -> L4Port {
        L4Port(port)
    }
}

impl TryFrom<u16> for L4Port {
    type Error = <NonZeroU16 as TryFrom<u16>>::Error;
    fn try_from(port: u16) -> Result<L4Port, Self::Error> {
        NonZeroU16::try_from(port).map(L4Port)
    }
}

/// A range of transport layer ports. This range is inclusive on both ends.
#[derive(
    Clone, Copy, Debug, DeserializeFromStr, SerializeDisplay, PartialEq,
)]
pub struct L4PortRange {
    /// The first port in the range
    pub first: L4Port,
    /// The last port in the range
    pub last: L4Port,
}

impl FromStr for L4PortRange {
    type Err = String;
    fn from_str(range: &str) -> Result<Self, Self::Err> {
        const INVALID_PORT_NUMBER_MSG: &str = "invalid port number";

        match range.split_once('-') {
            None => {
                let port = range
                    .parse::<NonZeroU16>()
                    .map_err(|_| INVALID_PORT_NUMBER_MSG.to_string())?
                    .into();
                Ok(L4PortRange { first: port, last: port })
            }
            Some((left, right)) => {
                let first = left
                    .parse::<NonZeroU16>()
                    .map_err(|_| INVALID_PORT_NUMBER_MSG.to_string())?
                    .into();
                let last = right
                    .parse::<NonZeroU16>()
                    .map_err(|_| INVALID_PORT_NUMBER_MSG.to_string())?
                    .into();
                Ok(L4PortRange { first, last })
            }
        }
    }
}

impl TryFrom<String> for L4PortRange {
    type Error = <L4PortRange as FromStr>::Err;

    fn try_from(range: String) -> Result<Self, Self::Error> {
        range.parse()
    }
}

impl Display for L4PortRange {
    fn fmt(&self, f: &mut Formatter<'_>) -> std::fmt::Result {
        if self.first == self.last {
            write!(f, "{}", self.first)
        } else {
            write!(f, "{}-{}", self.first, self.last)
        }
    }
}

impl JsonSchema for L4PortRange {
    fn schema_name() -> String {
        "L4PortRange".to_string()
    }

    fn json_schema(
        _: &mut schemars::gen::SchemaGenerator,
    ) -> schemars::schema::Schema {
        schemars::schema::SchemaObject {
            metadata: Some(Box::new(schemars::schema::Metadata {
                title: Some("A range of IP ports".to_string()),
                description: Some(
                    "An inclusive-inclusive range of IP ports. The second port \
                    may be omitted to represent a single port"
                        .to_string(),
                ),
                examples: vec!["22".into(), "6667-7000".into()],
                ..Default::default()
            })),
            instance_type: Some(
                schemars::schema::InstanceType::String.into()
            ),
            string: Some(Box::new(schemars::schema::StringValidation {
                max_length: Some(11),  // 5 digits for each port and the dash
                min_length: Some(1),
                pattern: Some(
                    r#"^[0-9]{1,5}(-[0-9]{1,5})?$"#.to_string(),
                ),
            })),
            ..Default::default()
        }.into()
    }
}

/// The `MacAddr` represents a Media Access Control (MAC) address, used to uniquely identify
/// hardware devices on a network.
// NOTE: We're using the `macaddr` crate for the internal representation. But as with the `ipnet`,
// this crate does not implement `JsonSchema`.
#[derive(
    Clone,
    Copy,
    Debug,
    DeserializeFromStr,
    PartialEq,
    Eq,
    SerializeDisplay,
    Hash,
)]
pub struct MacAddr(pub macaddr::MacAddr6);

impl MacAddr {
    // Guest MAC addresses begin with the Oxide OUI A8:40:25. Further, guest
    // address are constrained to be in the virtual address range
    // A8:40:25:F_:__:__. Even further, the range F0:00:00 - FE:FF:FF is
    // reserved for customer-visible addresses (FF:00:00-FF:FF:FF is for
    // system MAC addresses). See RFD 174 for the discussion of the virtual
    // range, and
    // https://github.com/oxidecomputer/omicron/pull/955#discussion_r856432498
    // for an initial discussion of the customer/system address range split.
    // The system range is further split between FF:00:00-FF:7F:FF for
    // fixed addresses (e.g., the OPTE virtual gateway MAC) and
    // FF:80:00-FF:FF:FF for dynamically allocated addresses (e.g., service
    // vNICs).
    //
    // F0:00:00 - FF:FF:FF    Oxide Virtual Address Range
    //     F0:00:00 - FE:FF:FF    Guest Addresses
    //     FF:00:00 - FF:FF:FF    System Addresses
    //         FF:00:00 - FF:7F:FF    Reserved Addresses
    //         FF:80:00 - FF:FF:FF    Runtime allocatable
    pub const MIN_GUEST_ADDR: i64 = 0xA8_40_25_F0_00_00;
    pub const MAX_GUEST_ADDR: i64 = 0xA8_40_25_FE_FF_FF;
    pub const MIN_SYSTEM_ADDR: i64 = 0xA8_40_25_FF_00_00;
    pub const MAX_SYSTEM_RESV: i64 = 0xA8_40_25_FF_7F_FF;
    pub const MAX_SYSTEM_ADDR: i64 = 0xA8_40_25_FF_FF_FF;

    /// Generate a random MAC address for a guest network interface
    pub fn random_guest() -> Self {
        let value =
            thread_rng().gen_range(Self::MIN_GUEST_ADDR..=Self::MAX_GUEST_ADDR);
        Self::from_i64(value)
    }

    /// Generate a random MAC address in the system address range
    pub fn random_system() -> Self {
        let value = thread_rng()
            .gen_range((Self::MAX_SYSTEM_RESV + 1)..=Self::MAX_SYSTEM_ADDR);
        Self::from_i64(value)
    }

    /// Iterate the MAC addresses in the system address range
    /// (used as an allocator in contexts where collisions are not expected and
    /// determinism is useful, like in the test suite)
    pub fn iter_system() -> impl Iterator<Item = MacAddr> + Send {
        ((Self::MAX_SYSTEM_RESV + 1)..=Self::MAX_SYSTEM_ADDR)
            .map(Self::from_i64)
    }

    /// Is this a MAC in the Guest Addresses range
    pub fn is_guest(&self) -> bool {
        let value = self.to_i64();
        value >= Self::MIN_GUEST_ADDR && value <= Self::MAX_GUEST_ADDR
    }

    /// Is this a MAC in the System Addresses range
    pub fn is_system(&self) -> bool {
        let value = self.to_i64();
        value >= Self::MIN_SYSTEM_ADDR && value <= Self::MAX_SYSTEM_ADDR
    }

    /// Construct a MAC address from its i64 big-endian byte representation.
    // NOTE: This is the representation used in the database.
    pub fn from_i64(value: i64) -> Self {
        let bytes = value.to_be_bytes();
        Self(macaddr::MacAddr6::new(
            bytes[2], bytes[3], bytes[4], bytes[5], bytes[6], bytes[7],
        ))
    }

    /// Convert a MAC address to its i64 big-endian byte representation
    // NOTE: This is the representation used in the database.
    pub fn to_i64(self) -> i64 {
        let bytes = self.0.as_bytes();
        i64::from_be_bytes([
            0, 0, bytes[0], bytes[1], bytes[2], bytes[3], bytes[4], bytes[5],
        ])
    }
}

impl From<macaddr::MacAddr6> for MacAddr {
    fn from(mac: macaddr::MacAddr6) -> Self {
        Self(mac)
    }
}

impl FromStr for MacAddr {
    type Err = macaddr::ParseError;

    fn from_str(s: &str) -> Result<Self, Self::Err> {
        s.split(':')
            .map(|b| format!("{:0>2}", b))
            .collect::<Vec<String>>()
            .join(":")
            .parse()
            .map(MacAddr)
    }
}

impl TryFrom<String> for MacAddr {
    type Error = <Self as FromStr>::Err;

    fn try_from(s: String) -> Result<Self, Self::Error> {
        MacAddr::from_str(s.as_ref())
    }
}

impl std::ops::Deref for MacAddr {
    type Target = macaddr::MacAddr6;
    fn deref(&self) -> &Self::Target {
        &self.0
    }
}

impl std::fmt::Display for MacAddr {
    fn fmt(&self, f: &mut std::fmt::Formatter) -> std::fmt::Result {
        write!(f, "{}", self.0)
    }
}

impl JsonSchema for MacAddr {
    fn schema_name() -> String {
        "MacAddr".to_string()
    }

    fn json_schema(
        _: &mut schemars::gen::SchemaGenerator,
    ) -> schemars::schema::Schema {
        schemars::schema::SchemaObject {
            metadata: Some(Box::new(schemars::schema::Metadata {
                title: Some("A MAC address".to_string()),
                description: Some(
                    "A Media Access Control address, in EUI-48 format"
                        .to_string(),
                ),
                examples: vec!["ff:ff:ff:ff:ff:ff".into()],
                ..Default::default()
            })),
            instance_type: Some(schemars::schema::InstanceType::String.into()),
            string: Some(Box::new(schemars::schema::StringValidation {
                max_length: Some(17), // 12 hex characters and 5 ":"-separators
                min_length: Some(5),  // Just 5 ":" separators
                pattern: Some(
                    r#"^([0-9a-fA-F]{0,2}:){5}[0-9a-fA-F]{0,2}$"#.to_string(),
                ),
            })),
            ..Default::default()
        }
        .into()
    }
}

/// A Geneve Virtual Network Identifier
#[derive(
    Debug,
    Clone,
    Copy,
    PartialEq,
    Eq,
    Hash,
    PartialOrd,
    Ord,
    Deserialize,
    Serialize,
    JsonSchema,
)]
pub struct Vni(u32);

impl Vni {
    /// Virtual Network Identifiers are constrained to be 24-bit values.
    pub const MAX_VNI: u32 = 0xFF_FFFF;

    /// The VNI for the builtin services VPC.
    pub const SERVICES_VNI: Self = Self(100);

    /// Oxide reserves a slice of initial VNIs for its own use.
    pub const MIN_GUEST_VNI: u32 = 1024;

    /// Create a new random VNI.
    pub fn random() -> Self {
        Self(rand::thread_rng().gen_range(Self::MIN_GUEST_VNI..=Self::MAX_VNI))
    }

    /// Create a new random VNI in the Oxide-reserved space.
    pub fn random_system() -> Self {
        Self(rand::thread_rng().gen_range(0..Self::MIN_GUEST_VNI))
    }
}

impl From<Vni> for u32 {
    fn from(vni: Vni) -> u32 {
        vni.0
    }
}

impl TryFrom<u32> for Vni {
    type Error = Error;

    fn try_from(x: u32) -> Result<Self, Error> {
        if x <= Self::MAX_VNI {
            Ok(Self(x))
        } else {
            Err(Error::internal_error(
                format!("Invalid Geneve VNI: {}", x).as_str(),
            ))
        }
    }
}

impl TryFrom<i32> for Vni {
    type Error = Error;

    fn try_from(x: i32) -> Result<Self, Error> {
        Self::try_from(u32::try_from(x).map_err(|_| {
            Error::internal_error(format!("Invalid Geneve VNI: {}", x).as_str())
        })?)
    }
}

/// An `InstanceNetworkInterface` represents a virtual network interface device
/// attached to an instance.
#[derive(ObjectIdentity, Clone, Debug, Deserialize, JsonSchema, Serialize)]
pub struct InstanceNetworkInterface {
    /// common identifying metadata
    #[serde(flatten)]
    pub identity: IdentityMetadata,

    /// The Instance to which the interface belongs.
    pub instance_id: Uuid,

    /// The VPC to which the interface belongs.
    pub vpc_id: Uuid,

    /// The subnet to which the interface belongs.
    pub subnet_id: Uuid,

    /// The MAC address assigned to this interface.
    pub mac: MacAddr,

    /// The IP address assigned to this interface.
    // TODO-correctness: We need to split this into an optional V4 and optional
    // V6 address, at least one of which must be specified.
    pub ip: IpAddr,
    /// True if this interface is the primary for the instance to which it's
    /// attached.
    pub primary: bool,
}

#[derive(
    Clone,
    Debug,
    Deserialize,
    Serialize,
    JsonSchema,
    Eq,
    PartialEq,
    Ord,
    PartialOrd,
)]
#[serde(tag = "type", content = "value", rename_all = "snake_case")]
pub enum Digest {
    Sha256(String),
}

impl FromStr for Digest {
    type Err = anyhow::Error;
    fn from_str(s: &str) -> Result<Self, Self::Err> {
        if s.starts_with("sha256:") {
            let parts: Vec<&str> = s.split(':').collect();
            if parts.len() != 2 {
                anyhow::bail!("digest string {} should have two parts", s);
            }

            if parts[1].len() != 64 {
                anyhow::bail!("sha256 length must be 64");
            }

            return Ok(Digest::Sha256(parts[1].to_string()));
        }

        anyhow::bail!("invalid digest string {}", s);
    }
}

impl std::fmt::Display for Digest {
    fn fmt(
        &self,
        f: &mut std::fmt::Formatter<'_>,
    ) -> Result<(), std::fmt::Error> {
        write!(
            f,
            "{}",
            match self {
                Digest::Sha256(value) => format!("sha256:{}", value),
            }
        )
    }
}

/// An address lot and associated blocks resulting from creating an address lot.
#[derive(Debug, Clone, Serialize, Deserialize, JsonSchema)]
pub struct AddressLotCreateResponse {
    /// The address lot that was created.
    pub lot: AddressLot,

    /// The address lot blocks that were created.
    pub blocks: Vec<AddressLotBlock>,
}

/// Represents an address lot object, containing the id of the lot that can be
/// used in other API calls.
// TODO Add kind attribute to AddressLot
// https://github.com/oxidecomputer/omicron/issues/3064
#[derive(
    ObjectIdentity, Clone, Debug, Deserialize, JsonSchema, Serialize, PartialEq,
)]
pub struct AddressLot {
    #[serde(flatten)]
    pub identity: IdentityMetadata,

    /// Desired use of `AddressLot`
    pub kind: AddressLotKind,
}

/// The kind associated with an address lot.
#[derive(Copy, Clone, Debug, Deserialize, Serialize, JsonSchema, PartialEq)]
#[serde(rename_all = "snake_case")]
pub enum AddressLotKind {
    /// Infrastructure address lots are used for network infrastructure like
    /// addresses assigned to rack switches.
    Infra,

    /// Pool address lots are used by IP pools.
    Pool,
}

/// An address lot block is a part of an address lot and contains a range of
/// addresses. The range is inclusive.
#[derive(Clone, Debug, Deserialize, JsonSchema, Serialize, PartialEq)]
pub struct AddressLotBlock {
    /// The id of the address lot block.
    pub id: Uuid,

    /// The first address of the block (inclusive).
    pub first_address: IpAddr,

    /// The last address of the block (inclusive).
    pub last_address: IpAddr,
}

/// A loopback address is an address that is assigned to a rack switch but is
/// not associated with any particular port.
#[derive(Clone, Debug, Deserialize, JsonSchema, Serialize, PartialEq)]
pub struct LoopbackAddress {
    /// The id of the loopback address.
    pub id: Uuid,

    /// The address lot block this address came from.
    pub address_lot_block_id: Uuid,

    /// The id of the rack where this loopback address is assigned.
    pub rack_id: Uuid,

    /// Switch location where this loopback address is assigned.
    pub switch_location: String,

    /// The loopback IP address and prefix length.
    pub address: oxnet::IpNet,
}

/// A switch port represents a physical external port on a rack switch.
#[derive(Clone, Debug, Deserialize, JsonSchema, Serialize, PartialEq)]
pub struct SwitchPort {
    /// The id of the switch port.
    pub id: Uuid,

    /// The rack this switch port belongs to.
    pub rack_id: Uuid,

    /// The switch location of this switch port.
    pub switch_location: String,

    /// The name of this switch port.
    // TODO: possibly re-export and use the dpd_client::types::PortId here
    // https://github.com/oxidecomputer/omicron/issues/3059
    pub port_name: String,

    /// The primary settings group of this switch port. Will be `None` until
    /// this switch port is configured.
    pub port_settings_id: Option<Uuid>,
}

/// A switch port settings identity whose id may be used to view additional
/// details.
#[derive(
    ObjectIdentity, Clone, Debug, Deserialize, JsonSchema, Serialize, PartialEq,
)]
pub struct SwitchPortSettings {
    #[serde(flatten)]
    pub identity: IdentityMetadata,
}

/// This structure contains all port settings information in one place. It's a
/// convenience data structure for getting a complete view of a particular
/// port's settings.
#[derive(Clone, Debug, Deserialize, JsonSchema, Serialize, PartialEq)]
pub struct SwitchPortSettingsView {
    /// The primary switch port settings handle.
    pub settings: SwitchPortSettings,

    /// Switch port settings included from other switch port settings groups.
    pub groups: Vec<SwitchPortSettingsGroups>,

    /// Layer 1 physical port settings.
    pub port: SwitchPortConfig,

    /// Layer 2 link settings.
    pub links: Vec<SwitchPortLinkConfig>,

    /// Link-layer discovery protocol (LLDP) settings.
    pub link_lldp: Vec<LldpServiceConfig>,

    /// Layer 3 interface settings.
    pub interfaces: Vec<SwitchInterfaceConfig>,

    /// Vlan interface settings.
    pub vlan_interfaces: Vec<SwitchVlanInterfaceConfig>,

    /// IP route settings.
    pub routes: Vec<SwitchPortRouteConfig>,

    /// BGP peer settings.
    pub bgp_peers: Vec<BgpPeer>,

    /// Layer 3 IP address settings.
    pub addresses: Vec<SwitchPortAddressConfig>,
}

/// This structure maps a port settings object to a port settings groups. Port
/// settings objects may inherit settings from groups. This mapping defines the
/// relationship between settings objects and the groups they reference.
#[derive(Clone, Debug, Deserialize, JsonSchema, Serialize, PartialEq)]
pub struct SwitchPortSettingsGroups {
    /// The id of a port settings object referencing a port settings group.
    pub port_settings_id: Uuid,

    /// The id of a port settings group being referenced by a port settings
    /// object.
    pub port_settings_group_id: Uuid,
}

/// A port settings group is a named object that references a port settings
/// object.
#[derive(Clone, Debug, Deserialize, JsonSchema, Serialize, PartialEq)]
pub struct SwitchPortSettingsGroup {
    #[serde(flatten)]
    pub identity: IdentityMetadata,

    /// The port settings that comprise this group.
    pub port_settings_id: Uuid,
}

/// The link geometry associated with a switch port.
#[derive(Clone, Debug, Deserialize, JsonSchema, Serialize, PartialEq)]
#[serde(rename_all = "lowercase")]
pub enum SwitchPortGeometry {
    /// The port contains a single QSFP28 link with four lanes.
    Qsfp28x1,

    /// The port contains two QSFP28 links each with two lanes.
    Qsfp28x2,

    /// The port contains four SFP28 links each with one lane.
    Sfp28x4,
}

/// A physical port configuration for a port settings object.
#[derive(Clone, Debug, Deserialize, JsonSchema, Serialize, PartialEq)]
pub struct SwitchPortConfig {
    /// The id of the port settings object this configuration belongs to.
    pub port_settings_id: Uuid,

    /// The physical link geometry of the port.
    pub geometry: SwitchPortGeometry,
}

/// The speed of a link.
#[derive(Copy, Clone, Debug, Deserialize, Serialize, JsonSchema, PartialEq)]
#[serde(rename_all = "snake_case")]
pub enum LinkSpeed {
    /// Zero gigabits per second.
    Speed0G,
    /// 1 gigabit per second.
    Speed1G,
    /// 10 gigabits per second.
    Speed10G,
    /// 25 gigabits per second.
    Speed25G,
    /// 40 gigabits per second.
    Speed40G,
    /// 50 gigabits per second.
    Speed50G,
    /// 100 gigabits per second.
    Speed100G,
    /// 200 gigabits per second.
    Speed200G,
    /// 400 gigabits per second.
    Speed400G,
}

/// The forward error correction mode of a link.
#[derive(Copy, Clone, Debug, Deserialize, Serialize, JsonSchema, PartialEq)]
#[serde(rename_all = "snake_case")]
pub enum LinkFec {
    /// Firecode forward error correction.
    Firecode,
    /// No forward error correction.
    None,
    /// Reed-Solomon forward error correction.
    Rs,
}

impl From<crate::api::internal::shared::PortFec> for LinkFec {
    fn from(x: crate::api::internal::shared::PortFec) -> LinkFec {
        match x {
            crate::api::internal::shared::PortFec::Firecode => Self::Firecode,
            crate::api::internal::shared::PortFec::None => Self::None,
            crate::api::internal::shared::PortFec::Rs => Self::Rs,
        }
    }
}

impl From<crate::api::internal::shared::PortSpeed> for LinkSpeed {
    fn from(x: crate::api::internal::shared::PortSpeed) -> Self {
        match x {
            crate::api::internal::shared::PortSpeed::Speed0G => Self::Speed0G,
            crate::api::internal::shared::PortSpeed::Speed1G => Self::Speed1G,
            crate::api::internal::shared::PortSpeed::Speed10G => Self::Speed10G,
            crate::api::internal::shared::PortSpeed::Speed25G => Self::Speed25G,
            crate::api::internal::shared::PortSpeed::Speed40G => Self::Speed40G,
            crate::api::internal::shared::PortSpeed::Speed50G => Self::Speed50G,
            crate::api::internal::shared::PortSpeed::Speed100G => {
                Self::Speed100G
            }
            crate::api::internal::shared::PortSpeed::Speed200G => {
                Self::Speed200G
            }
            crate::api::internal::shared::PortSpeed::Speed400G => {
                Self::Speed400G
            }
        }
    }
}

/// A link configuration for a port settings object.
#[derive(Clone, Debug, Deserialize, JsonSchema, Serialize, PartialEq)]
pub struct SwitchPortLinkConfig {
    /// The port settings this link configuration belongs to.
    pub port_settings_id: Uuid,

    /// The link-layer discovery protocol service configuration id for this
    /// link.
    pub lldp_service_config_id: Uuid,

    /// The name of this link.
    pub link_name: String,

    /// The maximum transmission unit for this link.
    pub mtu: u16,

    /// The forward error correction mode of the link.
    pub fec: LinkFec,

    /// The configured speed of the link.
    pub speed: LinkSpeed,

    /// Whether or not the link has autonegotiation enabled.
    pub autoneg: bool,
}

/// A link layer discovery protocol (LLDP) service configuration.
#[derive(Clone, Debug, Deserialize, JsonSchema, Serialize, PartialEq)]
pub struct LldpServiceConfig {
    /// The id of this LLDP service instance.
    pub id: Uuid,

    /// The link-layer discovery protocol configuration for this service.
    pub lldp_config_id: Option<Uuid>,

    /// Whether or not the LLDP service is enabled.
    pub enabled: bool,
}

/// A link layer discovery protocol (LLDP) base configuration.
#[derive(Clone, Debug, Deserialize, JsonSchema, Serialize, PartialEq)]
pub struct LldpConfig {
    #[serde(flatten)]
    pub identity: IdentityMetadata,

    /// The LLDP chassis identifier TLV.
    pub chassis_id: String,

    /// THE LLDP system name TLV.
    pub system_name: String,

    /// THE LLDP system description TLV.
    pub system_description: String,

    /// THE LLDP management IP TLV.
    pub management_ip: oxnet::IpNet,
}

/// Describes the kind of an switch interface.
#[derive(Clone, Debug, Deserialize, JsonSchema, Serialize, PartialEq)]
#[serde(rename_all = "snake_case")]
pub enum SwitchInterfaceKind {
    /// Primary interfaces are associated with physical links. There is exactly
    /// one primary interface per physical link.
    Primary,

    /// VLAN interfaces allow physical interfaces to be multiplexed onto
    /// multiple logical links, each distinguished by a 12-bit 802.1Q Ethernet
    /// tag.
    Vlan,

    /// Loopback interfaces are anchors for IP addresses that are not specific
    /// to any particular port.
    Loopback,
}

/// A switch port interface configuration for a port settings object.
#[derive(Clone, Debug, Deserialize, JsonSchema, Serialize, PartialEq)]
pub struct SwitchInterfaceConfig {
    /// The port settings object this switch interface configuration belongs to.
    pub port_settings_id: Uuid,

    /// A unique identifier for this switch interface.
    pub id: Uuid,

    /// The name of this switch interface.
    // TODO: https://github.com/oxidecomputer/omicron/issues/3050
    // Use `Name` instead of `String` for `interface_name` type
    pub interface_name: String,

    /// Whether or not IPv6 is enabled on this interface.
    pub v6_enabled: bool,

    /// The switch interface kind.
    pub kind: SwitchInterfaceKind,
}

/// A switch port VLAN interface configuration for a port settings object.
#[derive(Clone, Debug, Deserialize, JsonSchema, Serialize, PartialEq)]
pub struct SwitchVlanInterfaceConfig {
    /// The switch interface configuration this VLAN interface configuration
    /// belongs to.
    pub interface_config_id: Uuid,

    /// The virtual network id for this interface that is used for producing and
    /// consuming 802.1Q Ethernet tags. This field has a maximum value of 4095
    /// as 802.1Q tags are twelve bits.
    pub vlan_id: u16,
}

/// A route configuration for a port settings object.
#[derive(Clone, Debug, Deserialize, JsonSchema, Serialize, PartialEq)]
pub struct SwitchPortRouteConfig {
    /// The port settings object this route configuration belongs to.
    pub port_settings_id: Uuid,

    /// The interface name this route configuration is assigned to.
    // TODO: https://github.com/oxidecomputer/omicron/issues/3050
    // Use `Name` instead of `String` for `interface_name` type
    pub interface_name: String,

    /// The route's destination network.
    pub dst: oxnet::IpNet,

    /// The route's gateway address.
    pub gw: oxnet::IpNet,

    /// The VLAN identifier for the route. Use this if the gateway is reachable
    /// over an 802.1Q tagged L2 segment.
    pub vlan_id: Option<u16>,
}

/*
/// A BGP peer configuration for a port settings object.
#[derive(Clone, Debug, Deserialize, JsonSchema, Serialize, PartialEq)]
pub struct SwitchPortBgpPeerConfig {
    /// The port settings object this BGP configuration belongs to.
    pub port_settings_id: Uuid,

    /// The id of the global BGP configuration referenced by this peer
    /// configuration.
    pub bgp_config_id: Uuid,

    /// The interface name used to establish a peer session.
    // TODO: https://github.com/oxidecomputer/omicron/issues/3050
    // Use `Name` instead of `String` for `interface_name` type
    pub interface_name: String,

    /// The address of the peer.
    pub addr: IpAddr,
}
*/

/// A BGP peer configuration for an interface. Includes the set of announcements
/// that will be advertised to the peer identified by `addr`. The `bgp_config`
/// parameter is a reference to global BGP parameters. The `interface_name`
/// indicates what interface the peer should be contacted on.
#[derive(Clone, Debug, Deserialize, Serialize, JsonSchema, PartialEq)]
pub struct BgpPeer {
    /// The global BGP configuration used for establishing a session with this
    /// peer.
    pub bgp_config: NameOrId,

    /// The name of interface to peer on. This is relative to the port
    /// configuration this BGP peer configuration is a part of. For example this
    /// value could be phy0 to refer to a primary physical interface. Or it
    /// could be vlan47 to refer to a VLAN interface.
    pub interface_name: String,

    /// The address of the host to peer with.
    pub addr: IpAddr,

    /// How long to hold peer connections between keepalives (seconds).
    pub hold_time: u32,

    /// How long to hold a peer in idle before attempting a new session
    /// (seconds).
    pub idle_hold_time: u32,

    /// How long to delay sending an open request after establishing a TCP
    /// session (seconds).
    pub delay_open: u32,

    /// How long to to wait between TCP connection retries (seconds).
    pub connect_retry: u32,

    /// How often to send keepalive requests (seconds).
    pub keepalive: u32,

    /// Require that a peer has a specified ASN.
    pub remote_asn: Option<u32>,

    /// Require messages from a peer have a minimum IP time to live field.
    pub min_ttl: Option<u8>,

    /// Use the given key for TCP-MD5 authentication with the peer.
    pub md5_auth_key: Option<String>,

    /// Apply the provided multi-exit discriminator (MED) updates sent to the peer.
    pub multi_exit_discriminator: Option<u32>,

    /// Include the provided communities in updates sent to the peer.
    pub communities: Vec<u32>,

    /// Apply a local preference to routes received from this peer.
    pub local_pref: Option<u32>,

    /// Enforce that the first AS in paths received from this peer is the peer's AS.
    pub enforce_first_as: bool,

    /// Define import policy for a peer.
    pub allowed_import: ImportExportPolicy,

    /// Define export policy for a peer.
    pub allowed_export: ImportExportPolicy,

    /// Associate a VLAN ID with a peer.
    pub vlan_id: Option<u16>,
}

/// A base BGP configuration.
#[derive(
    ObjectIdentity, Clone, Debug, Deserialize, JsonSchema, Serialize, PartialEq,
)]
pub struct BgpConfig {
    #[serde(flatten)]
    pub identity: IdentityMetadata,

    /// The autonomous system number of this BGP configuration.
    pub asn: u32,

    /// Optional virtual routing and forwarding identifier for this BGP
    /// configuration.
    pub vrf: Option<String>,
}

/// Represents a BGP announce set by id. The id can be used with other API calls
/// to view and manage the announce set.
#[derive(Clone, Debug, Deserialize, JsonSchema, Serialize, PartialEq)]
pub struct BgpAnnounceSet {
    #[serde(flatten)]
    pub identity: IdentityMetadata,
}

/// A BGP announcement tied to an address lot block.
#[derive(Clone, Debug, Deserialize, JsonSchema, Serialize, PartialEq)]
pub struct BgpAnnouncement {
    /// The id of the set this announcement is a part of.
    pub announce_set_id: Uuid,

    /// The address block the IP network being announced is drawn from.
    pub address_lot_block_id: Uuid,

    /// The IP network being announced.
    pub network: oxnet::IpNet,
}

/// An IP address configuration for a port settings object.
#[derive(Clone, Debug, Deserialize, JsonSchema, Serialize, PartialEq)]
pub struct SwitchPortAddressConfig {
    /// The port settings object this address configuration belongs to.
    pub port_settings_id: Uuid,

    /// The id of the address lot block this address is drawn from.
    pub address_lot_block_id: Uuid,

    /// The IP address and prefix.
    pub address: oxnet::IpNet,

    /// The interface name this address belongs to.
    // TODO: https://github.com/oxidecomputer/omicron/issues/3050
    // Use `Name` instead of `String` for `interface_name` type
    pub interface_name: String,
}

/// The current state of a BGP peer.
#[derive(Clone, Debug, Deserialize, JsonSchema, Serialize, PartialEq)]
#[serde(rename_all = "snake_case")]
pub enum BgpPeerState {
    /// Initial state. Refuse all incoming BGP connections. No resources
    /// allocated to peer.
    Idle,

    /// Waiting for the TCP connection to be completed.
    Connect,

    /// Trying to acquire peer by listening for and accepting a TCP connection.
    Active,

    /// Waiting for open message from peer.
    OpenSent,

    /// Waiting for keepaliave or notification from peer.
    OpenConfirm,

    /// Synchronizing with peer.
    SessionSetup,

    /// Session established. Able to exchange update, notification and keepalive
    /// messages with peers.
    Established,
}

impl From<mg_admin_client::types::FsmStateKind> for BgpPeerState {
    fn from(s: mg_admin_client::types::FsmStateKind) -> BgpPeerState {
        use mg_admin_client::types::FsmStateKind;
        match s {
            FsmStateKind::Idle => BgpPeerState::Idle,
            FsmStateKind::Connect => BgpPeerState::Connect,
            FsmStateKind::Active => BgpPeerState::Active,
            FsmStateKind::OpenSent => BgpPeerState::OpenSent,
            FsmStateKind::OpenConfirm => BgpPeerState::OpenConfirm,
            FsmStateKind::SessionSetup => BgpPeerState::SessionSetup,
            FsmStateKind::Established => BgpPeerState::Established,
        }
    }
}

/// The current status of a BGP peer.
#[derive(Clone, Debug, Deserialize, JsonSchema, Serialize, PartialEq)]
pub struct BgpPeerStatus {
    /// IP address of the peer.
    pub addr: IpAddr,

    /// Local autonomous system number.
    pub local_asn: u32,

    /// Remote autonomous system number.
    pub remote_asn: u32,

    /// State of the peer.
    pub state: BgpPeerState,

    /// Time of last state change.
    pub state_duration_millis: u64,

    /// Switch with the peer session.
    pub switch: SwitchLocation,
}

/// Opaque object representing BGP message history for a given BGP peer. The
/// contents of this object are not yet stable.
#[derive(Clone, Debug, Deserialize, Serialize)]
pub struct BgpMessageHistory(mg_admin_client::types::MessageHistory);

impl BgpMessageHistory {
    pub fn new(arg: mg_admin_client::types::MessageHistory) -> Self {
        Self(arg)
    }
}

impl JsonSchema for BgpMessageHistory {
    fn json_schema(
        gen: &mut schemars::gen::SchemaGenerator,
    ) -> schemars::schema::Schema {
        let obj = schemars::schema::Schema::Object(
            schemars::schema::SchemaObject::default(),
        );
        gen.definitions_mut().insert(Self::schema_name(), obj.clone());
        obj
    }

    fn schema_name() -> String {
        "BgpMessageHistory".to_owned()
    }
}

/// BGP message history for a particular switch.
#[derive(Clone, Debug, Deserialize, JsonSchema, Serialize)]
pub struct SwitchBgpHistory {
    /// Switch this message history is associated with.
    pub switch: SwitchLocation,

    /// Message history indexed by peer address.
    pub history: HashMap<String, BgpMessageHistory>,
}

/// BGP message history for rack switches.
#[derive(Clone, Debug, Deserialize, JsonSchema, Serialize)]
pub struct AggregateBgpMessageHistory {
    /// BGP history organized by switch.
    switch_histories: Vec<SwitchBgpHistory>,
}

impl AggregateBgpMessageHistory {
    pub fn new(switch_histories: Vec<SwitchBgpHistory>) -> Self {
        Self { switch_histories }
    }
}

/// A route imported from a BGP peer.
#[derive(Clone, Debug, Deserialize, JsonSchema, Serialize, PartialEq)]
pub struct BgpImportedRouteIpv4 {
    /// The destination network prefix.
    pub prefix: oxnet::Ipv4Net,

    /// The nexthop the prefix is reachable through.
    pub nexthop: Ipv4Addr,

    /// BGP identifier of the originating router.
    pub id: u32,

    /// Switch the route is imported into.
    pub switch: SwitchLocation,
}

/// BFD connection mode.
#[derive(
    Clone,
    Copy,
    Debug,
    Deserialize,
    Serialize,
    JsonSchema,
    PartialEq,
    Eq,
    Ord,
    PartialOrd,
)]
#[serde(rename_all = "snake_case")]
pub enum BfdMode {
    SingleHop,
    MultiHop,
}

/// A description of an uploaded TUF repository.
#[derive(Clone, Debug, PartialEq, Eq, Deserialize, Serialize, JsonSchema)]
pub struct TufRepoDescription {
    // Information about the repository.
    pub repo: TufRepoMeta,

    // Information about the artifacts present in the repository.
    pub artifacts: Vec<TufArtifactMeta>,
}

impl TufRepoDescription {
    /// Sorts the artifacts so that descriptions can be compared.
    pub fn sort_artifacts(&mut self) {
        self.artifacts.sort_by(|a, b| a.id.cmp(&b.id));
    }
}

/// Metadata about a TUF repository.
///
/// Found within a [`TufRepoDescription`].
#[derive(Clone, Debug, PartialEq, Eq, Deserialize, Serialize, JsonSchema)]
pub struct TufRepoMeta {
    /// The hash of the repository.
    ///
    /// This is a slight abuse of `ArtifactHash`, since that's the hash of
    /// individual artifacts within the repository. However, we use it here for
    /// convenience.
    pub hash: ArtifactHash,

    /// The version of the targets role.
    pub targets_role_version: u64,

    /// The time until which the repo is valid.
    pub valid_until: DateTime<Utc>,

    /// The system version in artifacts.json.
    pub system_version: SemverVersion,

    /// The file name of the repository.
    ///
    /// This is purely used for debugging and may not always be correct (e.g.
    /// with wicket, we read the file contents from stdin so we don't know the
    /// correct file name).
    pub file_name: String,
}

/// Metadata about an individual TUF artifact.
///
/// Found within a [`TufRepoDescription`].
#[derive(Clone, Debug, PartialEq, Eq, Deserialize, Serialize, JsonSchema)]
pub struct TufArtifactMeta {
    /// The artifact ID.
    pub id: ArtifactId,

    /// The hash of the artifact.
    pub hash: ArtifactHash,

    /// The size of the artifact in bytes.
    pub size: u64,
}

/// Data about a successful TUF repo import into Nexus.
#[derive(Debug, Clone, Deserialize, Serialize, JsonSchema)]
#[serde(rename_all = "snake_case")]
pub struct TufRepoInsertResponse {
    /// The repository as present in the database.
    pub recorded: TufRepoDescription,

    /// Whether this repository already existed or is new.
    pub status: TufRepoInsertStatus,
}

/// Status of a TUF repo import.
///
/// Part of [`TufRepoInsertResponse`].
#[derive(
    Debug, Clone, Copy, PartialEq, Eq, Deserialize, Serialize, JsonSchema,
)]
#[serde(rename_all = "snake_case")]
pub enum TufRepoInsertStatus {
    /// The repository already existed in the database.
    AlreadyExists,

    /// The repository did not exist, and was inserted into the database.
    Inserted,
}

/// Data about a successful TUF repo get from Nexus.
#[derive(Debug, Clone, Deserialize, Serialize, JsonSchema)]
#[serde(rename_all = "snake_case")]
pub struct TufRepoGetResponse {
    /// The description of the repository.
    pub description: TufRepoDescription,
}

#[derive(
    Clone, Debug, Deserialize, JsonSchema, Serialize, PartialEq, ObjectIdentity,
)]
pub struct Probe {
    #[serde(flatten)]
    pub identity: IdentityMetadata,
    pub sled: Uuid,
}

/// Define policy relating to the import and export of prefixes from a BGP
/// peer.
#[derive(
    Default,
    Debug,
    Serialize,
    Deserialize,
    Clone,
    JsonSchema,
    Eq,
    PartialEq,
    Hash,
)]
#[serde(rename_all = "snake_case", tag = "type", content = "value")]
pub enum ImportExportPolicy {
    /// Do not perform any filtering.
    #[default]
    NoFiltering,
    Allow(Vec<oxnet::IpNet>),
}

#[cfg(test)]
mod test {
    use serde::Deserialize;
    use serde::Serialize;

    use super::RouteDestination;
    use super::RouteTarget;
    use super::SemverVersion;
    use super::VpcFirewallRuleHostFilter;
    use super::VpcFirewallRuleTarget;
    use super::{
        ByteCount, Digest, L4Port, L4PortRange, Name, RoleName,
        VpcFirewallRuleAction, VpcFirewallRuleDirection, VpcFirewallRuleFilter,
        VpcFirewallRulePriority, VpcFirewallRuleProtocol,
        VpcFirewallRuleStatus, VpcFirewallRuleUpdate,
        VpcFirewallRuleUpdateParams,
    };
    use crate::api::external::Error;
    use crate::api::external::Hostname;
    use crate::api::external::ResourceType;
    use std::convert::TryFrom;
    use std::str::FromStr;

    #[test]
    fn test_semver_validation() {
        // Examples copied from
        // https://github.com/dtolnay/semver/blob/cc2cfed67c17dfe6abae18726830bdb6d7cf740d/tests/test_version.rs#L13.
        let valid = [
            "1.2.3",
            "1.2.3-alpha1",
            "1.2.3+build5",
            "1.2.3+5build",
            "1.2.3-alpha1+build5",
            "1.2.3-1.alpha1.9+build5.7.3aedf",
            "1.2.3-0a.alpha1.9+05build.7.3aed",
            "0.4.0-beta.1+0851523",
            "1.1.0-beta-10",
        ];
        let invalid = [
            // These examples are rejected by the validation regex.
            "",
            "1",
            "1.2",
            "1.2.3-",
            "a.b.c",
            "1.2.3 abc",
            "1.2.3-01",
        ];

        let r = regress::Regex::new(SemverVersion::VALIDATION_REGEX)
            .expect("validation regex is valid");
        for input in valid {
            let m = r
                .find(input)
                .unwrap_or_else(|| panic!("input {input} did not match regex"));
            assert_eq!(m.start(), 0, "input {input} did not match start");
            assert_eq!(m.end(), input.len(), "input {input} did not match end");
        }

        for input in invalid {
            assert!(
                r.find(input).is_none(),
                "invalid input {input} should not match validation regex"
            );
        }
    }

    #[test]
    fn test_semver_serialize() {
        #[derive(Debug, PartialEq, Eq, Deserialize, Serialize)]
        struct MyStruct {
            version: SemverVersion,
        }

        let v = MyStruct { version: SemverVersion::new(1, 2, 3) };
        let expected = "{\"version\":\"1.2.3\"}";
        assert_eq!(serde_json::to_string(&v).unwrap(), expected);
        assert_eq!(serde_json::from_str::<MyStruct>(expected).unwrap(), v);
    }

    #[test]
    fn test_name_parse() {
        // Error cases
        let long_name =
            "a234567890123456789012345678901234567890123456789012345678901234";
        assert_eq!(long_name.len(), 64);
        let error_cases: Vec<(&str, &str)> = vec![
            ("", "name requires at least one character"),
            (long_name, "name may contain at most 63 characters"),
            ("123", "name must begin with an ASCII lowercase character"),
            ("-abc", "name must begin with an ASCII lowercase character"),
            ("abc-", "name cannot end with \"-\""),
            (
                "aBc",
                "name contains invalid character: \"B\" (allowed characters \
                 are lowercase ASCII, digits, and \"-\")",
            ),
            (
                "a_c",
                "name contains invalid character: \"_\" (allowed characters \
                 are lowercase ASCII, digits, and \"-\")",
            ),
            (
                "a\u{00e9}cc",
                "name contains invalid character: \"\u{00e9}\" (allowed \
                 characters are lowercase ASCII, digits, and \"-\")",
            ),
            (
                "a7e55044-10b1-426f-9247-bb680e5fe0c8",
                "name cannot be a UUID to avoid ambiguity with IDs",
            ),
        ];

        for (input, expected_message) in error_cases {
            eprintln!("check name \"{}\" (expecting error)", input);
            assert_eq!(input.parse::<Name>().unwrap_err(), expected_message);
        }

        // Success cases
        let valid_names: Vec<&str> = vec![
            "a",
            "abc",
            "abc-123",
            "a123",
            "ok-a7e55044-10b1-426f-9247-bb680e5fe0c8",
            "a7e55044-10b1-426f-9247-bb680e5fe0c8-ok",
            &long_name[0..63],
        ];

        for name in valid_names {
            eprintln!("check name \"{}\" (should be valid)", name);
            assert_eq!(name, name.parse::<Name>().unwrap().as_str());
        }
    }

    #[test]
    fn test_role_name_parse() {
        // Error cases
        let bad_inputs = vec![
            // empty string is always worth testing
            "",
            // missing dot
            "project",
            // extra dot (or, illegal character in the second component)
            "project.admin.super",
            // missing resource type (or, another bogus resource type)
            ".admin",
            // missing role name
            "project.",
            // illegal characters in role name
            "project.not_good",
        ];

        for input in bad_inputs {
            eprintln!("check name {:?} (expecting error)", input);
            let result =
                input.parse::<RoleName>().expect_err("unexpectedly succeeded");
            eprintln!("(expected) error: {:?}", result);
        }

        eprintln!("check name \"project.admin\" (expecting success)");
        let role_name =
            "project.admin".parse::<RoleName>().expect("failed to parse");
        assert_eq!(role_name.to_string(), "project.admin");
        assert_eq!(role_name.resource_type, "project");
        assert_eq!(role_name.role_name, "admin");

        eprintln!("check name \"barf.admin\" (expecting success)");
        let role_name =
            "barf.admin".parse::<RoleName>().expect("failed to parse");
        assert_eq!(role_name.to_string(), "barf.admin");
        assert_eq!(role_name.resource_type, "barf");
        assert_eq!(role_name.role_name, "admin");

        eprintln!("check name \"organization.super-user\" (expecting success)");
        let role_name = "organization.super-user"
            .parse::<RoleName>()
            .expect("failed to parse");
        assert_eq!(role_name.to_string(), "organization.super-user");
        assert_eq!(role_name.resource_type, "organization");
        assert_eq!(role_name.role_name, "super-user");
    }

    #[test]
    fn test_resource_name_parse() {
        let bad_inputs = vec![
            "bogus",
            "",
            "Project",
            "oRgAnIzAtIoN",
            "organisation",
            "vpc subnet",
            "vpc_subnet",
        ];
        for input in bad_inputs {
            eprintln!("check resource type {:?} (expecting error)", input);
            let result = input
                .parse::<ResourceType>()
                .expect_err("unexpectedly succeeded");
            eprintln!("(expected) error: {:?}", result);
        }

        assert_eq!(
            ResourceType::Project,
            "project".parse::<ResourceType>().unwrap()
        );
        assert_eq!(
            ResourceType::VpcSubnet,
            "vpc-subnet".parse::<ResourceType>().unwrap()
        );
    }

    #[test]
    fn test_name_parse_from_param() {
        let result = Name::from_param(String::from("my-name"), "the_name");
        assert!(result.is_ok());
        assert_eq!(result, Ok("my-name".parse().unwrap()));

        let result = Name::from_param(String::from(""), "the_name");
        assert!(result.is_err());
        assert_eq!(
            result,
            Err(Error::invalid_value(
                "the_name",
                "name requires at least one character"
            ))
        );
    }

    #[test]
    fn test_bytecount() {
        // Smallest supported value: all constructors
        let zero = ByteCount::from(0u32);
        assert_eq!(0, zero.to_bytes());
        assert_eq!(0, zero.to_whole_kibibytes());
        assert_eq!(0, zero.to_whole_mebibytes());
        assert_eq!(0, zero.to_whole_gibibytes());
        assert_eq!(0, zero.to_whole_tebibytes());
        let zero = ByteCount::try_from(0i64).unwrap();
        assert_eq!(0, zero.to_bytes());
        let zero = ByteCount::try_from(0u64).unwrap();
        assert_eq!(0, zero.to_bytes());

        // Largest supported value: both constructors that support it.
        let max = ByteCount::try_from(i64::MAX).unwrap();
        assert_eq!(i64::MAX, max.to_bytes() as i64);
        assert_eq!(i64::MAX, i64::from(max));

        let maxu64 = u64::try_from(i64::MAX).unwrap();
        let max = ByteCount::try_from(maxu64).unwrap();
        assert_eq!(i64::MAX, max.to_bytes() as i64);
        assert_eq!(i64::MAX, i64::from(max));
        assert_eq!(
            (i64::MAX / 1024 / 1024 / 1024 / 1024) as u64,
            max.to_whole_tebibytes()
        );

        // Value too large (only one constructor can hit this)
        let bogus = ByteCount::try_from(maxu64 + 1).unwrap_err();
        assert_eq!(bogus.to_string(), "value is too large for a byte count");
        // Value too small (only one constructor can hit this)
        let bogus = ByteCount::try_from(-1i64).unwrap_err();
        assert_eq!(bogus.to_string(), "value is too small for a byte count");
        // For good measure, let's check i64::MIN
        let bogus = ByteCount::try_from(i64::MIN).unwrap_err();
        assert_eq!(bogus.to_string(), "value is too small for a byte count");

        // We've now exhaustively tested both sides of all boundary conditions
        // for all three constructors (to the extent that that's possible).
        // Check non-trivial cases for the various accessor functions.  This
        // means picking values in the middle of the range.
        let three_terabytes = 3_000_000_000_000u64;
        let tb3 = ByteCount::try_from(three_terabytes).unwrap();
        assert_eq!(three_terabytes, tb3.to_bytes());
        assert_eq!(2929687500, tb3.to_whole_kibibytes());
        assert_eq!(2861022, tb3.to_whole_mebibytes());
        assert_eq!(2793, tb3.to_whole_gibibytes());
        assert_eq!(2, tb3.to_whole_tebibytes());

        let three_tebibytes = 3u64 * 1024 * 1024 * 1024 * 1024;
        let tib3 = ByteCount::try_from(three_tebibytes).unwrap();
        assert_eq!(three_tebibytes, tib3.to_bytes());
        assert_eq!(3 * 1024 * 1024 * 1024, tib3.to_whole_kibibytes());
        assert_eq!(3 * 1024 * 1024, tib3.to_whole_mebibytes());
        assert_eq!(3 * 1024, tib3.to_whole_gibibytes());
        assert_eq!(3, tib3.to_whole_tebibytes());
    }

    #[test]
    fn test_bytecount_display() {
        assert_eq!(format!("{}", ByteCount::from(0u32)), "0 B".to_string());
        assert_eq!(format!("{}", ByteCount::from(1023)), "1023 B".to_string());
        assert_eq!(format!("{}", ByteCount::from(1024)), "1 KiB".to_string());
        assert_eq!(format!("{}", ByteCount::from(1025)), "1025 B".to_string());
        assert_eq!(
            format!("{}", ByteCount::from(1024 * 100)),
            "100 KiB".to_string()
        );
        assert_eq!(
            format!("{}", ByteCount::from_mebibytes_u32(1)),
            "1 MiB".to_string()
        );
        assert_eq!(
            format!("{}", ByteCount::from_gibibytes_u32(1)),
            "1 GiB".to_string()
        );
        assert_eq!(
            format!("{}", ByteCount::from_gibibytes_u32(1024)),
            "1 TiB".to_string()
        );
    }

    #[test]
    fn test_ip_port_range_from_str() {
        assert_eq!(
            L4PortRange::try_from("65532".to_string()),
            Ok(L4PortRange {
                first: L4Port::try_from(65532).unwrap(),
                last: L4Port::try_from(65532).unwrap()
            })
        );
        assert_eq!(
            L4PortRange::try_from("22-53".to_string()),
            Ok(L4PortRange {
                first: L4Port::try_from(22).unwrap(),
                last: L4Port::try_from(53).unwrap()
            })
        );

        assert_eq!(
            L4PortRange::try_from("".to_string()),
            Err("invalid port number".to_string())
        );
        assert_eq!(
            L4PortRange::try_from("65536".to_string()),
            Err("invalid port number".to_string())
        );
        assert_eq!(
            L4PortRange::try_from("65535-65536".to_string()),
            Err("invalid port number".to_string())
        );
        assert_eq!(
            L4PortRange::try_from("0x23".to_string()),
            Err("invalid port number".to_string())
        );
        assert_eq!(
            L4PortRange::try_from("0".to_string()),
            Err("invalid port number".to_string())
        );
        assert_eq!(
            L4PortRange::try_from("0-20".to_string()),
            Err("invalid port number".to_string())
        );
        assert_eq!(
            L4PortRange::try_from("-20".to_string()),
            Err("invalid port number".to_string())
        );
    }

    #[test]
    fn test_ip_port_range_into_str() {
        let range = L4PortRange {
            first: L4Port::try_from(12345).unwrap(),
            last: L4Port::try_from(12345).unwrap(),
        }
        .to_string();
        assert_eq!(range, "12345");

        let range: String = L4PortRange {
            first: L4Port::try_from(1).unwrap(),
            last: L4Port::try_from(1024).unwrap(),
        }
        .to_string();
        assert_eq!(range, "1-1024");
    }

    #[test]
    fn test_firewall_deserialization() {
        let json = r#"{
            "rules": [
              {
                "name": "allow-internal-inbound",
                "status": "enabled",
                "direction": "inbound",
                "targets": [ { "type": "vpc", "value": "default" } ],
                "filters": {"hosts": [ { "type": "vpc", "value": "default" } ]},
                "action": "allow",
                "priority": 65534,
                "description": "allow inbound traffic between instances"
              },
              {
                "name": "rule2",
                "status": "disabled",
                "direction": "outbound",
                "targets": [ { "type": "vpc", "value": "default" } ],
                "filters": {"ports": [ "22-25", "27" ], "protocols": [ "UDP" ]},
                "action": "deny",
                "priority": 65533,
                "description": "second rule"
              }
            ]
          }"#;
        let params =
            serde_json::from_str::<VpcFirewallRuleUpdateParams>(json).unwrap();
        assert_eq!(params.rules.len(), 2);
        assert_eq!(
            params.rules[0],
            VpcFirewallRuleUpdate {
                name: Name::try_from("allow-internal-inbound".to_string())
                    .unwrap(),
                status: VpcFirewallRuleStatus::Enabled,
                direction: VpcFirewallRuleDirection::Inbound,
                targets: vec![VpcFirewallRuleTarget::Vpc(
                    "default".parse().unwrap()
                )],
                filters: VpcFirewallRuleFilter {
                    hosts: Some(vec![VpcFirewallRuleHostFilter::Vpc(
                        "default".parse().unwrap()
                    )]),
                    ports: None,
                    protocols: None,
                },
                action: VpcFirewallRuleAction::Allow,
                priority: VpcFirewallRulePriority(65534),
                description: "allow inbound traffic between instances"
                    .to_string(),
            }
        );
        assert_eq!(
            params.rules[1],
            VpcFirewallRuleUpdate {
                name: Name::try_from("rule2".to_string()).unwrap(),
                status: VpcFirewallRuleStatus::Disabled,
                direction: VpcFirewallRuleDirection::Outbound,
                targets: vec![VpcFirewallRuleTarget::Vpc(
                    "default".parse().unwrap()
                )],
                filters: VpcFirewallRuleFilter {
                    hosts: None,
                    ports: Some(vec![
                        L4PortRange {
                            first: L4Port::try_from(22).unwrap(),
                            last: L4Port::try_from(25).unwrap()
                        },
                        L4PortRange {
                            first: L4Port::try_from(27).unwrap(),
                            last: L4Port::try_from(27).unwrap()
                        }
                    ]),
                    protocols: Some(vec![VpcFirewallRuleProtocol::Udp]),
                },
                action: VpcFirewallRuleAction::Deny,
                priority: VpcFirewallRulePriority(65533),
                description: "second rule".to_string(),
            }
        );
    }

    #[test]
    fn test_ipv6_net_operations() {
        use super::Ipv6NetExt;
        use oxnet::Ipv6Net;

        assert!("fd00::/8".parse::<Ipv6Net>().unwrap().is_unique_local());
        assert!(!"fe00::/8".parse::<Ipv6Net>().unwrap().is_unique_local());

        assert!("fd00::/48".parse::<Ipv6Net>().unwrap().is_vpc_prefix());
        assert!(!"fe00::/48".parse::<Ipv6Net>().unwrap().is_vpc_prefix());
        assert!(!"fd00::/40".parse::<Ipv6Net>().unwrap().is_vpc_prefix());

        let vpc_prefix = "fd00::/48".parse::<Ipv6Net>().unwrap();
        assert!("fd00::/64"
            .parse::<Ipv6Net>()
            .unwrap()
            .is_vpc_subnet(&vpc_prefix));
        assert!(!"fd10::/64"
            .parse::<Ipv6Net>()
            .unwrap()
            .is_vpc_subnet(&vpc_prefix));
        assert!(!"fd00::/63"
            .parse::<Ipv6Net>()
            .unwrap()
            .is_vpc_subnet(&vpc_prefix));
    }

    #[test]
    fn test_route_target_parse() {
        let name: Name = "foo".parse().unwrap();
        let address = "192.168.0.10".parse().unwrap();
        assert_eq!(RouteTarget::Vpc(name.clone()), "vpc:foo".parse().unwrap());
        assert_eq!(
            RouteTarget::Subnet(name.clone()),
            "subnet:foo".parse().unwrap()
        );
        assert_eq!(
            RouteTarget::Instance(name),
            "instance:foo".parse().unwrap()
        );
        assert_eq!(
            RouteTarget::Ip(address),
            "ip:192.168.0.10".parse().unwrap()
        );
        assert!("foo:foo".parse::<RouteTarget>().is_err());
        assert!("foo".parse::<RouteTarget>().is_err());
    }

    #[test]
    fn test_route_destination_parse() {
        let name: Name = "foo".parse().unwrap();
        let address = "192.168.0.10".parse().unwrap();
        let network = "fd00::/64".parse().unwrap();
        assert_eq!(
            RouteDestination::Vpc(name.clone()),
            "vpc:foo".parse().unwrap()
        );
        assert_eq!(
            RouteDestination::Subnet(name),
            "subnet:foo".parse().unwrap()
        );
        assert_eq!(
            RouteDestination::Ip(address),
            "ip:192.168.0.10".parse().unwrap()
        );
        assert_eq!(
            RouteDestination::IpNet(network),
            "ipnet:fd00::/64".parse().unwrap()
        );
        assert!("foo:foo".parse::<RouteDestination>().is_err());
        assert!("foo".parse::<RouteDestination>().is_err());
    }

    #[test]
    fn test_firewall_rule_target_parse() {
        let name: Name = "foo".parse().unwrap();
        let address = "192.168.0.10".parse().unwrap();
        let network = "fd00::/64".parse().unwrap();
        assert_eq!(
            VpcFirewallRuleTarget::Vpc(name.clone()),
            "vpc:foo".parse().unwrap()
        );
        assert_eq!(
            VpcFirewallRuleTarget::Subnet(name.clone()),
            "subnet:foo".parse().unwrap()
        );
        assert_eq!(
            VpcFirewallRuleTarget::Instance(name),
            "instance:foo".parse().unwrap()
        );
        assert_eq!(
            VpcFirewallRuleTarget::Ip(address),
            "ip:192.168.0.10".parse().unwrap()
        );
        assert_eq!(
            VpcFirewallRuleTarget::IpNet(network),
            "ipnet:fd00::/64".parse().unwrap()
        );
        assert!("foo:foo".parse::<VpcFirewallRuleTarget>().is_err());
        assert!("foo".parse::<VpcFirewallRuleTarget>().is_err());
    }

    #[test]
    fn test_firewall_rule_host_filter_parse() {
        let name: Name = "foo".parse().unwrap();
        let address = "192.168.0.10".parse().unwrap();
        let network = "fd00::/64".parse().unwrap();
        assert_eq!(
            VpcFirewallRuleHostFilter::Vpc(name.clone()),
            "vpc:foo".parse().unwrap()
        );
        assert_eq!(
            VpcFirewallRuleHostFilter::Subnet(name.clone()),
            "subnet:foo".parse().unwrap()
        );
        assert_eq!(
            VpcFirewallRuleHostFilter::Instance(name),
            "instance:foo".parse().unwrap()
        );
        assert_eq!(
            VpcFirewallRuleHostFilter::Ip(address),
            "ip:192.168.0.10".parse().unwrap()
        );
        assert_eq!(
            VpcFirewallRuleHostFilter::IpNet(network),
            "ipnet:fd00::/64".parse().unwrap()
        );
        assert!("foo:foo".parse::<VpcFirewallRuleHostFilter>().is_err());
        assert!("foo".parse::<VpcFirewallRuleHostFilter>().is_err());
    }

    #[test]
    fn test_digest() {
        // No prefix
        assert!(
            "5cc9d1620911c280b0b1dad1413603702baccf340a1e74ade9d0521bcd826acf"
                .parse::<Digest>()
                .is_err()
        );

        // Valid sha256
        let actual: Digest =
            "sha256:5cc9d1620911c280b0b1dad1413603702baccf340a1e74ade9d0521bcd826acf".to_string().parse().unwrap();
        assert_eq!(
            actual,
            Digest::Sha256("5cc9d1620911c280b0b1dad1413603702baccf340a1e74ade9d0521bcd826acf".to_string()),
        );

        // Too short for sha256
        assert!("sha256:5cc9d1620911c280b".parse::<Digest>().is_err());

        // Bad prefix
        assert!("hash:super_random".parse::<Digest>().is_err());
    }

    // #[test]
    // fn test_ipnet_first_last_address() {
    //     use oxnet::IpNet;
    //     use std::net::IpAddr;
    //     use std::net::Ipv4Addr;
    //     use std::net::Ipv6Addr;

    //     let net: IpNet = "fd00::/128".parse().unwrap();
    //     assert_eq!(
    //         net.first_address(),
    //         IpAddr::from(Ipv6Addr::new(0xfd00, 0, 0, 0, 0, 0, 0, 0)),
    //     );
    //     assert_eq!(
    //         net.last_address(),
    //         IpAddr::from(Ipv6Addr::new(0xfd00, 0, 0, 0, 0, 0, 0, 0)),
    //     );

    //     let net: IpNet = "fd00::/64".parse().unwrap();
    //     assert_eq!(
    //         net.first_address(),
    //         IpAddr::from(Ipv6Addr::new(0xfd00, 0, 0, 0, 0, 0, 0, 0)),
    //     );
    //     assert_eq!(
    //         net.last_address(),
    //         IpAddr::from(Ipv6Addr::new(
    //             0xfd00, 0, 0, 0, 0xffff, 0xffff, 0xffff, 0xffff
    //         )),
    //     );

    //     let net: IpNet = "10.0.0.0/16".parse().unwrap();
    //     assert_eq!(
    //         net.first_address(),
    //         IpAddr::from(Ipv4Addr::new(10, 0, 0, 0)),
    //     );
    //     assert_eq!(
    //         net.last_address(),
    //         IpAddr::from(Ipv4Addr::new(10, 0, 255, 255)),
    //     );

    //     let net: IpNet = "10.0.0.0/32".parse().unwrap();
    //     assert_eq!(
    //         net.first_address(),
    //         IpAddr::from(Ipv4Addr::new(10, 0, 0, 0)),
    //     );
    //     assert_eq!(
    //         net.last_address(),
    //         IpAddr::from(Ipv4Addr::new(10, 0, 0, 0)),
    //     );
    // }

    #[test]
    fn test_macaddr() {
        use super::MacAddr;
        let _ = MacAddr::from_str(":::::").unwrap();
        let _ = MacAddr::from_str("f:f:f:f:f:f").unwrap();
        let _ = MacAddr::from_str("ff:ff:ff:ff:ff:ff").unwrap();

        // Empty
        let _ = MacAddr::from_str("").unwrap_err();
        // Too few
        let _ = MacAddr::from_str("::::").unwrap_err();
        // Too many
        let _ = MacAddr::from_str("::::::").unwrap_err();
        // Not hex
        let _ = MacAddr::from_str("g:g:g:g:g:g").unwrap_err();
        // Too many characters
        let _ = MacAddr::from_str("fff:ff:ff:ff:ff:ff").unwrap_err();
    }

    #[test]
    fn test_mac_system_iterator() {
        use super::MacAddr;

        let mut count = 0;
        for m in MacAddr::iter_system() {
            assert!(m.is_system());
            assert!(m.to_i64() > MacAddr::MAX_SYSTEM_RESV);
            count += 1;
        }
        assert_eq!(count, MacAddr::MAX_SYSTEM_ADDR - MacAddr::MAX_SYSTEM_RESV);
    }

    #[test]
    fn test_mac_to_int_conversions() {
        use super::MacAddr;
        let original: i64 = 0xa8_40_25_ff_00_01;
        let mac = MacAddr::from_i64(original);
        assert_eq!(mac.0.as_bytes(), &[0xa8, 0x40, 0x25, 0xff, 0x00, 0x01]);
        let conv = mac.to_i64();
        assert_eq!(original, conv);
    }

    #[test]
    fn test_hostname_from_str() {
        assert!(Hostname::from_str("name").is_ok());
        assert!(Hostname::from_str("a.good.name").is_ok());
        assert!(Hostname::from_str("another.very-good.name").is_ok());
        assert!(Hostname::from_str("0name").is_ok());
        assert!(Hostname::from_str("name0").is_ok());
        assert!(Hostname::from_str("0name0").is_ok());

        assert!(Hostname::from_str("").is_err());
        assert!(Hostname::from_str("no_no").is_err());
        assert!(Hostname::from_str("no.fqdns.").is_err());
        assert!(Hostname::from_str("empty..label").is_err());
        assert!(Hostname::from_str("-hypen.cannot.start").is_err());
        assert!(Hostname::from_str("hypen.-cannot.start").is_err());
        assert!(Hostname::from_str("hypen.cannot.end-").is_err());
        assert!(Hostname::from_str("hyphen-cannot-end-").is_err());
        assert!(Hostname::from_str(&"too-long".repeat(100)).is_err());
    }
}<|MERGE_RESOLUTION|>--- conflicted
+++ resolved
@@ -1229,107 +1229,12 @@
     }
 }
 
-<<<<<<< HEAD
 pub trait Ipv6NetExt {
-=======
-/// An `Ipv4Net` represents a IPv4 subnetwork, including the address and network mask.
-#[derive(Clone, Copy, Debug, Deserialize, Hash, PartialEq, Eq, Serialize)]
-pub struct Ipv4Net(pub ipnetwork::Ipv4Network);
-
-impl Ipv4Net {
-    /// Constructs a new `Ipv4Net` representing a single IP.
-    pub fn single(ip: Ipv4Addr) -> Self {
-        Ipv4Net(
-            ipnetwork::Ipv4Network::new(ip, 32).expect("32 is within range"),
-        )
-    }
-
-    /// Return `true` if this IPv4 subnetwork is from an RFC 1918 private
-    /// address space.
-    pub fn is_private(&self) -> bool {
-        self.0.network().is_private()
-    }
-}
-
-impl std::ops::Deref for Ipv4Net {
-    type Target = ipnetwork::Ipv4Network;
-    fn deref(&self) -> &Self::Target {
-        &self.0
-    }
-}
-
-impl std::fmt::Display for Ipv4Net {
-    fn fmt(&self, f: &mut std::fmt::Formatter) -> std::fmt::Result {
-        write!(f, "{}", self.0)
-    }
-}
-
-impl JsonSchema for Ipv4Net {
-    fn schema_name() -> String {
-        "Ipv4Net".to_string()
-    }
-
-    fn json_schema(
-        _: &mut schemars::gen::SchemaGenerator,
-    ) -> schemars::schema::Schema {
-        schemars::schema::SchemaObject {
-            metadata: Some(Box::new(schemars::schema::Metadata {
-                title: Some("An IPv4 subnet".to_string()),
-                description: Some(
-                    "An IPv4 subnet, including prefix and subnet mask"
-                        .to_string(),
-                ),
-                examples: vec!["192.168.1.0/24".into()],
-                ..Default::default()
-            })),
-            instance_type: Some(schemars::schema::InstanceType::String.into()),
-            string: Some(Box::new(schemars::schema::StringValidation {
-                pattern: Some(
-                    concat!(
-                        r#"^(([0-9]|[1-9][0-9]|1[0-9][0-9]|2[0-4][0-9]|25[0-5])\.){3}"#,
-                        r#"([0-9]|[1-9][0-9]|1[0-9][0-9]|2[0-4][0-9]|25[0-5])"#,
-                        r#"/([0-9]|1[0-9]|2[0-9]|3[0-2])$"#,
-                    )
-                    .to_string(),
-                ),
-                ..Default::default()
-            })),
-            ..Default::default()
-        }
-        .into()
-    }
-}
-
-/// An `Ipv6Net` represents a IPv6 subnetwork, including the address and network mask.
-#[derive(Clone, Copy, Debug, Deserialize, Hash, PartialEq, Eq, Serialize)]
-pub struct Ipv6Net(pub ipnetwork::Ipv6Network);
-
-impl Ipv6Net {
->>>>>>> e2d9575c
     /// The length for all VPC IPv6 prefixes
     const VPC_IPV6_PREFIX_LENGTH: u8 = 48;
 
-<<<<<<< HEAD
     /// The prefix length for all VPC Subnets
     const VPC_SUBNET_IPV6_PREFIX_LENGTH: u8 = 64;
-=======
-    /// The prefix length for all VPC Sunets
-    pub const VPC_SUBNET_IPV6_PREFIX_LENGTH: u8 = 64;
-
-    /// Constructs a new `Ipv6Net` representing a single IPv6 address.
-    pub fn single(ip: Ipv6Addr) -> Self {
-        Ipv6Net(
-            ipnetwork::Ipv6Network::new(ip, 128).expect("128 is within range"),
-        )
-    }
-
-    /// Return `true` if this subnetwork is in the IPv6 Unique Local Address
-    /// range defined in RFC 4193, e.g., `fd00:/8`
-    pub fn is_unique_local(&self) -> bool {
-        // TODO: Delegate to `Ipv6Addr::is_unique_local()` when stabilized.
-        self.0.network().octets()[0] == 0xfd
-    }
->>>>>>> e2d9575c
 
     /// Return `true` if this subnetwork is a valid VPC prefix.
     ///
@@ -1349,254 +1254,10 @@
         self.is_unique_local() && self.width() == Self::VPC_IPV6_PREFIX_LENGTH
     }
 
-<<<<<<< HEAD
     fn is_vpc_subnet(&self, vpc_prefix: &Self) -> bool {
         self.is_unique_local()
             && self.is_subnet_of(vpc_prefix)
             && self.width() == Self::VPC_SUBNET_IPV6_PREFIX_LENGTH
-=======
-#[cfg(test)]
-#[test]
-fn test_ipv6_regex() {
-    let re = regress::Regex::new(IPV6_NET_REGEX).unwrap();
-    for case in [
-        "1:2:3:4:5:6:7:8",
-        "1:a:2:b:3:c:4:d",
-        "1::",
-        "::1",
-        "::",
-        "1::3:4:5:6:7:8",
-        "1:2::4:5:6:7:8",
-        "1:2:3::5:6:7:8",
-        "1:2:3:4::6:7:8",
-        "1:2:3:4:5::7:8",
-        "1:2:3:4:5:6::8",
-        "1:2:3:4:5:6:7::",
-        "2001::",
-        "fd00::",
-        "::100:1",
-        "fd12:3456::",
-    ] {
-        for prefix in 0..=128 {
-            let net = format!("{case}/{prefix}");
-            assert!(
-                re.find(&net).is_some(),
-                "Expected to match IPv6 case: {}",
-                prefix,
-            );
-        }
-    }
-}
-
-impl JsonSchema for Ipv6Net {
-    fn schema_name() -> String {
-        "Ipv6Net".to_string()
-    }
-
-    fn json_schema(
-        _: &mut schemars::gen::SchemaGenerator,
-    ) -> schemars::schema::Schema {
-        schemars::schema::SchemaObject {
-            metadata: Some(Box::new(schemars::schema::Metadata {
-                title: Some("An IPv6 subnet".to_string()),
-                description: Some(
-                    "An IPv6 subnet, including prefix and subnet mask"
-                        .to_string(),
-                ),
-                examples: vec!["fd12:3456::/64".into()],
-                ..Default::default()
-            })),
-            instance_type: Some(schemars::schema::InstanceType::String.into()),
-            string: Some(Box::new(schemars::schema::StringValidation {
-                pattern: Some(IPV6_NET_REGEX.to_string()),
-                ..Default::default()
-            })),
-            ..Default::default()
-        }
-        .into()
-    }
-}
-
-/// An `IpNet` represents an IP network, either IPv4 or IPv6.
-#[derive(Clone, Copy, Debug, PartialEq, Eq, Hash)]
-pub enum IpNet {
-    V4(Ipv4Net),
-    V6(Ipv6Net),
-}
-
-impl IpNet {
-    /// Constructs a new `IpNet` representing a single IP.
-    pub fn single(ip: IpAddr) -> Self {
-        match ip {
-            IpAddr::V4(ip) => IpNet::V4(Ipv4Net::single(ip)),
-            IpAddr::V6(ip) => IpNet::V6(Ipv6Net::single(ip)),
-        }
-    }
-
-    /// Return the underlying address.
-    pub fn ip(&self) -> IpAddr {
-        match self {
-            IpNet::V4(inner) => inner.ip().into(),
-            IpNet::V6(inner) => inner.ip().into(),
-        }
-    }
-
-    /// Return the underlying prefix length.
-    pub fn prefix(&self) -> u8 {
-        match self {
-            IpNet::V4(inner) => inner.prefix(),
-            IpNet::V6(inner) => inner.prefix(),
-        }
-    }
-
-    /// Return the first address in this subnet
-    pub fn first_address(&self) -> IpAddr {
-        match self {
-            IpNet::V4(inner) => IpAddr::from(inner.iter().next().unwrap()),
-            IpNet::V6(inner) => IpAddr::from(inner.iter().next().unwrap()),
-        }
-    }
-
-    /// Return the last address in this subnet.
-    ///
-    /// For a subnet of size 1, e.g., a /32, this is the same as the first
-    /// address.
-    // NOTE: This is a workaround for the fact that the `ipnetwork` crate's
-    // iterator provides only the `Iterator::next()` method. That means that
-    // finding the last address is linear in the size of the subnet, which is
-    // completely untenable and totally avoidable with some addition. In the
-    // long term, we should either put up a patch to the `ipnetwork` crate or
-    // move the `ipnet` crate, which does provide an efficient iterator
-    // implementation.
-    pub fn last_address(&self) -> IpAddr {
-        match self {
-            IpNet::V4(inner) => {
-                let base: u32 = inner.network().into();
-                let size = inner.size() - 1;
-                std::net::IpAddr::V4(std::net::Ipv4Addr::from(base + size))
-            }
-            IpNet::V6(inner) => {
-                let base: u128 = inner.network().into();
-                let size = inner.size() - 1;
-                std::net::IpAddr::V6(std::net::Ipv6Addr::from(base + size))
-            }
-        }
-    }
-
-    /// Return true if the provided address is contained in self.
-    ///
-    /// This returns false if the address and the network are of different IP
-    /// families.
-    pub fn contains(&self, addr: IpAddr) -> bool {
-        match (self, addr) {
-            (IpNet::V4(net), IpAddr::V4(ip)) => net.contains(ip),
-            (IpNet::V6(net), IpAddr::V6(ip)) => net.contains(ip),
-            (_, _) => false,
-        }
-    }
-}
-
-impl From<ipnetwork::IpNetwork> for IpNet {
-    fn from(n: ipnetwork::IpNetwork) -> Self {
-        match n {
-            ipnetwork::IpNetwork::V4(v4) => IpNet::V4(Ipv4Net(v4)),
-            ipnetwork::IpNetwork::V6(v6) => IpNet::V6(Ipv6Net(v6)),
-        }
-    }
-}
-
-// NOTE: We deliberately do *NOT* implement `From<Ip{v4,v6,}Addr> for IpNet`.
-// This is because there are many ways to convert an address into a network.
-// See https://github.com/oxidecomputer/omicron/issues/5687.
-
-impl From<Ipv4Net> for IpNet {
-    fn from(n: Ipv4Net) -> IpNet {
-        IpNet::V4(n)
-    }
-}
-
-impl From<Ipv6Net> for IpNet {
-    fn from(n: Ipv6Net) -> IpNet {
-        IpNet::V6(n)
-    }
-}
-
-impl std::fmt::Display for IpNet {
-    fn fmt(&self, f: &mut std::fmt::Formatter<'_>) -> std::fmt::Result {
-        match self {
-            IpNet::V4(inner) => write!(f, "{}", inner),
-            IpNet::V6(inner) => write!(f, "{}", inner),
-        }
-    }
-}
-
-impl FromStr for IpNet {
-    type Err = String;
-
-    fn from_str(s: &str) -> Result<Self, Self::Err> {
-        let net =
-            s.parse::<ipnetwork::IpNetwork>().map_err(|e| e.to_string())?;
-        match net {
-            ipnetwork::IpNetwork::V4(net) => Ok(IpNet::from(Ipv4Net(net))),
-            ipnetwork::IpNetwork::V6(net) => Ok(IpNet::from(Ipv6Net(net))),
-        }
-    }
-}
-
-impl From<IpNet> for ipnetwork::IpNetwork {
-    fn from(net: IpNet) -> ipnetwork::IpNetwork {
-        match net {
-            IpNet::V4(net) => ipnetwork::IpNetwork::from(net.0),
-            IpNet::V6(net) => ipnetwork::IpNetwork::from(net.0),
-        }
-    }
-}
-
-impl Serialize for IpNet {
-    fn serialize<S>(&self, serializer: S) -> Result<S::Ok, S::Error>
-    where
-        S: serde::Serializer,
-    {
-        match self {
-            IpNet::V4(v4) => v4.serialize(serializer),
-            IpNet::V6(v6) => v6.serialize(serializer),
-        }
-    }
-}
-
-impl<'de> Deserialize<'de> for IpNet {
-    fn deserialize<D>(deserializer: D) -> Result<Self, D::Error>
-    where
-        D: serde::Deserializer<'de>,
-    {
-        let net = ipnetwork::IpNetwork::deserialize(deserializer)?;
-        match net {
-            ipnetwork::IpNetwork::V4(net) => Ok(IpNet::from(Ipv4Net(net))),
-            ipnetwork::IpNetwork::V6(net) => Ok(IpNet::from(Ipv6Net(net))),
-        }
-    }
-}
-
-impl JsonSchema for IpNet {
-    fn schema_name() -> String {
-        "IpNet".to_string()
-    }
-
-    fn json_schema(
-        gen: &mut schemars::gen::SchemaGenerator,
-    ) -> schemars::schema::Schema {
-        schemars::schema::SchemaObject {
-            subschemas: Some(Box::new(schemars::schema::SubschemaValidation {
-                one_of: Some(vec![
-                    label_schema("v4", gen.subschema_for::<Ipv4Net>()),
-                    label_schema("v6", gen.subschema_for::<Ipv6Net>()),
-                ]),
-                ..Default::default()
-            })),
-            ..Default::default()
-        }
-        .into()
->>>>>>> e2d9575c
     }
 }
 
