// This Source Code Form is subject to the terms of the Mozilla Public
// License, v. 2.0. If a copy of the MPL was not distributed with this
// file, You can obtain one at https://mozilla.org/MPL/2.0/.

//! Data structures and related facilities for representing resources in the API
//!
//! This includes all representations over the wire for both the external and
//! internal APIs.  The contents here are all HTTP-agnostic.

mod error;
pub mod http_pagination;
use dropshot::HttpError;
pub use error::*;

use anyhow::anyhow;
use anyhow::Context;
use api_identity::ObjectIdentity;
use chrono::DateTime;
use chrono::Utc;
pub use dropshot::PaginationOrder;
use futures::future::ready;
use futures::stream::BoxStream;
use futures::stream::StreamExt;
use parse_display::Display;
use parse_display::FromStr;
use schemars::JsonSchema;
use semver;
use serde::Deserialize;
use serde::Serialize;
use serde_with::{DeserializeFromStr, SerializeDisplay};
use std::convert::TryFrom;
use std::fmt::Debug;
use std::fmt::Display;
use std::fmt::Formatter;
use std::fmt::Result as FormatResult;
use std::net::IpAddr;
use std::net::Ipv4Addr;
use std::net::Ipv6Addr;
use std::num::{NonZeroU16, NonZeroU32};
use std::str::FromStr;
use uuid::Uuid;

// The type aliases below exist primarily to ensure consistency among return
// types for functions in the `nexus::Nexus` and `nexus::DataStore`.  The
// type argument `T` generally implements `Object`.

/// Result of a create operation for the specified type
pub type CreateResult<T> = Result<T, Error>;
/// Result of a delete operation for the specified type
pub type DeleteResult = Result<(), Error>;
/// Result of a list operation that returns an ObjectStream
pub type ListResult<T> = Result<ObjectStream<T>, Error>;
/// Result of a list operation that returns a vector
pub type ListResultVec<T> = Result<Vec<T>, Error>;
/// Result of a lookup operation for the specified type
pub type LookupResult<T> = Result<T, Error>;
/// Result of an update operation for the specified type
pub type UpdateResult<T> = Result<T, Error>;
/// Result of an optional lookup operation for the specified type
pub type OptionalLookupResult<T> = Result<Option<T>, Error>;

/// A stream of Results, each potentially representing an object in the API
pub type ObjectStream<T> = BoxStream<'static, Result<T, Error>>;

// General-purpose types used for client request parameters and return values.

/// Describes an `Object` that has its own identity metadata.  This is
/// currently used only for pagination.
pub trait ObjectIdentity {
    fn identity(&self) -> &IdentityMetadata;
}

/// Parameters used to request a specific page of results when listing a
/// collection of objects
///
/// This is logically analogous to Dropshot's `PageSelector` (plus the limit from
/// Dropshot's `PaginationParams).  However, this type is HTTP-agnostic.  More
/// importantly, by the time this struct is generated, we know the type of the
/// sort field and we can specialize `DataPageParams` to that type.  This makes
/// it considerably simpler to implement the backend for most of our paginated
/// APIs.
///
/// `NameType` is the type of the field used to sort the returned values and it's
/// usually `Name`.
#[derive(Debug)]
pub struct DataPageParams<'a, NameType> {
    /// If present, this is the value of the sort field for the last object seen
    pub marker: Option<&'a NameType>,

    /// Whether the sort is in ascending order
    pub direction: PaginationOrder,

    /// This identifies how many results should be returned on this page.
    /// Backend implementations must provide this many results unless we're at
    /// the end of the scan.  Dropshot assumes that if we provide fewer results
    /// than this number, then we're done with the scan.
    pub limit: NonZeroU32,
}

impl<'a, NameType> DataPageParams<'a, NameType> {
    /// Maps the marker type to a new type.
    ///
    /// Equivalent to [std::option::Option::map], because that's what it calls.
    pub fn map_name<OtherName, F>(&self, f: F) -> DataPageParams<'a, OtherName>
    where
        F: FnOnce(&'a NameType) -> &'a OtherName,
    {
        DataPageParams {
            marker: self.marker.map(f),
            direction: self.direction,
            limit: self.limit,
        }
    }
}

impl<'a> TryFrom<&DataPageParams<'a, NameOrId>> for DataPageParams<'a, Name> {
    type Error = HttpError;

    fn try_from(
        value: &DataPageParams<'a, NameOrId>,
    ) -> Result<Self, Self::Error> {
        match value.marker {
            Some(NameOrId::Name(name)) => Ok(DataPageParams {
                marker: Some(name),
                direction: value.direction,
                limit: value.limit,
            }),
            None => Ok(DataPageParams {
                marker: None,
                direction: value.direction,
                limit: value.limit,
            }),
            _ => Err(HttpError::for_bad_request(
                None,
                String::from("invalid pagination marker"),
            )),
        }
    }
}

impl<'a> TryFrom<&DataPageParams<'a, NameOrId>> for DataPageParams<'a, Uuid> {
    type Error = HttpError;

    fn try_from(
        value: &DataPageParams<'a, NameOrId>,
    ) -> Result<Self, Self::Error> {
        match value.marker {
            Some(NameOrId::Id(id)) => Ok(DataPageParams {
                marker: Some(id),
                direction: value.direction,
                limit: value.limit,
            }),
            None => Ok(DataPageParams {
                marker: None,
                direction: value.direction,
                limit: value.limit,
            }),
            _ => Err(HttpError::for_bad_request(
                None,
                String::from("invalid pagination marker"),
            )),
        }
    }
}

/// A name used in the API
///
/// Names are generally user-provided unique identifiers, highly constrained as
/// described in RFD 4.  An `Name` can only be constructed with a string
/// that's valid as a name.
#[derive(
    Clone,
    Debug,
    Deserialize,
    Display,
    Eq,
    Hash,
    Ord,
    PartialEq,
    PartialOrd,
    Serialize,
)]
#[display("{0}")]
#[serde(try_from = "String")]
pub struct Name(String);

/// `Name::try_from(String)` is the primary method for constructing an Name
/// from an input string.  This validates the string according to our
/// requirements for a name.
/// TODO-cleanup why shouldn't callers use TryFrom<&str>?
impl TryFrom<String> for Name {
    type Error = String;
    fn try_from(value: String) -> Result<Self, Self::Error> {
        if value.len() > 63 {
            return Err(String::from("name may contain at most 63 characters"));
        }

        let mut iter = value.chars();

        let first = iter.next().ok_or_else(|| {
            String::from("name requires at least one character")
        })?;
        if !first.is_ascii_lowercase() {
            return Err(String::from(
                "name must begin with an ASCII lowercase character",
            ));
        }

        let mut last = first;
        for c in iter {
            last = c;

            if !c.is_ascii_lowercase() && !c.is_digit(10) && c != '-' {
                return Err(format!(
                    "name contains invalid character: \"{}\" (allowed \
                     characters are lowercase ASCII, digits, and \"-\")",
                    c
                ));
            }
        }

        if last == '-' {
            return Err(String::from("name cannot end with \"-\""));
        }

        if Uuid::parse_str(&value).is_ok() {
            return Err(String::from(
                "name cannot be a UUID to avoid ambiguity with IDs",
            ));
        }

        Ok(Name(value))
    }
}

impl FromStr for Name {
    // TODO: We should have better error types here.
    // See https://github.com/oxidecomputer/omicron/issues/347
    type Err = String;

    fn from_str(value: &str) -> Result<Self, Self::Err> {
        Name::try_from(String::from(value))
    }
}

impl<'a> From<&'a Name> for &'a str {
    fn from(n: &'a Name) -> Self {
        n.as_str()
    }
}

/// `Name` instances are comparable like Strings, primarily so that they can
/// be used as keys in trees.
impl<S> PartialEq<S> for Name
where
    S: AsRef<str>,
{
    fn eq(&self, other: &S) -> bool {
        self.0 == other.as_ref()
    }
}

/// Custom JsonSchema implementation to encode the constraints on Name.
impl JsonSchema for Name {
    fn schema_name() -> String {
        "Name".to_string()
    }
    fn json_schema(
        _: &mut schemars::gen::SchemaGenerator,
    ) -> schemars::schema::Schema {
        schemars::schema::SchemaObject {
            metadata: Some(Box::new(schemars::schema::Metadata {
                title: Some(
                    "A name unique within the parent collection".to_string(),
                ),
                description: Some(
                    "Names must begin with a lower case ASCII letter, be \
                     composed exclusively of lowercase ASCII, uppercase \
                     ASCII, numbers, and '-', and may not end with a '-'. \
                     Names cannot be a UUID though they may contain a UUID."
                        .to_string(),
                ),
                ..Default::default()
            })),
            instance_type: Some(schemars::schema::InstanceType::String.into()),
            string: Some(Box::new(schemars::schema::StringValidation {
                max_length: Some(63),
                min_length: Some(1),
                pattern: Some(
                    concat!(
                        r#"^"#,
                        // Cannot match a UUID
                        r#"(?![0-9a-fA-F]{8}-[0-9a-fA-F]{4}-[0-9a-fA-F]{4}-[0-9a-fA-F]{4}-[0-9a-fA-F]{12}$)"#,
                        r#"^[a-z][a-z0-9-]*[a-zA-Z0-9]*"#,
                        r#"$"#,
                    )
                    .to_string(),
                )
            })),
            ..Default::default()
        }
        .into()
    }
}

impl Name {
    /// Parse an `Name`.  This is a convenience wrapper around
    /// `Name::try_from(String)` that marshals any error into an appropriate
    /// `Error`.
    pub fn from_param(value: String, label: &str) -> Result<Name, Error> {
        value.parse().map_err(|e| Error::InvalidValue {
            label: String::from(label),
            message: e,
        })
    }

    /// Return the `&str` representing the actual name.
    pub fn as_str(&self) -> &str {
        self.0.as_str()
    }
}

#[derive(Debug, Serialize, Deserialize, Display, Clone, PartialEq)]
#[display("{0}")]
#[serde(untagged)]
pub enum NameOrId {
    Id(Uuid),
    Name(Name),
}

impl TryFrom<String> for NameOrId {
    type Error = String;

    fn try_from(value: String) -> Result<Self, Self::Error> {
        if let Ok(id) = Uuid::parse_str(&value) {
            Ok(NameOrId::Id(id))
        } else {
            Ok(NameOrId::Name(Name::try_from(value)?))
        }
    }
}

impl From<Name> for NameOrId {
    fn from(name: Name) -> Self {
        NameOrId::Name(name)
    }
}

impl From<Uuid> for NameOrId {
    fn from(id: Uuid) -> Self {
        NameOrId::Id(id)
    }
}

impl JsonSchema for NameOrId {
    fn schema_name() -> String {
        "NameOrId".to_string()
    }

    fn json_schema(
        gen: &mut schemars::gen::SchemaGenerator,
    ) -> schemars::schema::Schema {
        schemars::schema::SchemaObject {
            subschemas: Some(Box::new(schemars::schema::SubschemaValidation {
                one_of: Some(vec![
                    label_schema("id", gen.subschema_for::<Uuid>()),
                    label_schema("name", gen.subschema_for::<Name>()),
                ]),
                ..Default::default()
            })),
            ..Default::default()
        }
        .into()
    }
}

// TODO: remove wrapper for semver::Version once this PR goes through
// https://github.com/GREsau/schemars/pull/195
#[derive(
    Clone,
    Debug,
    Serialize,
    Deserialize,
    PartialEq,
    Eq,
    Hash,
    PartialOrd,
    Ord,
    Display,
    FromStr,
)]
#[display("{0}")]
pub struct SemverVersion(pub semver::Version);

impl SemverVersion {
    pub fn new(major: u64, minor: u64, patch: u64) -> Self {
        Self(semver::Version::new(major, minor, patch))
    }

<<<<<<< HEAD
    /// This is a permissive version of the official validation regex for
    /// semver:
    /// https://semver.org/#is-there-a-suggested-regular-expression-regex-to-check-a-semver-string
    /// It accepts some inputs that are not valid semver. See
    /// test::test_semver_validation for an example.
    const VALIDATION_REGEX: &str = r"^\d+\.\d+\.\d+([\-\+].+)?$";
=======
    /// This is the official ECMAScript-compatible validation regex for
    /// semver:
    /// https://semver.org/#is-there-a-suggested-regular-expression-regex-to-check-a-semver-string
    const VALIDATION_REGEX: &str = r"^(0|[1-9]\d*)\.(0|[1-9]\d*)\.(0|[1-9]\d*)(?:-((?:0|[1-9]\d*|\d*[a-zA-Z-][0-9a-zA-Z-]*)(?:\.(?:0|[1-9]\d*|\d*[a-zA-Z-][0-9a-zA-Z-]*))*))?(?:\+([0-9a-zA-Z-]+(?:\.[0-9a-zA-Z-]+)*))?$";
>>>>>>> 20c99952
}

impl JsonSchema for SemverVersion {
    fn schema_name() -> String {
        "SemverVersion".to_string()
    }

    fn json_schema(
        _: &mut schemars::gen::SchemaGenerator,
    ) -> schemars::schema::Schema {
        schemars::schema::SchemaObject {
            instance_type: Some(schemars::schema::InstanceType::String.into()),
            string: Some(Box::new(schemars::schema::StringValidation {
                pattern: Some(Self::VALIDATION_REGEX.to_owned()),
                ..Default::default()
            })),
            ..Default::default()
        }
        .into()
    }
}

/// Name for a built-in role
#[derive(
    Clone,
    Debug,
    DeserializeFromStr,
    Display,
    Eq,
    FromStr,
    Ord,
    PartialEq,
    PartialOrd,
    SerializeDisplay,
)]
#[display("{resource_type}.{role_name}")]
pub struct RoleName {
    // "resource_type" is generally the String value of one of the
    // `ResourceType` variants.  We could store the parsed `ResourceType`
    // instead, but it's useful to be able to represent RoleNames for resource
    // types that we don't know about.  That could happen if we happen to find
    // them in the database, for example.
    #[from_str(regex = "[a-z-]+")]
    resource_type: String,
    #[from_str(regex = "[a-z-]+")]
    role_name: String,
}

impl RoleName {
    pub fn new(resource_type: &str, role_name: &str) -> RoleName {
        RoleName {
            resource_type: String::from(resource_type),
            role_name: String::from(role_name),
        }
    }
}

/// Custom JsonSchema implementation to encode the constraints on RoleName
impl JsonSchema for RoleName {
    fn schema_name() -> String {
        "RoleName".to_string()
    }
    fn json_schema(
        _: &mut schemars::gen::SchemaGenerator,
    ) -> schemars::schema::Schema {
        schemars::schema::Schema::Object(schemars::schema::SchemaObject {
            metadata: Some(Box::new(schemars::schema::Metadata {
                title: Some("A name for a built-in role".to_string()),
                description: Some(
                    "Role names consist of two string components \
                     separated by dot (\".\")."
                        .to_string(),
                ),
                ..Default::default()
            })),
            instance_type: Some(schemars::schema::SingleOrVec::Single(
                Box::new(schemars::schema::InstanceType::String),
            )),
            string: Some(Box::new(schemars::schema::StringValidation {
                max_length: Some(63),
                min_length: None,
                pattern: Some("[a-z-]+\\.[a-z-]+".to_string()),
            })),
            ..Default::default()
        })
    }
}

/// A count of bytes, typically used either for memory or storage capacity
///
/// The maximum supported byte count is [`i64::MAX`].  This makes it somewhat
/// inconvenient to define constructors: a u32 constructor can be infallible, but
/// an i64 constructor can fail (if the value is negative) and a u64 constructor
/// can fail (if the value is larger than i64::MAX).  We provide all of these for
/// consumers' convenience.
// TODO-cleanup This could benefit from a more complete implementation.
//
// The maximum byte count of i64::MAX comes from the fact that this is stored in
// the database as an i64.  Constraining it here ensures that we can't fail to
// serialize the value.
#[derive(Copy, Clone, Debug, Deserialize, Serialize, JsonSchema, PartialEq)]
pub struct ByteCount(u64);

#[allow(non_upper_case_globals)]
const KiB: u64 = 1024;
#[allow(non_upper_case_globals)]
const MiB: u64 = KiB * 1024;
#[allow(non_upper_case_globals)]
const GiB: u64 = MiB * 1024;
#[allow(non_upper_case_globals)]
const TiB: u64 = GiB * 1024;

impl ByteCount {
    pub fn from_kibibytes_u32(kibibytes: u32) -> ByteCount {
        ByteCount::try_from(KiB * u64::from(kibibytes)).unwrap()
    }

    pub fn from_mebibytes_u32(mebibytes: u32) -> ByteCount {
        ByteCount::try_from(MiB * u64::from(mebibytes)).unwrap()
    }

    pub fn from_gibibytes_u32(gibibytes: u32) -> ByteCount {
        ByteCount::try_from(GiB * u64::from(gibibytes)).unwrap()
    }

    pub fn to_bytes(&self) -> u64 {
        self.0
    }
    pub fn to_whole_kibibytes(&self) -> u64 {
        self.to_bytes() / KiB
    }
    pub fn to_whole_mebibytes(&self) -> u64 {
        self.to_bytes() / MiB
    }
    pub fn to_whole_gibibytes(&self) -> u64 {
        self.to_bytes() / GiB
    }
    pub fn to_whole_tebibytes(&self) -> u64 {
        self.to_bytes() / TiB
    }
}

impl Display for ByteCount {
    fn fmt(&self, f: &mut Formatter<'_>) -> FormatResult {
        if self.to_bytes() >= TiB && self.to_bytes() % TiB == 0 {
            write!(f, "{} TiB", self.to_whole_tebibytes())
        } else if self.to_bytes() >= GiB && self.to_bytes() % GiB == 0 {
            write!(f, "{} GiB", self.to_whole_gibibytes())
        } else if self.to_bytes() >= MiB && self.to_bytes() % MiB == 0 {
            write!(f, "{} MiB", self.to_whole_mebibytes())
        } else if self.to_bytes() >= KiB && self.to_bytes() % KiB == 0 {
            write!(f, "{} KiB", self.to_whole_kibibytes())
        } else {
            write!(f, "{} B", self.to_bytes())
        }
    }
}

// TODO-cleanup This could use the experimental std::num::IntErrorKind.
#[derive(Debug, Eq, thiserror::Error, Ord, PartialEq, PartialOrd)]
pub enum ByteCountRangeError {
    #[error("value is too small for a byte count")]
    TooSmall,
    #[error("value is too large for a byte count")]
    TooLarge,
}
impl TryFrom<u64> for ByteCount {
    type Error = ByteCountRangeError;

    fn try_from(bytes: u64) -> Result<Self, Self::Error> {
        if i64::try_from(bytes).is_err() {
            Err(ByteCountRangeError::TooLarge)
        } else {
            Ok(ByteCount(bytes))
        }
    }
}

impl TryFrom<i64> for ByteCount {
    type Error = ByteCountRangeError;

    fn try_from(bytes: i64) -> Result<Self, Self::Error> {
        Ok(ByteCount(
            u64::try_from(bytes).map_err(|_| ByteCountRangeError::TooSmall)?,
        ))
    }
}

impl From<u32> for ByteCount {
    fn from(value: u32) -> Self {
        ByteCount(u64::from(value))
    }
}

impl From<ByteCount> for i64 {
    fn from(b: ByteCount) -> Self {
        // We have already validated that this value is in range.
        i64::try_from(b.0).unwrap()
    }
}

/// Generation numbers stored in the database, used for optimistic concurrency
/// control
// Because generation numbers are stored in the database, we represent them as
// i64.
#[derive(
    Copy,
    Clone,
    Debug,
    Deserialize,
    Eq,
    JsonSchema,
    Ord,
    PartialEq,
    PartialOrd,
    Serialize,
)]
pub struct Generation(u64);

impl Generation {
    pub fn new() -> Generation {
        Generation(1)
    }

    pub fn next(&self) -> Generation {
        // It should technically be an operational error if this wraps or even
        // exceeds the value allowed by an i64.  But it seems unlikely enough to
        // happen in practice that we can probably feel safe with this.
        let next_gen = self.0 + 1;
        assert!(next_gen <= u64::try_from(i64::MAX).unwrap());
        Generation(next_gen)
    }
}

impl Display for Generation {
    fn fmt(&self, f: &mut Formatter<'_>) -> FormatResult {
        f.write_str(&self.0.to_string())
    }
}

impl From<&Generation> for i64 {
    fn from(g: &Generation) -> Self {
        // We have already validated that the value is within range.
        // TODO-robustness We need to ensure that we don't deserialize a value
        // out of range here.
        i64::try_from(g.0).unwrap()
    }
}

impl TryFrom<i64> for Generation {
    type Error = anyhow::Error;

    fn try_from(value: i64) -> Result<Self, Self::Error> {
        Ok(Generation(
            u64::try_from(value)
                .map_err(|_| anyhow!("generation number too large"))?,
        ))
    }
}

// General types used to implement API resources

/// Identifies a type of API resource
#[derive(
    Clone,
    Copy,
    Debug,
    DeserializeFromStr,
    Display,
    Eq,
    FromStr,
    Ord,
    PartialEq,
    PartialOrd,
    SerializeDisplay,
)]
#[display(style = "kebab-case")]
pub enum ResourceType {
    Fleet,
    Silo,
    SiloUser,
    SiloGroup,
    IdentityProvider,
    SamlIdentityProvider,
    SshKey,
    Certificate,
    ConsoleSession,
    DeviceAuthRequest,
    DeviceAccessToken,
    GlobalImage,
    Organization,
    Project,
    Dataset,
    Disk,
    Image,
    Instance,
    IpPool,
    NetworkInterface,
    PhysicalDisk,
    Rack,
    Service,
    Sled,
    SagaDbg,
    Snapshot,
    Volume,
    Vpc,
    VpcFirewallRule,
    VpcSubnet,
    VpcRouter,
    RouterRoute,
    Oximeter,
    MetricProducer,
    RoleBuiltin,
    UpdateAvailableArtifact,
    SystemUpdate,
    ComponentUpdate,
    SystemUpdateComponentUpdate,
    UpdateDeployment,
    UpdateableComponent,
    UserBuiltin,
    Zpool,
}

pub async fn to_list<T, U>(object_stream: ObjectStream<T>) -> Vec<U>
where
    T: Into<U>,
{
    object_stream
        .filter(|maybe_object| ready(maybe_object.is_ok()))
        .map(|maybe_object| maybe_object.unwrap().into())
        .collect::<Vec<U>>()
        .await
}

// IDENTITY METADATA

/// Identity-related metadata that's included in nearly all public API objects
#[derive(Clone, Debug, Deserialize, PartialEq, Serialize, JsonSchema)]
pub struct IdentityMetadata {
    /// unique, immutable, system-controlled identifier for each resource
    pub id: Uuid,
    /// unique, mutable, user-controlled identifier for each resource
    pub name: Name,
    /// human-readable free-form text about a resource
    pub description: String,
    /// timestamp when this resource was created
    pub time_created: DateTime<Utc>,
    /// timestamp when this resource was last modified
    pub time_modified: DateTime<Utc>,
}

/// Create-time identity-related parameters
#[derive(Clone, Debug, Deserialize, Serialize, JsonSchema)]
pub struct IdentityMetadataCreateParams {
    pub name: Name,
    pub description: String,
}

/// Updateable identity-related parameters
#[derive(Clone, Debug, Deserialize, Serialize, JsonSchema)]
pub struct IdentityMetadataUpdateParams {
    pub name: Option<Name>,
    pub description: Option<String>,
}

// Specific API resources

// INSTANCES

/// Running state of an Instance (primarily: booted or stopped)
///
/// This typically reflects whether it's starting, running, stopping, or stopped,
/// but also includes states related to the Instance's lifecycle
#[derive(
    Copy,
    Clone,
    Debug,
    Deserialize,
    Eq,
    Ord,
    PartialEq,
    PartialOrd,
    Serialize,
    JsonSchema,
)]
#[serde(rename_all = "snake_case")]
// TODO-polish: RFD 315
pub enum InstanceState {
    /// The instance is being created.
    Creating,
    /// The instance is currently starting up.
    Starting,
    /// The instance is currently running.
    Running,
    /// The instance has been requested to stop and a transition to "Stopped" is imminent.
    Stopping,
    /// The instance is currently stopped.
    Stopped,
    /// The instance is in the process of rebooting - it will remain
    /// in the "rebooting" state until the VM is starting once more.
    Rebooting,
    /// The instance is in the process of migrating - it will remain
    /// in the "migrating" state until the migration process is complete
    /// and the destination propolis is ready to continue execution.
    Migrating,
    /// The instance is attempting to recover from a failure.
    Repairing,
    /// The instance has encountered a failure.
    Failed,
    /// The instance has been deleted.
    Destroyed,
}

impl Display for InstanceState {
    fn fmt(&self, f: &mut Formatter) -> FormatResult {
        write!(f, "{}", self.label())
    }
}

// TODO-cleanup why is this error type different from the one for Name?  The
// reason is probably that Name can be provided by the user, so we want a
// good validation error.  InstanceState cannot.  Still, is there a way to
// unify these?
impl TryFrom<&str> for InstanceState {
    type Error = String;

    fn try_from(variant: &str) -> Result<Self, Self::Error> {
        let r = match variant {
            "creating" => InstanceState::Creating,
            "starting" => InstanceState::Starting,
            "running" => InstanceState::Running,
            "stopping" => InstanceState::Stopping,
            "stopped" => InstanceState::Stopped,
            "rebooting" => InstanceState::Rebooting,
            "migrating" => InstanceState::Migrating,
            "repairing" => InstanceState::Repairing,
            "failed" => InstanceState::Failed,
            "destroyed" => InstanceState::Destroyed,
            _ => return Err(format!("Unexpected variant {}", variant)),
        };
        Ok(r)
    }
}

impl InstanceState {
    pub fn label(&self) -> &'static str {
        match self {
            InstanceState::Creating => "creating",
            InstanceState::Starting => "starting",
            InstanceState::Running => "running",
            InstanceState::Stopping => "stopping",
            InstanceState::Stopped => "stopped",
            InstanceState::Rebooting => "rebooting",
            InstanceState::Migrating => "migrating",
            InstanceState::Repairing => "repairing",
            InstanceState::Failed => "failed",
            InstanceState::Destroyed => "destroyed",
        }
    }

    /// Returns true if the given state represents a fully stopped Instance.
    /// This means that a transition from an !is_stopped() state must go
    /// through Stopping.
    pub fn is_stopped(&self) -> bool {
        match self {
            InstanceState::Starting => false,
            InstanceState::Running => false,
            InstanceState::Stopping => false,
            InstanceState::Rebooting => false,
            InstanceState::Migrating => false,

            InstanceState::Creating => true,
            InstanceState::Stopped => true,
            InstanceState::Repairing => true,
            InstanceState::Failed => true,
            InstanceState::Destroyed => true,
        }
    }
}

/// The number of CPUs in an Instance
#[derive(Copy, Clone, Debug, Deserialize, Serialize, JsonSchema)]
pub struct InstanceCpuCount(pub u16);

impl TryFrom<i64> for InstanceCpuCount {
    type Error = anyhow::Error;

    fn try_from(value: i64) -> Result<Self, Self::Error> {
        Ok(InstanceCpuCount(u16::try_from(value).context("parsing CPU count")?))
    }
}

impl From<&InstanceCpuCount> for i64 {
    fn from(c: &InstanceCpuCount) -> Self {
        i64::from(c.0)
    }
}

/// Client view of an [`InstanceRuntimeState`]
#[derive(Clone, Debug, Deserialize, Serialize, JsonSchema)]
pub struct InstanceRuntimeState {
    pub run_state: InstanceState,
    pub time_run_state_updated: DateTime<Utc>,
}

impl From<crate::api::internal::nexus::InstanceRuntimeState>
    for InstanceRuntimeState
{
    fn from(state: crate::api::internal::nexus::InstanceRuntimeState) -> Self {
        InstanceRuntimeState {
            run_state: state.run_state,
            time_run_state_updated: state.time_updated,
        }
    }
}

/// Client view of an [`Instance`]
#[derive(ObjectIdentity, Clone, Debug, Deserialize, Serialize, JsonSchema)]
pub struct Instance {
    // TODO is flattening here the intent in RFD 4?
    #[serde(flatten)]
    pub identity: IdentityMetadata,

    /// id for the project containing this Instance
    pub project_id: Uuid,

    /// number of CPUs allocated for this Instance
    pub ncpus: InstanceCpuCount,
    /// memory allocated for this Instance
    pub memory: ByteCount,
    /// RFC1035-compliant hostname for the Instance.
    pub hostname: String, // TODO-cleanup different type?

    #[serde(flatten)]
    pub runtime: InstanceRuntimeState,
}

// DISKS

/// Client view of a [`Disk`]
#[derive(ObjectIdentity, Clone, Debug, Deserialize, Serialize, JsonSchema)]
pub struct Disk {
    #[serde(flatten)]
    pub identity: IdentityMetadata,
    pub project_id: Uuid,
    pub snapshot_id: Option<Uuid>,
    pub image_id: Option<Uuid>,
    pub size: ByteCount,
    pub block_size: ByteCount,
    pub state: DiskState,
    pub device_path: String,
}

/// State of a Disk (primarily: attached or not)
#[derive(
    Clone,
    Debug,
    Deserialize,
    Eq,
    Ord,
    PartialEq,
    PartialOrd,
    Serialize,
    JsonSchema,
)]
#[serde(tag = "state", content = "instance", rename_all = "snake_case")]
pub enum DiskState {
    /// Disk is being initialized
    Creating,
    /// Disk is ready but detached from any Instance
    Detached,
    /// Disk is undergoing maintenance
    Maintenance,
    /// Disk is being attached to the given Instance
    Attaching(Uuid), // attached Instance id
    /// Disk is attached to the given Instance
    Attached(Uuid), // attached Instance id
    /// Disk is being detached from the given Instance
    Detaching(Uuid), // attached Instance id
    /// Disk has been destroyed
    Destroyed,
    /// Disk is unavailable
    Faulted,
}

impl Display for DiskState {
    fn fmt(&self, f: &mut Formatter) -> FormatResult {
        write!(f, "{}", self.label())
    }
}

impl TryFrom<(&str, Option<Uuid>)> for DiskState {
    type Error = String;

    fn try_from(
        (s, maybe_id): (&str, Option<Uuid>),
    ) -> Result<Self, Self::Error> {
        match (s, maybe_id) {
            ("creating", None) => Ok(DiskState::Creating),
            ("detached", None) => Ok(DiskState::Detached),
            ("maintenance", None) => Ok(DiskState::Maintenance),
            ("destroyed", None) => Ok(DiskState::Destroyed),
            ("faulted", None) => Ok(DiskState::Faulted),
            ("attaching", Some(id)) => Ok(DiskState::Attaching(id)),
            ("attached", Some(id)) => Ok(DiskState::Attached(id)),
            ("detaching", Some(id)) => Ok(DiskState::Detaching(id)),
            _ => Err(format!(
                "unexpected value for disk state: {:?} with attached id {:?}",
                s, maybe_id
            )),
        }
    }
}

impl DiskState {
    /// Returns the string label for this disk state
    pub fn label(&self) -> &'static str {
        match self {
            DiskState::Creating => "creating",
            DiskState::Detached => "detached",
            DiskState::Maintenance => "maintenance",
            DiskState::Attaching(_) => "attaching",
            DiskState::Attached(_) => "attached",
            DiskState::Detaching(_) => "detaching",
            DiskState::Destroyed => "destroyed",
            DiskState::Faulted => "faulted",
        }
    }

    /// Returns whether the Disk is currently attached to, being attached to, or
    /// being detached from any Instance.
    pub fn is_attached(&self) -> bool {
        self.attached_instance_id().is_some()
    }

    /// If the Disk is attached to, being attached to, or being detached from an
    /// Instance, returns the id for that Instance.  Otherwise returns `None`.
    pub fn attached_instance_id(&self) -> Option<&Uuid> {
        match self {
            DiskState::Attaching(id) => Some(id),
            DiskState::Attached(id) => Some(id),
            DiskState::Detaching(id) => Some(id),

            DiskState::Creating => None,
            DiskState::Detached => None,
            DiskState::Maintenance => None,
            DiskState::Destroyed => None,
            DiskState::Faulted => None,
        }
    }
}

// Sagas
//
// These are currently only intended for observability by developers.  We will
// eventually want to flesh this out into something more observable for end
// users.
#[derive(Clone, Debug, Serialize, JsonSchema)]
pub struct Saga {
    pub id: Uuid,
    pub state: SagaState,
}

impl From<steno::SagaView> for Saga {
    fn from(s: steno::SagaView) -> Self {
        Saga { id: Uuid::from(s.id), state: SagaState::from(s.state) }
    }
}

#[derive(Clone, Debug, Serialize, JsonSchema)]
#[serde(tag = "state", rename_all = "snake_case")]
pub enum SagaState {
    Running,
    Succeeded,
    Failed { error_node_name: steno::NodeName, error_info: SagaErrorInfo },
}

#[derive(Clone, Debug, Serialize, JsonSchema)]
#[serde(tag = "error", rename_all = "snake_case")]
pub enum SagaErrorInfo {
    ActionFailed { source_error: serde_json::Value },
    DeserializeFailed { message: String },
    InjectedError,
    SerializeFailed { message: String },
    SubsagaCreateFailed { message: String },
}

impl From<steno::SagaStateView> for SagaState {
    fn from(st: steno::SagaStateView) -> Self {
        match st {
            steno::SagaStateView::Ready { .. } => SagaState::Running,
            steno::SagaStateView::Running { .. } => SagaState::Running,
            steno::SagaStateView::Done {
                result: steno::SagaResult { kind: Ok(_), .. },
                ..
            } => SagaState::Succeeded,
            steno::SagaStateView::Done {
                result: steno::SagaResult { kind: Err(e), .. },
                ..
            } => SagaState::Failed {
                error_node_name: e.error_node_name,
                error_info: match e.error_source {
                    steno::ActionError::ActionFailed { source_error } => {
                        SagaErrorInfo::ActionFailed { source_error }
                    }
                    steno::ActionError::DeserializeFailed { message } => {
                        SagaErrorInfo::DeserializeFailed { message }
                    }
                    steno::ActionError::InjectedError => {
                        SagaErrorInfo::InjectedError
                    }
                    steno::ActionError::SerializeFailed { message } => {
                        SagaErrorInfo::SerializeFailed { message }
                    }
                    steno::ActionError::SubsagaCreateFailed { message } => {
                        SagaErrorInfo::SubsagaCreateFailed { message }
                    }
                },
            },
        }
    }
}

/// An `Ipv4Net` represents a IPv4 subnetwork, including the address and network mask.
#[derive(Clone, Copy, Debug, Deserialize, Hash, PartialEq, Serialize)]
pub struct Ipv4Net(pub ipnetwork::Ipv4Network);

impl Ipv4Net {
    /// Return `true` if this IPv4 subnetwork is from an RFC 1918 private
    /// address space.
    pub fn is_private(&self) -> bool {
        self.0.network().is_private()
    }
}

impl std::ops::Deref for Ipv4Net {
    type Target = ipnetwork::Ipv4Network;
    fn deref(&self) -> &Self::Target {
        &self.0
    }
}

impl std::fmt::Display for Ipv4Net {
    fn fmt(&self, f: &mut std::fmt::Formatter) -> std::fmt::Result {
        write!(f, "{}", self.0)
    }
}

impl JsonSchema for Ipv4Net {
    fn schema_name() -> String {
        "Ipv4Net".to_string()
    }

    fn json_schema(
        _: &mut schemars::gen::SchemaGenerator,
    ) -> schemars::schema::Schema {
        schemars::schema::SchemaObject {
            metadata: Some(Box::new(schemars::schema::Metadata {
                title: Some("An IPv4 subnet".to_string()),
                description: Some(
                    "An IPv4 subnet, including prefix and subnet mask"
                        .to_string(),
                ),
                examples: vec!["192.168.1.0/24".into()],
                ..Default::default()
            })),
            instance_type: Some(schemars::schema::InstanceType::String.into()),
            string: Some(Box::new(schemars::schema::StringValidation {
                pattern: Some(
                    concat!(
                        r#"^(([0-9]|[1-9][0-9]|1[0-9][0-9]|2[0-4][0-9]|25[0-5])\.){3}"#,
                        r#"([0-9]|[1-9][0-9]|1[0-9][0-9]|2[0-4][0-9]|25[0-5])"#,
                        r#"/([8-9]|1[0-9]|2[0-9]|3[0-2])$"#,
                    )
                    .to_string(),
                ),
                ..Default::default()
            })),
            ..Default::default()
        }
        .into()
    }
}

/// An `Ipv6Net` represents a IPv6 subnetwork, including the address and network mask.
#[derive(Clone, Copy, Debug, Deserialize, Hash, PartialEq, Eq, Serialize)]
pub struct Ipv6Net(pub ipnetwork::Ipv6Network);

impl Ipv6Net {
    /// The length for all VPC IPv6 prefixes
    pub const VPC_IPV6_PREFIX_LENGTH: u8 = 48;

    /// The prefix length for all VPC Sunets
    pub const VPC_SUBNET_IPV6_PREFIX_LENGTH: u8 = 64;

    /// Return `true` if this subnetwork is in the IPv6 Unique Local Address
    /// range defined in RFC 4193, e.g., `fd00:/8`
    pub fn is_unique_local(&self) -> bool {
        // TODO: Delegate to `Ipv6Addr::is_unique_local()` when stabilized.
        self.0.network().octets()[0] == 0xfd
    }

    /// Return `true` if this subnetwork is a valid VPC prefix.
    ///
    /// This checks that the subnet is a unique local address, and has the VPC
    /// prefix length required.
    pub fn is_vpc_prefix(&self) -> bool {
        self.is_unique_local()
            && self.0.prefix() == Self::VPC_IPV6_PREFIX_LENGTH
    }

    /// Return `true` if this subnetwork is a valid VPC Subnet, given the VPC's
    /// prefix.
    pub fn is_vpc_subnet(&self, vpc_prefix: &Ipv6Net) -> bool {
        self.is_unique_local()
            && self.is_subnet_of(vpc_prefix.0)
            && self.prefix() == Self::VPC_SUBNET_IPV6_PREFIX_LENGTH
    }
}

impl std::ops::Deref for Ipv6Net {
    type Target = ipnetwork::Ipv6Network;
    fn deref(&self) -> &Self::Target {
        &self.0
    }
}

impl std::fmt::Display for Ipv6Net {
    fn fmt(&self, f: &mut std::fmt::Formatter) -> std::fmt::Result {
        write!(f, "{}", self.0)
    }
}

impl From<ipnetwork::Ipv6Network> for Ipv6Net {
    fn from(n: ipnetwork::Ipv6Network) -> Ipv6Net {
        Self(n)
    }
}

impl JsonSchema for Ipv6Net {
    fn schema_name() -> String {
        "Ipv6Net".to_string()
    }

    fn json_schema(
        _: &mut schemars::gen::SchemaGenerator,
    ) -> schemars::schema::Schema {
        schemars::schema::SchemaObject {
            metadata: Some(Box::new(schemars::schema::Metadata {
                title: Some("An IPv6 subnet".to_string()),
                description: Some(
                    "An IPv6 subnet, including prefix and subnet mask"
                        .to_string(),
                ),
                examples: vec!["fd12:3456::/64".into()],
                ..Default::default()
            })),
            instance_type: Some(schemars::schema::InstanceType::String.into()),
            string: Some(Box::new(schemars::schema::StringValidation {
                pattern: Some(
                    // Conforming to unique local addressing scheme,
                    // `fd00::/8`.
                    concat!(
                        r#"^([fF][dD])[0-9a-fA-F]{2}:("#,
                        r#"([0-9a-fA-F]{1,4}:){6}[0-9a-fA-F]{1,4}"#,
                        r#"|([0-9a-fA-F]{1,4}:){1,6}:)"#,
                        r#"\/([1-9]|[1-9][0-9]|1[0-1][0-9]|12[0-8])$"#,
                    )
                    .to_string(),
                ),
                ..Default::default()
            })),
            ..Default::default()
        }
        .into()
    }
}

/// An `IpNet` represents an IP network, either IPv4 or IPv6.
#[derive(Clone, Copy, Debug, PartialEq, Hash)]
pub enum IpNet {
    V4(Ipv4Net),
    V6(Ipv6Net),
}

impl IpNet {
    /// Return the first address in this subnet
    pub fn first_address(&self) -> IpAddr {
        match self {
            IpNet::V4(inner) => IpAddr::from(inner.iter().next().unwrap()),
            IpNet::V6(inner) => IpAddr::from(inner.iter().next().unwrap()),
        }
    }

    /// Return the last address in this subnet.
    ///
    /// For a subnet of size 1, e.g., a /32, this is the same as the first
    /// address.
    // NOTE: This is a workaround for the fact that the `ipnetwork` crate's
    // iterator provides only the `Iterator::next()` method. That means that
    // finding the last address is linear in the size of the subnet, which is
    // completely untenable and totally avoidable with some addition. In the
    // long term, we should either put up a patch to the `ipnetwork` crate or
    // move the `ipnet` crate, which does provide an efficient iterator
    // implementation.
    pub fn last_address(&self) -> IpAddr {
        match self {
            IpNet::V4(inner) => {
                let base: u32 = inner.network().into();
                let size = inner.size() - 1;
                std::net::IpAddr::V4(std::net::Ipv4Addr::from(base + size))
            }
            IpNet::V6(inner) => {
                let base: u128 = inner.network().into();
                let size = inner.size() - 1;
                std::net::IpAddr::V6(std::net::Ipv6Addr::from(base + size))
            }
        }
    }
}

impl From<ipnetwork::IpNetwork> for IpNet {
    fn from(n: ipnetwork::IpNetwork) -> Self {
        match n {
            ipnetwork::IpNetwork::V4(v4) => IpNet::V4(Ipv4Net(v4)),
            ipnetwork::IpNetwork::V6(v6) => IpNet::V6(Ipv6Net(v6)),
        }
    }
}

impl From<Ipv4Net> for IpNet {
    fn from(n: Ipv4Net) -> IpNet {
        IpNet::V4(n)
    }
}

impl From<Ipv4Addr> for IpNet {
    fn from(n: Ipv4Addr) -> IpNet {
        IpNet::V4(Ipv4Net(ipnetwork::Ipv4Network::from(n)))
    }
}

impl From<Ipv6Net> for IpNet {
    fn from(n: Ipv6Net) -> IpNet {
        IpNet::V6(n)
    }
}

impl From<Ipv6Addr> for IpNet {
    fn from(n: Ipv6Addr) -> IpNet {
        IpNet::V6(Ipv6Net(ipnetwork::Ipv6Network::from(n)))
    }
}

impl From<IpAddr> for IpNet {
    fn from(n: IpAddr) -> IpNet {
        match n {
            IpAddr::V4(v4) => IpNet::from(v4),
            IpAddr::V6(v6) => IpNet::from(v6),
        }
    }
}

impl std::fmt::Display for IpNet {
    fn fmt(&self, f: &mut std::fmt::Formatter<'_>) -> std::fmt::Result {
        match self {
            IpNet::V4(inner) => write!(f, "{}", inner),
            IpNet::V6(inner) => write!(f, "{}", inner),
        }
    }
}

impl FromStr for IpNet {
    type Err = String;

    fn from_str(s: &str) -> Result<Self, Self::Err> {
        let net =
            s.parse::<ipnetwork::IpNetwork>().map_err(|e| e.to_string())?;
        match net {
            ipnetwork::IpNetwork::V4(net) => Ok(IpNet::from(Ipv4Net(net))),
            ipnetwork::IpNetwork::V6(net) => Ok(IpNet::from(Ipv6Net(net))),
        }
    }
}

impl From<IpNet> for ipnetwork::IpNetwork {
    fn from(net: IpNet) -> ipnetwork::IpNetwork {
        match net {
            IpNet::V4(net) => ipnetwork::IpNetwork::from(net.0),
            IpNet::V6(net) => ipnetwork::IpNetwork::from(net.0),
        }
    }
}

impl Serialize for IpNet {
    fn serialize<S>(&self, serializer: S) -> Result<S::Ok, S::Error>
    where
        S: serde::Serializer,
    {
        match self {
            IpNet::V4(v4) => v4.serialize(serializer),
            IpNet::V6(v6) => v6.serialize(serializer),
        }
    }
}

impl<'de> Deserialize<'de> for IpNet {
    fn deserialize<D>(deserializer: D) -> Result<Self, D::Error>
    where
        D: serde::Deserializer<'de>,
    {
        let net = ipnetwork::IpNetwork::deserialize(deserializer)?;
        match net {
            ipnetwork::IpNetwork::V4(net) => Ok(IpNet::from(Ipv4Net(net))),
            ipnetwork::IpNetwork::V6(net) => Ok(IpNet::from(Ipv6Net(net))),
        }
    }
}

impl JsonSchema for IpNet {
    fn schema_name() -> String {
        "IpNet".to_string()
    }

    fn json_schema(
        gen: &mut schemars::gen::SchemaGenerator,
    ) -> schemars::schema::Schema {
        schemars::schema::SchemaObject {
            subschemas: Some(Box::new(schemars::schema::SubschemaValidation {
                one_of: Some(vec![
                    label_schema("v4", gen.subschema_for::<Ipv4Net>()),
                    label_schema("v6", gen.subschema_for::<Ipv6Net>()),
                ]),
                ..Default::default()
            })),
            ..Default::default()
        }
        .into()
    }
}

/// Insert another level of schema indirection in order to provide an
/// additional title for a subschema. This allows generators to infer a better
/// variant name for an "untagged" enum.
// TODO-cleanup: We should move IpNet and this to
// `omicron_nexus::external_api::shared`. It's public now because `IpRange`,
// which is defined there, uses it.
pub fn label_schema(
    label: &str,
    schema: schemars::schema::Schema,
) -> schemars::schema::Schema {
    schemars::schema::SchemaObject {
        metadata: Some(
            schemars::schema::Metadata {
                title: Some(label.to_string()),
                ..Default::default()
            }
            .into(),
        ),
        subschemas: Some(
            schemars::schema::SubschemaValidation {
                all_of: Some(vec![schema]),
                ..Default::default()
            }
            .into(),
        ),
        ..Default::default()
    }
    .into()
}

/// A `RouteTarget` describes the possible locations that traffic matching a
/// route destination can be sent.
#[derive(
    Clone,
    Debug,
    Deserialize,
    Display,
    FromStr,
    Serialize,
    PartialEq,
    JsonSchema,
)]
#[serde(tag = "type", content = "value", rename_all = "snake_case")]
#[display("{}:{0}", style = "lowercase")]
pub enum RouteTarget {
    /// Forward traffic to a particular IP address.
    Ip(IpAddr),
    /// Forward traffic to a VPC
    Vpc(Name),
    /// Forward traffic to a VPC Subnet
    Subnet(Name),
    /// Forward traffic to a specific instance
    Instance(Name),
    #[display("inetgw:{0}")]
    /// Forward traffic to an internet gateway
    InternetGateway(Name),
}

/// A `RouteDestination` is used to match traffic with a routing rule, on the
/// destination of that traffic.
///
/// When traffic is to be sent to a destination that is within a given
/// `RouteDestination`, the corresponding [`RouterRoute`] applies, and traffic
/// will be forward to the [`RouteTarget`] for that rule.
#[derive(
    Clone,
    Debug,
    Deserialize,
    Display,
    FromStr,
    Serialize,
    PartialEq,
    JsonSchema,
)]
#[serde(tag = "type", content = "value", rename_all = "snake_case")]
#[display("{}:{0}", style = "lowercase")]
pub enum RouteDestination {
    /// Route applies to traffic destined for a specific IP address
    Ip(IpAddr),
    /// Route applies to traffic destined for a specific IP subnet
    IpNet(IpNet),
    /// Route applies to traffic destined for the given VPC.
    Vpc(Name),
    /// Route applies to traffic
    Subnet(Name),
}

/// The classification of a [`RouterRoute`] as defined by the system.
/// The kind determines certain attributes such as if the route is modifiable
/// and describes how or where the route was created.
///
/// See [RFD-21](https://rfd.shared.oxide.computer/rfd/0021#concept-router) for more context
#[derive(
    Clone, Copy, Debug, PartialEq, Deserialize, Serialize, Display, JsonSchema,
)]
#[display("{}")]
#[serde(rename_all = "snake_case")]
pub enum RouterRouteKind {
    /// Determines the default destination of traffic, such as whether it goes to the internet or not.
    ///
    /// `Destination: An Internet Gateway`
    /// `Modifiable: true`
    Default,
    /// Automatically added for each VPC Subnet in the VPC
    ///
    /// `Destination: A VPC Subnet`
    /// `Modifiable: false`
    VpcSubnet,
    /// Automatically added when VPC peering is established
    ///
    /// `Destination: A different VPC`
    /// `Modifiable: false`
    VpcPeering,
    /// Created by a user
    /// See [`RouteTarget`]
    ///
    /// `Destination: User defined`
    /// `Modifiable: true`
    Custom,
}

///  A route defines a rule that governs where traffic should be sent based on its destination.
#[derive(ObjectIdentity, Clone, Debug, Deserialize, Serialize, JsonSchema)]
pub struct RouterRoute {
    /// common identifying metadata
    #[serde(flatten)]
    pub identity: IdentityMetadata,

    /// The VPC Router to which the route belongs.
    pub vpc_router_id: Uuid,

    /// Describes the kind of router. Set at creation. `read-only`
    pub kind: RouterRouteKind,

    pub target: RouteTarget,
    pub destination: RouteDestination,
}

/// A single rule in a VPC firewall
#[derive(ObjectIdentity, Clone, Debug, Deserialize, Serialize, JsonSchema)]
pub struct VpcFirewallRule {
    /// common identifying metadata
    #[serde(flatten)]
    pub identity: IdentityMetadata,
    /// whether this rule is in effect
    pub status: VpcFirewallRuleStatus,
    /// whether this rule is for incoming or outgoing traffic
    pub direction: VpcFirewallRuleDirection,
    /// list of sets of instances that the rule applies to
    pub targets: Vec<VpcFirewallRuleTarget>,
    /// reductions on the scope of the rule
    pub filters: VpcFirewallRuleFilter,
    /// whether traffic matching the rule should be allowed or dropped
    pub action: VpcFirewallRuleAction,
    /// the relative priority of this rule
    pub priority: VpcFirewallRulePriority,
    /// the VPC to which this rule belongs
    pub vpc_id: Uuid,
}

/// Collection of a Vpc's firewall rules
#[derive(Clone, Debug, Deserialize, Serialize, JsonSchema)]
pub struct VpcFirewallRules {
    pub rules: Vec<VpcFirewallRule>,
}

/// A single rule in a VPC firewall
#[derive(Clone, Debug, Deserialize, PartialEq, Serialize, JsonSchema)]
pub struct VpcFirewallRuleUpdate {
    /// name of the rule, unique to this VPC
    pub name: Name,
    /// human-readable free-form text about a resource
    pub description: String,
    /// whether this rule is in effect
    pub status: VpcFirewallRuleStatus,
    /// whether this rule is for incoming or outgoing traffic
    pub direction: VpcFirewallRuleDirection,
    /// list of sets of instances that the rule applies to
    pub targets: Vec<VpcFirewallRuleTarget>,
    /// reductions on the scope of the rule
    pub filters: VpcFirewallRuleFilter,
    /// whether traffic matching the rule should be allowed or dropped
    pub action: VpcFirewallRuleAction,
    /// the relative priority of this rule
    pub priority: VpcFirewallRulePriority,
}

/// Updateable properties of a `Vpc`'s firewall
/// Note that VpcFirewallRules are implicitly created along with a Vpc,
/// so there is no explicit creation.
#[derive(Clone, Debug, Deserialize, Serialize, JsonSchema)]
pub struct VpcFirewallRuleUpdateParams {
    pub rules: Vec<VpcFirewallRuleUpdate>,
}

/// Firewall rule priority. This is a value from 0 to 65535, with rules with
/// lower values taking priority over higher values.
#[derive(
    Clone,
    Copy,
    Debug,
    PartialEq,
    PartialOrd,
    Deserialize,
    Serialize,
    JsonSchema,
)]
#[serde(transparent)]
#[repr(transparent)]
pub struct VpcFirewallRulePriority(pub u16);

/// Filter for a firewall rule. A given packet must match every field that is
/// present for the rule to apply to it. A packet matches a field if any entry
/// in that field matches the packet.
#[derive(Clone, Debug, PartialEq, Deserialize, Serialize, JsonSchema)]
pub struct VpcFirewallRuleFilter {
    /// If present, the sources (if incoming) or destinations (if outgoing)
    /// this rule applies to.
    pub hosts: Option<Vec<VpcFirewallRuleHostFilter>>,

    /// If present, the networking protocols this rule applies to.
    pub protocols: Option<Vec<VpcFirewallRuleProtocol>>,

    /// If present, the destination ports this rule applies to.
    pub ports: Option<Vec<L4PortRange>>,
}

/// The protocols that may be specified in a firewall rule's filter
#[derive(Clone, Copy, Debug, PartialEq, Deserialize, Serialize, JsonSchema)]
#[serde(rename_all = "UPPERCASE")]
pub enum VpcFirewallRuleProtocol {
    Tcp,
    Udp,
    Icmp,
}

#[derive(Clone, Copy, Debug, Deserialize, Serialize, PartialEq, JsonSchema)]
#[serde(rename_all = "snake_case")]
pub enum VpcFirewallRuleStatus {
    Disabled,
    Enabled,
}

#[derive(Clone, Copy, Debug, Deserialize, Serialize, PartialEq, JsonSchema)]
#[serde(rename_all = "snake_case")]
pub enum VpcFirewallRuleDirection {
    Inbound,
    Outbound,
}

#[derive(Clone, Copy, Debug, Deserialize, Serialize, PartialEq, JsonSchema)]
#[serde(rename_all = "snake_case")]
pub enum VpcFirewallRuleAction {
    Allow,
    Deny,
}

/// A `VpcFirewallRuleTarget` is used to specify the set of [`Instance`]s to
/// which a firewall rule applies.
#[derive(
    Clone,
    Debug,
    Deserialize,
    Display,
    FromStr,
    Serialize,
    PartialEq,
    JsonSchema,
)]
#[serde(tag = "type", content = "value", rename_all = "snake_case")]
#[display("{}:{0}", style = "lowercase")]
pub enum VpcFirewallRuleTarget {
    /// The rule applies to all instances in the VPC
    Vpc(Name),
    /// The rule applies to all instances in the VPC Subnet
    Subnet(Name),
    /// The rule applies to this specific instance
    Instance(Name),
    /// The rule applies to a specific IP address
    Ip(IpAddr),
    /// The rule applies to a specific IP subnet
    IpNet(IpNet),
    // Tags not yet implemented
    // Tag(Name),
}

/// The `VpcFirewallRuleHostFilter` is used to filter traffic on the basis of
/// its source or destination host.
#[derive(
    Clone,
    Debug,
    Deserialize,
    Display,
    FromStr,
    Serialize,
    PartialEq,
    JsonSchema,
)]
#[serde(tag = "type", content = "value", rename_all = "snake_case")]
#[display("{}:{0}", style = "lowercase")]
pub enum VpcFirewallRuleHostFilter {
    /// The rule applies to traffic from/to all instances in the VPC
    Vpc(Name),
    /// The rule applies to traffic from/to all instances in the VPC Subnet
    Subnet(Name),
    /// The rule applies to traffic from/to this specific instance
    Instance(Name),
    // Tags not yet implemented
    // Tag(Name),
    /// The rule applies to traffic from/to a specific IP address
    Ip(IpAddr),
    /// The rule applies to traffic from/to a specific IP subnet
    IpNet(IpNet),
    // TODO: Internet gateways not yet implemented
    // #[display("inetgw:{0}")]
    // InternetGateway(Name),
}

/// Port number used in a transport-layer protocol like TCP or UDP
/// Note that 0 is an invalid port number.
#[derive(
    Clone,
    Copy,
    Debug,
    Display,
    PartialEq,
    PartialOrd,
    Deserialize,
    Serialize,
    JsonSchema,
)]
#[serde(transparent)]
#[repr(transparent)]
pub struct L4Port(pub NonZeroU16);

impl From<NonZeroU16> for L4Port {
    fn from(port: NonZeroU16) -> L4Port {
        L4Port(port)
    }
}

impl TryFrom<u16> for L4Port {
    type Error = <NonZeroU16 as TryFrom<u16>>::Error;
    fn try_from(port: u16) -> Result<L4Port, Self::Error> {
        NonZeroU16::try_from(port).map(L4Port)
    }
}

/// A range of transport layer ports. This range is inclusive on both ends.
#[derive(
    Clone, Copy, Debug, DeserializeFromStr, SerializeDisplay, PartialEq,
)]
pub struct L4PortRange {
    /// The first port in the range
    pub first: L4Port,
    /// The last port in the range
    pub last: L4Port,
}

impl FromStr for L4PortRange {
    type Err = String;
    fn from_str(range: &str) -> Result<Self, Self::Err> {
        const INVALID_PORT_NUMBER_MSG: &str = "invalid port number";

        match range.split_once('-') {
            None => {
                let port = range
                    .parse::<NonZeroU16>()
                    .map_err(|_| INVALID_PORT_NUMBER_MSG.to_string())?
                    .into();
                Ok(L4PortRange { first: port, last: port })
            }
            Some((left, right)) => {
                let first = left
                    .parse::<NonZeroU16>()
                    .map_err(|_| INVALID_PORT_NUMBER_MSG.to_string())?
                    .into();
                let last = right
                    .parse::<NonZeroU16>()
                    .map_err(|_| INVALID_PORT_NUMBER_MSG.to_string())?
                    .into();
                Ok(L4PortRange { first, last })
            }
        }
    }
}

impl TryFrom<String> for L4PortRange {
    type Error = <L4PortRange as FromStr>::Err;

    fn try_from(range: String) -> Result<Self, Self::Error> {
        range.parse()
    }
}

impl Display for L4PortRange {
    fn fmt(&self, f: &mut Formatter<'_>) -> std::fmt::Result {
        if self.first == self.last {
            write!(f, "{}", self.first)
        } else {
            write!(f, "{}-{}", self.first, self.last)
        }
    }
}

impl JsonSchema for L4PortRange {
    fn schema_name() -> String {
        "L4PortRange".to_string()
    }

    fn json_schema(
        _: &mut schemars::gen::SchemaGenerator,
    ) -> schemars::schema::Schema {
        schemars::schema::SchemaObject {
            metadata: Some(Box::new(schemars::schema::Metadata {
                title: Some("A range of IP ports".to_string()),
                description: Some(
                    "An inclusive-inclusive range of IP ports. The second port \
                    may be omitted to represent a single port"
                        .to_string(),
                ),
                examples: vec!["22".into(), "6667-7000".into()],
                ..Default::default()
            })),
            instance_type: Some(
                schemars::schema::InstanceType::String.into()
            ),
            string: Some(Box::new(schemars::schema::StringValidation {
                max_length: Some(11),  // 5 digits for each port and the dash
                min_length: Some(1),
                pattern: Some(
                    r#"^[0-9]{1,5}(-[0-9]{1,5})?$"#.to_string(),
                ),
            })),
            ..Default::default()
        }.into()
    }
}

/// The `MacAddr` represents a Media Access Control (MAC) address, used to uniquely identify
/// hardware devices on a network.
// NOTE: We're using the `macaddr` crate for the internal representation. But as with the `ipnet`,
// this crate does not implement `JsonSchema`.
#[derive(
    Clone, Copy, Debug, DeserializeFromStr, PartialEq, SerializeDisplay,
)]
pub struct MacAddr(pub macaddr::MacAddr6);

impl From<macaddr::MacAddr6> for MacAddr {
    fn from(mac: macaddr::MacAddr6) -> Self {
        Self(mac)
    }
}

impl FromStr for MacAddr {
    type Err = macaddr::ParseError;

    fn from_str(s: &str) -> Result<Self, Self::Err> {
        s.parse().map(MacAddr)
    }
}

impl TryFrom<String> for MacAddr {
    type Error = <Self as FromStr>::Err;

    fn try_from(s: String) -> Result<Self, Self::Error> {
        MacAddr::from_str(s.as_ref())
    }
}

impl std::ops::Deref for MacAddr {
    type Target = macaddr::MacAddr6;
    fn deref(&self) -> &Self::Target {
        &self.0
    }
}

impl std::fmt::Display for MacAddr {
    fn fmt(&self, f: &mut std::fmt::Formatter) -> std::fmt::Result {
        write!(f, "{}", self.0)
    }
}

impl JsonSchema for MacAddr {
    fn schema_name() -> String {
        "MacAddr".to_string()
    }

    fn json_schema(
        _: &mut schemars::gen::SchemaGenerator,
    ) -> schemars::schema::Schema {
        schemars::schema::SchemaObject {
            metadata: Some(Box::new(schemars::schema::Metadata {
                title: Some("A MAC address".to_string()),
                description: Some(
                    "A Media Access Control address, in EUI-48 format"
                        .to_string(),
                ),
                examples: vec!["ff:ff:ff:ff:ff:ff".into()],
                ..Default::default()
            })),
            instance_type: Some(schemars::schema::InstanceType::String.into()),
            string: Some(Box::new(schemars::schema::StringValidation {
                max_length: Some(17), // 12 hex characters and 5 ":"-separators
                min_length: Some(17),
                pattern: Some(
                    r#"^([0-9a-fA-F]{2}:){5}[0-9a-fA-F]{2}$"#.to_string(),
                ),
            })),
            ..Default::default()
        }
        .into()
    }
}

/// A Geneve Virtual Network Identifier
#[derive(
    Debug,
    Clone,
    Copy,
    PartialEq,
    Eq,
    Hash,
    PartialOrd,
    Ord,
    Deserialize,
    Serialize,
    JsonSchema,
)]
pub struct Vni(u32);

impl Vni {
    /// Virtual Network Identifiers are constrained to be 24-bit values.
    pub const MAX_VNI: u32 = 0xFF_FFFF;

    /// Oxide reserves a slice of initial VNIs for its own use.
    pub const MIN_GUEST_VNI: u32 = 1024;

    /// Create a new random VNI.
    pub fn random() -> Self {
        use rand::Rng;
        Self(rand::thread_rng().gen_range(Self::MIN_GUEST_VNI..=Self::MAX_VNI))
    }
}

impl From<Vni> for u32 {
    fn from(vni: Vni) -> u32 {
        vni.0
    }
}

impl TryFrom<u32> for Vni {
    type Error = Error;

    fn try_from(x: u32) -> Result<Self, Error> {
        if x <= Self::MAX_VNI {
            Ok(Self(x))
        } else {
            Err(Error::internal_error(
                format!("Invalid Geneve VNI: {}", x).as_str(),
            ))
        }
    }
}

impl TryFrom<i32> for Vni {
    type Error = Error;

    fn try_from(x: i32) -> Result<Self, Error> {
        Self::try_from(u32::try_from(x).map_err(|_| {
            Error::internal_error(format!("Invalid Geneve VNI: {}", x).as_str())
        })?)
    }
}

/// A `NetworkInterface` represents a virtual network interface device.
#[derive(ObjectIdentity, Clone, Debug, Deserialize, JsonSchema, Serialize)]
pub struct NetworkInterface {
    /// common identifying metadata
    #[serde(flatten)]
    pub identity: IdentityMetadata,

    /// The Instance to which the interface belongs.
    pub instance_id: Uuid,

    /// The VPC to which the interface belongs.
    pub vpc_id: Uuid,

    /// The subnet to which the interface belongs.
    pub subnet_id: Uuid,

    /// The MAC address assigned to this interface.
    pub mac: MacAddr,

    /// The IP address assigned to this interface.
    pub ip: IpAddr,
    // TODO-correctness: We need to split this into an optional V4 and optional
    // V6 address, at least one of which must be specified.
    /// True if this interface is the primary for the instance to which it's
    /// attached.
    pub primary: bool,
}

#[derive(
    Clone,
    Debug,
    Deserialize,
    Serialize,
    JsonSchema,
    Eq,
    PartialEq,
    Ord,
    PartialOrd,
)]
#[serde(tag = "type", content = "value", rename_all = "snake_case")]
pub enum Digest {
    Sha256(String),
}

impl FromStr for Digest {
    type Err = anyhow::Error;
    fn from_str(s: &str) -> Result<Self, Self::Err> {
        if s.starts_with("sha256:") {
            let parts: Vec<&str> = s.split(':').collect();
            if parts.len() != 2 {
                anyhow::bail!("digest string {} should have two parts", s);
            }

            if parts[1].len() != 64 {
                anyhow::bail!("sha256 length must be 64");
            }

            return Ok(Digest::Sha256(parts[1].to_string()));
        }

        anyhow::bail!("invalid digest string {}", s);
    }
}

impl std::fmt::Display for Digest {
    fn fmt(
        &self,
        f: &mut std::fmt::Formatter<'_>,
    ) -> Result<(), std::fmt::Error> {
        write!(
            f,
            "{}",
            match self {
                Digest::Sha256(value) => format!("sha256:{}", value),
            }
        )
    }
}

#[cfg(test)]
mod test {
    use super::IpNet;
    use super::RouteDestination;
    use super::RouteTarget;
    use super::SemverVersion;
    use super::VpcFirewallRuleHostFilter;
    use super::VpcFirewallRuleTarget;
    use super::{
        ByteCount, Digest, L4Port, L4PortRange, Name, RoleName,
        VpcFirewallRuleAction, VpcFirewallRuleDirection, VpcFirewallRuleFilter,
        VpcFirewallRulePriority, VpcFirewallRuleProtocol,
        VpcFirewallRuleStatus, VpcFirewallRuleUpdate,
        VpcFirewallRuleUpdateParams,
    };
    use crate::api::external::Error;
    use crate::api::external::ResourceType;
    use std::convert::TryFrom;
    use std::str::FromStr;

    #[test]
    fn test_semver_validation() {
        // Examples copied from
        // https://github.com/dtolnay/semver/blob/cc2cfed67c17dfe6abae18726830bdb6d7cf740d/tests/test_version.rs#L13.
        let valid = [
            "1.2.3",
            "1.2.3-alpha1",
            "1.2.3+build5",
            "1.2.3+5build",
            "1.2.3-alpha1+build5",
            "1.2.3-1.alpha1.9+build5.7.3aedf",
            "1.2.3-0a.alpha1.9+05build.7.3aed",
            "0.4.0-beta.1+0851523",
            "1.1.0-beta-10",
        ];
        let invalid = [
<<<<<<< HEAD
=======
            // These examples are rejected by the validation regex.
>>>>>>> 20c99952
            "",
            "1",
            "1.2",
            "1.2.3-",
            "a.b.c",
            "1.2.3 abc",
<<<<<<< HEAD
            // "1.2.3-01" -- the validation regex does not match this invalid input
=======
            "1.2.3-01",
>>>>>>> 20c99952
        ];

        let r = regress::Regex::new(SemverVersion::VALIDATION_REGEX)
            .expect("validation regex is valid");
        for input in valid {
            let m = r
                .find(input)
                .unwrap_or_else(|| panic!("input {input} did not match regex"));
            assert_eq!(m.start(), 0, "input {input} did not match start");
            assert_eq!(m.end(), input.len(), "input {input} did not match end");
        }

        for input in invalid {
            assert!(
                r.find(input).is_none(),
                "invalid input {input} should not match validation regex"
            );
        }
    }

    #[test]
    fn test_name_parse() {
        // Error cases
        let long_name =
            "a234567890123456789012345678901234567890123456789012345678901234";
        assert_eq!(long_name.len(), 64);
        let error_cases: Vec<(&str, &str)> = vec![
            ("", "name requires at least one character"),
            (long_name, "name may contain at most 63 characters"),
            ("123", "name must begin with an ASCII lowercase character"),
            ("-abc", "name must begin with an ASCII lowercase character"),
            ("abc-", "name cannot end with \"-\""),
            (
                "aBc",
                "name contains invalid character: \"B\" (allowed characters \
                 are lowercase ASCII, digits, and \"-\")",
            ),
            (
                "a_c",
                "name contains invalid character: \"_\" (allowed characters \
                 are lowercase ASCII, digits, and \"-\")",
            ),
            (
                "a\u{00e9}cc",
                "name contains invalid character: \"\u{00e9}\" (allowed \
                 characters are lowercase ASCII, digits, and \"-\")",
            ),
            (
                "a7e55044-10b1-426f-9247-bb680e5fe0c8",
                "name cannot be a UUID to avoid ambiguity with IDs",
            ),
        ];

        for (input, expected_message) in error_cases {
            eprintln!("check name \"{}\" (expecting error)", input);
            assert_eq!(input.parse::<Name>().unwrap_err(), expected_message);
        }

        // Success cases
        let valid_names: Vec<&str> = vec![
            "a",
            "abc",
            "abc-123",
            "a123",
            "ok-a7e55044-10b1-426f-9247-bb680e5fe0c8",
            "a7e55044-10b1-426f-9247-bb680e5fe0c8-ok",
            &long_name[0..63],
        ];

        for name in valid_names {
            eprintln!("check name \"{}\" (should be valid)", name);
            assert_eq!(name, name.parse::<Name>().unwrap().as_str());
        }
    }

    #[test]
    fn test_role_name_parse() {
        // Error cases
        let bad_inputs = vec![
            // empty string is always worth testing
            "",
            // missing dot
            "project",
            // extra dot (or, illegal character in the second component)
            "project.admin.super",
            // missing resource type (or, another bogus resource type)
            ".admin",
            // missing role name
            "project.",
            // illegal characters in role name
            "project.not_good",
        ];

        for input in bad_inputs {
            eprintln!("check name {:?} (expecting error)", input);
            let result =
                input.parse::<RoleName>().expect_err("unexpectedly succeeded");
            eprintln!("(expected) error: {:?}", result);
        }

        eprintln!("check name \"project.admin\" (expecting success)");
        let role_name =
            "project.admin".parse::<RoleName>().expect("failed to parse");
        assert_eq!(role_name.to_string(), "project.admin");
        assert_eq!(role_name.resource_type, "project");
        assert_eq!(role_name.role_name, "admin");

        eprintln!("check name \"barf.admin\" (expecting success)");
        let role_name =
            "barf.admin".parse::<RoleName>().expect("failed to parse");
        assert_eq!(role_name.to_string(), "barf.admin");
        assert_eq!(role_name.resource_type, "barf");
        assert_eq!(role_name.role_name, "admin");

        eprintln!("check name \"organization.super-user\" (expecting success)");
        let role_name = "organization.super-user"
            .parse::<RoleName>()
            .expect("failed to parse");
        assert_eq!(role_name.to_string(), "organization.super-user");
        assert_eq!(role_name.resource_type, "organization");
        assert_eq!(role_name.role_name, "super-user");
    }

    #[test]
    fn test_resource_name_parse() {
        let bad_inputs = vec![
            "bogus",
            "",
            "Project",
            "oRgAnIzAtIoN",
            "organisation",
            "vpc subnet",
            "vpc_subnet",
        ];
        for input in bad_inputs {
            eprintln!("check resource type {:?} (expecting error)", input);
            let result = input
                .parse::<ResourceType>()
                .expect_err("unexpectedly succeeded");
            eprintln!("(expected) error: {:?}", result);
        }

        assert_eq!(
            ResourceType::Project,
            "project".parse::<ResourceType>().unwrap()
        );
        assert_eq!(
            ResourceType::VpcSubnet,
            "vpc-subnet".parse::<ResourceType>().unwrap()
        );
    }

    #[test]
    fn test_name_parse_from_param() {
        let result = Name::from_param(String::from("my-name"), "the_name");
        assert!(result.is_ok());
        assert_eq!(result, Ok("my-name".parse().unwrap()));

        let result = Name::from_param(String::from(""), "the_name");
        assert!(result.is_err());
        assert_eq!(
            result,
            Err(Error::InvalidValue {
                label: "the_name".to_string(),
                message: "name requires at least one character".to_string()
            })
        );
    }

    #[test]
    fn test_bytecount() {
        // Smallest supported value: all constructors
        let zero = ByteCount::from(0u32);
        assert_eq!(0, zero.to_bytes());
        assert_eq!(0, zero.to_whole_kibibytes());
        assert_eq!(0, zero.to_whole_mebibytes());
        assert_eq!(0, zero.to_whole_gibibytes());
        assert_eq!(0, zero.to_whole_tebibytes());
        let zero = ByteCount::try_from(0i64).unwrap();
        assert_eq!(0, zero.to_bytes());
        let zero = ByteCount::try_from(0u64).unwrap();
        assert_eq!(0, zero.to_bytes());

        // Largest supported value: both constructors that support it.
        let max = ByteCount::try_from(i64::MAX).unwrap();
        assert_eq!(i64::MAX, max.to_bytes() as i64);
        assert_eq!(i64::MAX, i64::from(max));

        let maxu64 = u64::try_from(i64::MAX).unwrap();
        let max = ByteCount::try_from(maxu64).unwrap();
        assert_eq!(i64::MAX, max.to_bytes() as i64);
        assert_eq!(i64::MAX, i64::from(max));
        assert_eq!(
            (i64::MAX / 1024 / 1024 / 1024 / 1024) as u64,
            max.to_whole_tebibytes()
        );

        // Value too large (only one constructor can hit this)
        let bogus = ByteCount::try_from(maxu64 + 1).unwrap_err();
        assert_eq!(bogus.to_string(), "value is too large for a byte count");
        // Value too small (only one constructor can hit this)
        let bogus = ByteCount::try_from(-1i64).unwrap_err();
        assert_eq!(bogus.to_string(), "value is too small for a byte count");
        // For good measure, let's check i64::MIN
        let bogus = ByteCount::try_from(i64::MIN).unwrap_err();
        assert_eq!(bogus.to_string(), "value is too small for a byte count");

        // We've now exhaustively tested both sides of all boundary conditions
        // for all three constructors (to the extent that that's possible).
        // Check non-trivial cases for the various accessor functions.  This
        // means picking values in the middle of the range.
        let three_terabytes = 3_000_000_000_000u64;
        let tb3 = ByteCount::try_from(three_terabytes).unwrap();
        assert_eq!(three_terabytes, tb3.to_bytes());
        assert_eq!(2929687500, tb3.to_whole_kibibytes());
        assert_eq!(2861022, tb3.to_whole_mebibytes());
        assert_eq!(2793, tb3.to_whole_gibibytes());
        assert_eq!(2, tb3.to_whole_tebibytes());

        let three_tebibytes = 3u64 * 1024 * 1024 * 1024 * 1024;
        let tib3 = ByteCount::try_from(three_tebibytes).unwrap();
        assert_eq!(three_tebibytes, tib3.to_bytes());
        assert_eq!(3 * 1024 * 1024 * 1024, tib3.to_whole_kibibytes());
        assert_eq!(3 * 1024 * 1024, tib3.to_whole_mebibytes());
        assert_eq!(3 * 1024, tib3.to_whole_gibibytes());
        assert_eq!(3, tib3.to_whole_tebibytes());
    }

    #[test]
    fn test_bytecount_display() {
        assert_eq!(format!("{}", ByteCount::from(0u32)), "0 B".to_string());
        assert_eq!(format!("{}", ByteCount::from(1023)), "1023 B".to_string());
        assert_eq!(format!("{}", ByteCount::from(1024)), "1 KiB".to_string());
        assert_eq!(format!("{}", ByteCount::from(1025)), "1025 B".to_string());
        assert_eq!(
            format!("{}", ByteCount::from(1024 * 100)),
            "100 KiB".to_string()
        );
        assert_eq!(
            format!("{}", ByteCount::from_mebibytes_u32(1)),
            "1 MiB".to_string()
        );
        assert_eq!(
            format!("{}", ByteCount::from_gibibytes_u32(1)),
            "1 GiB".to_string()
        );
        assert_eq!(
            format!("{}", ByteCount::from_gibibytes_u32(1024)),
            "1 TiB".to_string()
        );
    }

    #[test]
    fn test_ip_port_range_from_str() {
        assert_eq!(
            L4PortRange::try_from("65532".to_string()),
            Ok(L4PortRange {
                first: L4Port::try_from(65532).unwrap(),
                last: L4Port::try_from(65532).unwrap()
            })
        );
        assert_eq!(
            L4PortRange::try_from("22-53".to_string()),
            Ok(L4PortRange {
                first: L4Port::try_from(22).unwrap(),
                last: L4Port::try_from(53).unwrap()
            })
        );

        assert_eq!(
            L4PortRange::try_from("".to_string()),
            Err("invalid port number".to_string())
        );
        assert_eq!(
            L4PortRange::try_from("65536".to_string()),
            Err("invalid port number".to_string())
        );
        assert_eq!(
            L4PortRange::try_from("65535-65536".to_string()),
            Err("invalid port number".to_string())
        );
        assert_eq!(
            L4PortRange::try_from("0x23".to_string()),
            Err("invalid port number".to_string())
        );
        assert_eq!(
            L4PortRange::try_from("0".to_string()),
            Err("invalid port number".to_string())
        );
        assert_eq!(
            L4PortRange::try_from("0-20".to_string()),
            Err("invalid port number".to_string())
        );
        assert_eq!(
            L4PortRange::try_from("-20".to_string()),
            Err("invalid port number".to_string())
        );
    }

    #[test]
    fn test_ip_port_range_into_str() {
        let range = L4PortRange {
            first: L4Port::try_from(12345).unwrap(),
            last: L4Port::try_from(12345).unwrap(),
        }
        .to_string();
        assert_eq!(range, "12345");

        let range: String = L4PortRange {
            first: L4Port::try_from(1).unwrap(),
            last: L4Port::try_from(1024).unwrap(),
        }
        .to_string();
        assert_eq!(range, "1-1024");
    }

    #[test]
    fn test_firewall_deserialization() {
        let json = r#"{
            "rules": [
              {
                "name": "allow-internal-inbound",
                "status": "enabled",
                "direction": "inbound",
                "targets": [ { "type": "vpc", "value": "default" } ],
                "filters": {"hosts": [ { "type": "vpc", "value": "default" } ]},
                "action": "allow",
                "priority": 65534,
                "description": "allow inbound traffic between instances"
              },
              {
                "name": "rule2",
                "status": "disabled",
                "direction": "outbound",
                "targets": [ { "type": "vpc", "value": "default" } ],
                "filters": {"ports": [ "22-25", "27" ], "protocols": [ "UDP" ]},
                "action": "deny",
                "priority": 65533,
                "description": "second rule"
              }
            ]
          }"#;
        let params =
            serde_json::from_str::<VpcFirewallRuleUpdateParams>(json).unwrap();
        assert_eq!(params.rules.len(), 2);
        assert_eq!(
            params.rules[0],
            VpcFirewallRuleUpdate {
                name: Name::try_from("allow-internal-inbound".to_string())
                    .unwrap(),
                status: VpcFirewallRuleStatus::Enabled,
                direction: VpcFirewallRuleDirection::Inbound,
                targets: vec![VpcFirewallRuleTarget::Vpc(
                    "default".parse().unwrap()
                )],
                filters: VpcFirewallRuleFilter {
                    hosts: Some(vec![VpcFirewallRuleHostFilter::Vpc(
                        "default".parse().unwrap()
                    )]),
                    ports: None,
                    protocols: None,
                },
                action: VpcFirewallRuleAction::Allow,
                priority: VpcFirewallRulePriority(65534),
                description: "allow inbound traffic between instances"
                    .to_string(),
            }
        );
        assert_eq!(
            params.rules[1],
            VpcFirewallRuleUpdate {
                name: Name::try_from("rule2".to_string()).unwrap(),
                status: VpcFirewallRuleStatus::Disabled,
                direction: VpcFirewallRuleDirection::Outbound,
                targets: vec![VpcFirewallRuleTarget::Vpc(
                    "default".parse().unwrap()
                )],
                filters: VpcFirewallRuleFilter {
                    hosts: None,
                    ports: Some(vec![
                        L4PortRange {
                            first: L4Port::try_from(22).unwrap(),
                            last: L4Port::try_from(25).unwrap()
                        },
                        L4PortRange {
                            first: L4Port::try_from(27).unwrap(),
                            last: L4Port::try_from(27).unwrap()
                        }
                    ]),
                    protocols: Some(vec![VpcFirewallRuleProtocol::Udp]),
                },
                action: VpcFirewallRuleAction::Deny,
                priority: VpcFirewallRulePriority(65533),
                description: "second rule".to_string(),
            }
        );
    }

    #[test]
    fn test_ipv6_net_operations() {
        use super::Ipv6Net;
        assert!(Ipv6Net("fd00::/8".parse().unwrap()).is_unique_local());
        assert!(!Ipv6Net("fe00::/8".parse().unwrap()).is_unique_local());

        assert!(Ipv6Net("fd00::/48".parse().unwrap()).is_vpc_prefix());
        assert!(!Ipv6Net("fe00::/48".parse().unwrap()).is_vpc_prefix());
        assert!(!Ipv6Net("fd00::/40".parse().unwrap()).is_vpc_prefix());

        let vpc_prefix = Ipv6Net("fd00::/48".parse().unwrap());
        assert!(
            Ipv6Net("fd00::/64".parse().unwrap()).is_vpc_subnet(&vpc_prefix)
        );
        assert!(
            !Ipv6Net("fd10::/64".parse().unwrap()).is_vpc_subnet(&vpc_prefix)
        );
        assert!(
            !Ipv6Net("fd00::/63".parse().unwrap()).is_vpc_subnet(&vpc_prefix)
        );
    }

    #[test]
    fn test_route_target_parse() {
        let name: Name = "foo".parse().unwrap();
        let address = "192.168.0.10".parse().unwrap();
        assert_eq!(RouteTarget::Vpc(name.clone()), "vpc:foo".parse().unwrap());
        assert_eq!(
            RouteTarget::Subnet(name.clone()),
            "subnet:foo".parse().unwrap()
        );
        assert_eq!(
            RouteTarget::Instance(name),
            "instance:foo".parse().unwrap()
        );
        assert_eq!(
            RouteTarget::Ip(address),
            "ip:192.168.0.10".parse().unwrap()
        );
        assert!("foo:foo".parse::<RouteTarget>().is_err());
        assert!("foo".parse::<RouteTarget>().is_err());
    }

    #[test]
    fn test_route_destination_parse() {
        let name: Name = "foo".parse().unwrap();
        let address = "192.168.0.10".parse().unwrap();
        let network = "fd00::/64".parse().unwrap();
        assert_eq!(
            RouteDestination::Vpc(name.clone()),
            "vpc:foo".parse().unwrap()
        );
        assert_eq!(
            RouteDestination::Subnet(name),
            "subnet:foo".parse().unwrap()
        );
        assert_eq!(
            RouteDestination::Ip(address),
            "ip:192.168.0.10".parse().unwrap()
        );
        assert_eq!(
            RouteDestination::IpNet(network),
            "ipnet:fd00::/64".parse().unwrap()
        );
        assert!("foo:foo".parse::<RouteDestination>().is_err());
        assert!("foo".parse::<RouteDestination>().is_err());
    }

    #[test]
    fn test_firewall_rule_target_parse() {
        let name: Name = "foo".parse().unwrap();
        let address = "192.168.0.10".parse().unwrap();
        let network = "fd00::/64".parse().unwrap();
        assert_eq!(
            VpcFirewallRuleTarget::Vpc(name.clone()),
            "vpc:foo".parse().unwrap()
        );
        assert_eq!(
            VpcFirewallRuleTarget::Subnet(name.clone()),
            "subnet:foo".parse().unwrap()
        );
        assert_eq!(
            VpcFirewallRuleTarget::Instance(name),
            "instance:foo".parse().unwrap()
        );
        assert_eq!(
            VpcFirewallRuleTarget::Ip(address),
            "ip:192.168.0.10".parse().unwrap()
        );
        assert_eq!(
            VpcFirewallRuleTarget::IpNet(network),
            "ipnet:fd00::/64".parse().unwrap()
        );
        assert!("foo:foo".parse::<VpcFirewallRuleTarget>().is_err());
        assert!("foo".parse::<VpcFirewallRuleTarget>().is_err());
    }

    #[test]
    fn test_firewall_rule_host_filter_parse() {
        let name: Name = "foo".parse().unwrap();
        let address = "192.168.0.10".parse().unwrap();
        let network = "fd00::/64".parse().unwrap();
        assert_eq!(
            VpcFirewallRuleHostFilter::Vpc(name.clone()),
            "vpc:foo".parse().unwrap()
        );
        assert_eq!(
            VpcFirewallRuleHostFilter::Subnet(name.clone()),
            "subnet:foo".parse().unwrap()
        );
        assert_eq!(
            VpcFirewallRuleHostFilter::Instance(name),
            "instance:foo".parse().unwrap()
        );
        assert_eq!(
            VpcFirewallRuleHostFilter::Ip(address),
            "ip:192.168.0.10".parse().unwrap()
        );
        assert_eq!(
            VpcFirewallRuleHostFilter::IpNet(network),
            "ipnet:fd00::/64".parse().unwrap()
        );
        assert!("foo:foo".parse::<VpcFirewallRuleHostFilter>().is_err());
        assert!("foo".parse::<VpcFirewallRuleHostFilter>().is_err());
    }

    #[test]
    fn test_digest() {
        // No prefix
        assert!(
            "5cc9d1620911c280b0b1dad1413603702baccf340a1e74ade9d0521bcd826acf"
                .parse::<Digest>()
                .is_err()
        );

        // Valid sha256
        let actual: Digest =
            "sha256:5cc9d1620911c280b0b1dad1413603702baccf340a1e74ade9d0521bcd826acf".to_string().parse().unwrap();
        assert_eq!(
            actual,
            Digest::Sha256("5cc9d1620911c280b0b1dad1413603702baccf340a1e74ade9d0521bcd826acf".to_string()),
        );

        // Too short for sha256
        assert!("sha256:5cc9d1620911c280b".parse::<Digest>().is_err());

        // Bad prefix
        assert!("hash:super_random".parse::<Digest>().is_err());
    }

    #[test]
    fn test_ipnet_serde() {
        let net_str = "fd00:2::/32";
        let net = IpNet::from_str(net_str).unwrap();
        let ser = serde_json::to_string(&net).unwrap();

        assert_eq!(format!(r#""{}""#, net_str), ser);
        let net_des = serde_json::from_str::<IpNet>(&ser).unwrap();
        assert_eq!(net, net_des);

        let net_str = "192.168.1.1/16";
        let net = IpNet::from_str(net_str).unwrap();
        let ser = serde_json::to_string(&net).unwrap();

        assert_eq!(format!(r#""{}""#, net_str), ser);
        let net_des = serde_json::from_str::<IpNet>(&ser).unwrap();
        assert_eq!(net, net_des);
    }

    #[test]
    fn test_ipnet_first_last_address() {
        use std::net::IpAddr;
        use std::net::Ipv4Addr;
        use std::net::Ipv6Addr;
        let net: IpNet = "fd00::/128".parse().unwrap();
        assert_eq!(
            net.first_address(),
            IpAddr::from(Ipv6Addr::new(0xfd00, 0, 0, 0, 0, 0, 0, 0)),
        );
        assert_eq!(
            net.last_address(),
            IpAddr::from(Ipv6Addr::new(0xfd00, 0, 0, 0, 0, 0, 0, 0)),
        );

        let net: IpNet = "fd00::/64".parse().unwrap();
        assert_eq!(
            net.first_address(),
            IpAddr::from(Ipv6Addr::new(0xfd00, 0, 0, 0, 0, 0, 0, 0)),
        );
        assert_eq!(
            net.last_address(),
            IpAddr::from(Ipv6Addr::new(
                0xfd00, 0, 0, 0, 0xffff, 0xffff, 0xffff, 0xffff
            )),
        );

        let net: IpNet = "10.0.0.0/16".parse().unwrap();
        assert_eq!(
            net.first_address(),
            IpAddr::from(Ipv4Addr::new(10, 0, 0, 0)),
        );
        assert_eq!(
            net.last_address(),
            IpAddr::from(Ipv4Addr::new(10, 0, 255, 255)),
        );

        let net: IpNet = "10.0.0.0/32".parse().unwrap();
        assert_eq!(
            net.first_address(),
            IpAddr::from(Ipv4Addr::new(10, 0, 0, 0)),
        );
        assert_eq!(
            net.last_address(),
            IpAddr::from(Ipv4Addr::new(10, 0, 0, 0)),
        );
    }
}<|MERGE_RESOLUTION|>--- conflicted
+++ resolved
@@ -397,19 +397,10 @@
         Self(semver::Version::new(major, minor, patch))
     }
 
-<<<<<<< HEAD
-    /// This is a permissive version of the official validation regex for
-    /// semver:
-    /// https://semver.org/#is-there-a-suggested-regular-expression-regex-to-check-a-semver-string
-    /// It accepts some inputs that are not valid semver. See
-    /// test::test_semver_validation for an example.
-    const VALIDATION_REGEX: &str = r"^\d+\.\d+\.\d+([\-\+].+)?$";
-=======
     /// This is the official ECMAScript-compatible validation regex for
     /// semver:
     /// https://semver.org/#is-there-a-suggested-regular-expression-regex-to-check-a-semver-string
     const VALIDATION_REGEX: &str = r"^(0|[1-9]\d*)\.(0|[1-9]\d*)\.(0|[1-9]\d*)(?:-((?:0|[1-9]\d*|\d*[a-zA-Z-][0-9a-zA-Z-]*)(?:\.(?:0|[1-9]\d*|\d*[a-zA-Z-][0-9a-zA-Z-]*))*))?(?:\+([0-9a-zA-Z-]+(?:\.[0-9a-zA-Z-]+)*))?$";
->>>>>>> 20c99952
 }
 
 impl JsonSchema for SemverVersion {
@@ -2141,21 +2132,14 @@
             "1.1.0-beta-10",
         ];
         let invalid = [
-<<<<<<< HEAD
-=======
             // These examples are rejected by the validation regex.
->>>>>>> 20c99952
             "",
             "1",
             "1.2",
             "1.2.3-",
             "a.b.c",
             "1.2.3 abc",
-<<<<<<< HEAD
-            // "1.2.3-01" -- the validation regex does not match this invalid input
-=======
             "1.2.3-01",
->>>>>>> 20c99952
         ];
 
         let r = regress::Regex::new(SemverVersion::VALIDATION_REGEX)
