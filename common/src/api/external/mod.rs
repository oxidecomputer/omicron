/*!
 * Data structures and related facilities for representing resources in the API
 *
 * This includes all representations over the wire for both the external and
 * internal APIs.  The contents here are all HTTP-agnostic.
 */

mod error;
pub mod http_pagination;
pub use error::*;

use anyhow::anyhow;
use anyhow::Context;
use api_identity::ObjectIdentity;
use chrono::DateTime;
use chrono::Utc;
pub use dropshot::PaginationOrder;
use futures::future::ready;
use futures::stream::BoxStream;
use futures::stream::StreamExt;
<<<<<<< HEAD
use parse_display::{Display, FromStr};
=======
use parse_display::Display;
use parse_display::FromStr;
>>>>>>> 9f6cfcc3
use schemars::JsonSchema;
use serde::Deserialize;
use serde::Serialize;
use std::collections::BTreeMap;
use std::convert::TryFrom;
use std::fmt::Debug;
use std::fmt::Display;
use std::fmt::Formatter;
use std::fmt::Result as FormatResult;
use std::net::{IpAddr, SocketAddr};
use std::num::NonZeroU32;
use std::str::FromStr;
use uuid::Uuid;

/*
 * The type aliases below exist primarily to ensure consistency among return
 * types for functions in the `nexus::Nexus` and `nexus::DataStore`.  The
 * type argument `T` generally implements `Object`.
 */

/** Result of a create operation for the specified type */
pub type CreateResult<T> = Result<T, Error>;
/** Result of a delete operation for the specified type */
pub type DeleteResult = Result<(), Error>;
/** Result of a list operation that returns an ObjectStream */
pub type ListResult<T> = Result<ObjectStream<T>, Error>;
/** Result of a list operation that returns a vector */
pub type ListResultVec<T> = Result<Vec<T>, Error>;
/** Result of a lookup operation for the specified type */
pub type LookupResult<T> = Result<T, Error>;
/** Result of an update operation for the specified type */
pub type UpdateResult<T> = Result<T, Error>;

/**
 * A stream of Results, each potentially representing an object in the API
 */
pub type ObjectStream<T> = BoxStream<'static, Result<T, Error>>;

/*
 * General-purpose types used for client request parameters and return values.
 */

/**
 * Describes an `Object` that has its own identity metadata.  This is
 * currently used only for pagination.
 */
pub trait ObjectIdentity {
    fn identity(&self) -> &IdentityMetadata;
}

/**
 * Parameters used to request a specific page of results when listing a
 * collection of objects
 *
 * This is logically analogous to Dropshot's `PageSelector` (plus the limit from
 * Dropshot's `PaginationParams).  However, this type is HTTP-agnostic.  More
 * importantly, by the time this struct is generated, we know the type of the
 * sort field and we can specialize `DataPageParams` to that type.  This makes
 * it considerably simpler to implement the backend for most of our paginated
 * APIs.
 *
 * `NameType` is the type of the field used to sort the returned values and it's
 * usually `Name`.
 */
#[derive(Debug)]
pub struct DataPageParams<'a, NameType> {
    /**
     * If present, this is the value of the sort field for the last object seen
     */
    pub marker: Option<&'a NameType>,

    /**
     * Whether the sort is in ascending order
     */
    pub direction: PaginationOrder,

    /**
     * This identifies how many results should be returned on this page.
     * Backend implementations must provide this many results unless we're at
     * the end of the scan.  Dropshot assumes that if we provide fewer results
     * than this number, then we're done with the scan.
     */
    pub limit: NonZeroU32,
}

impl<'a, NameType> DataPageParams<'a, NameType> {
    /// Maps the marker type to a new type.
    ///
    /// Equivalent to [std::option::Option::map], because that's what it calls.
    pub fn map_name<OtherName, F>(&self, f: F) -> DataPageParams<'a, OtherName>
    where
        F: FnOnce(&'a NameType) -> &'a OtherName,
    {
        DataPageParams {
            marker: self.marker.map(f),
            direction: self.direction,
            limit: self.limit,
        }
    }
}

/**
 * A name used in the API
 *
 * Names are generally user-provided unique identifiers, highly constrained as
 * described in RFD 4.  An `Name` can only be constructed with a string
 * that's valid as a name.
 */
#[derive(
    Clone,
    Debug,
    Deserialize,
<<<<<<< HEAD
=======
    Display,
>>>>>>> 9f6cfcc3
    Eq,
    Ord,
    PartialEq,
    PartialOrd,
    Serialize,
<<<<<<< HEAD
    Display,
=======
>>>>>>> 9f6cfcc3
)]
#[display("{0}")]
#[serde(try_from = "String")]
pub struct Name(String);

/**
 * `Name::try_from(String)` is the primary method for constructing an Name
 * from an input string.  This validates the string according to our
 * requirements for a name.
 * TODO-cleanup why shouldn't callers use TryFrom<&str>?
 */
impl TryFrom<String> for Name {
    type Error = String;
    fn try_from(value: String) -> Result<Self, Self::Error> {
        if value.len() > 63 {
            return Err(String::from("name may contain at most 63 characters"));
        }

        let mut iter = value.chars();

        let first = iter.next().ok_or_else(|| {
            String::from("name requires at least one character")
        })?;
        if !first.is_ascii_lowercase() {
            return Err(String::from(
                "name must begin with an ASCII lowercase character",
            ));
        }

        let mut last = first;
        for c in iter {
            last = c;

            if !c.is_ascii_lowercase() && !c.is_digit(10) && c != '-' {
                return Err(format!(
                    "name contains invalid character: \"{}\" (allowed \
                     characters are lowercase ASCII, digits, and \"-\")",
                    c
                ));
            }
        }

        if last == '-' {
            return Err(String::from("name cannot end with \"-\""));
        }

        Ok(Name(value))
    }
}

impl FromStr for Name {
    // TODO: We should have better error types here.
    // See https://github.com/oxidecomputer/omicron/issues/347
    type Err = String;

    fn from_str(value: &str) -> Result<Self, Self::Err> {
        Name::try_from(String::from(value))
    }
}

impl<'a> From<&'a Name> for &'a str {
    fn from(n: &'a Name) -> Self {
        n.as_str()
    }
}

/**
 * `Name` instances are comparable like Strings, primarily so that they can
 * be used as keys in trees.
 */
impl<S> PartialEq<S> for Name
where
    S: AsRef<str>,
{
    fn eq(&self, other: &S) -> bool {
        self.0 == other.as_ref()
    }
}

/**
 * Custom JsonSchema implementation to encode the constraints on Name
 */
/*
 * TODO: 1. make this part of schemars w/ rename and maxlen annotations
 * TODO: 2. integrate the regex with `try_from`
 */
impl JsonSchema for Name {
    fn schema_name() -> String {
        "Name".to_string()
    }
    fn json_schema(
        _gen: &mut schemars::gen::SchemaGenerator,
    ) -> schemars::schema::Schema {
        schemars::schema::Schema::Object(schemars::schema::SchemaObject {
            metadata: Some(Box::new(schemars::schema::Metadata {
                id: None,
                title: Some("A name used in the API".to_string()),
                description: Some(
                    "Names must begin with a lower case ASCII letter, be \
                     composed exclusively of lowercase ASCII, uppercase \
                     ASCII, numbers, and '-', and may not end with a '-'."
                        .to_string(),
                ),
                default: None,
                deprecated: false,
                read_only: false,
                write_only: false,
                examples: vec![],
            })),
            instance_type: Some(schemars::schema::SingleOrVec::Single(
                Box::new(schemars::schema::InstanceType::String),
            )),
            format: None,
            enum_values: None,
            const_value: None,
            subschemas: None,
            number: None,
            string: Some(Box::new(schemars::schema::StringValidation {
                max_length: Some(63),
                min_length: None,
                pattern: Some("[a-z](|[a-zA-Z0-9-]*[a-zA-Z0-9])".to_string()),
            })),
            array: None,
            object: None,
            reference: None,
            extensions: BTreeMap::new(),
        })
    }
}

impl Name {
    /**
     * Parse an `Name`.  This is a convenience wrapper around
     * `Name::try_from(String)` that marshals any error into an appropriate
     * `Error`.
     */
    pub fn from_param(value: String, label: &str) -> Result<Name, Error> {
        value.parse().map_err(|e| Error::InvalidValue {
            label: String::from(label),
            message: e,
        })
    }

    /**
     * Return the `&str` representing the actual name.
     */
    pub fn as_str(&self) -> &str {
        self.0.as_str()
    }
}

/**
 * A count of bytes, typically used either for memory or storage capacity
 *
 * The maximum supported byte count is [`i64::MAX`].  This makes it somewhat
 * inconvenient to define constructors: a u32 constructor can be infallible, but
 * an i64 constructor can fail (if the value is negative) and a u64 constructor
 * can fail (if the value is larger than i64::MAX).  We provide all of these for
 * consumers' convenience.
 */
/*
 * TODO-cleanup This could benefit from a more complete implementation.
 * TODO-correctness RFD 4 requires that this be a multiple of 256 MiB.  We'll
 * need to write a validator for that.
 */
/*
 * The maximum byte count of i64::MAX comes from the fact that this is stored in
 * the database as an i64.  Constraining it here ensures that we can't fail to
 * serialize the value.
 */
#[derive(Copy, Clone, Debug, Deserialize, Serialize, JsonSchema)]
pub struct ByteCount(u64);

impl ByteCount {
    pub fn from_kibibytes_u32(kibibytes: u32) -> ByteCount {
        ByteCount::try_from(1024 * u64::from(kibibytes)).unwrap()
    }

    pub fn from_mebibytes_u32(mebibytes: u32) -> ByteCount {
        ByteCount::try_from(1024 * 1024 * u64::from(mebibytes)).unwrap()
    }

    pub fn from_gibibytes_u32(gibibytes: u32) -> ByteCount {
        ByteCount::try_from(1024 * 1024 * 1024 * u64::from(gibibytes)).unwrap()
    }

    pub fn to_bytes(&self) -> u64 {
        self.0
    }
    pub fn to_whole_kibibytes(&self) -> u64 {
        self.to_bytes() / 1024
    }
    pub fn to_whole_mebibytes(&self) -> u64 {
        self.to_bytes() / 1024 / 1024
    }
    pub fn to_whole_gibibytes(&self) -> u64 {
        self.to_bytes() / 1024 / 1024 / 1024
    }
    pub fn to_whole_tebibytes(&self) -> u64 {
        self.to_bytes() / 1024 / 1024 / 1024 / 1024
    }
}

/* TODO-cleanup This could use the experimental std::num::IntErrorKind. */
#[derive(Debug, Eq, thiserror::Error, Ord, PartialEq, PartialOrd)]
pub enum ByteCountRangeError {
    #[error("value is too small for a byte count")]
    TooSmall,
    #[error("value is too large for a byte count")]
    TooLarge,
}
impl TryFrom<u64> for ByteCount {
    type Error = ByteCountRangeError;

    fn try_from(bytes: u64) -> Result<Self, Self::Error> {
        if i64::try_from(bytes).is_err() {
            Err(ByteCountRangeError::TooLarge)
        } else {
            Ok(ByteCount(bytes))
        }
    }
}

impl TryFrom<i64> for ByteCount {
    type Error = ByteCountRangeError;

    fn try_from(bytes: i64) -> Result<Self, Self::Error> {
        Ok(ByteCount(
            u64::try_from(bytes).map_err(|_| ByteCountRangeError::TooSmall)?,
        ))
    }
}

impl From<u32> for ByteCount {
    fn from(value: u32) -> Self {
        ByteCount(u64::from(value))
    }
}

impl From<&ByteCount> for i64 {
    fn from(b: &ByteCount) -> Self {
        /* We have already validated that this value is in range. */
        i64::try_from(b.0).unwrap()
    }
}

/**
 * Generation numbers stored in the database, used for optimistic concurrency
 * control
 */
/*
 * Because generation numbers are stored in the database, we represent them as
 * i64.
 */
#[derive(
    Copy,
    Clone,
    Debug,
    Deserialize,
    Eq,
    JsonSchema,
    Ord,
    PartialEq,
    PartialOrd,
    Serialize,
)]
pub struct Generation(u64);

impl Generation {
    pub fn new() -> Generation {
        Generation(1)
    }

    pub fn next(&self) -> Generation {
        /*
         * It should technically be an operational error if this wraps or even
         * exceeds the value allowed by an i64.  But it seems unlikely enough to
         * happen in practice that we can probably feel safe with this.
         */
        let next_gen = self.0 + 1;
        assert!(next_gen <= u64::try_from(i64::MAX).unwrap());
        Generation(next_gen)
    }
}

impl Display for Generation {
    fn fmt(&self, f: &mut Formatter<'_>) -> FormatResult {
        f.write_str(&self.0.to_string())
    }
}

impl From<&Generation> for i64 {
    fn from(g: &Generation) -> Self {
        /* We have already validated that the value is within range. */
        /*
         * TODO-robustness We need to ensure that we don't deserialize a value
         * out of range here.
         */
        i64::try_from(g.0).unwrap()
    }
}

impl TryFrom<i64> for Generation {
    type Error = anyhow::Error;

    fn try_from(value: i64) -> Result<Self, Self::Error> {
        Ok(Generation(
            u64::try_from(value)
                .map_err(|_| anyhow!("generation number too large"))?,
        ))
    }
}

/*
 * General types used to implement API resources
 */

/**
 * Identifies a type of API resource
 */
#[derive(Debug, Deserialize, PartialEq, Serialize)]
pub enum ResourceType {
    Organization,
    Project,
    Disk,
    DiskAttachment,
    Instance,
    Rack,
    Sled,
    SagaDbg,
    Vpc,
    VpcSubnet,
    VpcRouter,
    RouterRoute,
    Oximeter,
    MetricProducer,
}

impl Display for ResourceType {
    fn fmt(&self, f: &mut Formatter) -> FormatResult {
        write!(
            f,
            "{}",
            match self {
                ResourceType::Organization => "organization",
                ResourceType::Project => "project",
                ResourceType::Disk => "disk",
                ResourceType::DiskAttachment => "disk attachment",
                ResourceType::Instance => "instance",
                ResourceType::Rack => "rack",
                ResourceType::Sled => "sled",
                ResourceType::SagaDbg => "saga_dbg",
                ResourceType::Vpc => "vpc",
                ResourceType::VpcSubnet => "vpc subnet",
                ResourceType::VpcRouter => "vpc router",
                ResourceType::RouterRoute => "vpc router route",
                ResourceType::Oximeter => "oximeter",
                ResourceType::MetricProducer => "metric producer",
            }
        )
    }
}

pub async fn to_list<T, U>(object_stream: ObjectStream<T>) -> Vec<U>
where
    T: Into<U>,
{
    object_stream
        .filter(|maybe_object| ready(maybe_object.is_ok()))
        .map(|maybe_object| maybe_object.unwrap().into())
        .collect::<Vec<U>>()
        .await
}

/*
 * IDENTITY METADATA
 */

/**
 * Identity-related metadata that's included in nearly all public API objects
 */
#[derive(Clone, Debug, Deserialize, PartialEq, Serialize, JsonSchema)]
#[serde(rename_all = "camelCase")]
pub struct IdentityMetadata {
    /** unique, immutable, system-controlled identifier for each resource */
    pub id: Uuid,
    /** unique, mutable, user-controlled identifier for each resource */
    pub name: Name,
    /** human-readable free-form text about a resource */
    pub description: String,
    /** timestamp when this resource was created */
    pub time_created: DateTime<Utc>,
    /** timestamp when this resource was last modified */
    pub time_modified: DateTime<Utc>,
}

/**
 * Create-time identity-related parameters
 */
#[derive(Clone, Debug, Deserialize, Serialize, JsonSchema)]
#[serde(rename_all = "camelCase")]
pub struct IdentityMetadataCreateParams {
    pub name: Name,
    pub description: String,
}

/**
 * Updateable identity-related parameters
 */
#[derive(Clone, Debug, Deserialize, Serialize, JsonSchema)]
#[serde(rename_all = "camelCase")]
pub struct IdentityMetadataUpdateParams {
    pub name: Option<Name>,
    pub description: Option<String>,
}

/*
 * Specific API resources
 */

/*
 * ORGANIZATIONS
 */

/**
 * Client view of an [`Organization`]
 */
#[derive(ObjectIdentity, Clone, Debug, Deserialize, Serialize, JsonSchema)]
#[serde(rename_all = "camelCase")]
pub struct Organization {
    #[serde(flatten)]
    pub identity: IdentityMetadata,
}

/**
 * Create-time parameters for an [`Organization`]
 */
#[derive(Clone, Debug, Deserialize, Serialize, JsonSchema)]
#[serde(rename_all = "camelCase")]
pub struct OrganizationCreateParams {
    #[serde(flatten)]
    pub identity: IdentityMetadataCreateParams,
}

/**
 * Updateable properties of an [`Organization`]
 */
#[derive(Clone, Debug, Deserialize, Serialize, JsonSchema)]
#[serde(rename_all = "camelCase")]
pub struct OrganizationUpdateParams {
    #[serde(flatten)]
    pub identity: IdentityMetadataUpdateParams,
}

/*
 * PROJECTS
 */

/**
 * Client view of an [`Project`]
 */
#[derive(ObjectIdentity, Clone, Debug, Deserialize, Serialize, JsonSchema)]
#[serde(rename_all = "camelCase")]
pub struct Project {
    /*
     * TODO-correctness is flattening here (and in all the other types) the
     * intent in RFD 4?
     */
    #[serde(flatten)]
    pub identity: IdentityMetadata,
    pub organization_id: Uuid,
}

/**
 * Create-time parameters for an [`Project`]
 */
#[derive(Clone, Debug, Deserialize, Serialize, JsonSchema)]
#[serde(rename_all = "camelCase")]
pub struct ProjectCreateParams {
    #[serde(flatten)]
    pub identity: IdentityMetadataCreateParams,
}

/**
 * Updateable properties of an [`Project`]
 */
#[derive(Clone, Debug, Deserialize, Serialize, JsonSchema)]
#[serde(rename_all = "camelCase")]
pub struct ProjectUpdateParams {
    #[serde(flatten)]
    pub identity: IdentityMetadataUpdateParams,
}

/*
 * INSTANCES
 */

/**
 * Running state of an Instance (primarily: booted or stopped)
 *
 * This typically reflects whether it's starting, running, stopping, or stopped,
 * but also includes states related to the Instance's lifecycle
 */
#[derive(
    Copy,
    Clone,
    Debug,
    Deserialize,
    Eq,
    Ord,
    PartialEq,
    PartialOrd,
    Serialize,
    JsonSchema,
)]
#[serde(rename_all = "lowercase")]
pub enum InstanceState {
    Creating, /* TODO-polish: paper over Creating in the API with Starting? */
    Starting,
    Running,
    /// Implied that a transition to "Stopped" is imminent.
    Stopping,
    /// The instance is currently stopped.
    Stopped,
    /// The instance is in the process of rebooting - it will remain
    /// in the "rebooting" state until the VM is starting once more.
    Rebooting,
    Repairing,
    Failed,
    Destroyed,
}

impl Display for InstanceState {
    fn fmt(&self, f: &mut Formatter) -> FormatResult {
        write!(f, "{}", self.label())
    }
}

/*
 * TODO-cleanup why is this error type different from the one for Name?  The
 * reason is probably that Name can be provided by the user, so we want a
 * good validation error.  InstanceState cannot.  Still, is there a way to
 * unify these?
 */
impl TryFrom<&str> for InstanceState {
    type Error = String;

    fn try_from(variant: &str) -> Result<Self, Self::Error> {
        let r = match variant {
            "creating" => InstanceState::Creating,
            "starting" => InstanceState::Starting,
            "running" => InstanceState::Running,
            "stopping" => InstanceState::Stopping,
            "stopped" => InstanceState::Stopped,
            "rebooting" => InstanceState::Rebooting,
            "repairing" => InstanceState::Repairing,
            "failed" => InstanceState::Failed,
            "destroyed" => InstanceState::Destroyed,
            _ => return Err(format!("Unexpected variant {}", variant)),
        };
        Ok(r)
    }
}

impl InstanceState {
    pub fn label(&self) -> &'static str {
        match self {
            InstanceState::Creating => "creating",
            InstanceState::Starting => "starting",
            InstanceState::Running => "running",
            InstanceState::Stopping => "stopping",
            InstanceState::Stopped => "stopped",
            InstanceState::Rebooting => "rebooting",
            InstanceState::Repairing => "repairing",
            InstanceState::Failed => "failed",
            InstanceState::Destroyed => "destroyed",
        }
    }

    /**
     * Returns true if the given state represents a fully stopped Instance.
     * This means that a transition from an !is_stopped() state must go
     * through Stopping.
     */
    pub fn is_stopped(&self) -> bool {
        match self {
            InstanceState::Starting => false,
            InstanceState::Running => false,
            InstanceState::Stopping => false,
            InstanceState::Rebooting => false,

            InstanceState::Creating => true,
            InstanceState::Stopped => true,
            InstanceState::Repairing => true,
            InstanceState::Failed => true,
            InstanceState::Destroyed => true,
        }
    }
}

/** The number of CPUs in an Instance */
#[derive(Copy, Clone, Debug, Deserialize, Serialize, JsonSchema)]
pub struct InstanceCpuCount(pub u16);

impl TryFrom<i64> for InstanceCpuCount {
    type Error = anyhow::Error;

    fn try_from(value: i64) -> Result<Self, Self::Error> {
        Ok(InstanceCpuCount(u16::try_from(value).context("parsing CPU count")?))
    }
}

impl From<&InstanceCpuCount> for i64 {
    fn from(c: &InstanceCpuCount) -> Self {
        i64::from(c.0)
    }
}

/**
 * Client view of an [`InstanceRuntimeState`]
 */
#[derive(Clone, Debug, Deserialize, Serialize, JsonSchema)]
#[serde(rename_all = "camelCase")]
pub struct InstanceRuntimeState {
    pub run_state: InstanceState,
    pub time_run_state_updated: DateTime<Utc>,
}

impl From<crate::api::internal::nexus::InstanceRuntimeState>
    for InstanceRuntimeState
{
    fn from(state: crate::api::internal::nexus::InstanceRuntimeState) -> Self {
        InstanceRuntimeState {
            run_state: state.run_state,
            time_run_state_updated: state.time_updated,
        }
    }
}

/**
 * Client view of an [`Instance`]
 */
#[derive(ObjectIdentity, Clone, Debug, Deserialize, Serialize, JsonSchema)]
#[serde(rename_all = "camelCase")]
pub struct Instance {
    /* TODO is flattening here the intent in RFD 4? */
    #[serde(flatten)]
    pub identity: IdentityMetadata,

    /** id for the project containing this Instance */
    pub project_id: Uuid,

    /** number of CPUs allocated for this Instance */
    pub ncpus: InstanceCpuCount,
    /** memory allocated for this Instance */
    pub memory: ByteCount,
    /** RFC1035-compliant hostname for the Instance. */
    pub hostname: String, /* TODO-cleanup different type? */

    #[serde(flatten)]
    pub runtime: InstanceRuntimeState,
}

/**
 * Create-time parameters for an [`Instance`]
 */
/*
 * TODO We're ignoring "type" for now because no types are specified by the API.
 * Presumably this will need to be its own kind of API object that can be
 * created, modified, removed, etc.
 */
#[derive(Clone, Debug, Deserialize, Serialize, JsonSchema)]
#[serde(rename_all = "camelCase")]
pub struct InstanceCreateParams {
    #[serde(flatten)]
    pub identity: IdentityMetadataCreateParams,
    pub ncpus: InstanceCpuCount,
    pub memory: ByteCount,
    pub hostname: String, /* TODO-cleanup different type? */
}

/**
 * Updateable properties of an [`Instance`]
 */
#[derive(Clone, Debug, Deserialize, Serialize)]
#[serde(rename_all = "camelCase")]
pub struct InstanceUpdateParams {
    #[serde(flatten)]
    pub identity: IdentityMetadataUpdateParams,
}

/*
 * DISKS
 */

/**
 * Client view of an [`Disk`]
 */
#[derive(ObjectIdentity, Clone, Debug, Deserialize, Serialize, JsonSchema)]
#[serde(rename_all = "camelCase")]
pub struct Disk {
    #[serde(flatten)]
    pub identity: IdentityMetadata,
    pub project_id: Uuid,
    pub snapshot_id: Option<Uuid>,
    pub size: ByteCount,
    pub state: DiskState,
    pub device_path: String,
}

/**
 * State of a Disk (primarily: attached or not)
 */
#[derive(
    Clone,
    Debug,
    Deserialize,
    Eq,
    Ord,
    PartialEq,
    PartialOrd,
    Serialize,
    JsonSchema,
)]
#[serde(rename_all = "lowercase")]
#[serde(tag = "state", content = "instance")]
pub enum DiskState {
    /** Disk is being initialized */
    Creating,
    /** Disk is ready but detached from any Instance */
    Detached,
    /** Disk is being attached to the given Instance */
    Attaching(Uuid), /* attached Instance id */
    /** Disk is attached to the given Instance */
    Attached(Uuid), /* attached Instance id */
    /** Disk is being detached from the given Instance */
    Detaching(Uuid), /* attached Instance id */
    /** Disk has been destroyed */
    Destroyed,
    /** Disk is unavailable */
    Faulted,
}

impl Display for DiskState {
    fn fmt(&self, f: &mut Formatter) -> FormatResult {
        write!(f, "{}", self.label())
    }
}

impl TryFrom<(&str, Option<Uuid>)> for DiskState {
    type Error = String;

    fn try_from(
        (s, maybe_id): (&str, Option<Uuid>),
    ) -> Result<Self, Self::Error> {
        match (s, maybe_id) {
            ("creating", None) => Ok(DiskState::Creating),
            ("detached", None) => Ok(DiskState::Detached),
            ("destroyed", None) => Ok(DiskState::Destroyed),
            ("faulted", None) => Ok(DiskState::Faulted),
            ("attaching", Some(id)) => Ok(DiskState::Attaching(id)),
            ("attached", Some(id)) => Ok(DiskState::Attached(id)),
            ("detaching", Some(id)) => Ok(DiskState::Detaching(id)),
            _ => Err(format!(
                "unexpected value for disk state: {:?} with attached id {:?}",
                s, maybe_id
            )),
        }
    }
}

impl DiskState {
    /**
     * Returns the string label for this disk state
     */
    pub fn label(&self) -> &'static str {
        match self {
            DiskState::Creating => "creating",
            DiskState::Detached => "detached",
            DiskState::Attaching(_) => "attaching",
            DiskState::Attached(_) => "attached",
            DiskState::Detaching(_) => "detaching",
            DiskState::Destroyed => "destroyed",
            DiskState::Faulted => "faulted",
        }
    }

    /**
     * Returns whether the Disk is currently attached to, being attached to, or
     * being detached from any Instance.
     */
    pub fn is_attached(&self) -> bool {
        self.attached_instance_id().is_some()
    }

    /**
     * If the Disk is attached to, being attached to, or being detached from an
     * Instance, returns the id for that Instance.  Otherwise returns `None`.
     */
    pub fn attached_instance_id(&self) -> Option<&Uuid> {
        match self {
            DiskState::Attaching(id) => Some(id),
            DiskState::Attached(id) => Some(id),
            DiskState::Detaching(id) => Some(id),

            DiskState::Creating => None,
            DiskState::Detached => None,
            DiskState::Destroyed => None,
            DiskState::Faulted => None,
        }
    }
}

/**
 * Create-time parameters for an [`Disk`]
 */
#[derive(Clone, Debug, Deserialize, Serialize, JsonSchema)]
#[serde(rename_all = "camelCase")]
pub struct DiskCreateParams {
    /** common identifying metadata */
    #[serde(flatten)]
    pub identity: IdentityMetadataCreateParams,
    /** id for snapshot from which the Disk should be created, if any */
    pub snapshot_id: Option<Uuid>, /* TODO should be a name? */
    /** size of the Disk */
    pub size: ByteCount,
}

/**
 * Describes a Disk's attachment to an Instance
 */
#[derive(Clone, Debug, Deserialize, Serialize, JsonSchema)]
#[serde(rename_all = "camelCase")]
pub struct DiskAttachment {
    pub instance_id: Uuid,
    pub disk_id: Uuid,
    pub disk_name: Name,
    pub disk_state: DiskState,
}

/*
 * RACKS
 */

/**
 * Client view of an [`Rack`]
 */
#[derive(ObjectIdentity, Clone, Debug, Deserialize, Serialize, JsonSchema)]
#[serde(rename_all = "camelCase")]
pub struct Rack {
    pub identity: IdentityMetadata,
}

/*
 * SLEDS
 */

/**
 * Client view of an [`Sled`]
 */
#[derive(ObjectIdentity, Clone, Debug, Deserialize, Serialize, JsonSchema)]
#[serde(rename_all = "camelCase")]
pub struct Sled {
    #[serde(flatten)]
    pub identity: IdentityMetadata,
    pub service_address: SocketAddr,
}

/*
 * Sagas
 *
 * These are currently only intended for observability by developers.  We will
 * eventually want to flesh this out into something more observable for end
 * users.
 */
#[derive(ObjectIdentity, Clone, Debug, Serialize, JsonSchema)]
pub struct Saga {
    pub id: Uuid,
    pub state: SagaState,
    /*
     * TODO-cleanup This object contains a fake `IdentityMetadata`.  Why?  We
     * want to paginate these objects.  http_pagination.rs provides a bunch of
     * useful facilities -- notably `PaginatedById`.  `PaginatedById`
     * requires being able to take an arbitrary object in the result set and get
     * its id.  To do that, it uses the `ObjectIdentity` trait, which expects
     * to be able to return an `IdentityMetadata` reference from an object.
     * Finally, the pagination facilities just pull the `id` out of that.
     *
     * In this case (as well as others, like sleds and racks), we have ids, and
     * we want to be able to paginate by id, but we don't have full identity
     * metadata.  (Or we do, but it's similarly faked up.)  What we should
     * probably do is create a new trait, say `ObjectId`, that returns _just_
     * an id.  We can provide a blanket impl for anything that impls
     * IdentityMetadata.  We can define one-off impls for structs like this
     * one.  Then the id-only pagination interfaces can require just
     * `ObjectId`.
     */
    #[serde(skip)]
    pub identity: IdentityMetadata,
}

impl From<steno::SagaView> for Saga {
    fn from(s: steno::SagaView) -> Self {
        Saga {
            id: Uuid::from(s.id),
            state: SagaState::from(s.state),
            identity: IdentityMetadata {
                /* TODO-cleanup See the note in Saga above. */
                id: Uuid::from(s.id),
                name: format!("saga-{}", s.id).parse().unwrap(),
                description: format!("saga {}", s.id),
                time_created: Utc::now(),
                time_modified: Utc::now(),
            },
        }
    }
}

#[derive(Clone, Debug, Serialize, JsonSchema)]
#[serde(rename_all = "camelCase")]
#[serde(tag = "state")]
pub enum SagaState {
    Running,
    Succeeded,
    Failed { error_node_name: String, error_info: SagaErrorInfo },
}

#[derive(Clone, Debug, Serialize, JsonSchema)]
#[serde(rename_all = "camelCase")]
#[serde(tag = "error")]
pub enum SagaErrorInfo {
    ActionFailed { source_error: serde_json::Value },
    DeserializeFailed { message: String },
    InjectedError,
    SerializeFailed { message: String },
    SubsagaCreateFailed { message: String },
}

impl From<steno::SagaStateView> for SagaState {
    fn from(st: steno::SagaStateView) -> Self {
        match st {
            steno::SagaStateView::Ready { .. } => SagaState::Running,
            steno::SagaStateView::Running { .. } => SagaState::Running,
            steno::SagaStateView::Done {
                result: steno::SagaResult { kind: Ok(_), .. },
                ..
            } => SagaState::Succeeded,
            steno::SagaStateView::Done {
                result: steno::SagaResult { kind: Err(e), .. },
                ..
            } => SagaState::Failed {
                error_node_name: e.error_node_name,
                error_info: match e.error_source {
                    steno::ActionError::ActionFailed { source_error } => {
                        SagaErrorInfo::ActionFailed { source_error }
                    }
                    steno::ActionError::DeserializeFailed { message } => {
                        SagaErrorInfo::DeserializeFailed { message }
                    }
                    steno::ActionError::InjectedError => {
                        SagaErrorInfo::InjectedError
                    }
                    steno::ActionError::SerializeFailed { message } => {
                        SagaErrorInfo::SerializeFailed { message }
                    }
                    steno::ActionError::SubsagaCreateFailed { message } => {
                        SagaErrorInfo::SubsagaCreateFailed { message }
                    }
                },
            },
        }
    }
}

#[derive(ObjectIdentity, Clone, Debug, Deserialize, Serialize, JsonSchema)]
#[serde(rename_all = "camelCase")]
pub struct Vpc {
    #[serde(flatten)]
    pub identity: IdentityMetadata,

    /** id for the project containing this VPC */
    pub project_id: Uuid,

    /// id for the system router where subnet default routes are registered
    pub system_router_id: Uuid,

    // TODO-design should this be optional?
    /** The name used for the VPC in DNS. */
    pub dns_name: Name,
}

/**
 * Create-time parameters for a [`Vpc`]
 */
#[derive(Clone, Debug, Deserialize, Serialize, JsonSchema)]
#[serde(rename_all = "camelCase")]
pub struct VpcCreateParams {
    #[serde(flatten)]
    pub identity: IdentityMetadataCreateParams,
    pub dns_name: Name,
}

/**
 * Updateable properties of a [`Vpc`]
 */
#[derive(Clone, Debug, Deserialize, Serialize, JsonSchema)]
#[serde(rename_all = "camelCase")]
pub struct VpcUpdateParams {
    #[serde(flatten)]
    pub identity: IdentityMetadataUpdateParams,
    pub dns_name: Option<Name>,
}

/// An `Ipv4Net` represents a IPv4 subnetwork, including the address and network mask.
#[derive(Clone, Copy, Debug, Deserialize, PartialEq, Serialize)]
pub struct Ipv4Net(pub ipnetwork::Ipv4Network);

impl std::ops::Deref for Ipv4Net {
    type Target = ipnetwork::Ipv4Network;
    fn deref(&self) -> &Self::Target {
        &self.0
    }
}

impl std::fmt::Display for Ipv4Net {
    fn fmt(&self, f: &mut std::fmt::Formatter) -> std::fmt::Result {
        write!(f, "{}", self.0)
    }
}

impl JsonSchema for Ipv4Net {
    fn schema_name() -> String {
        "Ipv4Net".to_string()
    }

    fn json_schema(
        _: &mut schemars::gen::SchemaGenerator,
    ) -> schemars::schema::Schema {
        schemars::schema::Schema::Object(
            schemars::schema::SchemaObject {
                metadata: Some(Box::new(schemars::schema::Metadata {
                    title: Some("An IPv4 subnet".to_string()),
                    description: Some("An IPv4 subnet, including prefix and subnet mask".to_string()),
                    examples: vec!["192.168.1.0/24".into()],
                    ..Default::default()
                })),
                instance_type: Some(schemars::schema::SingleOrVec::Single(Box::new(schemars::schema::InstanceType::String))),
                string: Some(Box::new(schemars::schema::StringValidation {
                    // Fully-specified IPv4 address. Up to 15 chars for address, plus slash and up to 2 subnet digits.
                    max_length: Some(18),
                    min_length: None,
                    // Addresses must be from an RFC 1918 private address space
                    pattern: Some(
                        concat!(
                            // 10.x.x.x/8
                            r#"^(10\.(25[0-5]|[1-2][0-4][0-9]|[1-9][0-9]|[0-9]\.){2}(25[0-5]|[1-2][0-4][0-9]|[1-9][0-9]|[0-9])/(1[0-9]|2[0-8]|[8-9]))$"#,
                            // 172.16.x.x/12
                            r#"^(172\.16\.(25[0-5]|[1-2][0-4][0-9]|[1-9][0-9]|[0-9])\.(25[0-5]|[1-2][0-4][0-9]|[1-9][0-9]|[0-9])/(1[2-9]|2[0-8]))$"#,
                            // 192.168.x.x/16
                            r#"^(192\.168\.(25[0-5]|[1-2][0-4][0-9]|[1-9][0-9]|[0-9])\.(25[0-5]|[1-2][0-4][0-9]|[1-9][0-9]|[0-9])/(1[6-9]|2[0-8]))$"#,
                        ).to_string(),
                    ),
                })),
                ..Default::default()
            }
        )
    }
}

/// An `Ipv6Net` represents a IPv6 subnetwork, including the address and network mask.
#[derive(Clone, Copy, Debug, Deserialize, PartialEq, Serialize)]
pub struct Ipv6Net(pub ipnetwork::Ipv6Network);

impl std::ops::Deref for Ipv6Net {
    type Target = ipnetwork::Ipv6Network;
    fn deref(&self) -> &Self::Target {
        &self.0
    }
}

impl std::fmt::Display for Ipv6Net {
    fn fmt(&self, f: &mut std::fmt::Formatter) -> std::fmt::Result {
        write!(f, "{}", self.0)
    }
}

impl JsonSchema for Ipv6Net {
    fn schema_name() -> String {
        "Ipv6Net".to_string()
    }

    fn json_schema(
        _: &mut schemars::gen::SchemaGenerator,
    ) -> schemars::schema::Schema {
        schemars::schema::Schema::Object(
            schemars::schema::SchemaObject {
                metadata: Some(Box::new(schemars::schema::Metadata {
                    title: Some("An IPv6 subnet".to_string()),
                    description: Some("An IPv6 subnet, including prefix and subnet mask".to_string()),
                    examples: vec!["fd12:3456::/64".into()],
                    ..Default::default()
                })),
                instance_type: Some(schemars::schema::SingleOrVec::Single(Box::new(schemars::schema::InstanceType::String))),
                string: Some(Box::new(schemars::schema::StringValidation {
                    // Fully-specified IPv6 address. 4 hex chars per segment, 8 segments, 7
                    // ":"-separators, slash and up to 3 subnet digits
                    max_length: Some(43),
                    min_length: None,
                    pattern: Some(
                        // Conforming to unique local addressing scheme, `fd00::/8`
                        concat!(
                            r#"^(fd|FD)00:((([0-9a-fA-F]{1,4}\:){6}[0-9a-fA-F]{1,4})|(([0-9a-fA-F]{1,4}:){1,6}:))/(6[4-9]|[7-9][0-9]|1[0-1][0-9]|12[0-6])$"#,
                        ).to_string(),
                    ),
                })),
                ..Default::default()
            }
        )
    }
}

/// A VPC subnet represents a logical grouping for instances that allows network traffic between
/// them, within a IPv4 subnetwork or optionall an IPv6 subnetwork.
#[derive(ObjectIdentity, Clone, Debug, Deserialize, Serialize, JsonSchema)]
pub struct VpcSubnet {
    /** common identifying metadata */
    pub identity: IdentityMetadata,

    /** The VPC to which the subnet belongs. */
    pub vpc_id: Uuid,

    // TODO-design: RFD 21 says that V4 subnets are currently required, and V6 are optional. If a
    // V6 address is _not_ specified, one is created with a prefix that depends on the VPC and a
    // unique subnet-specific portion of the prefix (40 and 16 bits for each, respectively).
    //
    // We're leaving out the "view" types here for the external HTTP API for now, so it's not clear
    // how to do the validation of user-specified CIDR blocks, or how to create a block if one is
    // not given.
    /** The IPv4 subnet CIDR block. */
    pub ipv4_block: Option<Ipv4Net>,

    /** The IPv6 subnet CIDR block. */
    pub ipv6_block: Option<Ipv6Net>,
}

/**
 * Create-time parameters for a [`VpcSubnet`]
 */
#[derive(Clone, Debug, Deserialize, Serialize, JsonSchema)]
#[serde(rename_all = "camelCase")]
pub struct VpcSubnetCreateParams {
    #[serde(flatten)]
    pub identity: IdentityMetadataCreateParams,
    pub ipv4_block: Option<Ipv4Net>,
    pub ipv6_block: Option<Ipv6Net>,
}

/**
 * Updateable properties of a [`VpcSubnet`]
 */
#[derive(Clone, Debug, Deserialize, Serialize, JsonSchema)]
#[serde(rename_all = "camelCase")]
pub struct VpcSubnetUpdateParams {
    #[serde(flatten)]
    pub identity: IdentityMetadataUpdateParams,
    pub ipv4_block: Option<Ipv4Net>,
    pub ipv6_block: Option<Ipv6Net>,
}

#[derive(Clone, Copy, Debug, Deserialize, Serialize, PartialEq, JsonSchema)]
#[serde(rename_all = "camelCase")]
pub enum VpcRouterKind {
    System,
    Custom,
}

/// A VPC router defines a series of rules that indicate where traffic
/// should be sent depending on its destination.
#[derive(ObjectIdentity, Clone, Debug, Deserialize, Serialize, JsonSchema)]
pub struct VpcRouter {
    /// common identifying metadata
    pub identity: IdentityMetadata,

    pub kind: VpcRouterKind,

    /// The VPC to which the router belongs.
    pub vpc_id: Uuid,
}

/// Create-time parameters for a [`VpcRouter`]
#[derive(Clone, Debug, Deserialize, Serialize, JsonSchema)]
#[serde(rename_all = "camelCase")]
pub struct VpcRouterCreateParams {
    #[serde(flatten)]
    pub identity: IdentityMetadataCreateParams,
}

/// Updateable properties of a [`VpcRouter`]
#[derive(Clone, Debug, Deserialize, Serialize, JsonSchema)]
#[serde(rename_all = "camelCase")]
pub struct VpcRouterUpdateParams {
    #[serde(flatten)]
    pub identity: IdentityMetadataUpdateParams,
}

/// Represents all possible network target strings as defined in RFD-21
/// This enum itself isn't intended to be used directly but rather as a
/// delegate for subset enums to not have to re-implement all the base type conversions.
///
/// See https://rfd.shared.oxide.computer/rfd/0021#api-target-strings
#[derive(Debug, PartialEq, Display, FromStr)]
pub enum NetworkTarget {
    #[display("vpc:{0}")]
    Vpc(Name),
    #[display("subnet:{0}")]
    Subnet(Name),
    #[display("instance:{0}")]
    Instance(Name),
    #[display("tag:{0}")]
    Tag(Name),
    #[display("ip:{0}")]
    Ip(IpAddr),
    #[display("inetgw:{0}")]
    InternetGateway(Name),
    #[display("fip:{0}")]
    FloatingIp(Name),
<<<<<<< HEAD
    #[display("ip_pool:{0}")]
    IpPool(Name),
=======
>>>>>>> 9f6cfcc3
}

/// A subset of [`NetworkTarget`], `RouteTarget` specifies all
/// possible targets that a route can forward to.
#[derive(Clone, Debug, Deserialize, Serialize, PartialEq, JsonSchema)]
#[serde(rename_all = "camelCase")]
#[serde(tag = "type", content = "value")]
pub enum RouteTarget {
    Ip(IpAddr),
    Vpc(Name),
    Subnet(Name),
    Instance(Name),
    InternetGateway(Name),
}

impl TryFrom<NetworkTarget> for RouteTarget {
    type Error = String;

    fn try_from(value: NetworkTarget) -> Result<Self, Self::Error> {
        match value {
            NetworkTarget::Ip(ip) => Ok(RouteTarget::Ip(ip)),
            NetworkTarget::Vpc(name) => Ok(RouteTarget::Vpc(name)),
            NetworkTarget::Subnet(name) => Ok(RouteTarget::Subnet(name)),
            NetworkTarget::Instance(name) => Ok(RouteTarget::Instance(name)),
            NetworkTarget::InternetGateway(name) => {
                Ok(RouteTarget::InternetGateway(name))
            }
            _ => Err(format!(
<<<<<<< HEAD
                "Invalid RouteTarget {}, only ip, vpc, and subnet, instance, and inetgw are allowed",
=======
                "Invalid RouteTarget {}, only ip, vpc, subnet, instance, and inetgw are allowed",
>>>>>>> 9f6cfcc3
                value
            )),
        }
    }
}

impl TryFrom<String> for RouteTarget {
    type Error = String;

    fn try_from(value: String) -> Result<Self, Self::Error> {
        RouteTarget::try_from(value.parse::<NetworkTarget>().unwrap())
    }
}

impl FromStr for RouteTarget {
    type Err = String;

    fn from_str(value: &str) -> Result<Self, Self::Err> {
        RouteTarget::try_from(String::from(value))
    }
}

impl From<RouteTarget> for NetworkTarget {
    fn from(target: RouteTarget) -> Self {
        match target {
            RouteTarget::Ip(ip) => NetworkTarget::Ip(ip),
            RouteTarget::Vpc(name) => NetworkTarget::Vpc(name),
            RouteTarget::Subnet(name) => NetworkTarget::Subnet(name),
            RouteTarget::Instance(name) => NetworkTarget::Instance(name),
            RouteTarget::InternetGateway(name) => {
                NetworkTarget::InternetGateway(name)
            }
        }
    }
}

impl Display for RouteTarget {
    fn fmt(&self, f: &mut Formatter<'_>) -> FormatResult {
        let target = NetworkTarget::from(self.clone());
        write!(f, "{}", target)
    }
}

/// A subset of [`NetworkTarget`], `RouteDestination` specifies
/// the kind of network traffic that will be matched to be forwarded
/// to the [`RouteTarget`].
#[derive(Clone, Debug, Deserialize, Serialize, PartialEq, JsonSchema)]
#[serde(rename_all = "camelCase")]
#[serde(tag = "type", content = "value")]
pub enum RouteDestination {
    Ip(IpAddr),
    Vpc(Name),
    Subnet(Name),
}

impl TryFrom<NetworkTarget> for RouteDestination {
    type Error = String;

    fn try_from(value: NetworkTarget) -> Result<Self, Self::Error> {
        match value {
            NetworkTarget::Ip(ip) => Ok(RouteDestination::Ip(ip)),
            NetworkTarget::Vpc(name) => Ok(RouteDestination::Vpc(name)),
            NetworkTarget::Subnet(name) => Ok(RouteDestination::Subnet(name)),
            _ => Err(format!(
                "Invalid RouteTarget {}, only ip, vpc, and subnets are allowed",
                value
            )),
        }
    }
}

impl TryFrom<String> for RouteDestination {
    type Error = String;

    fn try_from(value: String) -> Result<Self, Self::Error> {
        RouteDestination::try_from(value.parse::<NetworkTarget>().unwrap())
    }
}

impl FromStr for RouteDestination {
    type Err = String;

    fn from_str(value: &str) -> Result<Self, Self::Err> {
        RouteDestination::try_from(String::from(value))
    }
}

impl From<RouteDestination> for NetworkTarget {
    fn from(target: RouteDestination) -> Self {
        match target {
            RouteDestination::Ip(ip) => NetworkTarget::Ip(ip),
            RouteDestination::Vpc(name) => NetworkTarget::Vpc(name),
            RouteDestination::Subnet(name) => NetworkTarget::Subnet(name),
        }
    }
}

impl Display for RouteDestination {
    fn fmt(&self, f: &mut Formatter<'_>) -> FormatResult {
        let target = NetworkTarget::from(self.clone());
        write!(f, "{}", target)
    }
}

<<<<<<< HEAD
/// The classification of a [`RouterRoute`] as defined by the system.
/// The kind determines certain attributes such as if the route is modifiable
/// and describes how or where the route was created.
///
/// See [RFD-21](https://rfd.shared.oxide.computer/rfd/0021#concept-router) for more context
#[derive(
    Clone, Copy, Debug, PartialEq, Deserialize, Serialize, Display, JsonSchema,
)]
#[display("{}")]
pub enum RouterRouteKind {
    /// Determines the default destination of traffic, such as whether it goes to the internet or not.
    ///
    /// `Destination: An Internet Gateway`
    /// `Modifiable: true`
    Default,
    /// Automatically added for each VPC Subnet in the VPC
    ///
    /// `Destination: A VPC Subnet`
    /// `Modifiable: false`
    VpcSubnet,
    /// Automatically added when VPC peering is established
    ///
    /// `Destination: A different VPC`
    /// `Modifiable: false`
    VpcPeering,
    /// Created by a user
    /// See [`RouteTarget`]
    ///
    /// `Destination: User defined`
    /// `Modifiable: true`
    Custom,
}

///  A route defines a rule that governs where traffic should be sent based on its destination.
#[derive(ObjectIdentity, Clone, Debug, Deserialize, Serialize, JsonSchema)]
pub struct RouterRoute {
    /// common identifying metadata
    pub identity: IdentityMetadata,

    /// The VPC Router to which the route belongs.
    pub router_id: Uuid,

    /// Describes the kind of router. Set at creation. `read-only`
    pub kind: RouterRouteKind,

    pub target: RouteTarget,
    pub destination: RouteDestination,
}

/// Create-time parameters for a [`RouterRoute`]
#[derive(Clone, Debug, Deserialize, Serialize, JsonSchema)]
#[serde(rename_all = "camelCase")]
pub struct RouterRouteCreateParams {
    #[serde(flatten)]
    pub identity: IdentityMetadataCreateParams,
    pub target: RouteTarget,
    pub destination: RouteDestination,
}

/// Updateable properties of a [`RouterRoute`]
#[derive(Clone, Debug, Deserialize, Serialize, JsonSchema)]
#[serde(rename_all = "camelCase")]
pub struct RouterRouteUpdateParams {
    #[serde(flatten)]
    pub identity: IdentityMetadataUpdateParams,
    pub target: RouteTarget,
    pub destination: RouteDestination,
}

=======
>>>>>>> 9f6cfcc3
/// The `MacAddr` represents a Media Access Control (MAC) address, used to uniquely identify
/// hardware devices on a network.
// NOTE: We're using the `macaddr` crate for the internal representation. But as with the `ipnet`,
// this crate does not implement `JsonSchema`.
#[derive(Clone, Copy, Debug, Deserialize, PartialEq, Serialize)]
pub struct MacAddr(pub macaddr::MacAddr6);

impl TryFrom<String> for MacAddr {
    type Error = macaddr::ParseError;

    fn try_from(s: String) -> Result<Self, Self::Error> {
        s.parse().map(|addr| MacAddr(addr))
    }
}

impl std::ops::Deref for MacAddr {
    type Target = macaddr::MacAddr6;
    fn deref(&self) -> &Self::Target {
        &self.0
    }
}

impl std::fmt::Display for MacAddr {
    fn fmt(&self, f: &mut std::fmt::Formatter) -> std::fmt::Result {
        write!(f, "{}", self.0)
    }
}

impl JsonSchema for MacAddr {
    fn schema_name() -> String {
        "MacAddr".to_string()
    }

    fn json_schema(
        _: &mut schemars::gen::SchemaGenerator,
    ) -> schemars::schema::Schema {
        schemars::schema::Schema::Object(schemars::schema::SchemaObject {
            metadata: Some(Box::new(schemars::schema::Metadata {
                title: Some("A MAC address".to_string()),
                description: Some(
                    "A Media Access Control address, in EUI-48 format"
                        .to_string(),
                ),
                examples: vec!["ff:ff:ff:ff:ff:ff".into()],
                ..Default::default()
            })),
            instance_type: Some(schemars::schema::SingleOrVec::Single(
                Box::new(schemars::schema::InstanceType::String),
            )),
            string: Some(Box::new(schemars::schema::StringValidation {
                max_length: Some(17), // 12 hex characters and 5 ":"-separators
                min_length: Some(17),
                pattern: Some(
                    r#"^([0-9a-fA-F]{2}:){5}[0-9a-fA-F]{2}$"#.to_string(),
                ),
            })),
            ..Default::default()
        })
    }
}

/// A `NetworkInterface` represents a virtual network interface device.
#[derive(Clone, Debug, Deserialize, JsonSchema, Serialize)]
pub struct NetworkInterface {
    /** common identifying metadata */
    pub identity: IdentityMetadata,

    /** The VPC to which the interface belongs. */
    pub vpc_id: Uuid,

    /** The subnet to which the interface belongs. */
    pub subnet_id: Uuid,

    /** The MAC address assigned to this interface. */
    pub mac: MacAddr,

    /** The IP address assigned to this interface. */
    pub ip: IpAddr,
}

#[cfg(test)]
mod test {
    use super::ByteCount;
    use super::Name;
    use crate::api::external::Error;
    use crate::api::external::NetworkTarget;
    use std::convert::TryFrom;
    use std::net::IpAddr;
    use std::net::Ipv4Addr;

    #[test]
    fn test_name_parse() {
        /*
         * Error cases
         */
        let long_name =
            "a234567890123456789012345678901234567890123456789012345678901234";
        assert_eq!(long_name.len(), 64);
        let error_cases: Vec<(&str, &str)> = vec![
            ("", "name requires at least one character"),
            (long_name, "name may contain at most 63 characters"),
            ("123", "name must begin with an ASCII lowercase character"),
            ("-abc", "name must begin with an ASCII lowercase character"),
            ("abc-", "name cannot end with \"-\""),
            (
                "aBc",
                "name contains invalid character: \"B\" (allowed characters \
                 are lowercase ASCII, digits, and \"-\")",
            ),
            (
                "a_c",
                "name contains invalid character: \"_\" (allowed characters \
                 are lowercase ASCII, digits, and \"-\")",
            ),
            (
                "a\u{00e9}cc",
                "name contains invalid character: \"\u{00e9}\" (allowed \
                 characters are lowercase ASCII, digits, and \"-\")",
            ),
        ];

        for (input, expected_message) in error_cases {
            eprintln!("check name \"{}\" (expecting error)", input);
            assert_eq!(input.parse::<Name>().unwrap_err(), expected_message);
        }

        /*
         * Success cases
         */
        let valid_names: Vec<&str> =
            vec!["abc", "abc-123", "a123", &long_name[0..63]];

        for name in valid_names {
            eprintln!("check name \"{}\" (should be valid)", name);
            assert_eq!(name, name.parse::<Name>().unwrap().as_str());
        }
    }

    #[test]
    fn test_name_parse_from_param() {
        let result = Name::from_param(String::from("my-name"), "the_name");
        assert!(result.is_ok());
        assert_eq!(result, Ok("my-name".parse().unwrap()));

        let result = Name::from_param(String::from(""), "the_name");
        assert!(result.is_err());
        assert_eq!(
            result,
            Err(Error::InvalidValue {
                label: "the_name".to_string(),
                message: "name requires at least one character".to_string()
            })
        );
    }

    #[test]
    fn test_bytecount() {
        /* Smallest supported value: all constructors */
        let zero = ByteCount::from(0u32);
        assert_eq!(0, zero.to_bytes());
        assert_eq!(0, zero.to_whole_kibibytes());
        assert_eq!(0, zero.to_whole_mebibytes());
        assert_eq!(0, zero.to_whole_gibibytes());
        assert_eq!(0, zero.to_whole_tebibytes());
        let zero = ByteCount::try_from(0i64).unwrap();
        assert_eq!(0, zero.to_bytes());
        let zero = ByteCount::try_from(0u64).unwrap();
        assert_eq!(0, zero.to_bytes());

        /* Largest supported value: both constructors that support it. */
        let max = ByteCount::try_from(i64::MAX).unwrap();
        assert_eq!(i64::MAX, max.to_bytes() as i64);
        assert_eq!(i64::MAX, i64::from(&max));

        let maxu64 = u64::try_from(i64::MAX).unwrap();
        let max = ByteCount::try_from(maxu64).unwrap();
        assert_eq!(i64::MAX, max.to_bytes() as i64);
        assert_eq!(i64::MAX, i64::from(&max));
        assert_eq!(
            (i64::MAX / 1024 / 1024 / 1024 / 1024) as u64,
            max.to_whole_tebibytes()
        );

        /* Value too large (only one constructor can hit this) */
        let bogus = ByteCount::try_from(maxu64 + 1).unwrap_err();
        assert_eq!(bogus.to_string(), "value is too large for a byte count");
        /* Value too small (only one constructor can hit this) */
        let bogus = ByteCount::try_from(-1i64).unwrap_err();
        assert_eq!(bogus.to_string(), "value is too small for a byte count");
        /* For good measure, let's check i64::MIN */
        let bogus = ByteCount::try_from(i64::MIN).unwrap_err();
        assert_eq!(bogus.to_string(), "value is too small for a byte count");

        /*
         * We've now exhaustively tested both sides of all boundary conditions
         * for all three constructors (to the extent that that's possible).
         * Check non-trivial cases for the various accessor functions.  This
         * means picking values in the middle of the range.
         */
        let three_terabytes = 3_000_000_000_000u64;
        let tb3 = ByteCount::try_from(three_terabytes).unwrap();
        assert_eq!(three_terabytes, tb3.to_bytes());
        assert_eq!(2929687500, tb3.to_whole_kibibytes());
        assert_eq!(2861022, tb3.to_whole_mebibytes());
        assert_eq!(2793, tb3.to_whole_gibibytes());
        assert_eq!(2, tb3.to_whole_tebibytes());

        let three_tebibytes = (3u64 * 1024 * 1024 * 1024 * 1024) as u64;
        let tib3 = ByteCount::try_from(three_tebibytes).unwrap();
        assert_eq!(three_tebibytes, tib3.to_bytes());
        assert_eq!(3 * 1024 * 1024 * 1024, tib3.to_whole_kibibytes());
        assert_eq!(3 * 1024 * 1024, tib3.to_whole_mebibytes());
        assert_eq!(3 * 1024, tib3.to_whole_gibibytes());
        assert_eq!(3, tib3.to_whole_tebibytes());
    }

    #[test]
    fn test_networktarget_parsing() {
        assert_eq!(
            "vpc:my-vital-vpc".parse(),
            Ok(NetworkTarget::Vpc("my-vital-vpc".parse().unwrap()))
        );
        assert_eq!(
            "subnet:my-slick-subnet".parse(),
            Ok(NetworkTarget::Subnet("my-slick-subnet".parse().unwrap()))
        );
        assert_eq!(
            "instance:my-intrepid-instance".parse(),
            Ok(NetworkTarget::Instance(
                "my-intrepid-instance".parse().unwrap()
            ))
        );
        assert_eq!(
            "tag:my-turbid-tag".parse(),
            Ok(NetworkTarget::Tag("my-turbid-tag".parse().unwrap()))
        );
        assert_eq!(
            "ip:127.0.0.1".parse(),
            Ok(NetworkTarget::Ip(IpAddr::V4(Ipv4Addr::new(127, 0, 0, 1))))
        );
        assert_eq!(
            "inetgw:my-gregarious-internet-gateway".parse(),
            Ok(NetworkTarget::InternetGateway(
                "my-gregarious-internet-gateway".parse().unwrap()
            ))
        );
        assert_eq!(
            "fip:my-fickle-floating-ip".parse(),
            Ok(NetworkTarget::FloatingIp(
                "my-fickle-floating-ip".parse().unwrap()
            ))
        );
        assert_eq!(
<<<<<<< HEAD
            "ip_pool:my-placid-ip-pool".parse(),
            Ok(NetworkTarget::IpPool("my-placid-ip-pool".parse().unwrap()))
        );
        assert_eq!(
=======
>>>>>>> 9f6cfcc3
            "nope:this-should-error".parse::<NetworkTarget>().unwrap_err(),
            parse_display::ParseError::new()
        );
    }
}<|MERGE_RESOLUTION|>--- conflicted
+++ resolved
@@ -18,12 +18,8 @@
 use futures::future::ready;
 use futures::stream::BoxStream;
 use futures::stream::StreamExt;
-<<<<<<< HEAD
-use parse_display::{Display, FromStr};
-=======
 use parse_display::Display;
 use parse_display::FromStr;
->>>>>>> 9f6cfcc3
 use schemars::JsonSchema;
 use serde::Deserialize;
 use serde::Serialize;
@@ -136,19 +132,12 @@
     Clone,
     Debug,
     Deserialize,
-<<<<<<< HEAD
-=======
     Display,
->>>>>>> 9f6cfcc3
     Eq,
     Ord,
     PartialEq,
     PartialOrd,
     Serialize,
-<<<<<<< HEAD
-    Display,
-=======
->>>>>>> 9f6cfcc3
 )]
 #[display("{0}")]
 #[serde(try_from = "String")]
@@ -1375,11 +1364,6 @@
     InternetGateway(Name),
     #[display("fip:{0}")]
     FloatingIp(Name),
-<<<<<<< HEAD
-    #[display("ip_pool:{0}")]
-    IpPool(Name),
-=======
->>>>>>> 9f6cfcc3
 }
 
 /// A subset of [`NetworkTarget`], `RouteTarget` specifies all
@@ -1408,11 +1392,7 @@
                 Ok(RouteTarget::InternetGateway(name))
             }
             _ => Err(format!(
-<<<<<<< HEAD
-                "Invalid RouteTarget {}, only ip, vpc, and subnet, instance, and inetgw are allowed",
-=======
                 "Invalid RouteTarget {}, only ip, vpc, subnet, instance, and inetgw are allowed",
->>>>>>> 9f6cfcc3
                 value
             )),
         }
@@ -1517,7 +1497,6 @@
     }
 }
 
-<<<<<<< HEAD
 /// The classification of a [`RouterRoute`] as defined by the system.
 /// The kind determines certain attributes such as if the route is modifiable
 /// and describes how or where the route was created.
@@ -1587,8 +1566,6 @@
     pub destination: RouteDestination,
 }
 
-=======
->>>>>>> 9f6cfcc3
 /// The `MacAddr` represents a Media Access Control (MAC) address, used to uniquely identify
 /// hardware devices on a network.
 // NOTE: We're using the `macaddr` crate for the internal representation. But as with the `ipnet`,
@@ -1842,13 +1819,6 @@
             ))
         );
         assert_eq!(
-<<<<<<< HEAD
-            "ip_pool:my-placid-ip-pool".parse(),
-            Ok(NetworkTarget::IpPool("my-placid-ip-pool".parse().unwrap()))
-        );
-        assert_eq!(
-=======
->>>>>>> 9f6cfcc3
             "nope:this-should-error".parse::<NetworkTarget>().unwrap_err(),
             parse_display::ParseError::new()
         );
