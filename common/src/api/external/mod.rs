--- conflicted
+++ resolved
@@ -706,9 +706,6 @@
 // store values greater than that as negative values, but surely 2**63 is
 // enough.)
 #[derive(
-<<<<<<< HEAD
-    Copy, Clone, Debug, Eq, Hash, JsonSchema, Ord, PartialEq, PartialOrd,
-=======
     Copy,
     Clone,
     Debug,
@@ -718,9 +715,7 @@
     Ord,
     PartialEq,
     PartialOrd,
-    Serialize,
     Diffable,
->>>>>>> 090f7740
 )]
 #[daft(leaf)]
 pub struct Generation(u64);
