// This Source Code Form is subject to the terms of the Mozilla Public
// License, v. 2.0. If a copy of the MPL was not distributed with this
// file, You can obtain one at https://mozilla.org/MPL/2.0/.

//! Data structures and related facilities for representing resources in the API
//!
//! This includes all representations over the wire for both the external and
//! internal APIs.  The contents here are all HTTP-agnostic.

mod error;
pub mod http_pagination;
pub use crate::api::internal::shared::AllowedSourceIps;
pub use crate::api::internal::shared::SwitchLocation;
use crate::update::ArtifactId;
use anyhow::Context;
use api_identity::ObjectIdentity;
use chrono::DateTime;
use chrono::Utc;
use daft::Diffable;
use dropshot::HttpError;
pub use dropshot::PaginationOrder;
pub use error::*;
use futures::stream::BoxStream;
use omicron_uuid_kinds::GenericUuid;
use omicron_uuid_kinds::InstanceUuid;
use oxnet::IpNet;
use oxnet::Ipv4Net;
use parse_display::Display;
use parse_display::FromStr;
use rand::Rng;
use rand::thread_rng;
use schemars::JsonSchema;
use semver::Version;
use serde::Deserialize;
use serde::Serialize;
use serde_with::{DeserializeFromStr, SerializeDisplay};
use std::collections::HashMap;
use std::convert::TryFrom;
use std::fmt::Debug;
use std::fmt::Display;
use std::fmt::Formatter;
use std::fmt::Result as FormatResult;
use std::net::IpAddr;
use std::net::Ipv4Addr;
use std::num::ParseIntError;
use std::num::{NonZeroU16, NonZeroU32};
use std::ops::Deref;
use std::ops::RangeInclusive;
use std::str::FromStr;
use tufaceous_artifact::ArtifactHash;
use uuid::Uuid;

// The type aliases below exist primarily to ensure consistency among return
// types for functions in the `nexus::Nexus` and `nexus::DataStore`.  The
// type argument `T` generally implements `Object`.

/// Result of a create operation for the specified type
pub type CreateResult<T> = Result<T, Error>;
/// Result of a delete operation for the specified type
pub type DeleteResult = Result<(), Error>;
/// Result of a list operation that returns an ObjectStream
pub type ListResult<T> = Result<ObjectStream<T>, Error>;
/// Result of a list operation that returns a vector
pub type ListResultVec<T> = Result<Vec<T>, Error>;
/// Result of a lookup operation for the specified type
pub type LookupResult<T> = Result<T, Error>;
/// Result of an update operation for the specified type
pub type UpdateResult<T> = Result<T, Error>;
/// Result of an optional lookup operation for the specified type
pub type OptionalLookupResult<T> = Result<Option<T>, Error>;

/// A stream of Results, each potentially representing an object in the API
pub type ObjectStream<T> = BoxStream<'static, Result<T, Error>>;

// General-purpose types used for client request parameters and return values.

/// Describes an `Object` that has its own identity metadata.  This is
/// currently used only for pagination.
pub trait ObjectIdentity {
    fn identity(&self) -> &IdentityMetadata;
}

/// Exists for types that don't properly implement `ObjectIdentity` but
/// still need to be paginated by id.
pub trait SimpleIdentity {
    fn id(&self) -> Uuid;
}

impl<T: ObjectIdentity> SimpleIdentity for T {
    fn id(&self) -> Uuid {
        self.identity().id
    }
}

/// Exists for types that don't properly implement `ObjectIdentity` but
/// still need to be paginated by name or id.
pub trait SimpleIdentityOrName {
    fn id(&self) -> Uuid;
    fn name(&self) -> &Name;
}

impl<T: ObjectIdentity> SimpleIdentityOrName for T {
    fn id(&self) -> Uuid {
        self.identity().id
    }

    fn name(&self) -> &Name {
        &self.identity().name
    }
}

/// Parameters used to request a specific page of results when listing a
/// collection of objects
///
/// This is logically analogous to Dropshot's `PageSelector` (plus the limit from
/// Dropshot's `PaginationParams).  However, this type is HTTP-agnostic.  More
/// importantly, by the time this struct is generated, we know the type of the
/// sort field and we can specialize `DataPageParams` to that type.  This makes
/// it considerably simpler to implement the backend for most of our paginated
/// APIs.
///
/// `NameType` is the type of the field used to sort the returned values and it's
/// usually `Name`.
#[derive(Clone, Debug)]
pub struct DataPageParams<'a, NameType> {
    /// If present, this is the value of the sort field for the last object seen
    pub marker: Option<&'a NameType>,

    /// Whether the sort is in ascending order
    pub direction: PaginationOrder,

    /// This identifies how many results should be returned on this page.
    /// Backend implementations must provide this many results unless we're at
    /// the end of the scan.  Dropshot assumes that if we provide fewer results
    /// than this number, then we're done with the scan.
    pub limit: NonZeroU32,
}

impl<'a, NameType> DataPageParams<'a, NameType> {
    pub fn max_page() -> Self {
        Self {
            marker: None,
            direction: dropshot::PaginationOrder::Ascending,
            limit: NonZeroU32::new(u32::MAX).unwrap(),
        }
    }
    /// Maps the marker type to a new type.
    ///
    /// Equivalent to [std::option::Option::map], because that's what it calls.
    pub fn map_name<OtherName, F>(&self, f: F) -> DataPageParams<'a, OtherName>
    where
        F: FnOnce(&'a NameType) -> &'a OtherName,
    {
        DataPageParams {
            marker: self.marker.map(f),
            direction: self.direction,
            limit: self.limit,
        }
    }
}

impl<'a> TryFrom<&DataPageParams<'a, NameOrId>> for DataPageParams<'a, Name> {
    type Error = HttpError;

    fn try_from(
        value: &DataPageParams<'a, NameOrId>,
    ) -> Result<Self, Self::Error> {
        match value.marker {
            Some(NameOrId::Name(name)) => Ok(DataPageParams {
                marker: Some(name),
                direction: value.direction,
                limit: value.limit,
            }),
            None => Ok(DataPageParams {
                marker: None,
                direction: value.direction,
                limit: value.limit,
            }),
            _ => Err(HttpError::for_bad_request(
                None,
                String::from("invalid pagination marker"),
            )),
        }
    }
}

impl<'a> TryFrom<&DataPageParams<'a, NameOrId>> for DataPageParams<'a, Uuid> {
    type Error = HttpError;

    fn try_from(
        value: &DataPageParams<'a, NameOrId>,
    ) -> Result<Self, Self::Error> {
        match value.marker {
            Some(NameOrId::Id(id)) => Ok(DataPageParams {
                marker: Some(id),
                direction: value.direction,
                limit: value.limit,
            }),
            None => Ok(DataPageParams {
                marker: None,
                direction: value.direction,
                limit: value.limit,
            }),
            _ => Err(HttpError::for_bad_request(
                None,
                String::from("invalid pagination marker"),
            )),
        }
    }
}

/// A name used in the API
///
/// Names are generally user-provided unique identifiers, highly constrained as
/// described in RFD 4.  An `Name` can only be constructed with a string
/// that's valid as a name.
#[derive(
    Clone,
    Debug,
    Deserialize,
    Display,
    Eq,
    Hash,
    Ord,
    PartialEq,
    PartialOrd,
    Serialize,
)]
#[display("{0}")]
#[serde(try_from = "String")]
#[derive(Diffable)]
pub struct Name(String);

/// `Name::try_from(String)` is the primary method for constructing an Name
/// from an input string.  This validates the string according to our
/// requirements for a name.
/// TODO-cleanup why shouldn't callers use TryFrom<&str>?
impl TryFrom<String> for Name {
    type Error = String;
    fn try_from(value: String) -> Result<Self, Self::Error> {
        if value.len() > 63 {
            return Err(String::from("name may contain at most 63 characters"));
        }

        let mut iter = value.chars();

        let first = iter.next().ok_or_else(|| {
            String::from("name requires at least one character")
        })?;
        if !first.is_ascii_lowercase() {
            return Err(String::from(
                "name must begin with an ASCII lowercase character",
            ));
        }

        let mut last = first;
        for c in iter {
            last = c;

            if !c.is_ascii_lowercase() && !c.is_digit(10) && c != '-' {
                return Err(format!(
                    "name contains invalid character: \"{}\" (allowed \
                     characters are lowercase ASCII, digits, and \"-\")",
                    c
                ));
            }
        }

        if last == '-' {
            return Err(String::from("name cannot end with \"-\""));
        }

        if Uuid::parse_str(&value).is_ok() {
            return Err(String::from(
                "name cannot be a UUID to avoid ambiguity with IDs",
            ));
        }

        Ok(Name(value))
    }
}

impl FromStr for Name {
    // TODO: We should have better error types here.
    // See https://github.com/oxidecomputer/omicron/issues/347
    type Err = String;

    fn from_str(value: &str) -> Result<Self, Self::Err> {
        Name::try_from(String::from(value))
    }
}

impl<'a> From<&'a Name> for &'a str {
    fn from(n: &'a Name) -> Self {
        n.as_str()
    }
}

impl From<Name> for String {
    fn from(name: Name) -> Self {
        name.0
    }
}

/// `Name` instances are comparable like Strings, primarily so that they can
/// be used as keys in trees.
impl<S> PartialEq<S> for Name
where
    S: AsRef<str>,
{
    fn eq(&self, other: &S) -> bool {
        self.0 == other.as_ref()
    }
}

/// Custom JsonSchema implementation to encode the constraints on Name.
impl JsonSchema for Name {
    fn schema_name() -> String {
        "Name".to_string()
    }
    fn json_schema(
        _: &mut schemars::gen::SchemaGenerator,
    ) -> schemars::schema::Schema {
        name_schema(schemars::schema::Metadata {
            title: Some(
                "A name unique within the parent collection".to_string(),
            ),
            description: Some(
                "Names must begin with a lower case ASCII letter, be \
                 composed exclusively of lowercase ASCII, uppercase \
                 ASCII, numbers, and '-', and may not end with a '-'. \
                 Names cannot be a UUID, but they may contain a UUID. \
                 They can be at most 63 characters long."
                    .to_string(),
            ),
            ..Default::default()
        })
    }
}

impl Name {
    /// Parse an `Name`.  This is a convenience wrapper around
    /// `Name::try_from(String)` that marshals any error into an appropriate
    /// `Error`.
    pub fn from_param(value: String, label: &str) -> Result<Name, Error> {
        value.parse().map_err(|e| Error::invalid_value(label, e))
    }

    /// Return the `&str` representing the actual name.
    pub fn as_str(&self) -> &str {
        self.0.as_str()
    }
}

#[derive(Debug, Serialize, Deserialize, Display, Clone, PartialEq)]
#[display("{0}")]
#[serde(untagged)]
pub enum NameOrId {
    Id(Uuid),
    Name(Name),
}

impl TryFrom<String> for NameOrId {
    type Error = String;

    fn try_from(value: String) -> Result<Self, Self::Error> {
        if let Ok(id) = Uuid::parse_str(&value) {
            Ok(NameOrId::Id(id))
        } else {
            Ok(NameOrId::Name(Name::try_from(value)?))
        }
    }
}

impl FromStr for NameOrId {
    // TODO: We should have better error types here.
    // See https://github.com/oxidecomputer/omicron/issues/347
    type Err = String;

    fn from_str(value: &str) -> Result<Self, Self::Err> {
        NameOrId::try_from(String::from(value))
    }
}

impl From<Name> for NameOrId {
    fn from(name: Name) -> Self {
        NameOrId::Name(name)
    }
}

impl From<Uuid> for NameOrId {
    fn from(id: Uuid) -> Self {
        NameOrId::Id(id)
    }
}

impl JsonSchema for NameOrId {
    fn schema_name() -> String {
        "NameOrId".to_string()
    }

    fn json_schema(
        gen: &mut schemars::gen::SchemaGenerator,
    ) -> schemars::schema::Schema {
        schemars::schema::SchemaObject {
            subschemas: Some(Box::new(schemars::schema::SubschemaValidation {
                one_of: Some(vec![
                    label_schema("id", gen.subschema_for::<Uuid>()),
                    label_schema("name", gen.subschema_for::<Name>()),
                ]),
                ..Default::default()
            })),
            ..Default::default()
        }
        .into()
    }
}

/// A username for a local-only user.
#[derive(Clone, Debug, PartialEq, Eq, Deserialize, Serialize)]
#[serde(try_from = "String")]
pub struct UserId(String);

impl AsRef<str> for UserId {
    fn as_ref(&self) -> &str {
        self.0.as_ref()
    }
}

impl FromStr for UserId {
    type Err = String;
    fn from_str(value: &str) -> Result<Self, Self::Err> {
        UserId::try_from(String::from(value))
    }
}

/// Used to impl `Deserialize`
impl TryFrom<String> for UserId {
    type Error = String;
    fn try_from(value: String) -> Result<Self, Self::Error> {
        // Mostly, this validation exists to cap the input size.  The specific
        // length is not critical here.  For convenience and consistency, we use
        // the same rules as `Name`.
        let _ = Name::try_from(value.clone())?;
        Ok(UserId(value))
    }
}

impl JsonSchema for UserId {
    fn schema_name() -> String {
        "UserId".to_string()
    }

    fn json_schema(
        _: &mut schemars::gen::SchemaGenerator,
    ) -> schemars::schema::Schema {
        name_schema(schemars::schema::Metadata {
            title: Some("A username for a local-only user".to_string()),
            description: Some(
                "Usernames must begin with a lower case ASCII letter, be \
                 composed exclusively of lowercase ASCII, uppercase ASCII, \
                 numbers, and '-', and may not end with a '-'. Usernames \
                 cannot be a UUID, but they may contain a UUID. They can be at \
                 most 63 characters long."
                    .to_string(),
            ),
            ..Default::default()
        })
    }
}

fn name_schema(
    metadata: schemars::schema::Metadata,
) -> schemars::schema::Schema {
    schemars::schema::SchemaObject {
        metadata: Some(Box::new(metadata)),
        instance_type: Some(schemars::schema::InstanceType::String.into()),
        string: Some(Box::new(schemars::schema::StringValidation {
            max_length: Some(63),
            min_length: Some(1),
            pattern: Some(
                concat!(
                    r#"^"#,
                    // Cannot match a UUID
                    concat!(
                        r#"(?![0-9a-fA-F]{8}-[0-9a-fA-F]{4}-[0-9a-fA-F]{4}"#,
                        r#"-[0-9a-fA-F]{4}-[0-9a-fA-F]{12}$)"#,
                    ),
                    r#"^[a-z]([a-zA-Z0-9-]*[a-zA-Z0-9]+)?"#,
                    r#"$"#,
                )
                .to_string(),
            ),
        })),
        ..Default::default()
    }
    .into()
}

/// Byte count to express memory or storage capacity.
//
// The maximum supported byte count is [`i64::MAX`].  This makes it somewhat
// inconvenient to define constructors: a u32 constructor can be infallible,
// but an i64 constructor can fail (if the value is negative) and a u64
// constructor can fail (if the value is larger than i64::MAX).  We provide
// all of these for consumers' convenience.
//
// The maximum byte count of i64::MAX comes from the fact that this is stored
// in the database as an i64.  Constraining it here ensures that we can't fail
// to serialize the value.
//
// TODO: custom JsonSchema impl to describe i64::MAX limit; this is blocked by
// https://github.com/oxidecomputer/typify/issues/589
#[derive(
    Copy,
    Clone,
    Debug,
    Serialize,
    JsonSchema,
    Hash,
    PartialEq,
    Eq,
    PartialOrd,
    Ord,
    Diffable,
)]
pub struct ByteCount(u64);

impl<'de> Deserialize<'de> for ByteCount {
    fn deserialize<D>(deserializer: D) -> Result<Self, D::Error>
    where
        D: serde::Deserializer<'de>,
    {
        let bytes = u64::deserialize(deserializer)?;
        ByteCount::try_from(bytes).map_err(serde::de::Error::custom)
    }
}

#[allow(non_upper_case_globals)]
const KiB: u64 = 1024;
#[allow(non_upper_case_globals)]
const MiB: u64 = KiB * 1024;
#[allow(non_upper_case_globals)]
const GiB: u64 = MiB * 1024;
#[allow(non_upper_case_globals)]
const TiB: u64 = GiB * 1024;

impl ByteCount {
    // None of these three constructors can create a value larger than
    // `i64::MAX`. (Note that a `from_tebibytes_u32` could overflow u64.)
    pub const fn from_kibibytes_u32(kibibytes: u32) -> ByteCount {
        ByteCount(KiB * kibibytes as u64)
    }
    pub const fn from_mebibytes_u32(mebibytes: u32) -> ByteCount {
        ByteCount(MiB * mebibytes as u64)
    }
    pub const fn from_gibibytes_u32(gibibytes: u32) -> ByteCount {
        ByteCount(GiB * gibibytes as u64)
    }

    pub const fn to_bytes(&self) -> u64 {
        self.0
    }
    pub const fn to_whole_kibibytes(&self) -> u64 {
        self.to_bytes() / KiB
    }
    pub const fn to_whole_mebibytes(&self) -> u64 {
        self.to_bytes() / MiB
    }
    pub const fn to_whole_gibibytes(&self) -> u64 {
        self.to_bytes() / GiB
    }
    pub const fn to_whole_tebibytes(&self) -> u64 {
        self.to_bytes() / TiB
    }
}

impl Display for ByteCount {
    fn fmt(&self, f: &mut Formatter<'_>) -> FormatResult {
        if self.to_bytes() >= TiB && self.to_bytes() % TiB == 0 {
            write!(f, "{} TiB", self.to_whole_tebibytes())
        } else if self.to_bytes() >= GiB && self.to_bytes() % GiB == 0 {
            write!(f, "{} GiB", self.to_whole_gibibytes())
        } else if self.to_bytes() >= MiB && self.to_bytes() % MiB == 0 {
            write!(f, "{} MiB", self.to_whole_mebibytes())
        } else if self.to_bytes() >= KiB && self.to_bytes() % KiB == 0 {
            write!(f, "{} KiB", self.to_whole_kibibytes())
        } else {
            write!(f, "{} B", self.to_bytes())
        }
    }
}

// TODO-cleanup This could use the experimental std::num::IntErrorKind.
#[derive(Debug, Eq, thiserror::Error, Ord, PartialEq, PartialOrd)]
pub enum ByteCountRangeError {
    #[error("value is too small for a byte count")]
    TooSmall,
    #[error("value is too large for a byte count")]
    TooLarge,
}
impl TryFrom<u64> for ByteCount {
    type Error = ByteCountRangeError;

    fn try_from(bytes: u64) -> Result<Self, Self::Error> {
        if i64::try_from(bytes).is_err() {
            Err(ByteCountRangeError::TooLarge)
        } else {
            Ok(ByteCount(bytes))
        }
    }
}

impl TryFrom<i64> for ByteCount {
    type Error = ByteCountRangeError;

    fn try_from(bytes: i64) -> Result<Self, Self::Error> {
        Ok(ByteCount(
            u64::try_from(bytes).map_err(|_| ByteCountRangeError::TooSmall)?,
        ))
    }
}

impl From<u32> for ByteCount {
    fn from(value: u32) -> Self {
        ByteCount(u64::from(value))
    }
}

impl From<ByteCount> for i64 {
    fn from(b: ByteCount) -> Self {
        // We have already validated that this value is in range.
        i64::try_from(b.0).unwrap()
    }
}

/// Generation numbers stored in the database, used for optimistic concurrency
/// control
//
// A generation is a value between 0 and 2**63-1, i.e. equivalent to a u63.
// The reason is that we store it as an i64 in the database, and we want to
// disallow negative values. (We could potentially use two's complement to
// store values greater than that as negative values, but surely 2**63 is
// enough.)
#[derive(
    Copy,
    Clone,
    Debug,
    Eq,
    Hash,
    JsonSchema,
    Ord,
    PartialEq,
    PartialOrd,
    Diffable,
)]
#[daft(leaf)]
pub struct Generation(u64);

impl Generation {
    // `as` is a little distasteful because it allows lossy conversion, but we
    // know converting `i64::MAX` to `u64` will always succeed losslessly.
    const MAX: Generation = Generation(i64::MAX as u64);

    pub const fn new() -> Generation {
        Generation(1)
    }

    pub const fn from_u32(value: u32) -> Generation {
        // `as` is a little distasteful because it allows lossy conversion, but
        // (a) we know converting `u32` to `u64` will always succeed
        // losslessly, and (b) it allows to make this function `const`, unlike
        // if we were to use `u64::from(value)`.
        Generation(value as u64)
    }

    pub const fn next(&self) -> Generation {
        // It should technically be an operational error if this wraps or even
        // exceeds the value allowed by an i64.  But it seems unlikely enough to
        // happen in practice that we can probably feel safe with this.
        let next_gen = self.0 + 1;
        assert!(
            next_gen <= Generation::MAX.0,
            "attempt to overflow generation number"
        );
        Generation(next_gen)
    }

    pub const fn prev(&self) -> Option<Generation> {
        if self.0 > 1 { Some(Generation(self.0 - 1)) } else { None }
    }

    pub const fn as_u64(self) -> u64 {
        self.0
    }
}

impl<'de> Deserialize<'de> for Generation {
    fn deserialize<D>(deserializer: D) -> Result<Self, D::Error>
    where
        D: serde::Deserializer<'de>,
    {
        let value = u64::deserialize(deserializer)?;
        Generation::try_from(value).map_err(|GenerationOverflowError(_)| {
            serde::de::Error::invalid_value(
                serde::de::Unexpected::Unsigned(value),
                &"an integer between 0 and 9223372036854775807",
            )
        })
    }
}

// This is the equivalent of applying `#[serde(transparent)]`, but that has a
// side effect of changing the JsonSchema derive to no longer emit a schema.
impl Serialize for Generation {
    fn serialize<S>(&self, serializer: S) -> Result<S::Ok, S::Error>
    where
        S: serde::Serializer,
    {
        self.0.serialize(serializer)
    }
}

impl Display for Generation {
    fn fmt(&self, f: &mut Formatter<'_>) -> FormatResult {
        f.write_str(&self.0.to_string())
    }
}

impl From<&Generation> for i64 {
    fn from(g: &Generation) -> Self {
        // We have already validated that the value is within range.
        i64::try_from(g.0).unwrap()
    }
}

impl From<Generation> for u64 {
    fn from(g: Generation) -> Self {
        g.0
    }
}

impl From<u32> for Generation {
    fn from(value: u32) -> Self {
        Generation(u64::from(value))
    }
}

impl TryFrom<i64> for Generation {
    type Error = GenerationNegativeError;

    fn try_from(value: i64) -> Result<Self, Self::Error> {
        Ok(Generation(
            u64::try_from(value).map_err(|_| GenerationNegativeError(()))?,
        ))
    }
}

impl TryFrom<u64> for Generation {
    type Error = GenerationOverflowError;

    fn try_from(value: u64) -> Result<Self, Self::Error> {
        i64::try_from(value).map_err(|_| GenerationOverflowError(()))?;
        Ok(Generation(value))
    }
}

impl FromStr for Generation {
    type Err = std::num::ParseIntError;

    fn from_str(s: &str) -> Result<Self, Self::Err> {
        // Try to parse `s` as both an i64 and u64, returning the error from
        // either.
        let _ = i64::from_str(s)?;
        Ok(Generation(u64::from_str(s)?))
    }
}

impl slog::Value for Generation {
    fn serialize(
        &self,
        _rec: &slog::Record,
        key: slog::Key,
        serializer: &mut dyn slog::Serializer,
    ) -> slog::Result {
        serializer.emit_u64(key, self.0)
    }
}

#[derive(Debug, thiserror::Error)]
#[error("negative generation number")]
pub struct GenerationNegativeError(());

#[derive(Debug, thiserror::Error)]
#[error("generation number too large")]
pub struct GenerationOverflowError(());

/// An RFC-1035-compliant hostname.
#[derive(
    Clone, Debug, Deserialize, Display, Eq, PartialEq, SerializeDisplay,
)]
#[display("{0}")]
#[serde(try_from = "String", into = "String")]
pub struct Hostname(String);

impl Hostname {
    /// Return the hostname as a string slice.
    pub fn as_str(&self) -> &str {
        self.0.as_str()
    }
}

// Regular expression for hostnames.
//
// Each name is a dot-separated sequence of labels. Each label is supposed to
// be an "LDH": letter, dash, or hyphen. Hostnames can consist of one label, or
// many, separated by a `.`. While _domain_ names are allowed to end in a `.`,
// making them fully-qualified, hostnames are not.
//
// Note that labels are allowed to contain a hyphen, but may not start or end
// with one. See RFC 952, "Lexical grammar" section.
//
// Note that we need to use a regex engine capable of lookbehind to support
// this, since we need to check that labels don't end with a `-`.
const HOSTNAME_REGEX: &str = r#"^([a-zA-Z0-9]+[a-zA-Z0-9\-]*(?<!-))(\.[a-zA-Z0-9]+[a-zA-Z0-9\-]*(?<!-))*$"#;

// Labels need to be encoded on the wire, and prefixed with a signel length
// octet. They also need to end with a length octet of 0 when encoded. So the
// longest name is a single label of 253 characters, which will be encoded as
// `\xfd<the label>\x00`.
const HOSTNAME_MAX_LEN: u32 = 253;

impl FromStr for Hostname {
    type Err = anyhow::Error;

    fn from_str(s: &str) -> Result<Self, Self::Err> {
        anyhow::ensure!(
            s.len() <= HOSTNAME_MAX_LEN as usize,
            "Max hostname length is {HOSTNAME_MAX_LEN}"
        );
        let re = regress::Regex::new(HOSTNAME_REGEX).unwrap();
        if re.find(s).is_some() {
            Ok(Hostname(s.to_string()))
        } else {
            anyhow::bail!("Hostnames must comply with RFC 1035")
        }
    }
}

impl TryFrom<&str> for Hostname {
    type Error = <Hostname as FromStr>::Err;

    fn try_from(s: &str) -> Result<Self, Self::Error> {
        s.parse()
    }
}

impl TryFrom<String> for Hostname {
    type Error = <Hostname as FromStr>::Err;

    fn try_from(s: String) -> Result<Self, Self::Error> {
        s.as_str().parse()
    }
}

// Custom implementation of JsonSchema for Hostname to ensure RFC-1035-style
// validation
impl JsonSchema for Hostname {
    fn schema_name() -> String {
        "Hostname".to_string()
    }

    fn json_schema(
        _: &mut schemars::gen::SchemaGenerator,
    ) -> schemars::schema::Schema {
        schemars::schema::Schema::Object(schemars::schema::SchemaObject {
            metadata: Some(Box::new(schemars::schema::Metadata {
                title: Some("An RFC-1035-compliant hostname".to_string()),
                description: Some(
                    "A hostname identifies a host on a network, and \
                    is usually a dot-delimited sequence of labels, \
                    where each label contains only letters, digits, \
                    or the hyphen. See RFCs 1035 and 952 for more details."
                        .to_string(),
                ),
                ..Default::default()
            })),
            instance_type: Some(schemars::schema::SingleOrVec::Single(
                Box::new(schemars::schema::InstanceType::String),
            )),
            string: Some(Box::new(schemars::schema::StringValidation {
                max_length: Some(HOSTNAME_MAX_LEN),
                min_length: Some(1),
                pattern: Some(HOSTNAME_REGEX.to_string()),
            })),
            ..Default::default()
        })
    }
}

// General types used to implement API resources

/// Identifies a type of API resource
// NOTE: Please keep this enum in alphabetical order.
#[derive(
    Clone,
    Copy,
    Debug,
    DeserializeFromStr,
    Display,
    Eq,
    FromStr,
    Ord,
    PartialEq,
    PartialOrd,
    SerializeDisplay,
)]
#[display(style = "kebab-case")]
pub enum ResourceType {
    AddressLot,
    AddressLotBlock,
    AffinityGroup,
    AffinityGroupMember,
    Alert,
    AlertReceiver,
    AllowList,
<<<<<<< HEAD
    AntiAffinityGroup,
    AntiAffinityGroupMember,
=======
    AuditLogEntry,
>>>>>>> 61ad056c
    BackgroundTask,
    BgpAnnounceSet,
    BgpConfig,
    Blueprint,
    Certificate,
    ConsoleSession,
    Dataset,
    DeviceAccessToken,
    DeviceAuthRequest,
    Disk,
    Fleet,
    FloatingIp,
    IdentityProvider,
    Image,
    Instance,
    InstanceNetworkInterface,
    InternetGateway,
    InternetGatewayIpAddress,
    InternetGatewayIpPool,
    IpPool,
    IpPoolResource,
    LldpLinkConfig,
    LoopbackAddress,
    MetricProducer,
    NatEntry,
    Oximeter,
    PhysicalDisk,
    Probe,
    ProbeNetworkInterface,
    Project,
    ProjectImage,
    Rack,
    RoleBuiltin,
    RouterRoute,
    SagaDbg,
    SamlIdentityProvider,
    Service,
    ServiceNetworkInterface,
    Silo,
    SiloAuthSettings,
    SiloGroup,
    SiloImage,
    SiloQuotas,
    SiloUser,
    Sled,
    SledInstance,
    SledLedger,
    Snapshot,
    SshKey,
    SupportBundle,
    Switch,
    SwitchPort,
    SwitchPortSettings,
    TufArtifact,
    TufRepo,
    TufTrustRoot,
    UserBuiltin,
    Vmm,
    Volume,
    Vpc,
    VpcFirewallRule,
    VpcRouter,
    VpcSubnet,
    WebhookSecret,
    Zpool,
}

// IDENTITY METADATA

/// Identity-related metadata that's included in nearly all public API objects
#[derive(Clone, Debug, Deserialize, PartialEq, Serialize, JsonSchema)]
pub struct IdentityMetadata {
    /// unique, immutable, system-controlled identifier for each resource
    pub id: Uuid,
    /// unique, mutable, user-controlled identifier for each resource
    pub name: Name,
    /// human-readable free-form text about a resource
    pub description: String,
    /// timestamp when this resource was created
    pub time_created: DateTime<Utc>,
    /// timestamp when this resource was last modified
    pub time_modified: DateTime<Utc>,
}

/// Create-time identity-related parameters
#[derive(Clone, Debug, Deserialize, Serialize, JsonSchema)]
pub struct IdentityMetadataCreateParams {
    pub name: Name,
    pub description: String,
}

/// Updateable identity-related parameters
#[derive(Clone, Debug, Deserialize, Serialize, JsonSchema)]
pub struct IdentityMetadataUpdateParams {
    pub name: Option<Name>,
    pub description: Option<String>,
}

// Specific API resources

// INSTANCES

/// Running state of an Instance (primarily: booted or stopped)
///
/// This typically reflects whether it's starting, running, stopping, or stopped,
/// but also includes states related to the Instance's lifecycle
#[derive(
    Copy,
    Clone,
    Debug,
    Deserialize,
    Eq,
    Hash,
    Ord,
    PartialEq,
    PartialOrd,
    Serialize,
    JsonSchema,
)]
#[serde(rename_all = "snake_case")]
// TODO-polish: RFD 315
pub enum InstanceState {
    /// The instance is being created.
    Creating,
    /// The instance is currently starting up.
    Starting,
    /// The instance is currently running.
    Running,
    /// The instance has been requested to stop and a transition to "Stopped" is imminent.
    Stopping,
    /// The instance is currently stopped.
    Stopped,
    /// The instance is in the process of rebooting - it will remain
    /// in the "rebooting" state until the VM is starting once more.
    Rebooting,
    /// The instance is in the process of migrating - it will remain
    /// in the "migrating" state until the migration process is complete
    /// and the destination propolis is ready to continue execution.
    Migrating,
    /// The instance is attempting to recover from a failure.
    Repairing,
    /// The instance has encountered a failure.
    Failed,
    /// The instance has been deleted.
    Destroyed,
}

impl From<crate::api::internal::nexus::VmmState> for InstanceState {
    fn from(state: crate::api::internal::nexus::VmmState) -> Self {
        use crate::api::internal::nexus::VmmState as InternalVmmState;
        match state {
            InternalVmmState::Starting => Self::Starting,
            InternalVmmState::Running => Self::Running,
            InternalVmmState::Stopping => Self::Stopping,
            InternalVmmState::Stopped => Self::Stopped,
            InternalVmmState::Rebooting => Self::Rebooting,
            InternalVmmState::Migrating => Self::Migrating,
            InternalVmmState::Failed => Self::Failed,
            InternalVmmState::Destroyed => Self::Destroyed,
        }
    }
}

impl Display for InstanceState {
    fn fmt(&self, f: &mut Formatter) -> FormatResult {
        write!(f, "{}", self.label())
    }
}

// TODO-cleanup why is this error type different from the one for Name?  The
// reason is probably that Name can be provided by the user, so we want a
// good validation error.  InstanceState cannot.  Still, is there a way to
// unify these?
impl TryFrom<&str> for InstanceState {
    type Error = String;

    fn try_from(variant: &str) -> Result<Self, Self::Error> {
        let r = match variant {
            "creating" => InstanceState::Creating,
            "starting" => InstanceState::Starting,
            "running" => InstanceState::Running,
            "stopping" => InstanceState::Stopping,
            "stopped" => InstanceState::Stopped,
            "rebooting" => InstanceState::Rebooting,
            "migrating" => InstanceState::Migrating,
            "repairing" => InstanceState::Repairing,
            "failed" => InstanceState::Failed,
            "destroyed" => InstanceState::Destroyed,
            _ => return Err(format!("Unexpected variant {}", variant)),
        };
        Ok(r)
    }
}

impl InstanceState {
    pub fn label(&self) -> &'static str {
        match self {
            InstanceState::Creating => "creating",
            InstanceState::Starting => "starting",
            InstanceState::Running => "running",
            InstanceState::Stopping => "stopping",
            InstanceState::Stopped => "stopped",
            InstanceState::Rebooting => "rebooting",
            InstanceState::Migrating => "migrating",
            InstanceState::Repairing => "repairing",
            InstanceState::Failed => "failed",
            InstanceState::Destroyed => "destroyed",
        }
    }
}

/// The number of CPUs in an Instance
#[derive(
    Copy, Clone, Debug, Deserialize, Serialize, JsonSchema, PartialEq, Eq,
)]
pub struct InstanceCpuCount(pub u16);

impl TryFrom<i64> for InstanceCpuCount {
    type Error = anyhow::Error;

    fn try_from(value: i64) -> Result<Self, Self::Error> {
        Ok(InstanceCpuCount(u16::try_from(value).context("parsing CPU count")?))
    }
}

impl From<&InstanceCpuCount> for i64 {
    fn from(c: &InstanceCpuCount) -> Self {
        i64::from(c.0)
    }
}

/// The state of an `Instance`
#[derive(Clone, Debug, Deserialize, Serialize, JsonSchema)]
pub struct InstanceRuntimeState {
    pub run_state: InstanceState,
    pub time_run_state_updated: DateTime<Utc>,
    /// The timestamp of the most recent time this instance was automatically
    /// restarted by the control plane.
    ///
    /// If this is not present, then this instance has not been automatically
    /// restarted.
    pub time_last_auto_restarted: Option<DateTime<Utc>>,
}

/// View of an Instance
#[derive(ObjectIdentity, Clone, Debug, Deserialize, Serialize, JsonSchema)]
pub struct Instance {
    // TODO is flattening here the intent in RFD 4?
    #[serde(flatten)]
    pub identity: IdentityMetadata,

    /// id for the project containing this Instance
    pub project_id: Uuid,

    /// number of CPUs allocated for this Instance
    pub ncpus: InstanceCpuCount,
    /// memory allocated for this Instance
    pub memory: ByteCount,
    /// RFC1035-compliant hostname for the Instance.
    pub hostname: String,

    /// the ID of the disk used to boot this Instance, if a specific one is assigned.
    pub boot_disk_id: Option<Uuid>,

    #[serde(flatten)]
    pub runtime: InstanceRuntimeState,

    #[serde(flatten)]
    pub auto_restart_status: InstanceAutoRestartStatus,
}

/// Status of control-plane driven automatic failure recovery for this instance.
#[derive(Clone, Debug, Deserialize, Serialize, JsonSchema)]
pub struct InstanceAutoRestartStatus {
    /// `true` if this instance's auto-restart policy will permit the control
    /// plane to automatically restart it if it enters the `Failed` state.
    //
    // Rename this field, as the struct is `#[serde(flatten)]`ed into the
    // `Instance` type, and we would like the field to be prefixed with
    // `auto_restart`.
    #[serde(rename = "auto_restart_enabled")]
    pub enabled: bool,

    /// The auto-restart policy configured for this instance, or `null` if no
    /// explicit policy has been configured.
    ///
    /// This policy determines whether the instance should be automatically
    /// restarted by the control plane on failure. If this is `null`, the
    /// control plane will use the default policy when determining whether or
    /// not to automatically restart this instance, which may or may not allow
    /// it to be restarted. The value of the `auto_restart_enabled` field
    /// indicates whether the instance will be auto-restarted, based on its
    /// current policy or the default if it has no configured policy.
    //
    // Rename this field, as the struct is `#[serde(flatten)]`ed into the
    // `Instance` type, and we would like the field to be prefixed with
    // `auto_restart`.
    #[serde(rename = "auto_restart_policy")]
    pub policy: Option<InstanceAutoRestartPolicy>,

    /// The time at which the auto-restart cooldown period for this instance
    /// completes, permitting it to be automatically restarted again. If the
    /// instance enters the `Failed` state, it will not be restarted until after
    /// this time.
    ///
    /// If this is not present, then either the instance has never been
    /// automatically restarted, or the cooldown period has already expired,
    /// allowing the instance to be restarted immediately if it fails.
    //
    // Rename this field, as the struct is `#[serde(flatten)]`ed into the
    // `Instance` type, and we would like the field to be prefixed with
    // `auto_restart`.
    #[serde(rename = "auto_restart_cooldown_expiration")]
    pub cooldown_expiration: Option<DateTime<Utc>>,
}

/// A policy determining when an instance should be automatically restarted by
/// the control plane.
#[derive(
    Copy, Clone, Debug, Deserialize, Serialize, JsonSchema, Eq, PartialEq,
)]
#[serde(rename_all = "snake_case")]
pub enum InstanceAutoRestartPolicy {
    /// The instance should not be automatically restarted by the control plane
    /// if it fails.
    Never,
    /// If this instance is running and unexpectedly fails (e.g. due to a host
    /// software crash or unexpected host reboot), the control plane will make a
    /// best-effort attempt to restart it. The control plane may choose not to
    /// restart the instance to preserve the overall availability of the system.
    BestEffort,
}

// AFFINITY GROUPS

/// Affinity policy used to describe "what to do when a request cannot be satisfied"
///
/// Used for both Affinity and Anti-Affinity Groups
#[derive(
    Clone, Copy, Debug, Deserialize, Hash, Eq, Serialize, PartialEq, JsonSchema,
)]
#[serde(rename_all = "snake_case")]
pub enum AffinityPolicy {
    /// If the affinity request cannot be satisfied, allow it anyway.
    ///
    /// This enables a "best-effort" attempt to satisfy the affinity policy.
    Allow,

    /// If the affinity request cannot be satisfied, fail explicitly.
    Fail,
}

/// Describes the scope of affinity for the purposes of co-location.
#[derive(Clone, Copy, Debug, Deserialize, Serialize, PartialEq, JsonSchema)]
#[serde(rename_all = "snake_case")]
pub enum FailureDomain {
    /// Instances are considered co-located if they are on the same sled
    Sled,
}

/// A member of an Affinity Group
///
/// Membership in a group is not exclusive - members may belong to multiple
/// affinity / anti-affinity groups.
///
/// Affinity Groups can contain up to 32 members.
// See: AFFINITY_GROUP_MAX_MEMBERS
#[derive(Clone, Debug, Deserialize, Serialize, JsonSchema, PartialEq)]
#[serde(tag = "type", content = "value", rename_all = "snake_case")]
pub enum AffinityGroupMember {
    /// An instance belonging to this group
    ///
    /// Instances can belong to up to 16 affinity groups.
    // See: INSTANCE_MAX_AFFINITY_GROUPS
    Instance { id: InstanceUuid, name: Name, run_state: InstanceState },
}

impl SimpleIdentityOrName for AffinityGroupMember {
    fn id(&self) -> Uuid {
        match self {
            AffinityGroupMember::Instance { id, .. } => *id.as_untyped_uuid(),
        }
    }

    fn name(&self) -> &Name {
        match self {
            AffinityGroupMember::Instance { name, .. } => name,
        }
    }
}

/// A member of an Anti-Affinity Group
///
/// Membership in a group is not exclusive - members may belong to multiple
/// affinity / anti-affinity groups.
///
/// Anti-Affinity Groups can contain up to 32 members.
// See: ANTI_AFFINITY_GROUP_MAX_MEMBERS
#[derive(Clone, Debug, Deserialize, Serialize, JsonSchema, PartialEq)]
#[serde(tag = "type", content = "value", rename_all = "snake_case")]
pub enum AntiAffinityGroupMember {
    /// An instance belonging to this group
    ///
    /// Instances can belong to up to 16 anti-affinity groups.
    // See: INSTANCE_MAX_ANTI_AFFINITY_GROUPS
    Instance { id: InstanceUuid, name: Name, run_state: InstanceState },
}

impl SimpleIdentityOrName for AntiAffinityGroupMember {
    fn id(&self) -> Uuid {
        match self {
            AntiAffinityGroupMember::Instance { id, .. } => {
                *id.as_untyped_uuid()
            }
        }
    }

    fn name(&self) -> &Name {
        match self {
            AntiAffinityGroupMember::Instance { name, .. } => name,
        }
    }
}

// DISKS

/// View of a Disk
#[derive(ObjectIdentity, Clone, Debug, Deserialize, Serialize, JsonSchema)]
pub struct Disk {
    #[serde(flatten)]
    pub identity: IdentityMetadata,
    pub project_id: Uuid,
    /// ID of snapshot from which disk was created, if any
    pub snapshot_id: Option<Uuid>,
    /// ID of image from which disk was created, if any
    pub image_id: Option<Uuid>,
    pub size: ByteCount,
    pub block_size: ByteCount,
    pub state: DiskState,
    pub device_path: String,
}

/// State of a Disk
#[derive(
    Clone,
    Debug,
    Deserialize,
    Eq,
    Ord,
    PartialEq,
    PartialOrd,
    Serialize,
    JsonSchema,
)]
#[serde(tag = "state", content = "instance", rename_all = "snake_case")]
pub enum DiskState {
    /// Disk is being initialized
    Creating,
    /// Disk is ready but detached from any Instance
    Detached,
    /// Disk is ready to receive blocks from an external source
    ImportReady,
    /// Disk is importing blocks from a URL
    ImportingFromUrl,
    /// Disk is importing blocks from bulk writes
    ImportingFromBulkWrites,
    /// Disk is being finalized to state Detached
    Finalizing,
    /// Disk is undergoing maintenance
    Maintenance,
    /// Disk is being attached to the given Instance
    Attaching(Uuid), // attached Instance id
    /// Disk is attached to the given Instance
    Attached(Uuid), // attached Instance id
    /// Disk is being detached from the given Instance
    Detaching(Uuid), // attached Instance id
    /// Disk has been destroyed
    Destroyed,
    /// Disk is unavailable
    Faulted,
}

impl Display for DiskState {
    fn fmt(&self, f: &mut Formatter) -> FormatResult {
        write!(f, "{}", self.label())
    }
}

impl TryFrom<(&str, Option<Uuid>)> for DiskState {
    type Error = String;

    fn try_from(
        (s, maybe_id): (&str, Option<Uuid>),
    ) -> Result<Self, Self::Error> {
        match (s, maybe_id) {
            ("creating", None) => Ok(DiskState::Creating),
            ("detached", None) => Ok(DiskState::Detached),
            ("import_ready", None) => Ok(DiskState::ImportReady),
            ("importing_from_url", None) => Ok(DiskState::ImportingFromUrl),
            ("importing_from_bulk_writes", None) => {
                Ok(DiskState::ImportingFromBulkWrites)
            }
            ("finalizing", None) => Ok(DiskState::Finalizing),
            ("maintenance", None) => Ok(DiskState::Maintenance),
            ("destroyed", None) => Ok(DiskState::Destroyed),
            ("faulted", None) => Ok(DiskState::Faulted),
            ("attaching", Some(id)) => Ok(DiskState::Attaching(id)),
            ("attached", Some(id)) => Ok(DiskState::Attached(id)),
            ("detaching", Some(id)) => Ok(DiskState::Detaching(id)),
            _ => Err(format!(
                "unexpected value for disk state: {:?} with attached id {:?}",
                s, maybe_id
            )),
        }
    }
}

impl DiskState {
    /// Returns the string label for this disk state
    pub fn label(&self) -> &'static str {
        match self {
            DiskState::Creating => "creating",
            DiskState::Detached => "detached",
            DiskState::ImportReady => "import_ready",
            DiskState::ImportingFromUrl => "importing_from_url",
            DiskState::ImportingFromBulkWrites => "importing_from_bulk_writes",
            DiskState::Finalizing => "finalizing",
            DiskState::Maintenance => "maintenance",
            DiskState::Attaching(_) => "attaching",
            DiskState::Attached(_) => "attached",
            DiskState::Detaching(_) => "detaching",
            DiskState::Destroyed => "destroyed",
            DiskState::Faulted => "faulted",
        }
    }

    /// Returns whether the Disk is currently attached to, being attached to, or
    /// being detached from any Instance.
    pub fn is_attached(&self) -> bool {
        self.attached_instance_id().is_some()
    }

    /// If the Disk is attached to, being attached to, or being detached from an
    /// Instance, returns the id for that Instance.  Otherwise returns `None`.
    pub fn attached_instance_id(&self) -> Option<&Uuid> {
        match self {
            DiskState::Attaching(id) => Some(id),
            DiskState::Attached(id) => Some(id),
            DiskState::Detaching(id) => Some(id),

            DiskState::Creating => None,
            DiskState::Detached => None,
            DiskState::ImportReady => None,
            DiskState::ImportingFromUrl => None,
            DiskState::ImportingFromBulkWrites => None,
            DiskState::Finalizing => None,
            DiskState::Maintenance => None,
            DiskState::Destroyed => None,
            DiskState::Faulted => None,
        }
    }
}

pub trait Ipv6NetExt {
    /// The length for all VPC IPv6 prefixes
    const VPC_IPV6_PREFIX_LENGTH: u8 = 48;

    /// The prefix length for all VPC Subnets
    const VPC_SUBNET_IPV6_PREFIX_LENGTH: u8 = 64;

    /// Return `true` if this subnetwork is a valid VPC prefix.
    ///
    /// This checks that the subnet is a unique local address, and has the VPC
    /// prefix length required.
    fn is_vpc_prefix(&self) -> bool;

    /// Return `true` if this subnetwork is a valid VPC Subnet, given the VPC's
    /// prefix.
    fn is_vpc_subnet(&self, vpc_prefix: &Self) -> bool;
}

impl Ipv6NetExt for oxnet::Ipv6Net {
    fn is_vpc_prefix(&self) -> bool {
        self.is_unique_local() && self.width() == Self::VPC_IPV6_PREFIX_LENGTH
    }

    fn is_vpc_subnet(&self, vpc_prefix: &Self) -> bool {
        self.is_unique_local()
            && self.is_subnet_of(vpc_prefix)
            && self.width() == Self::VPC_SUBNET_IPV6_PREFIX_LENGTH
    }
}

/// Insert another level of schema indirection in order to provide an
/// additional title for a subschema. This allows generators to infer a better
/// variant name for an "untagged" enum.
// TODO-cleanup: We should move IpNet and this to
// `omicron_nexus::external_api::shared`. It's public now because `IpRange`,
// which is defined there, uses it.
pub fn label_schema(
    label: &str,
    schema: schemars::schema::Schema,
) -> schemars::schema::Schema {
    schemars::schema::SchemaObject {
        metadata: Some(
            schemars::schema::Metadata {
                title: Some(label.to_string()),
                ..Default::default()
            }
            .into(),
        ),
        subschemas: Some(
            schemars::schema::SubschemaValidation {
                all_of: Some(vec![schema]),
                ..Default::default()
            }
            .into(),
        ),
        ..Default::default()
    }
    .into()
}

/// A `RouteTarget` describes the possible locations that traffic matching a
/// route destination can be sent.
#[derive(
    Clone,
    Debug,
    Deserialize,
    Display,
    FromStr,
    Serialize,
    PartialEq,
    JsonSchema,
)]
#[serde(tag = "type", content = "value", rename_all = "snake_case")]
#[display("{}:{0}", style = "lowercase")]
pub enum RouteTarget {
    /// Forward traffic to a particular IP address.
    Ip(IpAddr),
    /// Forward traffic to a VPC
    Vpc(Name),
    /// Forward traffic to a VPC Subnet
    Subnet(Name),
    /// Forward traffic to a specific instance
    Instance(Name),
    #[display("inetgw:{0}")]
    /// Forward traffic to an internet gateway
    InternetGateway(Name),
    #[display("drop")]
    /// Drop matching traffic
    Drop,
}

/// A `RouteDestination` is used to match traffic with a routing rule based on
/// the destination of that traffic.
///
/// When traffic is to be sent to a destination that is within a given
/// `RouteDestination`, the corresponding `RouterRoute` applies, and traffic
/// will be forward to the `RouteTarget` for that rule.
#[derive(
    Clone,
    Debug,
    Deserialize,
    Display,
    FromStr,
    Serialize,
    PartialEq,
    JsonSchema,
)]
#[serde(tag = "type", content = "value", rename_all = "snake_case")]
#[display("{}:{0}", style = "lowercase")]
pub enum RouteDestination {
    /// Route applies to traffic destined for the specified IP address
    Ip(IpAddr),
    /// Route applies to traffic destined for the specified IP subnet
    IpNet(IpNet),
    /// Route applies to traffic destined for the specified VPC
    Vpc(Name),
    /// Route applies to traffic destined for the specified VPC subnet
    Subnet(Name),
}

/// The kind of a `RouterRoute`
///
/// The kind determines certain attributes such as if the route is modifiable
/// and describes how or where the route was created.
//
// See [RFD-21](https://rfd.shared.oxide.computer/rfd/0021#concept-router) for more context
#[derive(
    Clone, Copy, Debug, PartialEq, Deserialize, Serialize, Display, JsonSchema,
)]
#[display("{}")]
#[serde(rename_all = "snake_case")]
pub enum RouterRouteKind {
    /// Determines the default destination of traffic, such as whether it goes
    /// to the internet or not.
    ///
    /// `Destination: An Internet Gateway`
    /// `Modifiable: true`
    Default,
    /// Automatically added for each VPC Subnet in the VPC
    ///
    /// `Destination: A VPC Subnet`
    /// `Modifiable: false`
    VpcSubnet,
    /// Automatically added when VPC peering is established
    ///
    /// `Destination: A different VPC`
    /// `Modifiable: false`
    VpcPeering,
    /// Created by a user; see `RouteTarget`
    ///
    /// `Destination: User defined`
    /// `Modifiable: true`
    Custom,
}

/// A route defines a rule that governs where traffic should be sent based on
/// its destination.
#[derive(ObjectIdentity, Clone, Debug, Deserialize, Serialize, JsonSchema)]
pub struct RouterRoute {
    /// Common identifying metadata
    #[serde(flatten)]
    pub identity: IdentityMetadata,
    /// The ID of the VPC Router to which the route belongs
    pub vpc_router_id: Uuid,
    /// Describes the kind of router. Set at creation. `read-only`
    pub kind: RouterRouteKind,
    /// The location that matched packets should be forwarded to
    pub target: RouteTarget,
    /// Selects which traffic this routing rule will apply to
    pub destination: RouteDestination,
}

#[derive(ObjectIdentity, Clone, Debug, Deserialize, Serialize, JsonSchema)]
pub struct InternetGatewayIpPool {
    /// Common identifying metadata
    #[serde(flatten)]
    pub identity: IdentityMetadata,
    /// The ID of the internet gateway to which the IP pool entry belongs
    pub internet_gateway_id: Uuid,
    /// The ID of the referenced IP pool
    pub ip_pool_id: Uuid,
}

#[derive(ObjectIdentity, Clone, Debug, Deserialize, Serialize, JsonSchema)]
pub struct InternetGatewayIp {
    /// Common identifying metadata
    #[serde(flatten)]
    pub identity: IdentityMetadata,
    /// The ID of the internet gateway to which the IP belongs
    pub internet_gateway_id: Uuid,
    /// The IP address
    pub address: IpAddr,
}

/// A single rule in a VPC firewall
#[derive(ObjectIdentity, Clone, Debug, Deserialize, Serialize, JsonSchema)]
pub struct VpcFirewallRule {
    /// Common identifying metadata
    #[serde(flatten)]
    pub identity: IdentityMetadata,
    /// Whether this rule is in effect
    pub status: VpcFirewallRuleStatus,
    /// Whether this rule is for incoming or outgoing traffic
    pub direction: VpcFirewallRuleDirection,
    /// Determine the set of instances that the rule applies to
    pub targets: Vec<VpcFirewallRuleTarget>,
    /// Reductions on the scope of the rule
    pub filters: VpcFirewallRuleFilter,
    /// Whether traffic matching the rule should be allowed or dropped
    pub action: VpcFirewallRuleAction,
    /// The relative priority of this rule
    pub priority: VpcFirewallRulePriority,
    /// The VPC to which this rule belongs
    pub vpc_id: Uuid,
}

/// Collection of a Vpc's firewall rules
#[derive(Clone, Debug, Deserialize, Serialize, JsonSchema)]
pub struct VpcFirewallRules {
    pub rules: Vec<VpcFirewallRule>,
}

/// A single rule in a VPC firewall
#[derive(Clone, Debug, Deserialize, PartialEq, Serialize, JsonSchema)]
pub struct VpcFirewallRuleUpdate {
    /// Name of the rule, unique to this VPC
    pub name: Name,
    /// Human-readable free-form text about a resource
    pub description: String,
    /// Whether this rule is in effect
    pub status: VpcFirewallRuleStatus,
    /// Whether this rule is for incoming or outgoing traffic
    pub direction: VpcFirewallRuleDirection,
    /// Determine the set of instances that the rule applies to
    #[schemars(length(max = 256))]
    pub targets: Vec<VpcFirewallRuleTarget>,
    /// Reductions on the scope of the rule
    pub filters: VpcFirewallRuleFilter,
    /// Whether traffic matching the rule should be allowed or dropped
    pub action: VpcFirewallRuleAction,
    /// The relative priority of this rule
    pub priority: VpcFirewallRulePriority,
}

/// Updated list of firewall rules. Will replace all existing rules.
#[derive(Clone, Debug, Deserialize, Serialize, JsonSchema)]
pub struct VpcFirewallRuleUpdateParams {
    #[schemars(length(max = 1024))]
    #[serde(default)]
    pub rules: Vec<VpcFirewallRuleUpdate>,
}

/// Firewall rule priority. This is a value from 0 to 65535, with rules with
/// lower values taking priority over higher values.
#[derive(
    Clone,
    Copy,
    Debug,
    PartialEq,
    PartialOrd,
    Deserialize,
    Serialize,
    JsonSchema,
)]
#[serde(transparent)]
#[repr(transparent)]
pub struct VpcFirewallRulePriority(pub u16);

/// Filters reduce the scope of a firewall rule. Without filters, the rule
/// applies to all packets to the targets (or from the targets, if it's an
/// outbound rule). With multiple filters, the rule applies only to packets
/// matching ALL filters. The maximum number of each type of filter is 256.
#[derive(Clone, Debug, PartialEq, Deserialize, Serialize, JsonSchema)]
pub struct VpcFirewallRuleFilter {
    /// If present, host filters match the "other end" of traffic from the
    /// target’s perspective: for an inbound rule, they match the source of
    /// traffic. For an outbound rule, they match the destination.
    #[schemars(length(max = 256))]
    pub hosts: Option<Vec<VpcFirewallRuleHostFilter>>,

    /// If present, the networking protocols this rule applies to.
    #[schemars(length(max = 256))]
    pub protocols: Option<Vec<VpcFirewallRuleProtocol>>,

    /// If present, the destination ports or port ranges this rule applies to.
    #[schemars(length(max = 256))]
    pub ports: Option<Vec<L4PortRange>>,
}

/// The protocols that may be specified in a firewall rule's filter
#[derive(Clone, Copy, Debug, PartialEq, Deserialize, Serialize, JsonSchema)]
#[serde(rename_all = "snake_case")]
#[serde(tag = "type", content = "value")]
pub enum VpcFirewallRuleProtocol {
    Tcp,
    Udp,
    Icmp(Option<VpcFirewallIcmpFilter>),
    // TODO: IPv6 not supported by instances.
    // Icmpv6(Option<VpcFirewallIcmpFilter>),
    // TODO: OPTE does not yet permit further L4 protocols. (opte#609)
    // Other(u16),
}

impl FromStr for VpcFirewallRuleProtocol {
    type Err = Error;

    fn from_str(proto: &str) -> Result<Self, Self::Err> {
        let (ty_str, content_str) = match proto.split_once(':') {
            None => (proto, None),
            Some((lhs, rhs)) => (lhs, Some(rhs)),
        };

        match (ty_str, content_str) {
            (lhs, None) if lhs.eq_ignore_ascii_case("tcp") => Ok(Self::Tcp),
            (lhs, None) if lhs.eq_ignore_ascii_case("udp") => Ok(Self::Udp),
            (lhs, None) if lhs.eq_ignore_ascii_case("icmp") => {
                Ok(Self::Icmp(None))
            }
            (lhs, Some(rhs)) if lhs.eq_ignore_ascii_case("icmp") => {
                Ok(Self::Icmp(Some(rhs.parse()?)))
            }
            (lhs, None) => Err(Error::invalid_value(
                "vpc_firewall_rule_protocol",
                format!("unrecognized protocol: {lhs}"),
            )),
            (lhs, Some(rhs)) => Err(Error::invalid_value(
                "vpc_firewall_rule_protocol",
                format!(
                    "cannot specify extra filters ({rhs}) for protocol \"{lhs}\""
                ),
            )),
        }
    }
}

impl TryFrom<String> for VpcFirewallRuleProtocol {
    type Error = <VpcFirewallRuleProtocol as FromStr>::Err;

    fn try_from(proto: String) -> Result<Self, Self::Error> {
        proto.parse()
    }
}

impl Display for VpcFirewallRuleProtocol {
    fn fmt(&self, f: &mut Formatter<'_>) -> FormatResult {
        match self {
            VpcFirewallRuleProtocol::Tcp => write!(f, "tcp"),
            VpcFirewallRuleProtocol::Udp => write!(f, "udp"),
            VpcFirewallRuleProtocol::Icmp(None) => write!(f, "icmp"),
            VpcFirewallRuleProtocol::Icmp(Some(v)) => write!(f, "icmp:{v}"),
        }
    }
}

#[derive(Clone, Copy, Debug, PartialEq, Deserialize, Serialize, JsonSchema)]
pub struct VpcFirewallIcmpFilter {
    pub icmp_type: u8,
    pub code: Option<IcmpParamRange>,
}

impl Display for VpcFirewallIcmpFilter {
    fn fmt(&self, f: &mut Formatter<'_>) -> FormatResult {
        write!(f, "{}", self.icmp_type)?;
        if let Some(code) = self.code {
            write!(f, ",{code}")?;
        }
        Ok(())
    }
}

impl FromStr for VpcFirewallIcmpFilter {
    type Err = Error;

    fn from_str(filter: &str) -> Result<Self, Self::Err> {
        let (ty_str, code_str) = match filter.split_once(',') {
            None => (filter, None),
            Some((lhs, rhs)) => (lhs, Some(rhs)),
        };

        Ok(Self {
            icmp_type: ty_str.parse::<u8>().map_err(|e| {
                Error::invalid_value(
                    "icmp_type",
                    format!("{ty_str:?} unparsable for type: {e}"),
                )
            })?,
            code: code_str
                .map(|v| {
                    v.parse::<IcmpParamRange>().map_err(|e| {
                        Error::invalid_value("code", e.to_string())
                    })
                })
                .transpose()?,
        })
    }
}

impl From<u8> for IcmpParamRange {
    fn from(value: u8) -> Self {
        Self { first: value, last: value }
    }
}

impl TryFrom<RangeInclusive<u8>> for IcmpParamRange {
    type Error = IcmpParamRangeError;

    fn try_from(value: RangeInclusive<u8>) -> Result<Self, Self::Error> {
        if value.is_empty() {
            Err(IcmpParamRangeError::EmptyRange)
        } else {
            let (first, last) = value.into_inner();
            Ok(Self { first, last })
        }
    }
}

impl From<IcmpParamRange> for RangeInclusive<u8> {
    fn from(value: IcmpParamRange) -> Self {
        value.first..=value.last
    }
}

#[derive(Clone, Copy, Debug, Deserialize, Serialize, PartialEq, JsonSchema)]
#[serde(rename_all = "snake_case")]
pub enum VpcFirewallRuleStatus {
    Disabled,
    Enabled,
}

#[derive(Clone, Copy, Debug, Deserialize, Serialize, PartialEq, JsonSchema)]
#[serde(rename_all = "snake_case")]
pub enum VpcFirewallRuleDirection {
    Inbound,
    Outbound,
}

#[derive(Clone, Copy, Debug, Deserialize, Serialize, PartialEq, JsonSchema)]
#[serde(rename_all = "snake_case")]
pub enum VpcFirewallRuleAction {
    Allow,
    Deny,
}

/// A `VpcFirewallRuleTarget` is used to specify the set of instances to which
/// a firewall rule applies. You can target instances directly by name, or
/// specify a VPC, VPC subnet, IP, or IP subnet, which will apply the rule to
/// traffic going to all matching instances. Targets are additive: the rule
/// applies to instances matching ANY target.
#[derive(
    Clone,
    Debug,
    Deserialize,
    Display,
    FromStr,
    Serialize,
    PartialEq,
    JsonSchema,
)]
#[serde(tag = "type", content = "value", rename_all = "snake_case")]
#[display("{}:{0}", style = "lowercase")]
pub enum VpcFirewallRuleTarget {
    /// The rule applies to all instances in the VPC
    Vpc(Name),
    /// The rule applies to all instances in the VPC Subnet
    Subnet(Name),
    /// The rule applies to this specific instance
    Instance(Name),
    /// The rule applies to a specific IP address
    Ip(IpAddr),
    /// The rule applies to a specific IP subnet
    IpNet(oxnet::IpNet),
    // Tags not yet implemented
    // Tag(Name),
}

/// The `VpcFirewallRuleHostFilter` is used to filter traffic on the basis of
/// its source or destination host.
#[derive(
    Clone,
    Debug,
    Deserialize,
    Display,
    FromStr,
    Serialize,
    PartialEq,
    JsonSchema,
)]
#[serde(tag = "type", content = "value", rename_all = "snake_case")]
#[display("{}:{0}", style = "lowercase")]
pub enum VpcFirewallRuleHostFilter {
    /// The rule applies to traffic from/to all instances in the VPC
    Vpc(Name),
    /// The rule applies to traffic from/to all instances in the VPC Subnet
    Subnet(Name),
    /// The rule applies to traffic from/to this specific instance
    Instance(Name),
    // Tags not yet implemented
    // Tag(Name),
    /// The rule applies to traffic from/to a specific IP address
    Ip(IpAddr),
    /// The rule applies to traffic from/to a specific IP subnet
    IpNet(oxnet::IpNet),
    // TODO: Internet gateways not yet implemented
    // #[display("inetgw:{0}")]
    // InternetGateway(Name),
}

/// Port number used in a transport-layer protocol like TCP or UDP
/// Note that 0 is an invalid port number.
#[derive(
    Clone,
    Copy,
    Debug,
    Display,
    PartialEq,
    PartialOrd,
    Deserialize,
    Serialize,
    JsonSchema,
)]
#[serde(transparent)]
#[repr(transparent)]
pub struct L4Port(pub NonZeroU16);

impl From<NonZeroU16> for L4Port {
    fn from(port: NonZeroU16) -> L4Port {
        L4Port(port)
    }
}

impl TryFrom<u16> for L4Port {
    type Error = <NonZeroU16 as TryFrom<u16>>::Error;
    fn try_from(port: u16) -> Result<L4Port, Self::Error> {
        NonZeroU16::try_from(port).map(L4Port)
    }
}

/// A range of transport layer ports. This range is inclusive on both ends.
#[derive(
    Clone, Copy, Debug, DeserializeFromStr, SerializeDisplay, PartialEq,
)]
pub struct L4PortRange {
    /// The first port in the range
    pub first: L4Port,
    /// The last port in the range
    pub last: L4Port,
}

impl FromStr for L4PortRange {
    type Err = L4PortRangeError;
    fn from_str(range: &str) -> Result<Self, Self::Err> {
        match range.split_once('-') {
            None => {
                let port = range
                    .parse::<NonZeroU16>()
                    .map_err(|e| L4PortRangeError::Value(range.into(), e))?
                    .into();
                Ok(L4PortRange { first: port, last: port })
            }
            Some(("", _)) => Err(L4PortRangeError::MissingStart),
            Some((_, "")) => Err(L4PortRangeError::MissingEnd),
            Some((left, right)) => {
                let first = left
                    .parse::<NonZeroU16>()
                    .map_err(|e| L4PortRangeError::Value(left.into(), e))?
                    .into();
                let last = right
                    .parse::<NonZeroU16>()
                    .map_err(|e| L4PortRangeError::Value(right.into(), e))?
                    .into();
                Ok(L4PortRange { first, last })
            }
        }
    }
}

#[derive(Clone, Debug, Eq, PartialEq, thiserror::Error)]
pub enum L4PortRangeError {
    #[error("range has no start value")]
    MissingStart,
    #[error("range has no end value")]
    MissingEnd,
    #[error("range has larger start value than end value")]
    EmptyRange,
    #[error("{0:?} unparsable for type: {1}")]
    Value(String, ParseIntError),
}

impl From<L4PortRangeError> for Error {
    fn from(value: L4PortRangeError) -> Self {
        Error::invalid_value("l4_port_range", value.to_string())
    }
}

impl TryFrom<String> for L4PortRange {
    type Error = <L4PortRange as FromStr>::Err;

    fn try_from(range: String) -> Result<Self, Self::Error> {
        range.parse()
    }
}

impl Display for L4PortRange {
    fn fmt(&self, f: &mut Formatter<'_>) -> std::fmt::Result {
        if self.first == self.last {
            write!(f, "{}", self.first)
        } else {
            write!(f, "{}-{}", self.first, self.last)
        }
    }
}

impl JsonSchema for L4PortRange {
    fn schema_name() -> String {
        "L4PortRange".to_string()
    }

    fn json_schema(
        _: &mut schemars::gen::SchemaGenerator,
    ) -> schemars::schema::Schema {
        schemars::schema::SchemaObject {
            metadata: Some(Box::new(schemars::schema::Metadata {
                title: Some("A range of IP ports".to_string()),
                description: Some(
                    "An inclusive-inclusive range of IP ports. The second port \
                    may be omitted to represent a single port."
                        .to_string(),
                ),
                examples: vec!["22".into(), "6667-7000".into()],
                ..Default::default()
            })),
            instance_type: Some(
                schemars::schema::InstanceType::String.into()
            ),
            string: Some(Box::new(schemars::schema::StringValidation {
                max_length: Some(11),  // 5 digits for each port and the dash
                min_length: Some(1),
                pattern: Some(
                    r#"^[0-9]{1,5}(-[0-9]{1,5})?$"#.to_string(),
                ),
            })),
            ..Default::default()
        }.into()
    }
}

impl From<L4Port> for L4PortRange {
    fn from(value: L4Port) -> Self {
        Self { first: value, last: value }
    }
}

impl TryFrom<RangeInclusive<L4Port>> for L4PortRange {
    type Error = L4PortRangeError;

    fn try_from(value: RangeInclusive<L4Port>) -> Result<Self, Self::Error> {
        if value.is_empty() {
            Err(L4PortRangeError::EmptyRange)
        } else {
            let (first, last) = value.into_inner();
            Ok(Self { first, last })
        }
    }
}

/// A range of ICMP(v6) types or codes. This range is inclusive on both ends.
#[derive(
    Clone, Copy, Debug, DeserializeFromStr, SerializeDisplay, PartialEq,
)]
pub struct IcmpParamRange {
    /// The first number in the range
    pub first: u8,
    /// The last number in the range
    pub last: u8,
}

impl FromStr for IcmpParamRange {
    type Err = IcmpParamRangeError;
    fn from_str(range: &str) -> Result<Self, Self::Err> {
        match range.split_once('-') {
            None => {
                let param = range
                    .parse::<u8>()
                    .map_err(|e| IcmpParamRangeError::Value(range.into(), e))?;
                Ok(IcmpParamRange { first: param, last: param })
            }
            Some(("", _)) => Err(IcmpParamRangeError::MissingStart),
            Some((_, "")) => Err(IcmpParamRangeError::MissingEnd),
            Some((left, right)) => {
                let first = left
                    .parse::<u8>()
                    .map_err(|e| IcmpParamRangeError::Value(left.into(), e))?;
                let last = right
                    .parse::<u8>()
                    .map_err(|e| IcmpParamRangeError::Value(right.into(), e))?;

                Ok(IcmpParamRange { first, last })
            }
        }
    }
}

#[derive(Clone, Debug, Eq, PartialEq, thiserror::Error)]
pub enum IcmpParamRangeError {
    #[error("range has no start value")]
    MissingStart,
    #[error("range has no end value")]
    MissingEnd,
    #[error("range has larger start value than end value")]
    EmptyRange,
    #[error("{0:?} unparsable for type: {1}")]
    Value(String, ParseIntError),
}

impl TryFrom<String> for IcmpParamRange {
    type Error = <IcmpParamRange as FromStr>::Err;

    fn try_from(range: String) -> Result<Self, Self::Error> {
        range.parse()
    }
}

impl Display for IcmpParamRange {
    fn fmt(&self, f: &mut Formatter<'_>) -> std::fmt::Result {
        if self.first == self.last {
            write!(f, "{}", self.first)
        } else {
            write!(f, "{}-{}", self.first, self.last)
        }
    }
}

impl JsonSchema for IcmpParamRange {
    fn schema_name() -> String {
        "IcmpParamRange".to_string()
    }

    fn json_schema(
        _: &mut schemars::gen::SchemaGenerator,
    ) -> schemars::schema::Schema {
        schemars::schema::SchemaObject {
            metadata: Some(Box::new(schemars::schema::Metadata {
                title: Some("A range of ICMP(v6) types or codes".to_string()),
                description: Some(
                    "An inclusive-inclusive range of ICMP(v6) types or codes. \
                    The second value may be omitted to represent a single parameter."
                        .to_string(),
                ),
                examples: vec!["3".into(), "20-120".into()],
                ..Default::default()
            })),
            instance_type: Some(
                schemars::schema::InstanceType::String.into()
            ),
            string: Some(Box::new(schemars::schema::StringValidation {
                max_length: Some(7),  // 3 digits for each value and the dash
                min_length: Some(1),
                pattern: Some(
                    r#"^[0-9]{1,3}(-[0-9]{1,3})?$"#.to_string(),
                ),
            })),
            ..Default::default()
        }.into()
    }
}

/// The `MacAddr` represents a Media Access Control (MAC) address, used to uniquely identify
/// hardware devices on a network.
// NOTE: We're using the `macaddr` crate for the internal representation. But as with the `ipnet`,
// this crate does not implement `JsonSchema`.
#[derive(
    Clone,
    Copy,
    Debug,
    DeserializeFromStr,
    PartialEq,
    Eq,
    PartialOrd,
    Ord,
    SerializeDisplay,
    Hash,
    Diffable,
)]
#[daft(leaf)]
pub struct MacAddr(pub macaddr::MacAddr6);

impl MacAddr {
    // Guest MAC addresses begin with the Oxide OUI A8:40:25. Further, guest
    // address are constrained to be in the virtual address range
    // A8:40:25:F_:__:__. Even further, the range F0:00:00 - FE:FF:FF is
    // reserved for customer-visible addresses (FF:00:00-FF:FF:FF is for
    // system MAC addresses). See RFD 174 for the discussion of the virtual
    // range, and
    // https://github.com/oxidecomputer/omicron/pull/955#discussion_r856432498
    // for an initial discussion of the customer/system address range split.
    // The system range is further split between FF:00:00-FF:7F:FF for
    // fixed addresses (e.g., the OPTE virtual gateway MAC) and
    // FF:80:00-FF:FF:FF for dynamically allocated addresses (e.g., service
    // vNICs).
    //
    // F0:00:00 - FF:FF:FF    Oxide Virtual Address Range
    //     F0:00:00 - FE:FF:FF    Guest Addresses
    //     FF:00:00 - FF:FF:FF    System Addresses
    //         FF:00:00 - FF:7F:FF    Reserved Addresses
    //         FF:80:00 - FF:FF:FF    Runtime allocatable
    pub const MIN_GUEST_ADDR: i64 = 0xA8_40_25_F0_00_00;
    pub const MAX_GUEST_ADDR: i64 = 0xA8_40_25_FE_FF_FF;
    pub const MIN_SYSTEM_ADDR: i64 = 0xA8_40_25_FF_00_00;
    pub const MAX_SYSTEM_RESV: i64 = 0xA8_40_25_FF_7F_FF;
    pub const MAX_SYSTEM_ADDR: i64 = 0xA8_40_25_FF_FF_FF;

    /// Generate a random MAC address for a guest network interface
    pub fn random_guest() -> Self {
        let value =
            thread_rng().gen_range(Self::MIN_GUEST_ADDR..=Self::MAX_GUEST_ADDR);
        Self::from_i64(value)
    }

    /// Generate a random MAC address in the system address range
    pub fn random_system() -> Self {
        let value = thread_rng()
            .gen_range((Self::MAX_SYSTEM_RESV + 1)..=Self::MAX_SYSTEM_ADDR);
        Self::from_i64(value)
    }

    /// Iterate the MAC addresses in the system address range
    /// (used as an allocator in contexts where collisions are not expected and
    /// determinism is useful, like in the test suite)
    pub fn iter_system() -> impl Iterator<Item = MacAddr> + Send {
        ((Self::MAX_SYSTEM_RESV + 1)..=Self::MAX_SYSTEM_ADDR)
            .map(Self::from_i64)
    }

    /// Is this a MAC in the Guest Addresses range
    pub fn is_guest(&self) -> bool {
        let value = self.to_i64();
        value >= Self::MIN_GUEST_ADDR && value <= Self::MAX_GUEST_ADDR
    }

    /// Is this a MAC in the System Addresses range
    pub fn is_system(&self) -> bool {
        let value = self.to_i64();
        value >= Self::MIN_SYSTEM_ADDR && value <= Self::MAX_SYSTEM_ADDR
    }

    /// Construct a MAC address from its i64 big-endian byte representation.
    // NOTE: This is the representation used in the database.
    pub fn from_i64(value: i64) -> Self {
        let bytes = value.to_be_bytes();
        Self(macaddr::MacAddr6::new(
            bytes[2], bytes[3], bytes[4], bytes[5], bytes[6], bytes[7],
        ))
    }

    /// Convert a MAC address to its i64 big-endian byte representation
    // NOTE: This is the representation used in the database.
    pub fn to_i64(self) -> i64 {
        let bytes = self.0.as_bytes();
        i64::from_be_bytes([
            0, 0, bytes[0], bytes[1], bytes[2], bytes[3], bytes[4], bytes[5],
        ])
    }
}

impl From<macaddr::MacAddr6> for MacAddr {
    fn from(mac: macaddr::MacAddr6) -> Self {
        Self(mac)
    }
}

impl FromStr for MacAddr {
    type Err = macaddr::ParseError;

    fn from_str(s: &str) -> Result<Self, Self::Err> {
        s.split(':')
            .map(|b| format!("{:0>2}", b))
            .collect::<Vec<String>>()
            .join(":")
            .parse()
            .map(MacAddr)
    }
}

impl TryFrom<String> for MacAddr {
    type Error = <Self as FromStr>::Err;

    fn try_from(s: String) -> Result<Self, Self::Error> {
        MacAddr::from_str(s.as_ref())
    }
}

impl std::ops::Deref for MacAddr {
    type Target = macaddr::MacAddr6;
    fn deref(&self) -> &Self::Target {
        &self.0
    }
}

impl std::fmt::Display for MacAddr {
    fn fmt(&self, f: &mut std::fmt::Formatter) -> std::fmt::Result {
        write!(f, "{}", self.0)
    }
}

impl JsonSchema for MacAddr {
    fn schema_name() -> String {
        "MacAddr".to_string()
    }

    fn json_schema(
        _: &mut schemars::gen::SchemaGenerator,
    ) -> schemars::schema::Schema {
        schemars::schema::SchemaObject {
            metadata: Some(Box::new(schemars::schema::Metadata {
                title: Some("A MAC address".to_string()),
                description: Some(
                    "A Media Access Control address, in EUI-48 format"
                        .to_string(),
                ),
                examples: vec!["ff:ff:ff:ff:ff:ff".into()],
                ..Default::default()
            })),
            instance_type: Some(schemars::schema::InstanceType::String.into()),
            string: Some(Box::new(schemars::schema::StringValidation {
                max_length: Some(17), // 12 hex characters and 5 ":"-separators
                min_length: Some(5),  // Just 5 ":" separators
                pattern: Some(
                    r#"^([0-9a-fA-F]{0,2}:){5}[0-9a-fA-F]{0,2}$"#.to_string(),
                ),
            })),
            ..Default::default()
        }
        .into()
    }
}

/// A Geneve Virtual Network Identifier
#[derive(
    Debug,
    Clone,
    Copy,
    PartialEq,
    Eq,
    Hash,
    PartialOrd,
    Ord,
    Deserialize,
    Serialize,
    JsonSchema,
    Diffable,
)]
pub struct Vni(u32);

impl Vni {
    /// Virtual Network Identifiers are constrained to be 24-bit values.
    pub const MAX_VNI: u32 = 0xFF_FFFF;

    /// The VNI for the builtin services VPC.
    pub const SERVICES_VNI: Self = Self(100);

    /// Oxide reserves a slice of initial VNIs for its own use.
    pub const MIN_GUEST_VNI: u32 = 1024;

    /// Create a new random VNI.
    pub fn random() -> Self {
        Self(rand::thread_rng().gen_range(Self::MIN_GUEST_VNI..=Self::MAX_VNI))
    }

    /// Create a new random VNI in the Oxide-reserved space.
    pub fn random_system() -> Self {
        Self(rand::thread_rng().gen_range(0..Self::MIN_GUEST_VNI))
    }
}

impl From<Vni> for u32 {
    fn from(vni: Vni) -> u32 {
        vni.0
    }
}

impl TryFrom<u32> for Vni {
    type Error = Error;

    fn try_from(x: u32) -> Result<Self, Error> {
        if x <= Self::MAX_VNI {
            Ok(Self(x))
        } else {
            Err(Error::internal_error(
                format!("Invalid Geneve VNI: {}", x).as_str(),
            ))
        }
    }
}

impl TryFrom<i32> for Vni {
    type Error = Error;

    fn try_from(x: i32) -> Result<Self, Error> {
        Self::try_from(u32::try_from(x).map_err(|_| {
            Error::internal_error(format!("Invalid Geneve VNI: {}", x).as_str())
        })?)
    }
}

/// An `InstanceNetworkInterface` represents a virtual network interface device
/// attached to an instance.
#[derive(ObjectIdentity, Clone, Debug, Deserialize, JsonSchema, Serialize)]
pub struct InstanceNetworkInterface {
    /// common identifying metadata
    #[serde(flatten)]
    pub identity: IdentityMetadata,

    /// The Instance to which the interface belongs.
    pub instance_id: Uuid,

    /// The VPC to which the interface belongs.
    pub vpc_id: Uuid,

    /// The subnet to which the interface belongs.
    pub subnet_id: Uuid,

    /// The MAC address assigned to this interface.
    pub mac: MacAddr,

    /// The IP address assigned to this interface.
    // TODO-correctness: We need to split this into an optional V4 and optional
    // V6 address, at least one of which must be specified.
    pub ip: IpAddr,
    /// True if this interface is the primary for the instance to which it's
    /// attached.
    pub primary: bool,

    /// A set of additional networks that this interface may send and
    /// receive traffic on.
    #[serde(default)]
    pub transit_ips: Vec<IpNet>,
}

#[derive(
    Clone,
    Debug,
    Deserialize,
    Serialize,
    JsonSchema,
    Eq,
    PartialEq,
    Ord,
    PartialOrd,
)]
#[serde(tag = "type", content = "value", rename_all = "snake_case")]
pub enum Digest {
    Sha256(String),
}

impl FromStr for Digest {
    type Err = anyhow::Error;
    fn from_str(s: &str) -> Result<Self, Self::Err> {
        if s.starts_with("sha256:") {
            let parts: Vec<&str> = s.split(':').collect();
            if parts.len() != 2 {
                anyhow::bail!("digest string {} should have two parts", s);
            }

            if parts[1].len() != 64 {
                anyhow::bail!("sha256 length must be 64");
            }

            return Ok(Digest::Sha256(parts[1].to_string()));
        }

        anyhow::bail!("invalid digest string {}", s);
    }
}

impl std::fmt::Display for Digest {
    fn fmt(
        &self,
        f: &mut std::fmt::Formatter<'_>,
    ) -> Result<(), std::fmt::Error> {
        write!(
            f,
            "{}",
            match self {
                Digest::Sha256(value) => format!("sha256:{}", value),
            }
        )
    }
}

/// An address lot and associated blocks resulting from creating an address lot.
#[derive(Debug, Clone, Serialize, Deserialize, JsonSchema)]
pub struct AddressLotCreateResponse {
    /// The address lot that was created.
    pub lot: AddressLot,

    /// The address lot blocks that were created.
    pub blocks: Vec<AddressLotBlock>,
}

/// An address lot and associated blocks resulting from viewing an address lot.
#[derive(Debug, Clone, Serialize, Deserialize, JsonSchema)]
pub struct AddressLotViewResponse {
    /// The address lot.
    pub lot: AddressLot,

    /// The address lot blocks.
    pub blocks: Vec<AddressLotBlock>,
}

/// Represents an address lot object, containing the id of the lot that can be
/// used in other API calls.
// TODO Add kind attribute to AddressLot
// https://github.com/oxidecomputer/omicron/issues/3064
#[derive(
    ObjectIdentity, Clone, Debug, Deserialize, JsonSchema, Serialize, PartialEq,
)]
pub struct AddressLot {
    #[serde(flatten)]
    pub identity: IdentityMetadata,

    /// Desired use of `AddressLot`
    pub kind: AddressLotKind,
}

/// The kind associated with an address lot.
#[derive(Copy, Clone, Debug, Deserialize, Serialize, JsonSchema, PartialEq)]
#[serde(rename_all = "snake_case")]
pub enum AddressLotKind {
    /// Infrastructure address lots are used for network infrastructure like
    /// addresses assigned to rack switches.
    Infra,

    /// Pool address lots are used by IP pools.
    Pool,
}

/// An address lot block is a part of an address lot and contains a range of
/// addresses. The range is inclusive.
#[derive(Clone, Debug, Deserialize, JsonSchema, Serialize, PartialEq)]
pub struct AddressLotBlock {
    /// The id of the address lot block.
    pub id: Uuid,

    /// The first address of the block (inclusive).
    pub first_address: IpAddr,

    /// The last address of the block (inclusive).
    pub last_address: IpAddr,
}

/// A loopback address is an address that is assigned to a rack switch but is
/// not associated with any particular port.
#[derive(Clone, Debug, Deserialize, JsonSchema, Serialize, PartialEq)]
pub struct LoopbackAddress {
    /// The id of the loopback address.
    pub id: Uuid,

    /// The address lot block this address came from.
    pub address_lot_block_id: Uuid,

    /// The id of the rack where this loopback address is assigned.
    pub rack_id: Uuid,

    /// Switch location where this loopback address is assigned.
    pub switch_location: String,

    /// The loopback IP address and prefix length.
    pub address: oxnet::IpNet,
}

/// A switch port represents a physical external port on a rack switch.
#[derive(Clone, Debug, Deserialize, JsonSchema, Serialize, PartialEq)]
pub struct SwitchPort {
    /// The id of the switch port.
    pub id: Uuid,

    /// The rack this switch port belongs to.
    pub rack_id: Uuid,

    /// The switch location of this switch port.
    pub switch_location: String,

    /// The name of this switch port.
    pub port_name: Name,

    /// The primary settings group of this switch port. Will be `None` until
    /// this switch port is configured.
    pub port_settings_id: Option<Uuid>,
}

/// A switch port settings identity whose id may be used to view additional
/// details.
#[derive(
    ObjectIdentity, Clone, Debug, Deserialize, JsonSchema, Serialize, PartialEq,
)]
pub struct SwitchPortSettingsIdentity {
    #[serde(flatten)]
    pub identity: IdentityMetadata,
}

/// This structure contains all port settings information in one place. It's a
/// convenience data structure for getting a complete view of a particular
/// port's settings.
#[derive(Clone, Debug, Deserialize, JsonSchema, Serialize, PartialEq)]
pub struct SwitchPortSettings {
    #[serde(flatten)]
    pub identity: IdentityMetadata,

    /// Switch port settings included from other switch port settings groups.
    pub groups: Vec<SwitchPortSettingsGroups>,

    /// Layer 1 physical port settings.
    pub port: SwitchPortConfig,

    /// Layer 2 link settings.
    pub links: Vec<SwitchPortLinkConfig>,

    /// Layer 3 interface settings.
    pub interfaces: Vec<SwitchInterfaceConfig>,

    /// Vlan interface settings.
    pub vlan_interfaces: Vec<SwitchVlanInterfaceConfig>,

    /// IP route settings.
    pub routes: Vec<SwitchPortRouteConfig>,

    /// BGP peer settings.
    pub bgp_peers: Vec<BgpPeer>,

    /// Layer 3 IP address settings.
    pub addresses: Vec<SwitchPortAddressView>,
}

/// This structure maps a port settings object to a port settings groups. Port
/// settings objects may inherit settings from groups. This mapping defines the
/// relationship between settings objects and the groups they reference.
#[derive(Clone, Debug, Deserialize, JsonSchema, Serialize, PartialEq)]
pub struct SwitchPortSettingsGroups {
    /// The id of a port settings object referencing a port settings group.
    pub port_settings_id: Uuid,

    /// The id of a port settings group being referenced by a port settings
    /// object.
    pub port_settings_group_id: Uuid,
}

/// A port settings group is a named object that references a port settings
/// object.
#[derive(Clone, Debug, Deserialize, JsonSchema, Serialize, PartialEq)]
pub struct SwitchPortSettingsGroup {
    #[serde(flatten)]
    pub identity: IdentityMetadata,

    /// The port settings that comprise this group.
    pub port_settings_id: Uuid,
}

/// The link geometry associated with a switch port.
#[derive(Clone, Debug, Deserialize, JsonSchema, Serialize, PartialEq)]
#[serde(rename_all = "lowercase")]
pub enum SwitchPortGeometry {
    /// The port contains a single QSFP28 link with four lanes.
    Qsfp28x1,

    /// The port contains two QSFP28 links each with two lanes.
    Qsfp28x2,

    /// The port contains four SFP28 links each with one lane.
    Sfp28x4,
}

/// A physical port configuration for a port settings object.
#[derive(Clone, Debug, Deserialize, JsonSchema, Serialize, PartialEq)]
pub struct SwitchPortConfig {
    /// The id of the port settings object this configuration belongs to.
    pub port_settings_id: Uuid,

    /// The physical link geometry of the port.
    pub geometry: SwitchPortGeometry,
}

/// The speed of a link.
#[derive(Copy, Clone, Debug, Deserialize, Serialize, JsonSchema, PartialEq)]
#[serde(rename_all = "snake_case")]
pub enum LinkSpeed {
    /// Zero gigabits per second.
    Speed0G,
    /// 1 gigabit per second.
    Speed1G,
    /// 10 gigabits per second.
    Speed10G,
    /// 25 gigabits per second.
    Speed25G,
    /// 40 gigabits per second.
    Speed40G,
    /// 50 gigabits per second.
    Speed50G,
    /// 100 gigabits per second.
    Speed100G,
    /// 200 gigabits per second.
    Speed200G,
    /// 400 gigabits per second.
    Speed400G,
}

/// The forward error correction mode of a link.
#[derive(Copy, Clone, Debug, Deserialize, Serialize, JsonSchema, PartialEq)]
#[serde(rename_all = "snake_case")]
pub enum LinkFec {
    /// Firecode forward error correction.
    Firecode,
    /// No forward error correction.
    None,
    /// Reed-Solomon forward error correction.
    Rs,
}

impl From<crate::api::internal::shared::PortFec> for LinkFec {
    fn from(x: crate::api::internal::shared::PortFec) -> LinkFec {
        match x {
            crate::api::internal::shared::PortFec::Firecode => Self::Firecode,
            crate::api::internal::shared::PortFec::None => Self::None,
            crate::api::internal::shared::PortFec::Rs => Self::Rs,
        }
    }
}

impl From<crate::api::internal::shared::PortSpeed> for LinkSpeed {
    fn from(x: crate::api::internal::shared::PortSpeed) -> Self {
        match x {
            crate::api::internal::shared::PortSpeed::Speed0G => Self::Speed0G,
            crate::api::internal::shared::PortSpeed::Speed1G => Self::Speed1G,
            crate::api::internal::shared::PortSpeed::Speed10G => Self::Speed10G,
            crate::api::internal::shared::PortSpeed::Speed25G => Self::Speed25G,
            crate::api::internal::shared::PortSpeed::Speed40G => Self::Speed40G,
            crate::api::internal::shared::PortSpeed::Speed50G => Self::Speed50G,
            crate::api::internal::shared::PortSpeed::Speed100G => {
                Self::Speed100G
            }
            crate::api::internal::shared::PortSpeed::Speed200G => {
                Self::Speed200G
            }
            crate::api::internal::shared::PortSpeed::Speed400G => {
                Self::Speed400G
            }
        }
    }
}

/// A link configuration for a port settings object.
#[derive(Clone, Debug, Deserialize, JsonSchema, Serialize, PartialEq)]
pub struct SwitchPortLinkConfig {
    /// The port settings this link configuration belongs to.
    pub port_settings_id: Uuid,

    /// The name of this link.
    pub link_name: Name,

    /// The maximum transmission unit for this link.
    pub mtu: u16,

    /// The requested forward-error correction method.  If this is not
    /// specified, the standard FEC for the underlying media will be applied
    /// if it can be determined.
    pub fec: Option<LinkFec>,

    /// The configured speed of the link.
    pub speed: LinkSpeed,

    /// Whether or not the link has autonegotiation enabled.
    pub autoneg: bool,

    /// The link-layer discovery protocol service configuration for this
    /// link.
    pub lldp_link_config: Option<LldpLinkConfig>,

    /// The tx_eq configuration for this link.
    pub tx_eq_config: Option<TxEqConfig>,
}

/// A link layer discovery protocol (LLDP) service configuration.
#[derive(Clone, Debug, Deserialize, JsonSchema, Serialize, PartialEq)]
pub struct LldpLinkConfig {
    /// The id of this LLDP service instance.
    pub id: Uuid,

    /// Whether or not the LLDP service is enabled.
    pub enabled: bool,

    /// The LLDP link name TLV.
    pub link_name: Option<String>,

    /// The LLDP link description TLV.
    pub link_description: Option<String>,

    /// The LLDP chassis identifier TLV.
    pub chassis_id: Option<String>,

    /// The LLDP system name TLV.
    pub system_name: Option<String>,

    /// The LLDP system description TLV.
    pub system_description: Option<String>,

    /// The LLDP management IP TLV.
    pub management_ip: Option<IpAddr>,
}

/// Information about LLDP advertisements from other network entities directly
/// connected to a switch port.  This structure contains both metadata about
/// when and where the neighbor was seen, as well as the specific information
/// the neighbor was advertising.
#[derive(Clone, Debug, Deserialize, JsonSchema, Serialize, PartialEq)]
pub struct LldpNeighbor {
    // Unique ID assigned to this neighbor - only used for pagination
    #[serde(skip)]
    pub id: Uuid,

    /// The port on which the neighbor was seen
    pub local_port: String,

    /// Initial sighting of this LldpNeighbor
    pub first_seen: DateTime<Utc>,

    /// Most recent sighting of this LldpNeighbor
    pub last_seen: DateTime<Utc>,

    /// The LLDP link name advertised by the neighbor
    pub link_name: String,

    /// The LLDP link description advertised by the neighbor
    pub link_description: Option<String>,

    /// The LLDP chassis identifier advertised by the neighbor
    pub chassis_id: String,

    /// The LLDP system name advertised by the neighbor
    pub system_name: Option<String>,

    /// The LLDP system description advertised by the neighbor
    pub system_description: Option<String>,

    /// The LLDP management IP(s) advertised by the neighbor
    pub management_ip: Vec<lldp_protocol::types::ManagementAddress>,
}

impl SimpleIdentity for LldpNeighbor {
    fn id(&self) -> Uuid {
        self.id
    }
}

/// Per-port tx-eq overrides.  This can be used to fine-tune the transceiver
/// equalization settings to improve signal integrity.
#[derive(Clone, Debug, Deserialize, JsonSchema, Serialize, PartialEq)]
pub struct TxEqConfig {
    /// Pre-cursor tap1
    pub pre1: Option<i32>,
    /// Pre-cursor tap2
    pub pre2: Option<i32>,
    /// Main tap
    pub main: Option<i32>,
    /// Post-cursor tap2
    pub post2: Option<i32>,
    /// Post-cursor tap1
    pub post1: Option<i32>,
}

/// Describes the kind of an switch interface.
#[derive(Clone, Debug, Deserialize, JsonSchema, Serialize, PartialEq)]
#[serde(rename_all = "snake_case")]
pub enum SwitchInterfaceKind {
    /// Primary interfaces are associated with physical links. There is exactly
    /// one primary interface per physical link.
    Primary,

    /// VLAN interfaces allow physical interfaces to be multiplexed onto
    /// multiple logical links, each distinguished by a 12-bit 802.1Q Ethernet
    /// tag.
    Vlan,

    /// Loopback interfaces are anchors for IP addresses that are not specific
    /// to any particular port.
    Loopback,
}

/// A switch port interface configuration for a port settings object.
#[derive(Clone, Debug, Deserialize, JsonSchema, Serialize, PartialEq)]
pub struct SwitchInterfaceConfig {
    /// The port settings object this switch interface configuration belongs to.
    pub port_settings_id: Uuid,

    /// A unique identifier for this switch interface.
    pub id: Uuid,

    /// The name of this switch interface.
    pub interface_name: Name,

    /// Whether or not IPv6 is enabled on this interface.
    pub v6_enabled: bool,

    /// The switch interface kind.
    pub kind: SwitchInterfaceKind,
}

/// A switch port VLAN interface configuration for a port settings object.
#[derive(Clone, Debug, Deserialize, JsonSchema, Serialize, PartialEq)]
pub struct SwitchVlanInterfaceConfig {
    /// The switch interface configuration this VLAN interface configuration
    /// belongs to.
    pub interface_config_id: Uuid,

    /// The virtual network id for this interface that is used for producing and
    /// consuming 802.1Q Ethernet tags. This field has a maximum value of 4095
    /// as 802.1Q tags are twelve bits.
    pub vlan_id: u16,
}

/// A route configuration for a port settings object.
#[derive(Clone, Debug, Deserialize, JsonSchema, Serialize, PartialEq)]
pub struct SwitchPortRouteConfig {
    /// The port settings object this route configuration belongs to.
    pub port_settings_id: Uuid,

    /// The interface name this route configuration is assigned to.
    pub interface_name: Name,

    /// The route's destination network.
    pub dst: oxnet::IpNet,

    /// The route's gateway address.
    pub gw: IpAddr,

    /// The VLAN identifier for the route. Use this if the gateway is reachable
    /// over an 802.1Q tagged L2 segment.
    pub vlan_id: Option<u16>,

    /// Route RIB priority. Higher priority indicates precedence within and across
    /// protocols.
    pub rib_priority: Option<u8>,
}

/// A BGP peer configuration for an interface. Includes the set of announcements
/// that will be advertised to the peer identified by `addr`. The `bgp_config`
/// parameter is a reference to global BGP parameters. The `interface_name`
/// indicates what interface the peer should be contacted on.
#[derive(Clone, Debug, Deserialize, Serialize, JsonSchema, PartialEq)]
pub struct BgpPeer {
    /// The global BGP configuration used for establishing a session with this
    /// peer.
    pub bgp_config: NameOrId,

    /// The name of interface to peer on. This is relative to the port
    /// configuration this BGP peer configuration is a part of. For example this
    /// value could be phy0 to refer to a primary physical interface. Or it
    /// could be vlan47 to refer to a VLAN interface.
    pub interface_name: Name,

    /// The address of the host to peer with.
    pub addr: IpAddr,

    /// How long to hold peer connections between keepalives (seconds).
    pub hold_time: u32,

    /// How long to hold a peer in idle before attempting a new session
    /// (seconds).
    pub idle_hold_time: u32,

    /// How long to delay sending an open request after establishing a TCP
    /// session (seconds).
    pub delay_open: u32,

    /// How long to to wait between TCP connection retries (seconds).
    pub connect_retry: u32,

    /// How often to send keepalive requests (seconds).
    pub keepalive: u32,

    /// Require that a peer has a specified ASN.
    pub remote_asn: Option<u32>,

    /// Require messages from a peer have a minimum IP time to live field.
    pub min_ttl: Option<u8>,

    /// Use the given key for TCP-MD5 authentication with the peer.
    pub md5_auth_key: Option<String>,

    /// Apply the provided multi-exit discriminator (MED) updates sent to the peer.
    pub multi_exit_discriminator: Option<u32>,

    /// Include the provided communities in updates sent to the peer.
    pub communities: Vec<u32>,

    /// Apply a local preference to routes received from this peer.
    pub local_pref: Option<u32>,

    /// Enforce that the first AS in paths received from this peer is the peer's AS.
    pub enforce_first_as: bool,

    /// Define import policy for a peer.
    pub allowed_import: ImportExportPolicy,

    /// Define export policy for a peer.
    pub allowed_export: ImportExportPolicy,

    /// Associate a VLAN ID with a peer.
    pub vlan_id: Option<u16>,
}

/// A base BGP configuration.
#[derive(
    ObjectIdentity, Clone, Debug, Deserialize, JsonSchema, Serialize, PartialEq,
)]
pub struct BgpConfig {
    #[serde(flatten)]
    pub identity: IdentityMetadata,

    /// The autonomous system number of this BGP configuration.
    pub asn: u32,

    /// Optional virtual routing and forwarding identifier for this BGP
    /// configuration.
    pub vrf: Option<String>,
}

/// Represents a BGP announce set by id. The id can be used with other API calls
/// to view and manage the announce set.
#[derive(Clone, Debug, Deserialize, JsonSchema, Serialize, PartialEq)]
pub struct BgpAnnounceSet {
    #[serde(flatten)]
    pub identity: IdentityMetadata,
}

/// A BGP announcement tied to an address lot block.
#[derive(Clone, Debug, Deserialize, JsonSchema, Serialize, PartialEq)]
pub struct BgpAnnouncement {
    /// The id of the set this announcement is a part of.
    pub announce_set_id: Uuid,

    /// The address block the IP network being announced is drawn from.
    pub address_lot_block_id: Uuid,

    /// The IP network being announced.
    pub network: oxnet::IpNet,
}

/// An IP address configuration for a port settings object.
#[derive(Clone, Debug, Deserialize, JsonSchema, Serialize, PartialEq)]
pub struct SwitchPortAddressConfig {
    /// The port settings object this address configuration belongs to.
    pub port_settings_id: Uuid,

    /// The id of the address lot block this address is drawn from.
    pub address_lot_block_id: Uuid,

    /// The IP address and prefix.
    pub address: oxnet::IpNet,

    /// An optional VLAN ID
    pub vlan_id: Option<u16>,

    /// The interface name this address belongs to.
    pub interface_name: Name,
}

/// An IP address configuration for a port settings object.
#[derive(Clone, Debug, Deserialize, JsonSchema, Serialize, PartialEq)]
pub struct SwitchPortAddressView {
    /// The port settings object this address configuration belongs to.
    pub port_settings_id: Uuid,

    /// The id of the address lot this address is drawn from.
    pub address_lot_id: Uuid,

    /// The name of the address lot this address is drawn from.
    pub address_lot_name: Name,

    /// The id of the address lot block this address is drawn from.
    pub address_lot_block_id: Uuid,

    /// The IP address and prefix.
    pub address: oxnet::IpNet,

    /// An optional VLAN ID
    pub vlan_id: Option<u16>,

    /// The interface name this address belongs to.
    pub interface_name: Name,
}

/// The current state of a BGP peer.
#[derive(Clone, Debug, Deserialize, JsonSchema, Serialize, PartialEq)]
#[serde(rename_all = "snake_case")]
pub enum BgpPeerState {
    /// Initial state. Refuse all incoming BGP connections. No resources
    /// allocated to peer.
    Idle,

    /// Waiting for the TCP connection to be completed.
    Connect,

    /// Trying to acquire peer by listening for and accepting a TCP connection.
    Active,

    /// Waiting for open message from peer.
    OpenSent,

    /// Waiting for keepaliave or notification from peer.
    OpenConfirm,

    /// Synchronizing with peer.
    SessionSetup,

    /// Session established. Able to exchange update, notification and keepalive
    /// messages with peers.
    Established,
}

impl From<mg_admin_client::types::FsmStateKind> for BgpPeerState {
    fn from(s: mg_admin_client::types::FsmStateKind) -> BgpPeerState {
        use mg_admin_client::types::FsmStateKind;
        match s {
            FsmStateKind::Idle => BgpPeerState::Idle,
            FsmStateKind::Connect => BgpPeerState::Connect,
            FsmStateKind::Active => BgpPeerState::Active,
            FsmStateKind::OpenSent => BgpPeerState::OpenSent,
            FsmStateKind::OpenConfirm => BgpPeerState::OpenConfirm,
            FsmStateKind::SessionSetup => BgpPeerState::SessionSetup,
            FsmStateKind::Established => BgpPeerState::Established,
        }
    }
}

/// The current status of a BGP peer.
#[derive(Clone, Debug, Deserialize, JsonSchema, Serialize, PartialEq)]
pub struct BgpPeerStatus {
    /// IP address of the peer.
    pub addr: IpAddr,

    /// Local autonomous system number.
    pub local_asn: u32,

    /// Remote autonomous system number.
    pub remote_asn: u32,

    /// State of the peer.
    pub state: BgpPeerState,

    /// Time of last state change.
    pub state_duration_millis: u64,

    /// Switch with the peer session.
    pub switch: SwitchLocation,
}

/// The current status of a BGP peer.
#[derive(
    Clone, Debug, Deserialize, JsonSchema, Serialize, PartialEq, Default,
)]
pub struct BgpExported {
    /// Exported routes indexed by peer address.
    pub exports: HashMap<String, Vec<Ipv4Net>>,
}

/// Opaque object representing BGP message history for a given BGP peer. The
/// contents of this object are not yet stable.
#[derive(Clone, Debug, Deserialize, Serialize)]
pub struct BgpMessageHistory(mg_admin_client::types::MessageHistory);

impl BgpMessageHistory {
    pub fn new(arg: mg_admin_client::types::MessageHistory) -> Self {
        Self(arg)
    }
}

impl JsonSchema for BgpMessageHistory {
    fn json_schema(
        gen: &mut schemars::gen::SchemaGenerator,
    ) -> schemars::schema::Schema {
        let obj = schemars::schema::Schema::Object(
            schemars::schema::SchemaObject::default(),
        );
        gen.definitions_mut().insert(Self::schema_name(), obj.clone());
        obj
    }

    fn schema_name() -> String {
        "BgpMessageHistory".to_owned()
    }
}

/// BGP message history for a particular switch.
#[derive(Clone, Debug, Deserialize, JsonSchema, Serialize)]
pub struct SwitchBgpHistory {
    /// Switch this message history is associated with.
    pub switch: SwitchLocation,

    /// Message history indexed by peer address.
    pub history: HashMap<String, BgpMessageHistory>,
}

/// BGP message history for rack switches.
#[derive(Clone, Debug, Deserialize, JsonSchema, Serialize)]
pub struct AggregateBgpMessageHistory {
    /// BGP history organized by switch.
    switch_histories: Vec<SwitchBgpHistory>,
}

impl AggregateBgpMessageHistory {
    pub fn new(switch_histories: Vec<SwitchBgpHistory>) -> Self {
        Self { switch_histories }
    }
}

/// A route imported from a BGP peer.
#[derive(Clone, Debug, Deserialize, JsonSchema, Serialize, PartialEq)]
pub struct BgpImportedRouteIpv4 {
    /// The destination network prefix.
    pub prefix: oxnet::Ipv4Net,

    /// The nexthop the prefix is reachable through.
    pub nexthop: Ipv4Addr,

    /// BGP identifier of the originating router.
    pub id: u32,

    /// Switch the route is imported into.
    pub switch: SwitchLocation,
}

/// BFD connection mode.
#[derive(
    Clone,
    Copy,
    Debug,
    Deserialize,
    Serialize,
    JsonSchema,
    PartialEq,
    Eq,
    Ord,
    PartialOrd,
)]
#[serde(rename_all = "snake_case")]
pub enum BfdMode {
    SingleHop,
    MultiHop,
}

/// Configuration of inbound ICMP allowed by API services.
#[derive(
    Clone,
    Copy,
    Debug,
    Deserialize,
    Serialize,
    JsonSchema,
    PartialEq,
    Eq,
    Ord,
    PartialOrd,
)]
pub struct ServiceIcmpConfig {
    /// When enabled, Nexus is able to receive ICMP Destination Unreachable
    /// type 3 (port unreachable) and type 4 (fragmentation needed),
    /// Redirect, and Time Exceeded messages. These enable Nexus to perform Path
    /// MTU discovery and better cope with fragmentation issues. Otherwise all
    /// inbound ICMP traffic will be dropped.
    pub enabled: bool,
}

/// A description of an uploaded TUF repository.
#[derive(Clone, Debug, PartialEq, Eq, Deserialize, Serialize, JsonSchema)]
pub struct TufRepoDescription {
    /// Information about the repository.
    pub repo: TufRepoMeta,

    /// Information about the artifacts present in the repository.
    pub artifacts: Vec<TufArtifactMeta>,
}

impl TufRepoDescription {
    /// Sorts the artifacts so that descriptions can be compared.
    pub fn sort_artifacts(&mut self) {
        self.artifacts.sort_by(|a, b| a.id.cmp(&b.id));
    }
}

/// Metadata about a TUF repository.
///
/// Found within a `TufRepoDescription`.
#[derive(Clone, Debug, PartialEq, Eq, Deserialize, Serialize, JsonSchema)]
pub struct TufRepoMeta {
    /// The hash of the repository.
    ///
    /// This is a slight abuse of `ArtifactHash`, since that's the hash of
    /// individual artifacts within the repository. However, we use it here for
    /// convenience.
    pub hash: ArtifactHash,

    /// The version of the targets role.
    pub targets_role_version: u64,

    /// The time until which the repo is valid.
    pub valid_until: DateTime<Utc>,

    /// The system version in artifacts.json.
    pub system_version: Version,

    /// The file name of the repository.
    ///
    /// This is purely used for debugging and may not always be correct (e.g.
    /// with wicket, we read the file contents from stdin so we don't know the
    /// correct file name).
    pub file_name: String,
}

/// Metadata about an individual TUF artifact.
///
/// Found within a `TufRepoDescription`.
#[derive(Clone, Debug, PartialEq, Eq, Deserialize, Serialize, JsonSchema)]
pub struct TufArtifactMeta {
    /// The artifact ID.
    pub id: ArtifactId,

    /// The hash of the artifact.
    pub hash: ArtifactHash,

    /// The size of the artifact in bytes.
    pub size: u64,

    /// Contents of the `SIGN` field of a Hubris archive caboose, i.e.,
    /// an identifier for the set of valid signing keys. Currently only
    /// applicable to RoT image and bootloader artifacts, where it will
    /// be an LPC55 Root Key Table Hash (RKTH).
    pub sign: Option<Vec<u8>>,
}

/// Data about a successful TUF repo import into Nexus.
#[derive(Debug, Clone, Deserialize, Serialize, JsonSchema)]
#[serde(rename_all = "snake_case")]
pub struct TufRepoInsertResponse {
    /// The repository as present in the database.
    pub recorded: TufRepoDescription,

    /// Whether this repository already existed or is new.
    pub status: TufRepoInsertStatus,
}

/// Status of a TUF repo import.
///
/// Part of `TufRepoInsertResponse`.
#[derive(
    Debug, Clone, Copy, PartialEq, Eq, Deserialize, Serialize, JsonSchema,
)]
#[serde(rename_all = "snake_case")]
pub enum TufRepoInsertStatus {
    /// The repository already existed in the database.
    AlreadyExists,

    /// The repository did not exist, and was inserted into the database.
    Inserted,
}

/// Data about a successful TUF repo get from Nexus.
#[derive(Debug, Clone, Deserialize, Serialize, JsonSchema)]
#[serde(rename_all = "snake_case")]
pub struct TufRepoGetResponse {
    /// The description of the repository.
    pub description: TufRepoDescription,
}

#[derive(
    Clone, Debug, Deserialize, JsonSchema, Serialize, PartialEq, ObjectIdentity,
)]
pub struct Probe {
    #[serde(flatten)]
    pub identity: IdentityMetadata,
    pub sled: Uuid,
}

/// Define policy relating to the import and export of prefixes from a BGP
/// peer.
#[derive(
    Default,
    Debug,
    Serialize,
    Deserialize,
    Clone,
    JsonSchema,
    Eq,
    PartialEq,
    Hash,
)]
#[serde(rename_all = "snake_case", tag = "type", content = "value")]
pub enum ImportExportPolicy {
    /// Do not perform any filtering.
    #[default]
    NoFiltering,
    Allow(Vec<oxnet::IpNet>),
}

/// Use instead of Option in API request body structs to get a field that can
/// be null (parsed as `None`) but is not optional. Unlike Option, Nullable
/// will fail to parse if the key is not present. The JSON Schema in the
/// OpenAPI definition will also reflect that the field is required. See
/// <https://github.com/serde-rs/serde/issues/2753>.
#[derive(Clone, Debug, Serialize)]
pub struct Nullable<T>(pub Option<T>);

impl<T> From<Option<T>> for Nullable<T> {
    fn from(option: Option<T>) -> Self {
        Nullable(option)
    }
}

impl<T> Deref for Nullable<T> {
    type Target = Option<T>;

    fn deref(&self) -> &Self::Target {
        &self.0
    }
}

// it looks like we're just using Option's impl here, so why not derive instead?
// For some reason, deriving JsonSchema + #[serde(transparent)] doesn't work --
// it almost does, but the field does not end up marked required in the schema.
// There must be some special handling of Option somewhere causing it to be
// marked optional rather than nullable + required.

impl<T: JsonSchema> JsonSchema for Nullable<T> {
    fn schema_name() -> String {
        T::schema_name()
    }

    fn json_schema(
        generator: &mut schemars::r#gen::SchemaGenerator,
    ) -> schemars::schema::Schema {
        Option::<T>::json_schema(generator)
    }

    fn is_referenceable() -> bool {
        Option::<T>::is_referenceable()
    }
}

impl<'de, T: serde::Deserialize<'de>> serde::Deserialize<'de> for Nullable<T> {
    fn deserialize<D: serde::Deserializer<'de>>(
        deserializer: D,
    ) -> Result<Self, D::Error> {
        // This line is required to get a parse error on missing fields.
        // It seems that when the field is missing in the JSON, struct
        // deserialization produces an error before this function is even hit,
        // and that error is passed in here inside `deserializer`. If we don't
        // do this Value::deserialize to cause that error to be returned as a
        // missing field error, Option's deserialize will eat it by turning it
        // into a successful parse as None.
        let value = serde_json::Value::deserialize(deserializer)?;

        use serde::de::Error;
        Option::<T>::deserialize(value).map_err(D::Error::custom).map(Nullable)
    }
}

#[cfg(test)]
mod test {
    use serde::Deserialize;
    use serde::Serialize;

    use super::Generation;
    use super::RouteDestination;
    use super::RouteTarget;
    use super::VpcFirewallIcmpFilter;
    use super::VpcFirewallRuleHostFilter;
    use super::VpcFirewallRuleTarget;
    use super::{
        ByteCount, Digest, L4Port, L4PortRange, Name, VpcFirewallRuleAction,
        VpcFirewallRuleDirection, VpcFirewallRuleFilter,
        VpcFirewallRulePriority, VpcFirewallRuleProtocol,
        VpcFirewallRuleStatus, VpcFirewallRuleUpdate,
        VpcFirewallRuleUpdateParams,
    };
    use crate::api::external::Error;
    use crate::api::external::Hostname;
    use crate::api::external::ResourceType;
    use semver::Version;
    use std::convert::TryFrom;
    use std::str::FromStr;

    // This test originates from when we had a wrapper struct around
    // `semver::Version`, but it's probably worth carrying this test that
    // ensures the behavior we rely on is accurate.
    #[test]
    fn test_semver_serialize() {
        #[derive(Debug, PartialEq, Eq, Deserialize, Serialize)]
        struct MyStruct {
            version: Version,
        }

        let v = MyStruct { version: Version::new(1, 2, 3) };
        let expected = "{\"version\":\"1.2.3\"}";
        assert_eq!(serde_json::to_string(&v).unwrap(), expected);
        assert_eq!(serde_json::from_str::<MyStruct>(expected).unwrap(), v);
    }

    #[test]
    fn test_name_parse() {
        // Error cases
        let long_name =
            "a234567890123456789012345678901234567890123456789012345678901234";
        assert_eq!(long_name.len(), 64);
        let error_cases: Vec<(&str, &str)> = vec![
            ("", "name requires at least one character"),
            (long_name, "name may contain at most 63 characters"),
            ("123", "name must begin with an ASCII lowercase character"),
            ("-abc", "name must begin with an ASCII lowercase character"),
            ("abc-", "name cannot end with \"-\""),
            (
                "aBc",
                "name contains invalid character: \"B\" (allowed characters \
                 are lowercase ASCII, digits, and \"-\")",
            ),
            (
                "a_c",
                "name contains invalid character: \"_\" (allowed characters \
                 are lowercase ASCII, digits, and \"-\")",
            ),
            (
                "a\u{00e9}cc",
                "name contains invalid character: \"\u{00e9}\" (allowed \
                 characters are lowercase ASCII, digits, and \"-\")",
            ),
            (
                "a7e55044-10b1-426f-9247-bb680e5fe0c8",
                "name cannot be a UUID to avoid ambiguity with IDs",
            ),
        ];

        for (input, expected_message) in error_cases {
            eprintln!("check name \"{}\" (expecting error)", input);
            assert_eq!(input.parse::<Name>().unwrap_err(), expected_message);
        }

        // Success cases
        let valid_names: Vec<&str> = vec![
            "a",
            "abc",
            "abc-123",
            "a123",
            "ok-a7e55044-10b1-426f-9247-bb680e5fe0c8",
            "a7e55044-10b1-426f-9247-bb680e5fe0c8-ok",
            &long_name[0..63],
        ];

        for name in valid_names {
            eprintln!("check name \"{}\" (should be valid)", name);
            assert_eq!(name, name.parse::<Name>().unwrap().as_str());
        }
    }

    #[test]
    fn test_resource_name_parse() {
        let bad_inputs = vec![
            "bogus",
            "",
            "Project",
            "oRgAnIzAtIoN",
            "organisation",
            "vpc subnet",
            "vpc_subnet",
        ];
        for input in bad_inputs {
            eprintln!("check resource type {:?} (expecting error)", input);
            let result = input
                .parse::<ResourceType>()
                .expect_err("unexpectedly succeeded");
            eprintln!("(expected) error: {:?}", result);
        }

        assert_eq!(
            ResourceType::Project,
            "project".parse::<ResourceType>().unwrap()
        );
        assert_eq!(
            ResourceType::VpcSubnet,
            "vpc-subnet".parse::<ResourceType>().unwrap()
        );
    }

    #[test]
    fn test_name_parse_from_param() {
        let result = Name::from_param(String::from("my-name"), "the_name");
        assert!(result.is_ok());
        assert_eq!(result, Ok("my-name".parse().unwrap()));

        let result = Name::from_param(String::from(""), "the_name");
        assert!(result.is_err());
        assert_eq!(
            result,
            Err(Error::invalid_value(
                "the_name",
                "name requires at least one character"
            ))
        );
    }

    #[test]
    fn test_bytecount() {
        // Smallest supported value: all constructors
        let zero = ByteCount::from(0u32);
        assert_eq!(0, zero.to_bytes());
        assert_eq!(0, zero.to_whole_kibibytes());
        assert_eq!(0, zero.to_whole_mebibytes());
        assert_eq!(0, zero.to_whole_gibibytes());
        assert_eq!(0, zero.to_whole_tebibytes());
        let zero = ByteCount::try_from(0i64).unwrap();
        assert_eq!(0, zero.to_bytes());
        let zero = ByteCount::try_from(0u64).unwrap();
        assert_eq!(0, zero.to_bytes());

        // Largest supported value: both constructors that support it.
        let max = ByteCount::try_from(i64::MAX).unwrap();
        assert_eq!(i64::MAX, max.to_bytes() as i64);
        assert_eq!(i64::MAX, i64::from(max));

        let maxu64 = u64::try_from(i64::MAX).unwrap();
        let max = ByteCount::try_from(maxu64).unwrap();
        assert_eq!(i64::MAX, max.to_bytes() as i64);
        assert_eq!(i64::MAX, i64::from(max));
        assert_eq!(
            (i64::MAX / 1024 / 1024 / 1024 / 1024) as u64,
            max.to_whole_tebibytes()
        );

        // Value too large (only one constructor can hit this)
        let bogus = ByteCount::try_from(maxu64 + 1).unwrap_err();
        assert_eq!(bogus.to_string(), "value is too large for a byte count");
        // Value too small (only one constructor can hit this)
        let bogus = ByteCount::try_from(-1i64).unwrap_err();
        assert_eq!(bogus.to_string(), "value is too small for a byte count");
        // For good measure, let's check i64::MIN
        let bogus = ByteCount::try_from(i64::MIN).unwrap_err();
        assert_eq!(bogus.to_string(), "value is too small for a byte count");

        // The largest input value to the `from_*_u32` methods do not create
        // a value larger than i64::MAX.
        assert!(
            ByteCount::from_kibibytes_u32(u32::MAX).to_bytes()
                <= u64::try_from(i64::MAX).unwrap()
        );
        assert!(
            ByteCount::from_mebibytes_u32(u32::MAX).to_bytes()
                <= u64::try_from(i64::MAX).unwrap()
        );
        assert!(
            ByteCount::from_gibibytes_u32(u32::MAX).to_bytes()
                <= u64::try_from(i64::MAX).unwrap()
        );

        // We've now exhaustively tested both sides of all boundary conditions
        // for all three constructors (to the extent that that's possible).
        // Check non-trivial cases for the various accessor functions.  This
        // means picking values in the middle of the range.
        let three_terabytes = 3_000_000_000_000u64;
        let tb3 = ByteCount::try_from(three_terabytes).unwrap();
        assert_eq!(three_terabytes, tb3.to_bytes());
        assert_eq!(2929687500, tb3.to_whole_kibibytes());
        assert_eq!(2861022, tb3.to_whole_mebibytes());
        assert_eq!(2793, tb3.to_whole_gibibytes());
        assert_eq!(2, tb3.to_whole_tebibytes());

        let three_tebibytes = 3u64 * 1024 * 1024 * 1024 * 1024;
        let tib3 = ByteCount::try_from(three_tebibytes).unwrap();
        assert_eq!(three_tebibytes, tib3.to_bytes());
        assert_eq!(3 * 1024 * 1024 * 1024, tib3.to_whole_kibibytes());
        assert_eq!(3 * 1024 * 1024, tib3.to_whole_mebibytes());
        assert_eq!(3 * 1024, tib3.to_whole_gibibytes());
        assert_eq!(3, tib3.to_whole_tebibytes());
    }

    #[test]
    fn test_bytecount_display() {
        assert_eq!(format!("{}", ByteCount::from(0u32)), "0 B".to_string());
        assert_eq!(format!("{}", ByteCount::from(1023)), "1023 B".to_string());
        assert_eq!(format!("{}", ByteCount::from(1024)), "1 KiB".to_string());
        assert_eq!(format!("{}", ByteCount::from(1025)), "1025 B".to_string());
        assert_eq!(
            format!("{}", ByteCount::from(1024 * 100)),
            "100 KiB".to_string()
        );
        assert_eq!(
            format!("{}", ByteCount::from_mebibytes_u32(1)),
            "1 MiB".to_string()
        );
        assert_eq!(
            format!("{}", ByteCount::from_gibibytes_u32(1)),
            "1 GiB".to_string()
        );
        assert_eq!(
            format!("{}", ByteCount::from_gibibytes_u32(1024)),
            "1 TiB".to_string()
        );
    }

    #[test]
    fn test_generation_display_parse() {
        assert_eq!(Generation::new().to_string(), "1");
        assert_eq!(Generation::from_str("1").unwrap(), Generation::new());
    }

    #[test]
    fn test_generation_serde() {
        assert_eq!(serde_json::to_string(&Generation::new()).unwrap(), "1");
        assert_eq!(
            serde_json::from_str::<Generation>("1").unwrap(),
            Generation::new()
        );
    }

    #[test]
    fn test_generation_from_int() {
        for good_value in [0, Generation::MAX.0] {
            Generation::try_from(good_value).unwrap();
            serde_json::from_str::<Generation>(&good_value.to_string())
                .unwrap();
        }
        for good_value in [0, i64::MAX] {
            Generation::try_from(good_value).unwrap();
            serde_json::from_str::<Generation>(&good_value.to_string())
                .unwrap();
        }
        for bad_value in [Generation::MAX.0 + 1, u64::MAX] {
            Generation::try_from(bad_value).unwrap_err();
            serde_json::from_str::<Generation>(&bad_value.to_string())
                .unwrap_err();
        }
        for bad_value in [-1, i64::MIN] {
            Generation::try_from(bad_value).unwrap_err();
            serde_json::from_str::<Generation>(&bad_value.to_string())
                .unwrap_err();
        }
    }

    #[test]
    #[should_panic(expected = "attempt to overflow generation number")]
    fn test_generation_overflow() {
        Generation::MAX.next();
    }

    #[test]
    fn test_ip_port_range_from_str() {
        assert_eq!(
            L4PortRange::try_from("65532".to_string()),
            Ok(L4PortRange {
                first: L4Port::try_from(65532).unwrap(),
                last: L4Port::try_from(65532).unwrap()
            })
        );
        assert_eq!(
            L4PortRange::try_from("22-53".to_string()),
            Ok(L4PortRange {
                first: L4Port::try_from(22).unwrap(),
                last: L4Port::try_from(53).unwrap()
            })
        );

        assert_eq!(
            L4PortRange::try_from("".to_string()).map_err(Into::into),
            Err(Error::invalid_value(
                "l4_port_range",
                "\"\" unparsable for type: cannot parse integer from empty string"
            ))
        );
        assert_eq!(
            L4PortRange::try_from("65536".to_string()).map_err(Into::into),
            Err(Error::invalid_value(
                "l4_port_range",
                "\"65536\" unparsable for type: number too large to fit in target type"
            ))
        );
        assert_eq!(
            L4PortRange::try_from("65535-65536".to_string())
                .map_err(Into::into),
            Err(Error::invalid_value(
                "l4_port_range",
                "\"65536\" unparsable for type: number too large to fit in target type"
            ))
        );
        assert_eq!(
            L4PortRange::try_from("0x23".to_string()).map_err(Into::into),
            Err(Error::invalid_value(
                "l4_port_range",
                "\"0x23\" unparsable for type: invalid digit found in string"
            ))
        );
        assert_eq!(
            L4PortRange::try_from("0".to_string()).map_err(Into::into),
            Err(Error::invalid_value(
                "l4_port_range",
                "\"0\" unparsable for type: number would be zero for non-zero type"
            ))
        );
        assert_eq!(
            L4PortRange::try_from("0-20".to_string()).map_err(Into::into),
            Err(Error::invalid_value(
                "l4_port_range",
                "\"0\" unparsable for type: number would be zero for non-zero type"
            ))
        );
        assert_eq!(
            L4PortRange::try_from("-20".to_string()).map_err(Into::into),
            Err(Error::invalid_value(
                "l4_port_range",
                "range has no start value"
            ))
        );
    }

    #[test]
    fn test_ip_port_range_into_str() {
        let range = L4PortRange {
            first: L4Port::try_from(12345).unwrap(),
            last: L4Port::try_from(12345).unwrap(),
        }
        .to_string();
        assert_eq!(range, "12345");

        let range: String = L4PortRange {
            first: L4Port::try_from(1).unwrap(),
            last: L4Port::try_from(1024).unwrap(),
        }
        .to_string();
        assert_eq!(range, "1-1024");
    }

    #[test]
    fn test_firewall_deserialization() {
        let json = r#"{
            "rules": [
              {
                "name": "allow-internal-inbound",
                "status": "enabled",
                "direction": "inbound",
                "targets": [ { "type": "vpc", "value": "default" } ],
                "filters": {"hosts": [ { "type": "vpc", "value": "default" } ]},
                "action": "allow",
                "priority": 65534,
                "description": "allow inbound traffic between instances"
              },
              {
                "name": "rule2",
                "status": "disabled",
                "direction": "outbound",
                "targets": [ { "type": "vpc", "value": "default" } ],
                "filters": {"ports": [ "22-25", "27" ], "protocols": [ { "type": "udp" } ]},
                "action": "deny",
                "priority": 65533,
                "description": "second rule"
              }
            ]
          }"#;
        let params =
            serde_json::from_str::<VpcFirewallRuleUpdateParams>(json).unwrap();
        assert_eq!(params.rules.len(), 2);
        assert_eq!(
            params.rules[0],
            VpcFirewallRuleUpdate {
                name: Name::try_from("allow-internal-inbound".to_string())
                    .unwrap(),
                status: VpcFirewallRuleStatus::Enabled,
                direction: VpcFirewallRuleDirection::Inbound,
                targets: vec![VpcFirewallRuleTarget::Vpc(
                    "default".parse().unwrap()
                )],
                filters: VpcFirewallRuleFilter {
                    hosts: Some(vec![VpcFirewallRuleHostFilter::Vpc(
                        "default".parse().unwrap()
                    )]),
                    ports: None,
                    protocols: None,
                },
                action: VpcFirewallRuleAction::Allow,
                priority: VpcFirewallRulePriority(65534),
                description: "allow inbound traffic between instances"
                    .to_string(),
            }
        );
        assert_eq!(
            params.rules[1],
            VpcFirewallRuleUpdate {
                name: Name::try_from("rule2".to_string()).unwrap(),
                status: VpcFirewallRuleStatus::Disabled,
                direction: VpcFirewallRuleDirection::Outbound,
                targets: vec![VpcFirewallRuleTarget::Vpc(
                    "default".parse().unwrap()
                )],
                filters: VpcFirewallRuleFilter {
                    hosts: None,
                    ports: Some(vec![
                        L4PortRange {
                            first: L4Port::try_from(22).unwrap(),
                            last: L4Port::try_from(25).unwrap()
                        },
                        L4PortRange {
                            first: L4Port::try_from(27).unwrap(),
                            last: L4Port::try_from(27).unwrap()
                        }
                    ]),
                    protocols: Some(vec![VpcFirewallRuleProtocol::Udp]),
                },
                action: VpcFirewallRuleAction::Deny,
                priority: VpcFirewallRulePriority(65533),
                description: "second rule".to_string(),
            }
        );
    }

    #[test]
    fn test_ipv6_net_operations() {
        use super::Ipv6NetExt;
        use oxnet::Ipv6Net;

        assert!("fd00::/8".parse::<Ipv6Net>().unwrap().is_unique_local());
        assert!(!"fe00::/8".parse::<Ipv6Net>().unwrap().is_unique_local());

        assert!("fd00::/48".parse::<Ipv6Net>().unwrap().is_vpc_prefix());
        assert!(!"fe00::/48".parse::<Ipv6Net>().unwrap().is_vpc_prefix());
        assert!(!"fd00::/40".parse::<Ipv6Net>().unwrap().is_vpc_prefix());

        let vpc_prefix = "fd00::/48".parse::<Ipv6Net>().unwrap();
        assert!(
            "fd00::/64".parse::<Ipv6Net>().unwrap().is_vpc_subnet(&vpc_prefix)
        );
        assert!(
            !"fd10::/64".parse::<Ipv6Net>().unwrap().is_vpc_subnet(&vpc_prefix)
        );
        assert!(
            !"fd00::/63".parse::<Ipv6Net>().unwrap().is_vpc_subnet(&vpc_prefix)
        );
    }

    #[test]
    fn test_route_target_parse() {
        let name: Name = "foo".parse().unwrap();
        let address = "192.168.0.10".parse().unwrap();
        assert_eq!(RouteTarget::Vpc(name.clone()), "vpc:foo".parse().unwrap());
        assert_eq!(
            RouteTarget::Subnet(name.clone()),
            "subnet:foo".parse().unwrap()
        );
        assert_eq!(
            RouteTarget::Instance(name),
            "instance:foo".parse().unwrap()
        );
        assert_eq!(
            RouteTarget::Ip(address),
            "ip:192.168.0.10".parse().unwrap()
        );
        assert!("foo:foo".parse::<RouteTarget>().is_err());
        assert!("foo".parse::<RouteTarget>().is_err());
    }

    #[test]
    fn test_route_destination_parse() {
        let name: Name = "foo".parse().unwrap();
        let address = "192.168.0.10".parse().unwrap();
        let network = "fd00::/64".parse().unwrap();
        assert_eq!(
            RouteDestination::Vpc(name.clone()),
            "vpc:foo".parse().unwrap()
        );
        assert_eq!(
            RouteDestination::Subnet(name),
            "subnet:foo".parse().unwrap()
        );
        assert_eq!(
            RouteDestination::Ip(address),
            "ip:192.168.0.10".parse().unwrap()
        );
        assert_eq!(
            RouteDestination::IpNet(network),
            "ipnet:fd00::/64".parse().unwrap()
        );
        assert!("foo:foo".parse::<RouteDestination>().is_err());
        assert!("foo".parse::<RouteDestination>().is_err());
    }

    #[test]
    fn test_firewall_rule_target_parse() {
        let name: Name = "foo".parse().unwrap();
        let address = "192.168.0.10".parse().unwrap();
        let network = "fd00::/64".parse().unwrap();
        assert_eq!(
            VpcFirewallRuleTarget::Vpc(name.clone()),
            "vpc:foo".parse().unwrap()
        );
        assert_eq!(
            VpcFirewallRuleTarget::Subnet(name.clone()),
            "subnet:foo".parse().unwrap()
        );
        assert_eq!(
            VpcFirewallRuleTarget::Instance(name),
            "instance:foo".parse().unwrap()
        );
        assert_eq!(
            VpcFirewallRuleTarget::Ip(address),
            "ip:192.168.0.10".parse().unwrap()
        );
        assert_eq!(
            VpcFirewallRuleTarget::IpNet(network),
            "ipnet:fd00::/64".parse().unwrap()
        );
        assert!("foo:foo".parse::<VpcFirewallRuleTarget>().is_err());
        assert!("foo".parse::<VpcFirewallRuleTarget>().is_err());
    }

    #[test]
    fn test_firewall_rule_host_filter_parse() {
        let name: Name = "foo".parse().unwrap();
        let address = "192.168.0.10".parse().unwrap();
        let network = "fd00::/64".parse().unwrap();
        assert_eq!(
            VpcFirewallRuleHostFilter::Vpc(name.clone()),
            "vpc:foo".parse().unwrap()
        );
        assert_eq!(
            VpcFirewallRuleHostFilter::Subnet(name.clone()),
            "subnet:foo".parse().unwrap()
        );
        assert_eq!(
            VpcFirewallRuleHostFilter::Instance(name),
            "instance:foo".parse().unwrap()
        );
        assert_eq!(
            VpcFirewallRuleHostFilter::Ip(address),
            "ip:192.168.0.10".parse().unwrap()
        );
        assert_eq!(
            VpcFirewallRuleHostFilter::IpNet(network),
            "ipnet:fd00::/64".parse().unwrap()
        );
        assert!("foo:foo".parse::<VpcFirewallRuleHostFilter>().is_err());
        assert!("foo".parse::<VpcFirewallRuleHostFilter>().is_err());
    }

    #[test]
    fn test_firewall_rule_proto_filter_parse() {
        assert_eq!(VpcFirewallRuleProtocol::Tcp, "tcp".parse().unwrap());
        assert_eq!(VpcFirewallRuleProtocol::Udp, "udp".parse().unwrap());

        assert_eq!(
            VpcFirewallRuleProtocol::Icmp(None),
            "icmp".parse().unwrap()
        );
        assert_eq!(
            VpcFirewallRuleProtocol::Icmp(Some(VpcFirewallIcmpFilter {
                icmp_type: 4,
                code: None
            })),
            "icmp:4".parse().unwrap()
        );
        assert_eq!(
            VpcFirewallRuleProtocol::Icmp(Some(VpcFirewallIcmpFilter {
                icmp_type: 60,
                code: Some(0.into())
            })),
            "icmp:60,0".parse().unwrap()
        );
        assert_eq!(
            VpcFirewallRuleProtocol::Icmp(Some(VpcFirewallIcmpFilter {
                icmp_type: 60,
                code: Some((0..=10).try_into().unwrap())
            })),
            "icmp:60,0-10".parse().unwrap()
        );
        assert_eq!(
            "icmp:".parse::<VpcFirewallRuleProtocol>(),
            Err(Error::invalid_value(
                "icmp_type",
                "\"\" unparsable for type: cannot parse integer from empty string"
            ))
        );
        assert_eq!(
            "icmp:20-30".parse::<VpcFirewallRuleProtocol>(),
            Err(Error::invalid_value(
                "icmp_type",
                "\"20-30\" unparsable for type: invalid digit found in string"
            ))
        );
        assert_eq!(
            "icmp:10,".parse::<VpcFirewallRuleProtocol>(),
            Err(Error::invalid_value(
                "code",
                "\"\" unparsable for type: cannot parse integer from empty string"
            ))
        );
        assert_eq!(
            "icmp:257,".parse::<VpcFirewallRuleProtocol>(),
            Err(Error::invalid_value(
                "icmp_type",
                "\"257\" unparsable for type: number too large to fit in target type"
            ))
        );
        assert_eq!(
            "icmp:0,1000-1001".parse::<VpcFirewallRuleProtocol>(),
            Err(Error::invalid_value(
                "code",
                "\"1000\" unparsable for type: number too large to fit in target type"
            ))
        );
        assert_eq!(
            "icmp:0,30-".parse::<VpcFirewallRuleProtocol>(),
            Err(Error::invalid_value("code", "range has no end value"))
        );
    }

    #[test]
    fn test_digest() {
        // No prefix
        assert!(
            "5cc9d1620911c280b0b1dad1413603702baccf340a1e74ade9d0521bcd826acf"
                .parse::<Digest>()
                .is_err()
        );

        // Valid sha256
        let actual: Digest =
            "sha256:5cc9d1620911c280b0b1dad1413603702baccf340a1e74ade9d0521bcd826acf".to_string().parse().unwrap();
        assert_eq!(
            actual,
            Digest::Sha256("5cc9d1620911c280b0b1dad1413603702baccf340a1e74ade9d0521bcd826acf".to_string()),
        );

        // Too short for sha256
        assert!("sha256:5cc9d1620911c280b".parse::<Digest>().is_err());

        // Bad prefix
        assert!("hash:super_random".parse::<Digest>().is_err());
    }

    #[test]
    fn test_macaddr() {
        use super::MacAddr;
        let _ = MacAddr::from_str(":::::").unwrap();
        let _ = MacAddr::from_str("f:f:f:f:f:f").unwrap();
        let _ = MacAddr::from_str("ff:ff:ff:ff:ff:ff").unwrap();

        // Empty
        let _ = MacAddr::from_str("").unwrap_err();
        // Too few
        let _ = MacAddr::from_str("::::").unwrap_err();
        // Too many
        let _ = MacAddr::from_str("::::::").unwrap_err();
        // Not hex
        let _ = MacAddr::from_str("g:g:g:g:g:g").unwrap_err();
        // Too many characters
        let _ = MacAddr::from_str("fff:ff:ff:ff:ff:ff").unwrap_err();
    }

    #[test]
    fn test_mac_system_iterator() {
        use super::MacAddr;

        let mut count = 0;
        for m in MacAddr::iter_system() {
            assert!(m.is_system());
            assert!(m.to_i64() > MacAddr::MAX_SYSTEM_RESV);
            count += 1;
        }
        assert_eq!(count, MacAddr::MAX_SYSTEM_ADDR - MacAddr::MAX_SYSTEM_RESV);
    }

    #[test]
    fn test_mac_to_int_conversions() {
        use super::MacAddr;
        let original: i64 = 0xa8_40_25_ff_00_01;
        let mac = MacAddr::from_i64(original);
        assert_eq!(mac.0.as_bytes(), &[0xa8, 0x40, 0x25, 0xff, 0x00, 0x01]);
        let conv = mac.to_i64();
        assert_eq!(original, conv);
    }

    #[test]
    fn test_hostname_from_str() {
        assert!(Hostname::from_str("name").is_ok());
        assert!(Hostname::from_str("a.good.name").is_ok());
        assert!(Hostname::from_str("another.very-good.name").is_ok());
        assert!(Hostname::from_str("0name").is_ok());
        assert!(Hostname::from_str("name0").is_ok());
        assert!(Hostname::from_str("0name0").is_ok());

        assert!(Hostname::from_str("").is_err());
        assert!(Hostname::from_str("no_no").is_err());
        assert!(Hostname::from_str("no.fqdns.").is_err());
        assert!(Hostname::from_str("empty..label").is_err());
        assert!(Hostname::from_str("-hypen.cannot.start").is_err());
        assert!(Hostname::from_str("hypen.-cannot.start").is_err());
        assert!(Hostname::from_str("hypen.cannot.end-").is_err());
        assert!(Hostname::from_str("hyphen-cannot-end-").is_err());
        assert!(Hostname::from_str(&"too-long".repeat(100)).is_err());
    }
}<|MERGE_RESOLUTION|>--- conflicted
+++ resolved
@@ -924,12 +924,9 @@
     Alert,
     AlertReceiver,
     AllowList,
-<<<<<<< HEAD
     AntiAffinityGroup,
     AntiAffinityGroupMember,
-=======
     AuditLogEntry,
->>>>>>> 61ad056c
     BackgroundTask,
     BgpAnnounceSet,
     BgpConfig,
