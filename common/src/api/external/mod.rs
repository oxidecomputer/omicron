--- conflicted
+++ resolved
@@ -524,12 +524,8 @@
     Dataset,
     Disk,
     Image,
-<<<<<<< HEAD
     VmInstance,
-=======
-    Instance,
     IpPool,
->>>>>>> deab7db7
     NetworkInterface,
     Rack,
     Service,
