--- conflicted
+++ resolved
@@ -188,27 +188,11 @@
 }
 
 impl FromStr for Name {
-<<<<<<< HEAD
-    type Err = String;
-
-    fn from_str(value: &str) -> Result<Self, Self::Err> {
-        Name::try_from(String::from(value))
-    }
-}
-
-/**
- * Convenience parse function for literal strings, primarily for the test suite.
- */
-impl TryFrom<&str> for Name {
-    type Error = String;
-    fn try_from(value: &str) -> Result<Self, Self::Error> {
-=======
     // TODO: We should have better error types here.
     // See https://github.com/oxidecomputer/omicron/issues/347
     type Err = String;
 
     fn from_str(value: &str) -> Result<Self, Self::Err> {
->>>>>>> fe495d43
         Name::try_from(String::from(value))
     }
 }
