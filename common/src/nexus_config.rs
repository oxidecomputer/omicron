// This Source Code Form is subject to the terms of the Mozilla Public
// License, v. 2.0. If a copy of the MPL was not distributed with this
// file, You can obtain one at https://mozilla.org/MPL/2.0/.

//! Configuration parameters to Nexus that are usually only known
//! at deployment time.

use crate::address::NEXUS_TECHPORT_EXTERNAL_PORT;
use crate::api::internal::shared::SwitchLocation;

use super::address::{Ipv6Subnet, RACK_PREFIX};
use super::postgres_config::PostgresConfigWithUrl;
use anyhow::anyhow;
use camino::{Utf8Path, Utf8PathBuf};
use dropshot::ConfigDropshot;
use dropshot::ConfigLogging;
use schemars::JsonSchema;
use serde::{Deserialize, Serialize};
use serde_with::serde_as;
use serde_with::DeserializeFromStr;
use serde_with::DisplayFromStr;
use serde_with::DurationSeconds;
use serde_with::SerializeDisplay;
use std::collections::HashMap;
use std::fmt;
use std::net::IpAddr;
use std::net::SocketAddr;
use std::time::Duration;
use uuid::Uuid;

#[derive(Debug)]
pub struct LoadError {
    pub path: Utf8PathBuf,
    pub kind: LoadErrorKind,
}

#[derive(Debug)]
pub struct InvalidTunable {
    pub tunable: String,
    pub message: String,
}

impl std::fmt::Display for InvalidTunable {
    fn fmt(&self, f: &mut fmt::Formatter) -> fmt::Result {
        write!(f, "invalid \"{}\": \"{}\"", self.tunable, self.message)
    }
}
impl std::error::Error for InvalidTunable {}

#[derive(Debug)]
pub enum LoadErrorKind {
    Io(std::io::Error),
    Parse(toml::de::Error),
    InvalidTunable(InvalidTunable),
}

impl From<(Utf8PathBuf, std::io::Error)> for LoadError {
    fn from((path, err): (Utf8PathBuf, std::io::Error)) -> Self {
        LoadError { path, kind: LoadErrorKind::Io(err) }
    }
}

impl From<(Utf8PathBuf, toml::de::Error)> for LoadError {
    fn from((path, err): (Utf8PathBuf, toml::de::Error)) -> Self {
        LoadError { path, kind: LoadErrorKind::Parse(err) }
    }
}

impl std::error::Error for LoadError {}

impl fmt::Display for LoadError {
    fn fmt(&self, f: &mut fmt::Formatter) -> fmt::Result {
        match &self.kind {
            LoadErrorKind::Io(e) => {
                write!(f, "read \"{}\": {}", self.path, e)
            }
            LoadErrorKind::Parse(e) => {
                write!(f, "parse \"{}\": {}", self.path, e.message())
            }
            LoadErrorKind::InvalidTunable(inner) => {
                write!(f, "invalid tunable \"{}\": {}", self.path, inner)
            }
        }
    }
}

impl std::cmp::PartialEq<std::io::Error> for LoadError {
    fn eq(&self, other: &std::io::Error) -> bool {
        if let LoadErrorKind::Io(e) = &self.kind {
            e.kind() == other.kind()
        } else {
            false
        }
    }
}

#[serde_as]
#[derive(Clone, Debug, Deserialize, PartialEq, Serialize, JsonSchema)]
#[serde(tag = "type", rename_all = "snake_case")]
#[allow(clippy::large_enum_variant)]
pub enum Database {
    FromDns,
    FromUrl {
        #[serde_as(as = "DisplayFromStr")]
        #[schemars(with = "String")]
        url: PostgresConfigWithUrl,
    },
}

/// The mechanism Nexus should use to contact the internal DNS servers.
#[derive(Clone, Debug, Deserialize, PartialEq, Serialize, JsonSchema)]
#[serde(tag = "type", rename_all = "snake_case")]
pub enum InternalDns {
    /// Nexus should infer the DNS server addresses from this subnet.
    ///
    /// This is a more common usage for production.
    FromSubnet { subnet: Ipv6Subnet<RACK_PREFIX> },
    /// Nexus should use precisely the following address.
    ///
    /// This is less desirable in production, but can give value
    /// in test scenarios.
    FromAddress { address: SocketAddr },
}

#[derive(Clone, Debug, Deserialize, PartialEq, Serialize, JsonSchema)]
pub struct DeploymentConfig {
    /// Uuid of the Nexus instance
    pub id: Uuid,
    /// Uuid of the Rack where Nexus is executing.
    pub rack_id: Uuid,
    /// Port on which the "techport external" dropshot server should listen.
    /// This dropshot server copies _most_ of its config from
    /// `dropshot_external` (so that it matches TLS, etc.), but builds its
    /// listening address by combining `dropshot_internal`'s IP address with
    /// this port.
    ///
    /// We use `serde(default = ...)` to ensure we don't break any serialized
    /// configs that were created before this field was added. In production we
    /// always expect this port to be constant, but we need to be able to
    /// override it when running tests.
    #[schemars(skip)]
    #[serde(default = "default_techport_external_server_port")]
    pub techport_external_server_port: u16,
    /// Dropshot configuration for the external API server.
    #[schemars(skip)] // TODO we're protected against dropshot changes
    pub dropshot_external: ConfigDropshotWithTls,
    /// Dropshot configuration for internal API server.
    #[schemars(skip)] // TODO we're protected against dropshot changes
    pub dropshot_internal: ConfigDropshot,
    /// Describes how Nexus should find internal DNS servers
    /// for bootstrapping.
    pub internal_dns: InternalDns,
    /// DB configuration.
    pub database: Database,
    /// External DNS servers Nexus can use to resolve external hosts.
    pub external_dns_servers: Vec<IpAddr>,
}

fn default_techport_external_server_port() -> u16 {
    NEXUS_TECHPORT_EXTERNAL_PORT
}

impl DeploymentConfig {
    /// Load a `DeploymentConfig` from the given TOML file
    ///
    /// This config object can then be used to create a new `Nexus`.
    /// The format is described in the README.
    pub fn from_file<P: AsRef<Utf8Path>>(path: P) -> Result<Self, LoadError> {
        let path = path.as_ref();
        let file_contents = std::fs::read_to_string(path)
            .map_err(|e| (path.to_path_buf(), e))?;
        let config_parsed: Self = toml::from_str(&file_contents)
            .map_err(|e| (path.to_path_buf(), e))?;
        Ok(config_parsed)
    }
}

/// Thin wrapper around `ConfigDropshot` that adds a boolean for enabling TLS
///
/// The configuration for TLS consists of the list of TLS certificates used.
/// This is dynamic, driven by what's in CockroachDB.  That's why we only need a
/// boolean here.  (If in the future we want to configure other things about
/// TLS, this could be extended.)
#[derive(Clone, Debug, Deserialize, PartialEq, Serialize)]
pub struct ConfigDropshotWithTls {
    /// Regular Dropshot configuration parameters
    #[serde(flatten)]
    pub dropshot: ConfigDropshot,
    /// Whether TLS is enabled (default: false)
    #[serde(default)]
    pub tls: bool,
}

// By design, we require that all config properties be specified (i.e., we don't
// use `serde(default)`).

#[derive(Clone, Debug, Deserialize, PartialEq, Serialize)]
pub struct AuthnConfig {
    /// allowed authentication schemes for external HTTP server
    pub schemes_external: Vec<SchemeName>,
}

#[derive(Clone, Debug, Deserialize, PartialEq, Serialize)]
pub struct ConsoleConfig {
    pub static_dir: Utf8PathBuf,
    /// how long a session can be idle before expiring
    pub session_idle_timeout_minutes: u32,
    /// how long a session can exist before expiring
    pub session_absolute_timeout_minutes: u32,
}

#[derive(Clone, Debug, Deserialize, PartialEq, Serialize)]
pub struct UpdatesConfig {
    /// Trusted root.json role for the TUF updates repository.
    pub trusted_root: Utf8PathBuf,
}

/// Options to tweak database schema changes.
#[derive(Clone, Debug, Deserialize, PartialEq, Serialize)]
pub struct SchemaConfig {
    pub schema_dir: Utf8PathBuf,
}

/// Optional configuration for the timeseries database.
#[derive(Clone, Debug, Default, Deserialize, PartialEq, Serialize)]
pub struct TimeseriesDbConfig {
    #[serde(default, skip_serializing_if = "Option::is_none")]
    pub address: Option<SocketAddr>,
}

/// Configuration for the `Dendrite` dataplane daemon.
#[derive(Clone, Debug, Deserialize, PartialEq, Serialize)]
pub struct DpdConfig {
    pub address: SocketAddr,
}

/// Configuration for the `Dendrite` dataplane daemon.
#[derive(Clone, Debug, Deserialize, PartialEq, Serialize)]
pub struct MgdConfig {
    pub address: SocketAddr,
}

// A deserializable type that does no validation on the tunable parameters.
#[derive(Clone, Debug, Deserialize, PartialEq)]
struct UnvalidatedTunables {
    max_vpc_ipv4_subnet_prefix: u8,
}

/// Tunable configuration parameters, intended for use in test environments or
/// other situations in which experimentation / tuning is valuable.
#[derive(Clone, Debug, Deserialize, PartialEq, Serialize)]
#[serde(try_from = "UnvalidatedTunables")]
pub struct Tunables {
    /// The maximum prefix size supported for VPC Subnet IPv4 subnetworks.
    ///
    /// Note that this is the maximum _prefix_ size, which sets the minimum size
    /// of the subnet.
    pub max_vpc_ipv4_subnet_prefix: u8,
}

// Convert from the unvalidated tunables, verifying each parameter as needed.
impl TryFrom<UnvalidatedTunables> for Tunables {
    type Error = InvalidTunable;

    fn try_from(unvalidated: UnvalidatedTunables) -> Result<Self, Self::Error> {
        Tunables::validate_ipv4_prefix(unvalidated.max_vpc_ipv4_subnet_prefix)?;
        Ok(Tunables {
            max_vpc_ipv4_subnet_prefix: unvalidated.max_vpc_ipv4_subnet_prefix,
        })
    }
}

/// Minimum prefix size supported in IPv4 VPC Subnets.
///
/// NOTE: This is the minimum _prefix_, which sets the maximum subnet size.
pub const MIN_VPC_IPV4_SUBNET_PREFIX: u8 = 8;

/// The number of reserved addresses at the beginning of a subnet range.
pub const NUM_INITIAL_RESERVED_IP_ADDRESSES: usize = 5;

impl Tunables {
    fn validate_ipv4_prefix(prefix: u8) -> Result<(), InvalidTunable> {
        let absolute_max: u8 = 32_u8
            .checked_sub(
                // Always need space for the reserved Oxide addresses, including the
                // broadcast address at the end of the subnet.
                ((NUM_INITIAL_RESERVED_IP_ADDRESSES + 1) as f32)
                .log2() // Subnet size to bit prefix.
                .ceil() // Round up to a whole number of bits.
                as u8,
            )
            .expect("Invalid absolute maximum IPv4 subnet prefix");
        if prefix >= MIN_VPC_IPV4_SUBNET_PREFIX && prefix <= absolute_max {
            Ok(())
        } else {
            Err(InvalidTunable {
                tunable: String::from("max_vpc_ipv4_subnet_prefix"),
                message: format!(
                    "IPv4 subnet prefix must be in the range [0, {}], found: {}",
                    absolute_max,
                    prefix,
                ),
            })
        }
    }
}

/// The maximum prefix size by default.
///
/// There are 6 Oxide reserved IP addresses, 5 at the beginning for DNS and the
/// like, and the broadcast address at the end of the subnet. This size provides
/// room for 2 ** 6 - 6 = 58 IP addresses, which seems like a reasonable size
/// for the smallest subnet that's still useful in many contexts.
pub const MAX_VPC_IPV4_SUBNET_PREFIX: u8 = 26;

impl Default for Tunables {
    fn default() -> Self {
        Tunables { max_vpc_ipv4_subnet_prefix: MAX_VPC_IPV4_SUBNET_PREFIX }
    }
}

/// Background task configuration
#[derive(Clone, Debug, Deserialize, Eq, PartialEq, Serialize)]
pub struct BackgroundTaskConfig {
    /// configuration for internal DNS background tasks
    pub dns_internal: DnsTasksConfig,
    /// configuration for external DNS background tasks
    pub dns_external: DnsTasksConfig,
    /// configuration for external endpoint list watcher
    pub external_endpoints: ExternalEndpointsConfig,
    /// configuration for nat table garbage collector
    pub nat_cleanup: NatCleanupConfig,
    /// configuration for inventory tasks
    pub inventory: InventoryConfig,
    /// configuration for phantom disks task
    pub phantom_disks: PhantomDiskConfig,
<<<<<<< HEAD
    /// configuration for blueprint related tasks
    pub blueprints: BlueprintTasksConfig,
=======
    /// configuration for service zone nat sync task
    pub sync_service_zone_nat: SyncServiceZoneNatConfig,
>>>>>>> 62547d22
}

#[serde_as]
#[derive(Clone, Debug, Deserialize, Eq, PartialEq, Serialize)]
pub struct DnsTasksConfig {
    /// period (in seconds) for periodic activations of the background task that
    /// reads the latest DNS configuration from the database
    #[serde_as(as = "DurationSeconds<u64>")]
    pub period_secs_config: Duration,

    /// period (in seconds) for periodic activations of the background task that
    /// reads the latest list of DNS servers from the database
    #[serde_as(as = "DurationSeconds<u64>")]
    pub period_secs_servers: Duration,

    /// period (in seconds) for periodic activations of the background task that
    /// propagates the latest DNS configuration to the latest set of DNS servers
    #[serde_as(as = "DurationSeconds<u64>")]
    pub period_secs_propagation: Duration,

    /// maximum number of concurrent DNS server updates
    pub max_concurrent_server_updates: usize,
}

#[serde_as]
#[derive(Clone, Debug, Deserialize, Eq, PartialEq, Serialize)]
pub struct ExternalEndpointsConfig {
    /// period (in seconds) for periodic activations of this background task
    #[serde_as(as = "DurationSeconds<u64>")]
    pub period_secs: Duration,
    // Other policy around the TLS certificates could go here (e.g.,
    // allow/disallow wildcard certs, don't serve expired certs, etc.)
}

#[serde_as]
#[derive(Clone, Debug, Deserialize, Eq, PartialEq, Serialize)]
pub struct NatCleanupConfig {
    /// period (in seconds) for periodic activations of this background task
    #[serde_as(as = "DurationSeconds<u64>")]
    pub period_secs: Duration,
}

#[serde_as]
#[derive(Clone, Debug, Deserialize, Eq, PartialEq, Serialize)]
pub struct SyncServiceZoneNatConfig {
    /// period (in seconds) for periodic activations of this background task
    #[serde_as(as = "DurationSeconds<u64>")]
    pub period_secs: Duration,
}

#[serde_as]
#[derive(Clone, Debug, Deserialize, Eq, PartialEq, Serialize)]
pub struct InventoryConfig {
    /// period (in seconds) for periodic activations of this background task
    ///
    /// Each activation fetches information about all hardware and software in
    /// the system and inserts it into the database.  This generates a moderate
    /// amount of data.
    #[serde_as(as = "DurationSeconds<u64>")]
    pub period_secs: Duration,

    /// maximum number of past collections to keep in the database
    ///
    /// This is a very coarse mechanism to keep the system from overwhelming
    /// itself with inventory data.
    pub nkeep: u32,

    /// disable inventory collection altogether
    ///
    /// This is an emergency lever for support / operations.  It should never be
    /// necessary.
    pub disable: bool,
}

#[serde_as]
#[derive(Clone, Debug, Deserialize, Eq, PartialEq, Serialize)]
pub struct PhantomDiskConfig {
    /// period (in seconds) for periodic activations of this background task
    #[serde_as(as = "DurationSeconds<u64>")]
    pub period_secs: Duration,
}

#[serde_as]
#[derive(Clone, Debug, Deserialize, Eq, PartialEq, Serialize)]
pub struct BlueprintTasksConfig {
    /// period (in seconds) for periodic activations of the background task that
    /// reads the latest target blueprint from the database
    #[serde_as(as = "DurationSeconds<u64>")]
    pub period_secs_load: Duration,

    /// period (in seconds) for periodic activations of the background task that
    /// executes the latest target blueprint
    #[serde_as(as = "DurationSeconds<u64>")]
    pub period_secs_execute: Duration,
}

/// Configuration for a nexus server
#[derive(Clone, Debug, Deserialize, PartialEq, Serialize)]
pub struct PackageConfig {
    /// Console-related tunables
    pub console: ConsoleConfig,
    /// Server-wide logging configuration.
    pub log: ConfigLogging,
    /// Authentication-related configuration
    pub authn: AuthnConfig,
    /// Timeseries database configuration.
    #[serde(default)]
    pub timeseries_db: TimeseriesDbConfig,
    /// Updates-related configuration. Updates APIs return 400 Bad Request when
    /// this is unconfigured.
    #[serde(default)]
    pub updates: Option<UpdatesConfig>,
    /// Describes how to handle and perform schema changes.
    #[serde(default)]
    pub schema: Option<SchemaConfig>,
    /// Tunable configuration for testing and experimentation
    #[serde(default)]
    pub tunables: Tunables,
    /// `Dendrite` dataplane daemon configuration
    #[serde(default)]
    pub dendrite: HashMap<SwitchLocation, DpdConfig>,
    /// Maghemite mgd daemon configuration
    #[serde(default)]
    pub mgd: HashMap<SwitchLocation, MgdConfig>,
    /// Background task configuration
    pub background_tasks: BackgroundTaskConfig,
    /// Default Crucible region allocation strategy
    pub default_region_allocation_strategy: RegionAllocationStrategy,
}

#[derive(Clone, Debug, PartialEq, Deserialize, Serialize)]
pub struct Config {
    /// Configuration parameters known at compile-time.
    #[serde(flatten)]
    pub pkg: PackageConfig,

    /// A variety of configuration parameters only known at deployment time.
    pub deployment: DeploymentConfig,
}

impl Config {
    /// Load a `Config` from the given TOML file
    ///
    /// This config object can then be used to create a new `Nexus`.
    /// The format is described in the README.
    pub fn from_file<P: AsRef<Utf8Path>>(path: P) -> Result<Self, LoadError> {
        let path = path.as_ref();
        let file_contents = std::fs::read_to_string(path)
            .map_err(|e| (path.to_path_buf(), e))?;
        let config_parsed: Self = toml::from_str(&file_contents)
            .map_err(|e| (path.to_path_buf(), e))?;
        Ok(config_parsed)
    }
}

/// List of supported external authn schemes
///
/// Note that the authn subsystem doesn't know about this type.  It allows
/// schemes to be called whatever they want.  This is just to provide a set of
/// allowed values for configuration.
#[derive(
    Clone, Copy, Debug, DeserializeFromStr, Eq, PartialEq, SerializeDisplay,
)]
pub enum SchemeName {
    Spoof,
    SessionCookie,
    AccessToken,
}

impl std::str::FromStr for SchemeName {
    type Err = anyhow::Error;

    fn from_str(s: &str) -> Result<Self, Self::Err> {
        match s {
            "spoof" => Ok(SchemeName::Spoof),
            "session_cookie" => Ok(SchemeName::SessionCookie),
            "access_token" => Ok(SchemeName::AccessToken),
            _ => Err(anyhow!("unsupported authn scheme: {:?}", s)),
        }
    }
}

impl std::fmt::Display for SchemeName {
    fn fmt(&self, f: &mut std::fmt::Formatter<'_>) -> std::fmt::Result {
        f.write_str(match self {
            SchemeName::Spoof => "spoof",
            SchemeName::SessionCookie => "session_cookie",
            SchemeName::AccessToken => "access_token",
        })
    }
}

#[cfg(test)]
mod test {
    use super::{
        default_techport_external_server_port, AuthnConfig,
        BackgroundTaskConfig, BlueprintTasksConfig, Config,
        ConfigDropshotWithTls, ConsoleConfig, Database, DeploymentConfig,
        DnsTasksConfig, DpdConfig, ExternalEndpointsConfig, InternalDns,
        InventoryConfig, LoadError, LoadErrorKind, MgdConfig, NatCleanupConfig,
        PackageConfig, PhantomDiskConfig, SchemeName, TimeseriesDbConfig,
        Tunables, UpdatesConfig,
    };
    use crate::address::{Ipv6Subnet, RACK_PREFIX};
    use crate::api::internal::shared::SwitchLocation;
    use crate::nexus_config::SyncServiceZoneNatConfig;
    use camino::{Utf8Path, Utf8PathBuf};
    use dropshot::ConfigDropshot;
    use dropshot::ConfigLogging;
    use dropshot::ConfigLoggingIfExists;
    use dropshot::ConfigLoggingLevel;
    use libc;
    use std::collections::HashMap;
    use std::fs;
    use std::net::{Ipv6Addr, SocketAddr};
    use std::str::FromStr;
    use std::time::Duration;

    /// Generates a temporary filesystem path unique for the given label.
    fn temp_path(label: &str) -> Utf8PathBuf {
        let arg0str = std::env::args().next().expect("expected process arg0");
        let arg0 = Utf8Path::new(&arg0str)
            .file_name()
            .expect("expected arg0 filename");
        let pid = std::process::id();
        let mut pathbuf = Utf8PathBuf::try_from(std::env::temp_dir())
            .expect("expected temp dir to be valid UTF-8");
        pathbuf.push(format!("{}.{}.{}", arg0, pid, label));
        pathbuf
    }

    /// Load a Config with the given string `contents`.  To exercise
    /// the full path, this function writes the contents to a file first, then
    /// loads the config from that file, then removes the file.  `label` is used
    /// as a unique string for the filename and error messages.  It should be
    /// unique for each test.
    fn read_config(label: &str, contents: &str) -> Result<Config, LoadError> {
        let pathbuf = temp_path(label);
        let path = pathbuf.as_path();
        eprintln!("writing test config {}", path);
        fs::write(path, contents).expect("write to tempfile failed");

        let result = Config::from_file(path);
        fs::remove_file(path).expect("failed to remove temporary file");
        eprintln!("{:?}", result);
        result
    }

    // Totally bogus config files (nonexistent, bad TOML syntax)

    #[test]
    fn test_config_nonexistent() {
        let error = Config::from_file(Utf8Path::new("/nonexistent"))
            .expect_err("expected config to fail from /nonexistent");
        let expected = std::io::Error::from_raw_os_error(libc::ENOENT);
        assert_eq!(error, expected);
    }

    #[test]
    fn test_config_bad_toml() {
        let error =
            read_config("bad_toml", "foo =").expect_err("expected failure");
        if let LoadErrorKind::Parse(error) = &error.kind {
            assert_eq!(error.span(), Some(5..5));
            // See https://github.com/toml-rs/toml/issues/519
            // assert_eq!(
            //     error.message(),
            //     "unexpected eof encountered at line 1 column 6"
            // );
        } else {
            panic!(
                "Got an unexpected error, expected Parse but got {:?}",
                error
            );
        }
    }

    // Empty config (special case of a missing required field, but worth calling
    // out explicitly)

    #[test]
    fn test_config_empty() {
        let error = read_config("empty", "").expect_err("expected failure");
        if let LoadErrorKind::Parse(error) = &error.kind {
            assert_eq!(error.span(), Some(0..0));
            assert_eq!(error.message(), "missing field `deployment`");
        } else {
            panic!(
                "Got an unexpected error, expected Parse but got {:?}",
                error
            );
        }
    }

    // Success case.  We don't need to retest semantics for either ConfigLogging
    // or ConfigDropshot because those are both tested within Dropshot.  If we
    // add new configuration sections of our own, we will want to test those
    // here (both syntax and semantics).
    #[test]
    fn test_valid() {
        let config = read_config(
            "valid",
            r##"
            [console]
            static_dir = "tests/static"
            session_idle_timeout_minutes = 60
            session_absolute_timeout_minutes = 480
            [authn]
            schemes_external = []
            [log]
            mode = "file"
            level = "debug"
            path = "/nonexistent/path"
            if_exists = "fail"
            [timeseries_db]
            address = "[::1]:8123"
            [updates]
            trusted_root = "/path/to/root.json"
            [tunables]
            max_vpc_ipv4_subnet_prefix = 27
            [deployment]
            id = "28b90dc4-c22a-65ba-f49a-f051fe01208f"
            rack_id = "38b90dc4-c22a-65ba-f49a-f051fe01208f"
            external_dns_servers = [ "1.1.1.1", "9.9.9.9" ]
            [deployment.dropshot_external]
            bind_address = "10.1.2.3:4567"
            request_body_max_bytes = 1024
            [deployment.dropshot_internal]
            bind_address = "10.1.2.3:4568"
            request_body_max_bytes = 1024
            [deployment.internal_dns]
            type = "from_subnet"
            subnet.net = "::/56"
            [deployment.database]
            type = "from_dns"
            [dendrite.switch0]
            address = "[::1]:12224"
            [mgd.switch0]
            address = "[::1]:4676"
            [background_tasks]
            dns_internal.period_secs_config = 1
            dns_internal.period_secs_servers = 2
            dns_internal.period_secs_propagation = 3
            dns_internal.max_concurrent_server_updates = 4
            dns_external.period_secs_config = 5
            dns_external.period_secs_servers = 6
            dns_external.period_secs_propagation = 7
            dns_external.max_concurrent_server_updates = 8
            external_endpoints.period_secs = 9
            nat_cleanup.period_secs = 30
            inventory.period_secs = 10
            inventory.nkeep = 11
            inventory.disable = false
            phantom_disks.period_secs = 30
<<<<<<< HEAD
            blueprints.period_secs_load = 10
            blueprints.period_secs_execute = 60
=======
            sync_service_zone_nat.period_secs = 30
>>>>>>> 62547d22
            [default_region_allocation_strategy]
            type = "random"
            seed = 0
            "##,
        )
        .unwrap();

        assert_eq!(
            config,
            Config {
                deployment: DeploymentConfig {
                    id: "28b90dc4-c22a-65ba-f49a-f051fe01208f".parse().unwrap(),
                    rack_id: "38b90dc4-c22a-65ba-f49a-f051fe01208f"
                        .parse()
                        .unwrap(),
                    techport_external_server_port:
                        default_techport_external_server_port(),
                    dropshot_external: ConfigDropshotWithTls {
                        tls: false,
                        dropshot: ConfigDropshot {
                            bind_address: "10.1.2.3:4567"
                                .parse::<SocketAddr>()
                                .unwrap(),
                            ..Default::default()
                        }
                    },
                    dropshot_internal: ConfigDropshot {
                        bind_address: "10.1.2.3:4568"
                            .parse::<SocketAddr>()
                            .unwrap(),
                        ..Default::default()
                    },
                    internal_dns: InternalDns::FromSubnet {
                        subnet: Ipv6Subnet::<RACK_PREFIX>::new(
                            Ipv6Addr::LOCALHOST
                        )
                    },
                    database: Database::FromDns,
                    external_dns_servers: vec![
                        "1.1.1.1".parse().unwrap(),
                        "9.9.9.9".parse().unwrap(),
                    ],
                },
                pkg: PackageConfig {
                    console: ConsoleConfig {
                        static_dir: "tests/static".parse().unwrap(),
                        session_idle_timeout_minutes: 60,
                        session_absolute_timeout_minutes: 480
                    },
                    authn: AuthnConfig { schemes_external: Vec::new() },
                    log: ConfigLogging::File {
                        level: ConfigLoggingLevel::Debug,
                        if_exists: ConfigLoggingIfExists::Fail,
                        path: "/nonexistent/path".into()
                    },
                    timeseries_db: TimeseriesDbConfig {
                        address: Some("[::1]:8123".parse().unwrap())
                    },
                    updates: Some(UpdatesConfig {
                        trusted_root: Utf8PathBuf::from("/path/to/root.json"),
                    }),
                    schema: None,
                    tunables: Tunables { max_vpc_ipv4_subnet_prefix: 27 },
                    dendrite: HashMap::from([(
                        SwitchLocation::Switch0,
                        DpdConfig {
                            address: SocketAddr::from_str("[::1]:12224")
                                .unwrap(),
                        }
                    )]),
                    mgd: HashMap::from([(
                        SwitchLocation::Switch0,
                        MgdConfig {
                            address: SocketAddr::from_str("[::1]:4676")
                                .unwrap(),
                        }
                    )]),
                    background_tasks: BackgroundTaskConfig {
                        dns_internal: DnsTasksConfig {
                            period_secs_config: Duration::from_secs(1),
                            period_secs_servers: Duration::from_secs(2),
                            period_secs_propagation: Duration::from_secs(3),
                            max_concurrent_server_updates: 4,
                        },
                        dns_external: DnsTasksConfig {
                            period_secs_config: Duration::from_secs(5),
                            period_secs_servers: Duration::from_secs(6),
                            period_secs_propagation: Duration::from_secs(7),
                            max_concurrent_server_updates: 8,
                        },
                        external_endpoints: ExternalEndpointsConfig {
                            period_secs: Duration::from_secs(9),
                        },
                        nat_cleanup: NatCleanupConfig {
                            period_secs: Duration::from_secs(30),
                        },
                        inventory: InventoryConfig {
                            period_secs: Duration::from_secs(10),
                            nkeep: 11,
                            disable: false,
                        },
                        phantom_disks: PhantomDiskConfig {
                            period_secs: Duration::from_secs(30),
                        },
<<<<<<< HEAD
                        blueprints: BlueprintTasksConfig {
                            period_secs_load: Duration::from_secs(10),
                            period_secs_execute: Duration::from_secs(60)
=======
                        sync_service_zone_nat: SyncServiceZoneNatConfig {
                            period_secs: Duration::from_secs(30)
>>>>>>> 62547d22
                        }
                    },
                    default_region_allocation_strategy:
                        crate::nexus_config::RegionAllocationStrategy::Random {
                            seed: Some(0)
                        }
                },
            }
        );

        let config = read_config(
            "valid",
            r##"
            [console]
            static_dir = "tests/static"
            session_idle_timeout_minutes = 60
            session_absolute_timeout_minutes = 480
            [authn]
            schemes_external = [ "spoof", "session_cookie" ]
            [log]
            mode = "file"
            level = "debug"
            path = "/nonexistent/path"
            if_exists = "fail"
            [timeseries_db]
            address = "[::1]:8123"
            [deployment]
            id = "28b90dc4-c22a-65ba-f49a-f051fe01208f"
            rack_id = "38b90dc4-c22a-65ba-f49a-f051fe01208f"
            techport_external_server_port = 12345
            external_dns_servers = [ "1.1.1.1", "9.9.9.9" ]
            [deployment.dropshot_external]
            bind_address = "10.1.2.3:4567"
            request_body_max_bytes = 1024
            [deployment.dropshot_internal]
            bind_address = "10.1.2.3:4568"
            request_body_max_bytes = 1024
            [deployment.internal_dns]
            type = "from_subnet"
            subnet.net = "::/56"
            [deployment.database]
            type = "from_dns"
            [dendrite.switch0]
            address = "[::1]:12224"
            [background_tasks]
            dns_internal.period_secs_config = 1
            dns_internal.period_secs_servers = 2
            dns_internal.period_secs_propagation = 3
            dns_internal.max_concurrent_server_updates = 4
            dns_external.period_secs_config = 5
            dns_external.period_secs_servers = 6
            dns_external.period_secs_propagation = 7
            dns_external.max_concurrent_server_updates = 8
            external_endpoints.period_secs = 9
            nat_cleanup.period_secs = 30
            inventory.period_secs = 10
            inventory.nkeep = 3
            inventory.disable = false
            phantom_disks.period_secs = 30
<<<<<<< HEAD
            blueprints.period_secs_load = 10
            blueprints.period_secs_execute = 60
=======
            sync_service_zone_nat.period_secs = 30
>>>>>>> 62547d22
            [default_region_allocation_strategy]
            type = "random"
            "##,
        )
        .unwrap();

        assert_eq!(
            config.pkg.authn.schemes_external,
            vec![SchemeName::Spoof, SchemeName::SessionCookie],
        );
        assert_eq!(config.deployment.techport_external_server_port, 12345);
    }

    #[test]
    fn test_bad_authn_schemes() {
        let error = read_config(
            "bad authn.schemes_external",
            r##"
            [console]
            static_dir = "tests/static"
            session_idle_timeout_minutes = 60
            session_absolute_timeout_minutes = 480
            [authn]
            schemes_external = ["trust-me"]
            [log]
            mode = "file"
            level = "debug"
            path = "/nonexistent/path"
            if_exists = "fail"
            [timeseries_db]
            address = "[::1]:8123"
            [deployment]
            id = "28b90dc4-c22a-65ba-f49a-f051fe01208f"
            rack_id = "38b90dc4-c22a-65ba-f49a-f051fe01208f"
            external_dns_servers = [ "1.1.1.1", "9.9.9.9" ]
            [deployment.dropshot_external]
            bind_address = "10.1.2.3:4567"
            request_body_max_bytes = 1024
            [deployment.dropshot_internal]
            bind_address = "10.1.2.3:4568"
            request_body_max_bytes = 1024
            [deployment.internal_dns]
            type = "from_subnet"
            subnet.net = "::/56"
            [deployment.database]
            type = "from_dns"
            "##,
        )
        .expect_err("expected failure");
        if let LoadErrorKind::Parse(error) = &error.kind {
            assert!(
                error
                    .message()
                    .starts_with("unsupported authn scheme: \"trust-me\""),
                "error = {}",
                error
            );
        } else {
            panic!(
                "Got an unexpected error, expected Parse but got {:?}",
                error
            );
        }
    }

    #[test]
    fn test_invalid_ipv4_prefix_tunable() {
        let error = read_config(
            "invalid_ipv4_prefix_tunable",
            r##"
            [console]
            static_dir = "tests/static"
            session_idle_timeout_minutes = 60
            session_absolute_timeout_minutes = 480
            [authn]
            schemes_external = []
            [log]
            mode = "file"
            level = "debug"
            path = "/nonexistent/path"
            if_exists = "fail"
            [timeseries_db]
            address = "[::1]:8123"
            [updates]
            trusted_root = "/path/to/root.json"
            default_base_url = "http://example.invalid/"
            [tunables]
            max_vpc_ipv4_subnet_prefix = 100
            [deployment]
            id = "28b90dc4-c22a-65ba-f49a-f051fe01208f"
            rack_id = "38b90dc4-c22a-65ba-f49a-f051fe01208f"
            external_dns_servers = [ "1.1.1.1", "9.9.9.9" ]
            [deployment.dropshot_external]
            bind_address = "10.1.2.3:4567"
            request_body_max_bytes = 1024
            [deployment.dropshot_internal]
            bind_address = "10.1.2.3:4568"
            request_body_max_bytes = 1024
            [deployment.internal_dns]
            type = "from_subnet"
            subnet.net = "::/56"
            [deployment.database]
            type = "from_dns"
            "##,
        )
        .expect_err("Expected failure");
        if let LoadErrorKind::Parse(error) = &error.kind {
            assert!(error.message().starts_with(
                r#"invalid "max_vpc_ipv4_subnet_prefix": "IPv4 subnet prefix must"#,
            ));
        } else {
            panic!(
                "Got an unexpected error, expected Parse but got {:?}",
                error
            );
        }
    }

    #[test]
    fn test_repo_configs_are_valid() {
        // The example config file should be valid.
        let config_path = "../nexus/examples/config.toml";
        println!("checking {:?}", config_path);
        let example_config = Config::from_file(config_path)
            .expect("example config file is not valid");

        // The config file used for the tests should also be valid.  The tests
        // won't clear the runway anyway if this file isn't valid.  But it's
        // helpful to verify this here explicitly as well.
        let config_path = "../nexus/examples/config.toml";
        println!("checking {:?}", config_path);
        let _ = Config::from_file(config_path)
            .expect("test config file is not valid");

        // The partial config file that's used to deploy Nexus must also be
        // valid.  However, it's missing the "deployment" section because that's
        // generated at deployment time.  We'll serialize this section from the
        // example config file (loaded above), append it to the contents of this
        // file, and verify the whole thing.
        #[derive(serde::Serialize)]
        struct DummyConfig {
            deployment: DeploymentConfig,
        }
        let example_deployment = toml::to_string_pretty(&DummyConfig {
            deployment: example_config.deployment,
        })
        .unwrap();

        let nexus_config_paths = [
            "../smf/nexus/single-sled/config-partial.toml",
            "../smf/nexus/multi-sled/config-partial.toml",
        ];
        for config_path in nexus_config_paths {
            println!(
                "checking {:?} with example deployment section added",
                config_path
            );
            let mut contents = std::fs::read_to_string(config_path)
                .expect("failed to read Nexus SMF config file");
            contents.push_str(
                "\n\n\n \
            # !! content below added by test_repo_configs_are_valid()\n\
            \n\n\n",
            );
            contents.push_str(&example_deployment);
            let _: Config = toml::from_str(&contents)
                .expect("Nexus SMF config file is not valid");
        }
    }

    #[test]
    fn test_deployment_config_schema() {
        let schema = schemars::schema_for!(DeploymentConfig);
        expectorate::assert_contents(
            "../schema/deployment-config.json",
            &serde_json::to_string_pretty(&schema).unwrap(),
        );
    }
}

/// Defines a strategy for choosing what physical disks to use when allocating
/// new crucible regions.
///
/// NOTE: More strategies can - and should! - be added.
///
/// See <https://rfd.shared.oxide.computer/rfd/0205> for a more
/// complete discussion.
///
/// Longer-term, we should consider:
/// - Storage size + remaining free space
/// - Sled placement of datasets
/// - What sort of loads we'd like to create (even split across all disks
///   may not be preferable, especially if maintenance is expected)
#[derive(Debug, Clone, Serialize, Deserialize, PartialEq, Eq)]
#[serde(tag = "type", rename_all = "snake_case")]
pub enum RegionAllocationStrategy {
    /// Choose disks pseudo-randomly. An optional seed may be provided to make
    /// the ordering deterministic, otherwise the current time in nanoseconds
    /// will be used. Ordering is based on sorting the output of `md5(UUID of
    /// candidate dataset + seed)`. The seed does not need to come from a
    /// cryptographically secure source.
    Random { seed: Option<u64> },

    /// Like Random, but ensures that each region is allocated on its own sled.
    RandomWithDistinctSleds { seed: Option<u64> },
}<|MERGE_RESOLUTION|>--- conflicted
+++ resolved
@@ -334,13 +334,10 @@
     pub inventory: InventoryConfig,
     /// configuration for phantom disks task
     pub phantom_disks: PhantomDiskConfig,
-<<<<<<< HEAD
     /// configuration for blueprint related tasks
     pub blueprints: BlueprintTasksConfig,
-=======
     /// configuration for service zone nat sync task
     pub sync_service_zone_nat: SyncServiceZoneNatConfig,
->>>>>>> 62547d22
 }
 
 #[serde_as]
@@ -695,12 +692,9 @@
             inventory.nkeep = 11
             inventory.disable = false
             phantom_disks.period_secs = 30
-<<<<<<< HEAD
             blueprints.period_secs_load = 10
             blueprints.period_secs_execute = 60
-=======
             sync_service_zone_nat.period_secs = 30
->>>>>>> 62547d22
             [default_region_allocation_strategy]
             type = "random"
             seed = 0
@@ -805,14 +799,11 @@
                         phantom_disks: PhantomDiskConfig {
                             period_secs: Duration::from_secs(30),
                         },
-<<<<<<< HEAD
                         blueprints: BlueprintTasksConfig {
                             period_secs_load: Duration::from_secs(10),
                             period_secs_execute: Duration::from_secs(60)
-=======
                         sync_service_zone_nat: SyncServiceZoneNatConfig {
                             period_secs: Duration::from_secs(30)
->>>>>>> 62547d22
                         }
                     },
                     default_region_allocation_strategy:
@@ -872,12 +863,9 @@
             inventory.nkeep = 3
             inventory.disable = false
             phantom_disks.period_secs = 30
-<<<<<<< HEAD
             blueprints.period_secs_load = 10
             blueprints.period_secs_execute = 60
-=======
             sync_service_zone_nat.period_secs = 30
->>>>>>> 62547d22
             [default_region_allocation_strategy]
             type = "random"
             "##,
