// This Source Code Form is subject to the terms of the Mozilla Public
// License, v. 2.0. If a copy of the MPL was not distributed with this
// file, You can obtain one at https://mozilla.org/MPL/2.0/.

//! Configuration parameters to Nexus that are usually only known
//! at deployment time.

use crate::address::NEXUS_TECHPORT_EXTERNAL_PORT;
use crate::api::internal::shared::SwitchLocation;

use super::address::{Ipv6Subnet, RACK_PREFIX};
use super::postgres_config::PostgresConfigWithUrl;
use anyhow::anyhow;
use dropshot::ConfigDropshot;
use dropshot::ConfigLogging;
use schemars::JsonSchema;
use serde::{Deserialize, Serialize};
use serde_with::serde_as;
use serde_with::DeserializeFromStr;
use serde_with::DisplayFromStr;
use serde_with::DurationSeconds;
use serde_with::SerializeDisplay;
use std::collections::HashMap;
use std::fmt;
use std::net::IpAddr;
use std::net::SocketAddr;
use std::path::{Path, PathBuf};
use std::time::Duration;
use uuid::Uuid;

#[derive(Debug)]
pub struct LoadError {
    pub path: PathBuf,
    pub kind: LoadErrorKind,
}

#[derive(Debug)]
pub struct InvalidTunable {
    pub tunable: String,
    pub message: String,
}

impl std::fmt::Display for InvalidTunable {
    fn fmt(&self, f: &mut fmt::Formatter) -> fmt::Result {
        write!(f, "invalid \"{}\": \"{}\"", self.tunable, self.message)
    }
}
impl std::error::Error for InvalidTunable {}

#[derive(Debug)]
pub enum LoadErrorKind {
    Io(std::io::Error),
    Parse(toml::de::Error),
    InvalidTunable(InvalidTunable),
}

impl From<(PathBuf, std::io::Error)> for LoadError {
    fn from((path, err): (PathBuf, std::io::Error)) -> Self {
        LoadError { path, kind: LoadErrorKind::Io(err) }
    }
}

impl From<(PathBuf, toml::de::Error)> for LoadError {
    fn from((path, err): (PathBuf, toml::de::Error)) -> Self {
        LoadError { path, kind: LoadErrorKind::Parse(err) }
    }
}

impl std::error::Error for LoadError {}

impl fmt::Display for LoadError {
    fn fmt(&self, f: &mut fmt::Formatter) -> fmt::Result {
        match &self.kind {
            LoadErrorKind::Io(e) => {
                write!(f, "read \"{}\": {}", self.path.display(), e)
            }
            LoadErrorKind::Parse(e) => {
                write!(f, "parse \"{}\": {}", self.path.display(), e.message())
            }
            LoadErrorKind::InvalidTunable(inner) => {
                write!(
                    f,
                    "invalid tunable \"{}\": {}",
                    self.path.display(),
                    inner,
                )
            }
        }
    }
}

impl std::cmp::PartialEq<std::io::Error> for LoadError {
    fn eq(&self, other: &std::io::Error) -> bool {
        if let LoadErrorKind::Io(e) = &self.kind {
            e.kind() == other.kind()
        } else {
            false
        }
    }
}

#[serde_as]
#[derive(Clone, Debug, Deserialize, PartialEq, Serialize, JsonSchema)]
#[serde(tag = "type", rename_all = "snake_case")]
#[allow(clippy::large_enum_variant)]
pub enum Database {
    FromDns,
    FromUrl {
        #[serde_as(as = "DisplayFromStr")]
        #[schemars(with = "String")]
        url: PostgresConfigWithUrl,
    },
}

/// The mechanism Nexus should use to contact the internal DNS servers.
#[derive(Clone, Debug, Deserialize, PartialEq, Serialize, JsonSchema)]
#[serde(tag = "type", rename_all = "snake_case")]
pub enum InternalDns {
    /// Nexus should infer the DNS server addresses from this subnet.
    ///
    /// This is a more common usage for production.
    FromSubnet { subnet: Ipv6Subnet<RACK_PREFIX> },
    /// Nexus should use precisely the following address.
    ///
    /// This is less desirable in production, but can give value
    /// in test scenarios.
    FromAddress { address: SocketAddr },
}

#[derive(Clone, Debug, Deserialize, PartialEq, Serialize, JsonSchema)]
pub struct DeploymentConfig {
    /// Uuid of the Nexus instance
    pub id: Uuid,
    /// Uuid of the Rack where Nexus is executing.
    pub rack_id: Uuid,
    /// Port on which the "techport external" dropshot server should listen.
    /// This dropshot server copies _most_ of its config from
    /// `dropshot_external` (so that it matches TLS, etc.), but builds its
    /// listening address by combining `dropshot_internal`'s IP address with
    /// this port.
    ///
    /// We use `serde(default = ...)` to ensure we don't break any serialized
    /// configs that were created before this field was added. In production we
    /// always expect this port to be constant, but we need to be able to
    /// override it when running tests.
    #[schemars(skip)]
    #[serde(default = "default_techport_external_server_port")]
    pub techport_external_server_port: u16,
    /// Dropshot configuration for the external API server.
    #[schemars(skip)] // TODO we're protected against dropshot changes
    pub dropshot_external: ConfigDropshotWithTls,
    /// Dropshot configuration for internal API server.
    #[schemars(skip)] // TODO we're protected against dropshot changes
    pub dropshot_internal: ConfigDropshot,
    /// Describes how Nexus should find internal DNS servers
    /// for bootstrapping.
    pub internal_dns: InternalDns,
    /// DB configuration.
    pub database: Database,
    /// External DNS servers Nexus can use to resolve external hosts.
    pub external_dns_servers: Vec<IpAddr>,
}

fn default_techport_external_server_port() -> u16 {
    NEXUS_TECHPORT_EXTERNAL_PORT
}

impl DeploymentConfig {
    /// Load a `DeploymentConfig` from the given TOML file
    ///
    /// This config object can then be used to create a new `Nexus`.
    /// The format is described in the README.
    pub fn from_file<P: AsRef<Path>>(path: P) -> Result<Self, LoadError> {
        let path = path.as_ref();
        let file_contents = std::fs::read_to_string(path)
            .map_err(|e| (path.to_path_buf(), e))?;
        let config_parsed: Self = toml::from_str(&file_contents)
            .map_err(|e| (path.to_path_buf(), e))?;
        Ok(config_parsed)
    }
}

/// Thin wrapper around `ConfigDropshot` that adds a boolean for enabling TLS
///
/// The configuration for TLS consists of the list of TLS certificates used.
/// This is dynamic, driven by what's in CockroachDB.  That's why we only need a
/// boolean here.  (If in the future we want to configure other things about
/// TLS, this could be extended.)
#[derive(Clone, Debug, Deserialize, PartialEq, Serialize)]
pub struct ConfigDropshotWithTls {
    /// Regular Dropshot configuration parameters
    #[serde(flatten)]
    pub dropshot: ConfigDropshot,
    /// Whether TLS is enabled (default: false)
    #[serde(default)]
    pub tls: bool,
}

// By design, we require that all config properties be specified (i.e., we don't
// use `serde(default)`).

#[derive(Clone, Debug, Deserialize, PartialEq, Serialize)]
pub struct AuthnConfig {
    /// allowed authentication schemes for external HTTP server
    pub schemes_external: Vec<SchemeName>,
}

#[derive(Clone, Debug, Deserialize, PartialEq, Serialize)]
pub struct ConsoleConfig {
    pub static_dir: PathBuf,
    /// how long a session can be idle before expiring
    pub session_idle_timeout_minutes: u32,
    /// how long a session can exist before expiring
    pub session_absolute_timeout_minutes: u32,
}

#[derive(Clone, Debug, Deserialize, PartialEq, Serialize)]
pub struct UpdatesConfig {
    /// Trusted root.json role for the TUF updates repository.
    pub trusted_root: PathBuf,
    /// Default base URL for the TUF repository.
    pub default_base_url: String,
}

/// Options to tweak database schema changes.
#[derive(Clone, Debug, Deserialize, PartialEq, Serialize)]
pub struct SchemaConfig {
    pub schema_dir: PathBuf,
}

/// Optional configuration for the timeseries database.
#[derive(Clone, Debug, Default, Deserialize, PartialEq, Serialize)]
pub struct TimeseriesDbConfig {
    #[serde(default, skip_serializing_if = "Option::is_none")]
    pub address: Option<SocketAddr>,
}

/// Configuration for the `Dendrite` dataplane daemon.
#[derive(Clone, Debug, Deserialize, PartialEq, Serialize)]
pub struct DpdConfig {
    pub address: SocketAddr,
}

/// Configuration for the `Dendrite` dataplane daemon.
#[derive(Clone, Debug, Deserialize, PartialEq, Serialize)]
pub struct MgdConfig {
    pub address: SocketAddr,
}

// A deserializable type that does no validation on the tunable parameters.
#[derive(Clone, Debug, Deserialize, PartialEq)]
struct UnvalidatedTunables {
    max_vpc_ipv4_subnet_prefix: u8,
}

/// Tunable configuration parameters, intended for use in test environments or
/// other situations in which experimentation / tuning is valuable.
#[derive(Clone, Debug, Deserialize, PartialEq, Serialize)]
#[serde(try_from = "UnvalidatedTunables")]
pub struct Tunables {
    /// The maximum prefix size supported for VPC Subnet IPv4 subnetworks.
    ///
    /// Note that this is the maximum _prefix_ size, which sets the minimum size
    /// of the subnet.
    pub max_vpc_ipv4_subnet_prefix: u8,
}

// Convert from the unvalidated tunables, verifying each parameter as needed.
impl TryFrom<UnvalidatedTunables> for Tunables {
    type Error = InvalidTunable;

    fn try_from(unvalidated: UnvalidatedTunables) -> Result<Self, Self::Error> {
        Tunables::validate_ipv4_prefix(unvalidated.max_vpc_ipv4_subnet_prefix)?;
        Ok(Tunables {
            max_vpc_ipv4_subnet_prefix: unvalidated.max_vpc_ipv4_subnet_prefix,
        })
    }
}

/// Minimum prefix size supported in IPv4 VPC Subnets.
///
/// NOTE: This is the minimum _prefix_, which sets the maximum subnet size.
pub const MIN_VPC_IPV4_SUBNET_PREFIX: u8 = 8;

/// The number of reserved addresses at the beginning of a subnet range.
pub const NUM_INITIAL_RESERVED_IP_ADDRESSES: usize = 5;

impl Tunables {
    fn validate_ipv4_prefix(prefix: u8) -> Result<(), InvalidTunable> {
        let absolute_max: u8 = 32_u8
            .checked_sub(
                // Always need space for the reserved Oxide addresses, including the
                // broadcast address at the end of the subnet.
                ((NUM_INITIAL_RESERVED_IP_ADDRESSES + 1) as f32)
                .log2() // Subnet size to bit prefix.
                .ceil() // Round up to a whole number of bits.
                as u8,
            )
            .expect("Invalid absolute maximum IPv4 subnet prefix");
        if prefix >= MIN_VPC_IPV4_SUBNET_PREFIX && prefix <= absolute_max {
            Ok(())
        } else {
            Err(InvalidTunable {
                tunable: String::from("max_vpc_ipv4_subnet_prefix"),
                message: format!(
                    "IPv4 subnet prefix must be in the range [0, {}], found: {}",
                    absolute_max,
                    prefix,
                ),
            })
        }
    }
}

/// The maximum prefix size by default.
///
/// There are 6 Oxide reserved IP addresses, 5 at the beginning for DNS and the
/// like, and the broadcast address at the end of the subnet. This size provides
/// room for 2 ** 6 - 6 = 58 IP addresses, which seems like a reasonable size
/// for the smallest subnet that's still useful in many contexts.
pub const MAX_VPC_IPV4_SUBNET_PREFIX: u8 = 26;

impl Default for Tunables {
    fn default() -> Self {
        Tunables { max_vpc_ipv4_subnet_prefix: MAX_VPC_IPV4_SUBNET_PREFIX }
    }
}

/// Background task configuration
#[derive(Clone, Debug, Deserialize, Eq, PartialEq, Serialize)]
pub struct BackgroundTaskConfig {
    /// configuration for internal DNS background tasks
    pub dns_internal: DnsTasksConfig,
    /// configuration for external DNS background tasks
    pub dns_external: DnsTasksConfig,
    /// configuration for external endpoint list watcher
    pub external_endpoints: ExternalEndpointsConfig,
    /// configuration for nat table garbage collector
    pub nat_cleanup: NatCleanupConfig,
}

#[serde_as]
#[derive(Clone, Debug, Deserialize, Eq, PartialEq, Serialize)]
pub struct DnsTasksConfig {
    /// period (in seconds) for periodic activations of the background task that
    /// reads the latest DNS configuration from the database
    #[serde_as(as = "DurationSeconds<u64>")]
    pub period_secs_config: Duration,

    /// period (in seconds) for periodic activations of the background task that
    /// reads the latest list of DNS servers from the database
    #[serde_as(as = "DurationSeconds<u64>")]
    pub period_secs_servers: Duration,

    /// period (in seconds) for periodic activations of the background task that
    /// propagates the latest DNS configuration to the latest set of DNS servers
    #[serde_as(as = "DurationSeconds<u64>")]
    pub period_secs_propagation: Duration,

    /// maximum number of concurrent DNS server updates
    pub max_concurrent_server_updates: usize,
}

#[serde_as]
#[derive(Clone, Debug, Deserialize, Eq, PartialEq, Serialize)]
pub struct ExternalEndpointsConfig {
    /// period (in seconds) for periodic activations of this background task
    #[serde_as(as = "DurationSeconds<u64>")]
    pub period_secs: Duration,
    // Other policy around the TLS certificates could go here (e.g.,
    // allow/disallow wildcard certs, don't serve expired certs, etc.)
}

#[serde_as]
#[derive(Clone, Debug, Deserialize, Eq, PartialEq, Serialize)]
pub struct NatCleanupConfig {
    /// period (in seconds) for periodic activations of this background task
    #[serde_as(as = "DurationSeconds<u64>")]
    pub period_secs: Duration,
}

/// Configuration for a nexus server
#[derive(Clone, Debug, Deserialize, PartialEq, Serialize)]
pub struct PackageConfig {
    /// Console-related tunables
    pub console: ConsoleConfig,
    /// Server-wide logging configuration.
    pub log: ConfigLogging,
    /// Authentication-related configuration
    pub authn: AuthnConfig,
    /// Timeseries database configuration.
    #[serde(default)]
    pub timeseries_db: TimeseriesDbConfig,
    /// Updates-related configuration. Updates APIs return 400 Bad Request when
    /// this is unconfigured.
    #[serde(default)]
    pub updates: Option<UpdatesConfig>,
    /// Describes how to handle and perform schema changes.
    #[serde(default)]
    pub schema: Option<SchemaConfig>,
    /// Tunable configuration for testing and experimentation
    #[serde(default)]
    pub tunables: Tunables,
    /// `Dendrite` dataplane daemon configuration
    #[serde(default)]
    pub dendrite: HashMap<SwitchLocation, DpdConfig>,
    /// Maghemite mgd daemon configuration
    #[serde(default)]
    pub mgd: HashMap<SwitchLocation, MgdConfig>,
    /// Background task configuration
    pub background_tasks: BackgroundTaskConfig,
    /// Default Crucible region allocation strategy
    pub default_region_allocation_strategy: RegionAllocationStrategy,
}

#[derive(Clone, Debug, PartialEq, Deserialize, Serialize)]
pub struct Config {
    /// Configuration parameters known at compile-time.
    #[serde(flatten)]
    pub pkg: PackageConfig,

    /// A variety of configuration parameters only known at deployment time.
    pub deployment: DeploymentConfig,
}

impl Config {
    /// Load a `Config` from the given TOML file
    ///
    /// This config object can then be used to create a new `Nexus`.
    /// The format is described in the README.
    pub fn from_file<P: AsRef<Path>>(path: P) -> Result<Self, LoadError> {
        let path = path.as_ref();
        let file_contents = std::fs::read_to_string(path)
            .map_err(|e| (path.to_path_buf(), e))?;
        let config_parsed: Self = toml::from_str(&file_contents)
            .map_err(|e| (path.to_path_buf(), e))?;
        Ok(config_parsed)
    }
}

/// List of supported external authn schemes
///
/// Note that the authn subsystem doesn't know about this type.  It allows
/// schemes to be called whatever they want.  This is just to provide a set of
/// allowed values for configuration.
#[derive(
    Clone, Copy, Debug, DeserializeFromStr, Eq, PartialEq, SerializeDisplay,
)]
pub enum SchemeName {
    Spoof,
    SessionCookie,
    AccessToken,
}

impl std::str::FromStr for SchemeName {
    type Err = anyhow::Error;

    fn from_str(s: &str) -> Result<Self, Self::Err> {
        match s {
            "spoof" => Ok(SchemeName::Spoof),
            "session_cookie" => Ok(SchemeName::SessionCookie),
            "access_token" => Ok(SchemeName::AccessToken),
            _ => Err(anyhow!("unsupported authn scheme: {:?}", s)),
        }
    }
}

impl std::fmt::Display for SchemeName {
    fn fmt(&self, f: &mut std::fmt::Formatter<'_>) -> std::fmt::Result {
        f.write_str(match self {
            SchemeName::Spoof => "spoof",
            SchemeName::SessionCookie => "session_cookie",
            SchemeName::AccessToken => "access_token",
        })
    }
}

#[cfg(test)]
mod test {
    use super::Tunables;
    use super::{
        default_techport_external_server_port, AuthnConfig, Config,
        ConsoleConfig, LoadError, PackageConfig, SchemeName,
        TimeseriesDbConfig, UpdatesConfig,
    };
    use crate::address::{Ipv6Subnet, RACK_PREFIX};
    use crate::api::internal::shared::SwitchLocation;
    use crate::nexus_config::{
        BackgroundTaskConfig, ConfigDropshotWithTls, Database,
        DeploymentConfig, DnsTasksConfig, DpdConfig, ExternalEndpointsConfig,
<<<<<<< HEAD
        InternalDns, LoadErrorKind, NatCleanupConfig,
=======
        InternalDns, LoadErrorKind, MgdConfig,
>>>>>>> 43fd0f91
    };
    use dropshot::ConfigDropshot;
    use dropshot::ConfigLogging;
    use dropshot::ConfigLoggingIfExists;
    use dropshot::ConfigLoggingLevel;
    use libc;
    use std::collections::HashMap;
    use std::fs;
    use std::net::{Ipv6Addr, SocketAddr};
    use std::path::Path;
    use std::path::PathBuf;
    use std::str::FromStr;
    use std::time::Duration;

    /// Generates a temporary filesystem path unique for the given label.
    fn temp_path(label: &str) -> PathBuf {
        let arg0str = std::env::args().next().expect("expected process arg0");
        let arg0 = Path::new(&arg0str)
            .file_name()
            .expect("expected arg0 filename")
            .to_str()
            .expect("expected arg0 filename to be valid Unicode");
        let pid = std::process::id();
        let mut pathbuf = std::env::temp_dir();
        pathbuf.push(format!("{}.{}.{}", arg0, pid, label));
        pathbuf
    }

    /// Load a Config with the given string `contents`.  To exercise
    /// the full path, this function writes the contents to a file first, then
    /// loads the config from that file, then removes the file.  `label` is used
    /// as a unique string for the filename and error messages.  It should be
    /// unique for each test.
    fn read_config(label: &str, contents: &str) -> Result<Config, LoadError> {
        let pathbuf = temp_path(label);
        let path = pathbuf.as_path();
        eprintln!("writing test config {}", path.display());
        fs::write(path, contents).expect("write to tempfile failed");

        let result = Config::from_file(path);
        fs::remove_file(path).expect("failed to remove temporary file");
        eprintln!("{:?}", result);
        result
    }

    // Totally bogus config files (nonexistent, bad TOML syntax)

    #[test]
    fn test_config_nonexistent() {
        let error = Config::from_file(Path::new("/nonexistent"))
            .expect_err("expected config to fail from /nonexistent");
        let expected = std::io::Error::from_raw_os_error(libc::ENOENT);
        assert_eq!(error, expected);
    }

    #[test]
    fn test_config_bad_toml() {
        let error =
            read_config("bad_toml", "foo =").expect_err("expected failure");
        if let LoadErrorKind::Parse(error) = &error.kind {
            assert_eq!(error.span(), Some(5..5));
            // See https://github.com/toml-rs/toml/issues/519
            // assert_eq!(
            //     error.message(),
            //     "unexpected eof encountered at line 1 column 6"
            // );
        } else {
            panic!(
                "Got an unexpected error, expected Parse but got {:?}",
                error
            );
        }
    }

    // Empty config (special case of a missing required field, but worth calling
    // out explicitly)

    #[test]
    fn test_config_empty() {
        let error = read_config("empty", "").expect_err("expected failure");
        if let LoadErrorKind::Parse(error) = &error.kind {
            assert_eq!(error.span(), Some(0..0));
            assert_eq!(error.message(), "missing field `deployment`");
        } else {
            panic!(
                "Got an unexpected error, expected Parse but got {:?}",
                error
            );
        }
    }

    // Success case.  We don't need to retest semantics for either ConfigLogging
    // or ConfigDropshot because those are both tested within Dropshot.  If we
    // add new configuration sections of our own, we will want to test those
    // here (both syntax and semantics).
    #[test]
    fn test_valid() {
        let config = read_config(
            "valid",
            r##"
            [console]
            static_dir = "tests/static"
            session_idle_timeout_minutes = 60
            session_absolute_timeout_minutes = 480
            [authn]
            schemes_external = []
            [log]
            mode = "file"
            level = "debug"
            path = "/nonexistent/path"
            if_exists = "fail"
            [timeseries_db]
            address = "[::1]:8123"
            [updates]
            trusted_root = "/path/to/root.json"
            default_base_url = "http://example.invalid/"
            [tunables]
            max_vpc_ipv4_subnet_prefix = 27
            [deployment]
            id = "28b90dc4-c22a-65ba-f49a-f051fe01208f"
            rack_id = "38b90dc4-c22a-65ba-f49a-f051fe01208f"
            external_dns_servers = [ "1.1.1.1", "9.9.9.9" ]
            [deployment.dropshot_external]
            bind_address = "10.1.2.3:4567"
            request_body_max_bytes = 1024
            [deployment.dropshot_internal]
            bind_address = "10.1.2.3:4568"
            request_body_max_bytes = 1024
            [deployment.internal_dns]
            type = "from_subnet"
            subnet.net = "::/56"
            [deployment.database]
            type = "from_dns"
            [dendrite.switch0]
            address = "[::1]:12224"
            [mgd.switch0]
            address = "[::1]:4676"
            [background_tasks]
            dns_internal.period_secs_config = 1
            dns_internal.period_secs_servers = 2
            dns_internal.period_secs_propagation = 3
            dns_internal.max_concurrent_server_updates = 4
            dns_external.period_secs_config = 5
            dns_external.period_secs_servers = 6
            dns_external.period_secs_propagation = 7
            dns_external.max_concurrent_server_updates = 8
            external_endpoints.period_secs = 9
            nat_cleanup.period_secs = 30
            [default_region_allocation_strategy]
            type = "random"
            seed = 0
            "##,
        )
        .unwrap();

        assert_eq!(
            config,
            Config {
                deployment: DeploymentConfig {
                    id: "28b90dc4-c22a-65ba-f49a-f051fe01208f".parse().unwrap(),
                    rack_id: "38b90dc4-c22a-65ba-f49a-f051fe01208f"
                        .parse()
                        .unwrap(),
                    techport_external_server_port:
                        default_techport_external_server_port(),
                    dropshot_external: ConfigDropshotWithTls {
                        tls: false,
                        dropshot: ConfigDropshot {
                            bind_address: "10.1.2.3:4567"
                                .parse::<SocketAddr>()
                                .unwrap(),
                            ..Default::default()
                        }
                    },
                    dropshot_internal: ConfigDropshot {
                        bind_address: "10.1.2.3:4568"
                            .parse::<SocketAddr>()
                            .unwrap(),
                        ..Default::default()
                    },
                    internal_dns: InternalDns::FromSubnet {
                        subnet: Ipv6Subnet::<RACK_PREFIX>::new(
                            Ipv6Addr::LOCALHOST
                        )
                    },
                    database: Database::FromDns,
                    external_dns_servers: vec![
                        "1.1.1.1".parse().unwrap(),
                        "9.9.9.9".parse().unwrap(),
                    ],
                },
                pkg: PackageConfig {
                    console: ConsoleConfig {
                        static_dir: "tests/static".parse().unwrap(),
                        session_idle_timeout_minutes: 60,
                        session_absolute_timeout_minutes: 480
                    },
                    authn: AuthnConfig { schemes_external: Vec::new() },
                    log: ConfigLogging::File {
                        level: ConfigLoggingLevel::Debug,
                        if_exists: ConfigLoggingIfExists::Fail,
                        path: "/nonexistent/path".into()
                    },
                    timeseries_db: TimeseriesDbConfig {
                        address: Some("[::1]:8123".parse().unwrap())
                    },
                    updates: Some(UpdatesConfig {
                        trusted_root: PathBuf::from("/path/to/root.json"),
                        default_base_url: "http://example.invalid/".into(),
                    }),
                    schema: None,
                    tunables: Tunables { max_vpc_ipv4_subnet_prefix: 27 },
                    dendrite: HashMap::from([(
                        SwitchLocation::Switch0,
                        DpdConfig {
                            address: SocketAddr::from_str("[::1]:12224")
                                .unwrap(),
                        }
                    )]),
                    mgd: HashMap::from([(
                        SwitchLocation::Switch0,
                        MgdConfig {
                            address: SocketAddr::from_str("[::1]:4676")
                                .unwrap(),
                        }
                    )]),
                    background_tasks: BackgroundTaskConfig {
                        dns_internal: DnsTasksConfig {
                            period_secs_config: Duration::from_secs(1),
                            period_secs_servers: Duration::from_secs(2),
                            period_secs_propagation: Duration::from_secs(3),
                            max_concurrent_server_updates: 4,
                        },
                        dns_external: DnsTasksConfig {
                            period_secs_config: Duration::from_secs(5),
                            period_secs_servers: Duration::from_secs(6),
                            period_secs_propagation: Duration::from_secs(7),
                            max_concurrent_server_updates: 8,
                        },
                        external_endpoints: ExternalEndpointsConfig {
                            period_secs: Duration::from_secs(9),
                        },
                        nat_cleanup: NatCleanupConfig {
                            period_secs: Duration::from_secs(30),
                        },
                    },
                    default_region_allocation_strategy:
                        crate::nexus_config::RegionAllocationStrategy::Random {
                            seed: Some(0)
                        }
                },
            }
        );

        let config = read_config(
            "valid",
            r##"
            [console]
            static_dir = "tests/static"
            session_idle_timeout_minutes = 60
            session_absolute_timeout_minutes = 480
            [authn]
            schemes_external = [ "spoof", "session_cookie" ]
            [log]
            mode = "file"
            level = "debug"
            path = "/nonexistent/path"
            if_exists = "fail"
            [timeseries_db]
            address = "[::1]:8123"
            [deployment]
            id = "28b90dc4-c22a-65ba-f49a-f051fe01208f"
            rack_id = "38b90dc4-c22a-65ba-f49a-f051fe01208f"
            techport_external_server_port = 12345
            external_dns_servers = [ "1.1.1.1", "9.9.9.9" ]
            [deployment.dropshot_external]
            bind_address = "10.1.2.3:4567"
            request_body_max_bytes = 1024
            [deployment.dropshot_internal]
            bind_address = "10.1.2.3:4568"
            request_body_max_bytes = 1024
            [deployment.internal_dns]
            type = "from_subnet"
            subnet.net = "::/56"
            [deployment.database]
            type = "from_dns"
            [dendrite.switch0]
            address = "[::1]:12224"
            [background_tasks]
            dns_internal.period_secs_config = 1
            dns_internal.period_secs_servers = 2
            dns_internal.period_secs_propagation = 3
            dns_internal.max_concurrent_server_updates = 4
            dns_external.period_secs_config = 5
            dns_external.period_secs_servers = 6
            dns_external.period_secs_propagation = 7
            dns_external.max_concurrent_server_updates = 8
            external_endpoints.period_secs = 9
            nat_cleanup.period_secs = 30
            [default_region_allocation_strategy]
            type = "random"
            "##,
        )
        .unwrap();

        assert_eq!(
            config.pkg.authn.schemes_external,
            vec![SchemeName::Spoof, SchemeName::SessionCookie],
        );
        assert_eq!(config.deployment.techport_external_server_port, 12345);
    }

    #[test]
    fn test_bad_authn_schemes() {
        let error = read_config(
            "bad authn.schemes_external",
            r##"
            [console]
            static_dir = "tests/static"
            session_idle_timeout_minutes = 60
            session_absolute_timeout_minutes = 480
            [authn]
            schemes_external = ["trust-me"]
            [log]
            mode = "file"
            level = "debug"
            path = "/nonexistent/path"
            if_exists = "fail"
            [timeseries_db]
            address = "[::1]:8123"
            [deployment]
            id = "28b90dc4-c22a-65ba-f49a-f051fe01208f"
            rack_id = "38b90dc4-c22a-65ba-f49a-f051fe01208f"
            external_dns_servers = [ "1.1.1.1", "9.9.9.9" ]
            [deployment.dropshot_external]
            bind_address = "10.1.2.3:4567"
            request_body_max_bytes = 1024
            [deployment.dropshot_internal]
            bind_address = "10.1.2.3:4568"
            request_body_max_bytes = 1024
            [deployment.internal_dns]
            type = "from_subnet"
            subnet.net = "::/56"
            [deployment.database]
            type = "from_dns"
            "##,
        )
        .expect_err("expected failure");
        if let LoadErrorKind::Parse(error) = &error.kind {
            assert!(
                error
                    .message()
                    .starts_with("unsupported authn scheme: \"trust-me\""),
                "error = {}",
                error
            );
        } else {
            panic!(
                "Got an unexpected error, expected Parse but got {:?}",
                error
            );
        }
    }

    #[test]
    fn test_invalid_ipv4_prefix_tunable() {
        let error = read_config(
            "invalid_ipv4_prefix_tunable",
            r##"
            [console]
            static_dir = "tests/static"
            session_idle_timeout_minutes = 60
            session_absolute_timeout_minutes = 480
            [authn]
            schemes_external = []
            [log]
            mode = "file"
            level = "debug"
            path = "/nonexistent/path"
            if_exists = "fail"
            [timeseries_db]
            address = "[::1]:8123"
            [updates]
            trusted_root = "/path/to/root.json"
            default_base_url = "http://example.invalid/"
            [tunables]
            max_vpc_ipv4_subnet_prefix = 100
            [deployment]
            id = "28b90dc4-c22a-65ba-f49a-f051fe01208f"
            rack_id = "38b90dc4-c22a-65ba-f49a-f051fe01208f"
            external_dns_servers = [ "1.1.1.1", "9.9.9.9" ]
            [deployment.dropshot_external]
            bind_address = "10.1.2.3:4567"
            request_body_max_bytes = 1024
            [deployment.dropshot_internal]
            bind_address = "10.1.2.3:4568"
            request_body_max_bytes = 1024
            [deployment.internal_dns]
            type = "from_subnet"
            subnet.net = "::/56"
            [deployment.database]
            type = "from_dns"
            "##,
        )
        .expect_err("Expected failure");
        if let LoadErrorKind::Parse(error) = &error.kind {
            assert!(error.message().starts_with(
                r#"invalid "max_vpc_ipv4_subnet_prefix": "IPv4 subnet prefix must"#,
            ));
        } else {
            panic!(
                "Got an unexpected error, expected Parse but got {:?}",
                error
            );
        }
    }

    #[test]
    fn test_repo_configs_are_valid() {
        // The example config file should be valid.
        let config_path = "../nexus/examples/config.toml";
        println!("checking {:?}", config_path);
        let example_config = Config::from_file(config_path)
            .expect("example config file is not valid");

        // The config file used for the tests should also be valid.  The tests
        // won't clear the runway anyway if this file isn't valid.  But it's
        // helpful to verify this here explicitly as well.
        let config_path = "../nexus/examples/config.toml";
        println!("checking {:?}", config_path);
        let _ = Config::from_file(config_path)
            .expect("test config file is not valid");

        // The partial config file that's used to deploy Nexus must also be
        // valid.  However, it's missing the "deployment" section because that's
        // generated at deployment time.  We'll serialize this section from the
        // example config file (loaded above), append it to the contents of this
        // file, and verify the whole thing.
        #[derive(serde::Serialize)]
        struct DummyConfig {
            deployment: DeploymentConfig,
        }
        let example_deployment = toml::to_string_pretty(&DummyConfig {
            deployment: example_config.deployment,
        })
        .unwrap();

        let nexus_config_paths = [
            "../smf/nexus/single-sled/config-partial.toml",
            "../smf/nexus/multi-sled/config-partial.toml",
        ];
        for config_path in nexus_config_paths {
            println!(
                "checking {:?} with example deployment section added",
                config_path
            );
            let mut contents = std::fs::read_to_string(config_path)
                .expect("failed to read Nexus SMF config file");
            contents.push_str(
                "\n\n\n \
            # !! content below added by test_repo_configs_are_valid()\n\
            \n\n\n",
            );
            contents.push_str(&example_deployment);
            let _: Config = toml::from_str(&contents)
                .expect("Nexus SMF config file is not valid");
        }
    }

    #[test]
    fn test_deployment_config_schema() {
        let schema = schemars::schema_for!(DeploymentConfig);
        expectorate::assert_contents(
            "../schema/deployment-config.json",
            &serde_json::to_string_pretty(&schema).unwrap(),
        );
    }
}

/// Defines a strategy for choosing what physical disks to use when allocating
/// new crucible regions.
///
/// NOTE: More strategies can - and should! - be added.
///
/// See <https://rfd.shared.oxide.computer/rfd/0205> for a more
/// complete discussion.
///
/// Longer-term, we should consider:
/// - Storage size + remaining free space
/// - Sled placement of datasets
/// - What sort of loads we'd like to create (even split across all disks
///   may not be preferable, especially if maintenance is expected)
#[derive(Debug, Clone, Serialize, Deserialize, PartialEq, Eq)]
#[serde(tag = "type", rename_all = "snake_case")]
pub enum RegionAllocationStrategy {
    /// Choose disks pseudo-randomly. An optional seed may be provided to make
    /// the ordering deterministic, otherwise the current time in nanoseconds
    /// will be used. Ordering is based on sorting the output of `md5(UUID of
    /// candidate dataset + seed)`. The seed does not need to come from a
    /// cryptographically secure source.
    Random { seed: Option<u64> },

    /// Like Random, but ensures that each region is allocated on its own sled.
    RandomWithDistinctSleds { seed: Option<u64> },
}<|MERGE_RESOLUTION|>--- conflicted
+++ resolved
@@ -488,11 +488,7 @@
     use crate::nexus_config::{
         BackgroundTaskConfig, ConfigDropshotWithTls, Database,
         DeploymentConfig, DnsTasksConfig, DpdConfig, ExternalEndpointsConfig,
-<<<<<<< HEAD
-        InternalDns, LoadErrorKind, NatCleanupConfig,
-=======
-        InternalDns, LoadErrorKind, MgdConfig,
->>>>>>> 43fd0f91
+        InternalDns, LoadErrorKind, MgdConfig, NatCleanupConfig,
     };
     use dropshot::ConfigDropshot;
     use dropshot::ConfigLogging;
