// This Source Code Form is subject to the terms of the Mozilla Public
// License, v. 2.0. If a copy of the MPL was not distributed with this
// file, You can obtain one at https://mozilla.org/MPL/2.0/.

//! Configuration parameters to Nexus that are usually only known
//! at deployment time.

use crate::address::NEXUS_TECHPORT_EXTERNAL_PORT;
use crate::api::internal::shared::SwitchLocation;

use super::address::{Ipv6Subnet, RACK_PREFIX};
use super::postgres_config::PostgresConfigWithUrl;
use anyhow::anyhow;
use camino::{Utf8Path, Utf8PathBuf};
use dropshot::ConfigDropshot;
use dropshot::ConfigLogging;
use schemars::JsonSchema;
use serde::{Deserialize, Serialize};
use serde_with::serde_as;
use serde_with::DeserializeFromStr;
use serde_with::DisplayFromStr;
use serde_with::DurationSeconds;
use serde_with::SerializeDisplay;
use std::collections::HashMap;
use std::fmt;
use std::net::IpAddr;
use std::net::SocketAddr;
use std::time::Duration;
use uuid::Uuid;

#[derive(Debug)]
pub struct LoadError {
    pub path: Utf8PathBuf,
    pub kind: LoadErrorKind,
}

#[derive(Debug)]
pub struct InvalidTunable {
    pub tunable: String,
    pub message: String,
}

impl std::fmt::Display for InvalidTunable {
    fn fmt(&self, f: &mut fmt::Formatter) -> fmt::Result {
        write!(f, "invalid \"{}\": \"{}\"", self.tunable, self.message)
    }
}
impl std::error::Error for InvalidTunable {}

#[derive(Debug)]
pub enum LoadErrorKind {
    Io(std::io::Error),
    Parse(toml::de::Error),
    InvalidTunable(InvalidTunable),
}

impl From<(Utf8PathBuf, std::io::Error)> for LoadError {
    fn from((path, err): (Utf8PathBuf, std::io::Error)) -> Self {
        LoadError { path, kind: LoadErrorKind::Io(err) }
    }
}

impl From<(Utf8PathBuf, toml::de::Error)> for LoadError {
    fn from((path, err): (Utf8PathBuf, toml::de::Error)) -> Self {
        LoadError { path, kind: LoadErrorKind::Parse(err) }
    }
}

impl std::error::Error for LoadError {}

impl fmt::Display for LoadError {
    fn fmt(&self, f: &mut fmt::Formatter) -> fmt::Result {
        match &self.kind {
            LoadErrorKind::Io(e) => {
                write!(f, "read \"{}\": {}", self.path, e)
            }
            LoadErrorKind::Parse(e) => {
                write!(f, "parse \"{}\": {}", self.path, e.message())
            }
            LoadErrorKind::InvalidTunable(inner) => {
                write!(f, "invalid tunable \"{}\": {}", self.path, inner)
            }
        }
    }
}

impl std::cmp::PartialEq<std::io::Error> for LoadError {
    fn eq(&self, other: &std::io::Error) -> bool {
        if let LoadErrorKind::Io(e) = &self.kind {
            e.kind() == other.kind()
        } else {
            false
        }
    }
}

#[serde_as]
#[derive(Clone, Debug, Deserialize, PartialEq, Serialize, JsonSchema)]
#[serde(tag = "type", rename_all = "snake_case")]
#[allow(clippy::large_enum_variant)]
pub enum Database {
    FromDns,
    FromUrl {
        #[serde_as(as = "DisplayFromStr")]
        #[schemars(with = "String")]
        url: PostgresConfigWithUrl,
    },
}

/// The mechanism Nexus should use to contact the internal DNS servers.
#[derive(Clone, Debug, Deserialize, PartialEq, Serialize, JsonSchema)]
#[serde(tag = "type", rename_all = "snake_case")]
pub enum InternalDns {
    /// Nexus should infer the DNS server addresses from this subnet.
    ///
    /// This is a more common usage for production.
    FromSubnet { subnet: Ipv6Subnet<RACK_PREFIX> },
    /// Nexus should use precisely the following address.
    ///
    /// This is less desirable in production, but can give value
    /// in test scenarios.
    FromAddress { address: SocketAddr },
}

#[derive(Clone, Debug, Deserialize, PartialEq, Serialize, JsonSchema)]
pub struct DeploymentConfig {
    /// Uuid of the Nexus instance
    pub id: Uuid,
    /// Uuid of the Rack where Nexus is executing.
    pub rack_id: Uuid,
    /// Port on which the "techport external" dropshot server should listen.
    /// This dropshot server copies _most_ of its config from
    /// `dropshot_external` (so that it matches TLS, etc.), but builds its
    /// listening address by combining `dropshot_internal`'s IP address with
    /// this port.
    ///
    /// We use `serde(default = ...)` to ensure we don't break any serialized
    /// configs that were created before this field was added. In production we
    /// always expect this port to be constant, but we need to be able to
    /// override it when running tests.
    #[schemars(skip)]
    #[serde(default = "default_techport_external_server_port")]
    pub techport_external_server_port: u16,
    /// Dropshot configuration for the external API server.
    #[schemars(skip)] // TODO we're protected against dropshot changes
    pub dropshot_external: ConfigDropshotWithTls,
    /// Dropshot configuration for internal API server.
    #[schemars(skip)] // TODO we're protected against dropshot changes
    pub dropshot_internal: ConfigDropshot,
    /// Describes how Nexus should find internal DNS servers
    /// for bootstrapping.
    pub internal_dns: InternalDns,
    /// DB configuration.
    pub database: Database,
    /// External DNS servers Nexus can use to resolve external hosts.
    pub external_dns_servers: Vec<IpAddr>,
}

fn default_techport_external_server_port() -> u16 {
    NEXUS_TECHPORT_EXTERNAL_PORT
}

impl DeploymentConfig {
    /// Load a `DeploymentConfig` from the given TOML file
    ///
    /// This config object can then be used to create a new `Nexus`.
    /// The format is described in the README.
    pub fn from_file<P: AsRef<Utf8Path>>(path: P) -> Result<Self, LoadError> {
        let path = path.as_ref();
        let file_contents = std::fs::read_to_string(path)
            .map_err(|e| (path.to_path_buf(), e))?;
        let config_parsed: Self = toml::from_str(&file_contents)
            .map_err(|e| (path.to_path_buf(), e))?;
        Ok(config_parsed)
    }
}

/// Thin wrapper around `ConfigDropshot` that adds a boolean for enabling TLS
///
/// The configuration for TLS consists of the list of TLS certificates used.
/// This is dynamic, driven by what's in CockroachDB.  That's why we only need a
/// boolean here.  (If in the future we want to configure other things about
/// TLS, this could be extended.)
#[derive(Clone, Debug, Deserialize, PartialEq, Serialize)]
pub struct ConfigDropshotWithTls {
    /// Regular Dropshot configuration parameters
    #[serde(flatten)]
    pub dropshot: ConfigDropshot,
    /// Whether TLS is enabled (default: false)
    #[serde(default)]
    pub tls: bool,
}

// By design, we require that all config properties be specified (i.e., we don't
// use `serde(default)`).

#[derive(Clone, Debug, Deserialize, PartialEq, Serialize)]
pub struct AuthnConfig {
    /// allowed authentication schemes for external HTTP server
    pub schemes_external: Vec<SchemeName>,
}

#[derive(Clone, Debug, Deserialize, PartialEq, Serialize)]
pub struct ConsoleConfig {
    pub static_dir: Utf8PathBuf,
    /// how long a session can be idle before expiring
    pub session_idle_timeout_minutes: u32,
    /// how long a session can exist before expiring
    pub session_absolute_timeout_minutes: u32,
}

#[derive(Clone, Debug, Deserialize, PartialEq, Serialize)]
pub struct UpdatesConfig {
    /// Trusted root.json role for the TUF updates repository.
    pub trusted_root: Utf8PathBuf,
}

/// Options to tweak database schema changes.
#[derive(Clone, Debug, Deserialize, PartialEq, Serialize)]
pub struct SchemaConfig {
    pub schema_dir: Utf8PathBuf,
}

/// Optional configuration for the timeseries database.
#[derive(Clone, Debug, Default, Deserialize, PartialEq, Serialize)]
pub struct TimeseriesDbConfig {
    #[serde(default, skip_serializing_if = "Option::is_none")]
    pub address: Option<SocketAddr>,
}

/// Configuration for the `Dendrite` dataplane daemon.
#[derive(Clone, Debug, Deserialize, PartialEq, Serialize)]
pub struct DpdConfig {
    pub address: SocketAddr,
}

/// Configuration for the `Dendrite` dataplane daemon.
#[derive(Clone, Debug, Deserialize, PartialEq, Serialize)]
pub struct MgdConfig {
    pub address: SocketAddr,
}

// A deserializable type that does no validation on the tunable parameters.
#[derive(Clone, Debug, Deserialize, PartialEq)]
struct UnvalidatedTunables {
    max_vpc_ipv4_subnet_prefix: u8,
}

/// Tunable configuration parameters, intended for use in test environments or
/// other situations in which experimentation / tuning is valuable.
#[derive(Clone, Debug, Deserialize, PartialEq, Serialize)]
#[serde(try_from = "UnvalidatedTunables")]
pub struct Tunables {
    /// The maximum prefix size supported for VPC Subnet IPv4 subnetworks.
    ///
    /// Note that this is the maximum _prefix_ size, which sets the minimum size
    /// of the subnet.
    pub max_vpc_ipv4_subnet_prefix: u8,
}

// Convert from the unvalidated tunables, verifying each parameter as needed.
impl TryFrom<UnvalidatedTunables> for Tunables {
    type Error = InvalidTunable;

    fn try_from(unvalidated: UnvalidatedTunables) -> Result<Self, Self::Error> {
        Tunables::validate_ipv4_prefix(unvalidated.max_vpc_ipv4_subnet_prefix)?;
        Ok(Tunables {
            max_vpc_ipv4_subnet_prefix: unvalidated.max_vpc_ipv4_subnet_prefix,
        })
    }
}

/// Minimum prefix size supported in IPv4 VPC Subnets.
///
/// NOTE: This is the minimum _prefix_, which sets the maximum subnet size.
pub const MIN_VPC_IPV4_SUBNET_PREFIX: u8 = 8;

/// The number of reserved addresses at the beginning of a subnet range.
pub const NUM_INITIAL_RESERVED_IP_ADDRESSES: usize = 5;

impl Tunables {
    fn validate_ipv4_prefix(prefix: u8) -> Result<(), InvalidTunable> {
        let absolute_max: u8 = 32_u8
            .checked_sub(
                // Always need space for the reserved Oxide addresses, including the
                // broadcast address at the end of the subnet.
                ((NUM_INITIAL_RESERVED_IP_ADDRESSES + 1) as f32)
                .log2() // Subnet size to bit prefix.
                .ceil() // Round up to a whole number of bits.
                as u8,
            )
            .expect("Invalid absolute maximum IPv4 subnet prefix");
        if prefix >= MIN_VPC_IPV4_SUBNET_PREFIX && prefix <= absolute_max {
            Ok(())
        } else {
            Err(InvalidTunable {
                tunable: String::from("max_vpc_ipv4_subnet_prefix"),
                message: format!(
                    "IPv4 subnet prefix must be in the range [0, {}], found: {}",
                    absolute_max,
                    prefix,
                ),
            })
        }
    }
}

/// The maximum prefix size by default.
///
/// There are 6 Oxide reserved IP addresses, 5 at the beginning for DNS and the
/// like, and the broadcast address at the end of the subnet. This size provides
/// room for 2 ** 6 - 6 = 58 IP addresses, which seems like a reasonable size
/// for the smallest subnet that's still useful in many contexts.
pub const MAX_VPC_IPV4_SUBNET_PREFIX: u8 = 26;

impl Default for Tunables {
    fn default() -> Self {
        Tunables { max_vpc_ipv4_subnet_prefix: MAX_VPC_IPV4_SUBNET_PREFIX }
    }
}

/// Background task configuration
#[derive(Clone, Debug, Deserialize, Eq, PartialEq, Serialize)]
pub struct BackgroundTaskConfig {
    /// configuration for internal DNS background tasks
    pub dns_internal: DnsTasksConfig,
    /// configuration for external DNS background tasks
    pub dns_external: DnsTasksConfig,
    /// configuration for external endpoint list watcher
    pub external_endpoints: ExternalEndpointsConfig,
    /// configuration for nat table garbage collector
    pub nat_cleanup: NatCleanupConfig,
    /// configuration for inventory tasks
    pub inventory: InventoryConfig,
    /// configuration for phantom disks task
    pub phantom_disks: PhantomDiskConfig,
    /// configuration for blueprint related tasks
    pub blueprints: BlueprintTasksConfig,
    /// configuration for service zone nat sync task
    pub sync_service_zone_nat: SyncServiceZoneNatConfig,
<<<<<<< HEAD
    /// configuration for region replacement task
    pub region_replacement: RegionReplacementConfig,
=======
    /// configuration for the bfd manager task
    pub bfd_manager: BfdManagerConfig,
>>>>>>> e72625c9
}

#[serde_as]
#[derive(Clone, Debug, Deserialize, Eq, PartialEq, Serialize)]
pub struct DnsTasksConfig {
    /// period (in seconds) for periodic activations of the background task that
    /// reads the latest DNS configuration from the database
    #[serde_as(as = "DurationSeconds<u64>")]
    pub period_secs_config: Duration,

    /// period (in seconds) for periodic activations of the background task that
    /// reads the latest list of DNS servers from the database
    #[serde_as(as = "DurationSeconds<u64>")]
    pub period_secs_servers: Duration,

    /// period (in seconds) for periodic activations of the background task that
    /// propagates the latest DNS configuration to the latest set of DNS servers
    #[serde_as(as = "DurationSeconds<u64>")]
    pub period_secs_propagation: Duration,

    /// maximum number of concurrent DNS server updates
    pub max_concurrent_server_updates: usize,
}

#[serde_as]
#[derive(Clone, Debug, Deserialize, Eq, PartialEq, Serialize)]
pub struct ExternalEndpointsConfig {
    /// period (in seconds) for periodic activations of this background task
    #[serde_as(as = "DurationSeconds<u64>")]
    pub period_secs: Duration,
    // Other policy around the TLS certificates could go here (e.g.,
    // allow/disallow wildcard certs, don't serve expired certs, etc.)
}

#[serde_as]
#[derive(Clone, Debug, Deserialize, Eq, PartialEq, Serialize)]
pub struct NatCleanupConfig {
    /// period (in seconds) for periodic activations of this background task
    #[serde_as(as = "DurationSeconds<u64>")]
    pub period_secs: Duration,
}

#[serde_as]
#[derive(Clone, Debug, Deserialize, Eq, PartialEq, Serialize)]
pub struct BfdManagerConfig {
    /// period (in seconds) for periodic activations of this background task
    #[serde_as(as = "DurationSeconds<u64>")]
    pub period_secs: Duration,
}

#[serde_as]
#[derive(Clone, Debug, Deserialize, Eq, PartialEq, Serialize)]
pub struct SyncServiceZoneNatConfig {
    /// period (in seconds) for periodic activations of this background task
    #[serde_as(as = "DurationSeconds<u64>")]
    pub period_secs: Duration,
}

#[serde_as]
#[derive(Clone, Debug, Deserialize, Eq, PartialEq, Serialize)]
pub struct InventoryConfig {
    /// period (in seconds) for periodic activations of this background task
    ///
    /// Each activation fetches information about all hardware and software in
    /// the system and inserts it into the database.  This generates a moderate
    /// amount of data.
    #[serde_as(as = "DurationSeconds<u64>")]
    pub period_secs: Duration,

    /// maximum number of past collections to keep in the database
    ///
    /// This is a very coarse mechanism to keep the system from overwhelming
    /// itself with inventory data.
    pub nkeep: u32,

    /// disable inventory collection altogether
    ///
    /// This is an emergency lever for support / operations.  It should never be
    /// necessary.
    pub disable: bool,
}

#[serde_as]
#[derive(Clone, Debug, Deserialize, Eq, PartialEq, Serialize)]
pub struct PhantomDiskConfig {
    /// period (in seconds) for periodic activations of this background task
    #[serde_as(as = "DurationSeconds<u64>")]
    pub period_secs: Duration,
}

#[serde_as]
#[derive(Clone, Debug, Deserialize, Eq, PartialEq, Serialize)]
<<<<<<< HEAD
pub struct RegionReplacementConfig {
    /// period (in seconds) for periodic activations of this background task
    #[serde_as(as = "DurationSeconds<u64>")]
    pub period_secs: Duration,
=======
pub struct BlueprintTasksConfig {
    /// period (in seconds) for periodic activations of the background task that
    /// reads the latest target blueprint from the database
    #[serde_as(as = "DurationSeconds<u64>")]
    pub period_secs_load: Duration,

    /// period (in seconds) for periodic activations of the background task that
    /// executes the latest target blueprint
    #[serde_as(as = "DurationSeconds<u64>")]
    pub period_secs_execute: Duration,
>>>>>>> e72625c9
}

/// Configuration for a nexus server
#[derive(Clone, Debug, Deserialize, PartialEq, Serialize)]
pub struct PackageConfig {
    /// Console-related tunables
    pub console: ConsoleConfig,
    /// Server-wide logging configuration.
    pub log: ConfigLogging,
    /// Authentication-related configuration
    pub authn: AuthnConfig,
    /// Timeseries database configuration.
    #[serde(default)]
    pub timeseries_db: TimeseriesDbConfig,
    /// Updates-related configuration. Updates APIs return 400 Bad Request when
    /// this is unconfigured.
    #[serde(default)]
    pub updates: Option<UpdatesConfig>,
    /// Describes how to handle and perform schema changes.
    #[serde(default)]
    pub schema: Option<SchemaConfig>,
    /// Tunable configuration for testing and experimentation
    #[serde(default)]
    pub tunables: Tunables,
    /// `Dendrite` dataplane daemon configuration
    #[serde(default)]
    pub dendrite: HashMap<SwitchLocation, DpdConfig>,
    /// Maghemite mgd daemon configuration
    #[serde(default)]
    pub mgd: HashMap<SwitchLocation, MgdConfig>,
    /// Background task configuration
    pub background_tasks: BackgroundTaskConfig,
    /// Default Crucible region allocation strategy
    pub default_region_allocation_strategy: RegionAllocationStrategy,
}

#[derive(Clone, Debug, PartialEq, Deserialize, Serialize)]
pub struct Config {
    /// Configuration parameters known at compile-time.
    #[serde(flatten)]
    pub pkg: PackageConfig,

    /// A variety of configuration parameters only known at deployment time.
    pub deployment: DeploymentConfig,
}

impl Config {
    /// Load a `Config` from the given TOML file
    ///
    /// This config object can then be used to create a new `Nexus`.
    /// The format is described in the README.
    pub fn from_file<P: AsRef<Utf8Path>>(path: P) -> Result<Self, LoadError> {
        let path = path.as_ref();
        let file_contents = std::fs::read_to_string(path)
            .map_err(|e| (path.to_path_buf(), e))?;
        let config_parsed: Self = toml::from_str(&file_contents)
            .map_err(|e| (path.to_path_buf(), e))?;
        Ok(config_parsed)
    }
}

/// List of supported external authn schemes
///
/// Note that the authn subsystem doesn't know about this type.  It allows
/// schemes to be called whatever they want.  This is just to provide a set of
/// allowed values for configuration.
#[derive(
    Clone, Copy, Debug, DeserializeFromStr, Eq, PartialEq, SerializeDisplay,
)]
pub enum SchemeName {
    Spoof,
    SessionCookie,
    AccessToken,
}

impl std::str::FromStr for SchemeName {
    type Err = anyhow::Error;

    fn from_str(s: &str) -> Result<Self, Self::Err> {
        match s {
            "spoof" => Ok(SchemeName::Spoof),
            "session_cookie" => Ok(SchemeName::SessionCookie),
            "access_token" => Ok(SchemeName::AccessToken),
            _ => Err(anyhow!("unsupported authn scheme: {:?}", s)),
        }
    }
}

impl std::fmt::Display for SchemeName {
    fn fmt(&self, f: &mut std::fmt::Formatter<'_>) -> std::fmt::Result {
        f.write_str(match self {
            SchemeName::Spoof => "spoof",
            SchemeName::SessionCookie => "session_cookie",
            SchemeName::AccessToken => "access_token",
        })
    }
}

#[cfg(test)]
mod test {
    use super::{
        default_techport_external_server_port, AuthnConfig,
<<<<<<< HEAD
        BackgroundTaskConfig, Config, ConfigDropshotWithTls, ConsoleConfig,
        Database, DeploymentConfig, DnsTasksConfig, DpdConfig,
        ExternalEndpointsConfig, InternalDns, InventoryConfig, LoadError,
        LoadErrorKind, MgdConfig, NatCleanupConfig, PackageConfig,
        PhantomDiskConfig, RegionReplacementConfig, SchemeName,
        TimeseriesDbConfig, Tunables, UpdatesConfig,
=======
        BackgroundTaskConfig, BlueprintTasksConfig, Config,
        ConfigDropshotWithTls, ConsoleConfig, Database, DeploymentConfig,
        DnsTasksConfig, DpdConfig, ExternalEndpointsConfig, InternalDns,
        InventoryConfig, LoadError, LoadErrorKind, MgdConfig, NatCleanupConfig,
        PackageConfig, PhantomDiskConfig, SchemeName, TimeseriesDbConfig,
        Tunables, UpdatesConfig,
>>>>>>> e72625c9
    };
    use crate::address::{Ipv6Subnet, RACK_PREFIX};
    use crate::api::internal::shared::SwitchLocation;
    use crate::nexus_config::{BfdManagerConfig, SyncServiceZoneNatConfig};
    use camino::{Utf8Path, Utf8PathBuf};
    use dropshot::ConfigDropshot;
    use dropshot::ConfigLogging;
    use dropshot::ConfigLoggingIfExists;
    use dropshot::ConfigLoggingLevel;
    use libc;
    use std::collections::HashMap;
    use std::fs;
    use std::net::{Ipv6Addr, SocketAddr};
    use std::str::FromStr;
    use std::time::Duration;

    /// Generates a temporary filesystem path unique for the given label.
    fn temp_path(label: &str) -> Utf8PathBuf {
        let arg0str = std::env::args().next().expect("expected process arg0");
        let arg0 = Utf8Path::new(&arg0str)
            .file_name()
            .expect("expected arg0 filename");
        let pid = std::process::id();
        let mut pathbuf = Utf8PathBuf::try_from(std::env::temp_dir())
            .expect("expected temp dir to be valid UTF-8");
        pathbuf.push(format!("{}.{}.{}", arg0, pid, label));
        pathbuf
    }

    /// Load a Config with the given string `contents`.  To exercise
    /// the full path, this function writes the contents to a file first, then
    /// loads the config from that file, then removes the file.  `label` is used
    /// as a unique string for the filename and error messages.  It should be
    /// unique for each test.
    fn read_config(label: &str, contents: &str) -> Result<Config, LoadError> {
        let pathbuf = temp_path(label);
        let path = pathbuf.as_path();
        eprintln!("writing test config {}", path);
        fs::write(path, contents).expect("write to tempfile failed");

        let result = Config::from_file(path);
        fs::remove_file(path).expect("failed to remove temporary file");
        eprintln!("{:?}", result);
        result
    }

    // Totally bogus config files (nonexistent, bad TOML syntax)

    #[test]
    fn test_config_nonexistent() {
        let error = Config::from_file(Utf8Path::new("/nonexistent"))
            .expect_err("expected config to fail from /nonexistent");
        let expected = std::io::Error::from_raw_os_error(libc::ENOENT);
        assert_eq!(error, expected);
    }

    #[test]
    fn test_config_bad_toml() {
        let error =
            read_config("bad_toml", "foo =").expect_err("expected failure");
        if let LoadErrorKind::Parse(error) = &error.kind {
            assert_eq!(error.span(), Some(5..5));
            // See https://github.com/toml-rs/toml/issues/519
            // assert_eq!(
            //     error.message(),
            //     "unexpected eof encountered at line 1 column 6"
            // );
        } else {
            panic!(
                "Got an unexpected error, expected Parse but got {:?}",
                error
            );
        }
    }

    // Empty config (special case of a missing required field, but worth calling
    // out explicitly)

    #[test]
    fn test_config_empty() {
        let error = read_config("empty", "").expect_err("expected failure");
        if let LoadErrorKind::Parse(error) = &error.kind {
            assert_eq!(error.span(), Some(0..0));
            assert_eq!(error.message(), "missing field `deployment`");
        } else {
            panic!(
                "Got an unexpected error, expected Parse but got {:?}",
                error
            );
        }
    }

    // Success case.  We don't need to retest semantics for either ConfigLogging
    // or ConfigDropshot because those are both tested within Dropshot.  If we
    // add new configuration sections of our own, we will want to test those
    // here (both syntax and semantics).
    #[test]
    fn test_valid() {
        let config = read_config(
            "valid",
            r##"
            [console]
            static_dir = "tests/static"
            session_idle_timeout_minutes = 60
            session_absolute_timeout_minutes = 480
            [authn]
            schemes_external = []
            [log]
            mode = "file"
            level = "debug"
            path = "/nonexistent/path"
            if_exists = "fail"
            [timeseries_db]
            address = "[::1]:8123"
            [updates]
            trusted_root = "/path/to/root.json"
            [tunables]
            max_vpc_ipv4_subnet_prefix = 27
            [deployment]
            id = "28b90dc4-c22a-65ba-f49a-f051fe01208f"
            rack_id = "38b90dc4-c22a-65ba-f49a-f051fe01208f"
            external_dns_servers = [ "1.1.1.1", "9.9.9.9" ]
            [deployment.dropshot_external]
            bind_address = "10.1.2.3:4567"
            request_body_max_bytes = 1024
            [deployment.dropshot_internal]
            bind_address = "10.1.2.3:4568"
            request_body_max_bytes = 1024
            [deployment.internal_dns]
            type = "from_subnet"
            subnet.net = "::/56"
            [deployment.database]
            type = "from_dns"
            [dendrite.switch0]
            address = "[::1]:12224"
            [mgd.switch0]
            address = "[::1]:4676"
            [background_tasks]
            dns_internal.period_secs_config = 1
            dns_internal.period_secs_servers = 2
            dns_internal.period_secs_propagation = 3
            dns_internal.max_concurrent_server_updates = 4
            dns_external.period_secs_config = 5
            dns_external.period_secs_servers = 6
            dns_external.period_secs_propagation = 7
            dns_external.max_concurrent_server_updates = 8
            external_endpoints.period_secs = 9
            nat_cleanup.period_secs = 30
            bfd_manager.period_secs = 30
            inventory.period_secs = 10
            inventory.nkeep = 11
            inventory.disable = false
            phantom_disks.period_secs = 30
            blueprints.period_secs_load = 10
            blueprints.period_secs_execute = 60
            sync_service_zone_nat.period_secs = 30
            region_replacement.period_secs = 30
            [default_region_allocation_strategy]
            type = "random"
            seed = 0
            "##,
        )
        .unwrap();

        assert_eq!(
            config,
            Config {
                deployment: DeploymentConfig {
                    id: "28b90dc4-c22a-65ba-f49a-f051fe01208f".parse().unwrap(),
                    rack_id: "38b90dc4-c22a-65ba-f49a-f051fe01208f"
                        .parse()
                        .unwrap(),
                    techport_external_server_port:
                        default_techport_external_server_port(),
                    dropshot_external: ConfigDropshotWithTls {
                        tls: false,
                        dropshot: ConfigDropshot {
                            bind_address: "10.1.2.3:4567"
                                .parse::<SocketAddr>()
                                .unwrap(),
                            ..Default::default()
                        }
                    },
                    dropshot_internal: ConfigDropshot {
                        bind_address: "10.1.2.3:4568"
                            .parse::<SocketAddr>()
                            .unwrap(),
                        ..Default::default()
                    },
                    internal_dns: InternalDns::FromSubnet {
                        subnet: Ipv6Subnet::<RACK_PREFIX>::new(
                            Ipv6Addr::LOCALHOST
                        )
                    },
                    database: Database::FromDns,
                    external_dns_servers: vec![
                        "1.1.1.1".parse().unwrap(),
                        "9.9.9.9".parse().unwrap(),
                    ],
                },
                pkg: PackageConfig {
                    console: ConsoleConfig {
                        static_dir: "tests/static".parse().unwrap(),
                        session_idle_timeout_minutes: 60,
                        session_absolute_timeout_minutes: 480
                    },
                    authn: AuthnConfig { schemes_external: Vec::new() },
                    log: ConfigLogging::File {
                        level: ConfigLoggingLevel::Debug,
                        if_exists: ConfigLoggingIfExists::Fail,
                        path: "/nonexistent/path".into()
                    },
                    timeseries_db: TimeseriesDbConfig {
                        address: Some("[::1]:8123".parse().unwrap())
                    },
                    updates: Some(UpdatesConfig {
                        trusted_root: Utf8PathBuf::from("/path/to/root.json"),
                    }),
                    schema: None,
                    tunables: Tunables { max_vpc_ipv4_subnet_prefix: 27 },
                    dendrite: HashMap::from([(
                        SwitchLocation::Switch0,
                        DpdConfig {
                            address: SocketAddr::from_str("[::1]:12224")
                                .unwrap(),
                        }
                    )]),
                    mgd: HashMap::from([(
                        SwitchLocation::Switch0,
                        MgdConfig {
                            address: SocketAddr::from_str("[::1]:4676")
                                .unwrap(),
                        }
                    )]),
                    background_tasks: BackgroundTaskConfig {
                        dns_internal: DnsTasksConfig {
                            period_secs_config: Duration::from_secs(1),
                            period_secs_servers: Duration::from_secs(2),
                            period_secs_propagation: Duration::from_secs(3),
                            max_concurrent_server_updates: 4,
                        },
                        dns_external: DnsTasksConfig {
                            period_secs_config: Duration::from_secs(5),
                            period_secs_servers: Duration::from_secs(6),
                            period_secs_propagation: Duration::from_secs(7),
                            max_concurrent_server_updates: 8,
                        },
                        external_endpoints: ExternalEndpointsConfig {
                            period_secs: Duration::from_secs(9),
                        },
                        nat_cleanup: NatCleanupConfig {
                            period_secs: Duration::from_secs(30),
                        },
                        bfd_manager: BfdManagerConfig {
                            period_secs: Duration::from_secs(30),
                        },
                        inventory: InventoryConfig {
                            period_secs: Duration::from_secs(10),
                            nkeep: 11,
                            disable: false,
                        },
                        phantom_disks: PhantomDiskConfig {
                            period_secs: Duration::from_secs(30),
                        },
                        blueprints: BlueprintTasksConfig {
                            period_secs_load: Duration::from_secs(10),
                            period_secs_execute: Duration::from_secs(60)
                        },
                        sync_service_zone_nat: SyncServiceZoneNatConfig {
                            period_secs: Duration::from_secs(30)
                        },
                        region_replacement: RegionReplacementConfig {
                            period_secs: Duration::from_secs(30),
                        },
                    },
                    default_region_allocation_strategy:
                        crate::nexus_config::RegionAllocationStrategy::Random {
                            seed: Some(0)
                        }
                },
            }
        );

        let config = read_config(
            "valid",
            r##"
            [console]
            static_dir = "tests/static"
            session_idle_timeout_minutes = 60
            session_absolute_timeout_minutes = 480
            [authn]
            schemes_external = [ "spoof", "session_cookie" ]
            [log]
            mode = "file"
            level = "debug"
            path = "/nonexistent/path"
            if_exists = "fail"
            [timeseries_db]
            address = "[::1]:8123"
            [deployment]
            id = "28b90dc4-c22a-65ba-f49a-f051fe01208f"
            rack_id = "38b90dc4-c22a-65ba-f49a-f051fe01208f"
            techport_external_server_port = 12345
            external_dns_servers = [ "1.1.1.1", "9.9.9.9" ]
            [deployment.dropshot_external]
            bind_address = "10.1.2.3:4567"
            request_body_max_bytes = 1024
            [deployment.dropshot_internal]
            bind_address = "10.1.2.3:4568"
            request_body_max_bytes = 1024
            [deployment.internal_dns]
            type = "from_subnet"
            subnet.net = "::/56"
            [deployment.database]
            type = "from_dns"
            [dendrite.switch0]
            address = "[::1]:12224"
            [background_tasks]
            dns_internal.period_secs_config = 1
            dns_internal.period_secs_servers = 2
            dns_internal.period_secs_propagation = 3
            dns_internal.max_concurrent_server_updates = 4
            dns_external.period_secs_config = 5
            dns_external.period_secs_servers = 6
            dns_external.period_secs_propagation = 7
            dns_external.max_concurrent_server_updates = 8
            external_endpoints.period_secs = 9
            nat_cleanup.period_secs = 30
            bfd_manager.period_secs = 30
            inventory.period_secs = 10
            inventory.nkeep = 3
            inventory.disable = false
            phantom_disks.period_secs = 30
            blueprints.period_secs_load = 10
            blueprints.period_secs_execute = 60
            sync_service_zone_nat.period_secs = 30
            region_replacement.period_secs = 30
            [default_region_allocation_strategy]
            type = "random"
            "##,
        )
        .unwrap();

        assert_eq!(
            config.pkg.authn.schemes_external,
            vec![SchemeName::Spoof, SchemeName::SessionCookie],
        );
        assert_eq!(config.deployment.techport_external_server_port, 12345);
    }

    #[test]
    fn test_bad_authn_schemes() {
        let error = read_config(
            "bad authn.schemes_external",
            r##"
            [console]
            static_dir = "tests/static"
            session_idle_timeout_minutes = 60
            session_absolute_timeout_minutes = 480
            [authn]
            schemes_external = ["trust-me"]
            [log]
            mode = "file"
            level = "debug"
            path = "/nonexistent/path"
            if_exists = "fail"
            [timeseries_db]
            address = "[::1]:8123"
            [deployment]
            id = "28b90dc4-c22a-65ba-f49a-f051fe01208f"
            rack_id = "38b90dc4-c22a-65ba-f49a-f051fe01208f"
            external_dns_servers = [ "1.1.1.1", "9.9.9.9" ]
            [deployment.dropshot_external]
            bind_address = "10.1.2.3:4567"
            request_body_max_bytes = 1024
            [deployment.dropshot_internal]
            bind_address = "10.1.2.3:4568"
            request_body_max_bytes = 1024
            [deployment.internal_dns]
            type = "from_subnet"
            subnet.net = "::/56"
            [deployment.database]
            type = "from_dns"
            "##,
        )
        .expect_err("expected failure");
        if let LoadErrorKind::Parse(error) = &error.kind {
            assert!(
                error
                    .message()
                    .starts_with("unsupported authn scheme: \"trust-me\""),
                "error = {}",
                error
            );
        } else {
            panic!(
                "Got an unexpected error, expected Parse but got {:?}",
                error
            );
        }
    }

    #[test]
    fn test_invalid_ipv4_prefix_tunable() {
        let error = read_config(
            "invalid_ipv4_prefix_tunable",
            r##"
            [console]
            static_dir = "tests/static"
            session_idle_timeout_minutes = 60
            session_absolute_timeout_minutes = 480
            [authn]
            schemes_external = []
            [log]
            mode = "file"
            level = "debug"
            path = "/nonexistent/path"
            if_exists = "fail"
            [timeseries_db]
            address = "[::1]:8123"
            [updates]
            trusted_root = "/path/to/root.json"
            default_base_url = "http://example.invalid/"
            [tunables]
            max_vpc_ipv4_subnet_prefix = 100
            [deployment]
            id = "28b90dc4-c22a-65ba-f49a-f051fe01208f"
            rack_id = "38b90dc4-c22a-65ba-f49a-f051fe01208f"
            external_dns_servers = [ "1.1.1.1", "9.9.9.9" ]
            [deployment.dropshot_external]
            bind_address = "10.1.2.3:4567"
            request_body_max_bytes = 1024
            [deployment.dropshot_internal]
            bind_address = "10.1.2.3:4568"
            request_body_max_bytes = 1024
            [deployment.internal_dns]
            type = "from_subnet"
            subnet.net = "::/56"
            [deployment.database]
            type = "from_dns"
            "##,
        )
        .expect_err("Expected failure");
        if let LoadErrorKind::Parse(error) = &error.kind {
            assert!(error.message().starts_with(
                r#"invalid "max_vpc_ipv4_subnet_prefix": "IPv4 subnet prefix must"#,
            ));
        } else {
            panic!(
                "Got an unexpected error, expected Parse but got {:?}",
                error
            );
        }
    }

    #[test]
    fn test_repo_configs_are_valid() {
        // The example config file should be valid.
        let config_path = "../nexus/examples/config.toml";
        println!("checking {:?}", config_path);
        let example_config = Config::from_file(config_path)
            .expect("example config file is not valid");

        // The config file used for the tests should also be valid.  The tests
        // won't clear the runway anyway if this file isn't valid.  But it's
        // helpful to verify this here explicitly as well.
        let config_path = "../nexus/examples/config.toml";
        println!("checking {:?}", config_path);
        let _ = Config::from_file(config_path)
            .expect("test config file is not valid");

        // The partial config file that's used to deploy Nexus must also be
        // valid.  However, it's missing the "deployment" section because that's
        // generated at deployment time.  We'll serialize this section from the
        // example config file (loaded above), append it to the contents of this
        // file, and verify the whole thing.
        #[derive(serde::Serialize)]
        struct DummyConfig {
            deployment: DeploymentConfig,
        }
        let example_deployment = toml::to_string_pretty(&DummyConfig {
            deployment: example_config.deployment,
        })
        .unwrap();

        let nexus_config_paths = [
            "../smf/nexus/single-sled/config-partial.toml",
            "../smf/nexus/multi-sled/config-partial.toml",
        ];
        for config_path in nexus_config_paths {
            println!(
                "checking {:?} with example deployment section added",
                config_path
            );
            let mut contents = std::fs::read_to_string(config_path)
                .expect("failed to read Nexus SMF config file");
            contents.push_str(
                "\n\n\n \
            # !! content below added by test_repo_configs_are_valid()\n\
            \n\n\n",
            );
            contents.push_str(&example_deployment);
            let _: Config = toml::from_str(&contents)
                .expect("Nexus SMF config file is not valid");
        }
    }

    #[test]
    fn test_deployment_config_schema() {
        let schema = schemars::schema_for!(DeploymentConfig);
        expectorate::assert_contents(
            "../schema/deployment-config.json",
            &serde_json::to_string_pretty(&schema).unwrap(),
        );
    }
}

/// Defines a strategy for choosing what physical disks to use when allocating
/// new crucible regions.
///
/// NOTE: More strategies can - and should! - be added.
///
/// See <https://rfd.shared.oxide.computer/rfd/0205> for a more
/// complete discussion.
///
/// Longer-term, we should consider:
/// - Storage size + remaining free space
/// - Sled placement of datasets
/// - What sort of loads we'd like to create (even split across all disks
///   may not be preferable, especially if maintenance is expected)
#[derive(Debug, Clone, Serialize, Deserialize, PartialEq, Eq)]
#[serde(tag = "type", rename_all = "snake_case")]
pub enum RegionAllocationStrategy {
    /// Choose disks pseudo-randomly. An optional seed may be provided to make
    /// the ordering deterministic, otherwise the current time in nanoseconds
    /// will be used. Ordering is based on sorting the output of `md5(UUID of
    /// candidate dataset + seed)`. The seed does not need to come from a
    /// cryptographically secure source.
    Random { seed: Option<u64> },

    /// Like Random, but ensures that each region is allocated on its own sled.
    RandomWithDistinctSleds { seed: Option<u64> },
}<|MERGE_RESOLUTION|>--- conflicted
+++ resolved
@@ -338,13 +338,10 @@
     pub blueprints: BlueprintTasksConfig,
     /// configuration for service zone nat sync task
     pub sync_service_zone_nat: SyncServiceZoneNatConfig,
-<<<<<<< HEAD
+    /// configuration for the bfd manager task
+    pub bfd_manager: BfdManagerConfig,
     /// configuration for region replacement task
     pub region_replacement: RegionReplacementConfig,
-=======
-    /// configuration for the bfd manager task
-    pub bfd_manager: BfdManagerConfig,
->>>>>>> e72625c9
 }
 
 #[serde_as]
@@ -437,12 +434,6 @@
 
 #[serde_as]
 #[derive(Clone, Debug, Deserialize, Eq, PartialEq, Serialize)]
-<<<<<<< HEAD
-pub struct RegionReplacementConfig {
-    /// period (in seconds) for periodic activations of this background task
-    #[serde_as(as = "DurationSeconds<u64>")]
-    pub period_secs: Duration,
-=======
 pub struct BlueprintTasksConfig {
     /// period (in seconds) for periodic activations of the background task that
     /// reads the latest target blueprint from the database
@@ -453,7 +444,14 @@
     /// executes the latest target blueprint
     #[serde_as(as = "DurationSeconds<u64>")]
     pub period_secs_execute: Duration,
->>>>>>> e72625c9
+}
+
+#[serde_as]
+#[derive(Clone, Debug, Deserialize, Eq, PartialEq, Serialize)]
+pub struct RegionReplacementConfig {
+    /// period (in seconds) for periodic activations of this background task
+    #[serde_as(as = "DurationSeconds<u64>")]
+    pub period_secs: Duration,
 }
 
 /// Configuration for a nexus server
@@ -556,21 +554,12 @@
 mod test {
     use super::{
         default_techport_external_server_port, AuthnConfig,
-<<<<<<< HEAD
-        BackgroundTaskConfig, Config, ConfigDropshotWithTls, ConsoleConfig,
-        Database, DeploymentConfig, DnsTasksConfig, DpdConfig,
-        ExternalEndpointsConfig, InternalDns, InventoryConfig, LoadError,
-        LoadErrorKind, MgdConfig, NatCleanupConfig, PackageConfig,
-        PhantomDiskConfig, RegionReplacementConfig, SchemeName,
-        TimeseriesDbConfig, Tunables, UpdatesConfig,
-=======
         BackgroundTaskConfig, BlueprintTasksConfig, Config,
         ConfigDropshotWithTls, ConsoleConfig, Database, DeploymentConfig,
         DnsTasksConfig, DpdConfig, ExternalEndpointsConfig, InternalDns,
         InventoryConfig, LoadError, LoadErrorKind, MgdConfig, NatCleanupConfig,
-        PackageConfig, PhantomDiskConfig, SchemeName, TimeseriesDbConfig,
-        Tunables, UpdatesConfig,
->>>>>>> e72625c9
+        PackageConfig, PhantomDiskConfig, RegionReplacementConfig, SchemeName,
+        TimeseriesDbConfig, Tunables, UpdatesConfig,
     };
     use crate::address::{Ipv6Subnet, RACK_PREFIX};
     use crate::api::internal::shared::SwitchLocation;
