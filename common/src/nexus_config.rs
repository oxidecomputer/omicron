--- conflicted
+++ resolved
@@ -427,14 +427,9 @@
     };
     use crate::address::{Ipv6Subnet, RACK_PREFIX};
     use crate::nexus_config::{
-<<<<<<< HEAD
-        BackgroundTaskConfig, Database, DeploymentConfig, DnsTasksConfig,
-        DpdConfig, InternalDns, LoadErrorKind,
-=======
         BackgroundTaskConfig, ConfigDropshotWithTls, Database,
         DeploymentConfig, DnsTasksConfig, DpdConfig, ExternalEndpointsConfig,
-        LoadErrorKind,
->>>>>>> f79b0fe9
+        InternalDns, LoadErrorKind,
     };
     use dropshot::ConfigDropshot;
     use dropshot::ConfigLogging;
