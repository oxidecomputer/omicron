// This Source Code Form is subject to the terms of the Mozilla Public
// License, v. 2.0. If a copy of the MPL was not distributed with this
// file, You can obtain one at https://mozilla.org/MPL/2.0/.

//! Configuration parameters to Nexus that are usually only known
//! at deployment time.

use crate::address::NEXUS_TECHPORT_EXTERNAL_PORT;
use crate::api::internal::shared::SwitchLocation;

use super::address::{Ipv6Subnet, RACK_PREFIX};
use super::postgres_config::PostgresConfigWithUrl;
use anyhow::anyhow;
use dropshot::ConfigDropshot;
use dropshot::ConfigLogging;
use schemars::JsonSchema;
use serde::{Deserialize, Serialize};
use serde_with::serde_as;
use serde_with::DeserializeFromStr;
use serde_with::DisplayFromStr;
use serde_with::DurationSeconds;
use serde_with::SerializeDisplay;
use std::collections::HashMap;
use std::fmt;
use std::net::IpAddr;
use std::net::SocketAddr;
use std::path::{Path, PathBuf};
use std::time::Duration;
use uuid::Uuid;

#[derive(Debug)]
pub struct LoadError {
    pub path: PathBuf,
    pub kind: LoadErrorKind,
}

#[derive(Debug)]
pub struct InvalidTunable {
    pub tunable: String,
    pub message: String,
}

impl std::fmt::Display for InvalidTunable {
    fn fmt(&self, f: &mut fmt::Formatter) -> fmt::Result {
        write!(f, "invalid \"{}\": \"{}\"", self.tunable, self.message)
    }
}
impl std::error::Error for InvalidTunable {}

#[derive(Debug)]
pub enum LoadErrorKind {
    Io(std::io::Error),
    Parse(toml::de::Error),
    InvalidTunable(InvalidTunable),
}

impl From<(PathBuf, std::io::Error)> for LoadError {
    fn from((path, err): (PathBuf, std::io::Error)) -> Self {
        LoadError { path, kind: LoadErrorKind::Io(err) }
    }
}

impl From<(PathBuf, toml::de::Error)> for LoadError {
    fn from((path, err): (PathBuf, toml::de::Error)) -> Self {
        LoadError { path, kind: LoadErrorKind::Parse(err) }
    }
}

impl std::error::Error for LoadError {}

impl fmt::Display for LoadError {
    fn fmt(&self, f: &mut fmt::Formatter) -> fmt::Result {
        match &self.kind {
            LoadErrorKind::Io(e) => {
                write!(f, "read \"{}\": {}", self.path.display(), e)
            }
            LoadErrorKind::Parse(e) => {
                write!(f, "parse \"{}\": {}", self.path.display(), e.message())
            }
            LoadErrorKind::InvalidTunable(inner) => {
                write!(
                    f,
                    "invalid tunable \"{}\": {}",
                    self.path.display(),
                    inner,
                )
            }
        }
    }
}

impl std::cmp::PartialEq<std::io::Error> for LoadError {
    fn eq(&self, other: &std::io::Error) -> bool {
        if let LoadErrorKind::Io(e) = &self.kind {
            e.kind() == other.kind()
        } else {
            false
        }
    }
}

#[serde_as]
#[derive(Clone, Debug, Deserialize, PartialEq, Serialize, JsonSchema)]
#[serde(tag = "type", rename_all = "snake_case")]
#[allow(clippy::large_enum_variant)]
pub enum Database {
    FromDns,
    FromUrl {
        #[serde_as(as = "DisplayFromStr")]
        #[schemars(with = "String")]
        url: PostgresConfigWithUrl,
    },
}

/// The mechanism Nexus should use to contact the internal DNS servers.
#[derive(Clone, Debug, Deserialize, PartialEq, Serialize, JsonSchema)]
#[serde(tag = "type", rename_all = "snake_case")]
pub enum InternalDns {
    /// Nexus should infer the DNS server addresses from this subnet.
    ///
    /// This is a more common usage for production.
    FromSubnet { subnet: Ipv6Subnet<RACK_PREFIX> },
    /// Nexus should use precisely the following address.
    ///
    /// This is less desirable in production, but can give value
    /// in test scenarios.
    FromAddress { address: SocketAddr },
}

#[derive(Clone, Debug, Deserialize, PartialEq, Serialize, JsonSchema)]
pub struct DeploymentConfig {
    /// Uuid of the Nexus instance
    pub id: Uuid,
    /// Uuid of the Rack where Nexus is executing.
    pub rack_id: Uuid,
    /// Port on which the "techport external" dropshot server should listen.
    /// This dropshot server copies _most_ of its config from
    /// `dropshot_external` (so that it matches TLS, etc.), but builds its
    /// listening address by combining `dropshot_internal`'s IP address with
    /// this port.
    ///
    /// We use `serde(default = ...)` to ensure we don't break any serialized
    /// configs that were created before this field was added. In production we
    /// always expect this port to be constant, but we need to be able to
    /// override it when running tests.
    #[schemars(skip)]
    #[serde(default = "default_techport_external_server_port")]
    pub techport_external_server_port: u16,
    /// Dropshot configuration for the external API server.
    #[schemars(skip)] // TODO we're protected against dropshot changes
    pub dropshot_external: ConfigDropshotWithTls,
    /// Dropshot configuration for internal API server.
    #[schemars(skip)] // TODO we're protected against dropshot changes
    pub dropshot_internal: ConfigDropshot,
    /// Describes how Nexus should find internal DNS servers
    /// for bootstrapping.
    pub internal_dns: InternalDns,
    /// DB configuration.
    pub database: Database,
    /// External DNS servers Nexus can use to resolve external hosts.
    pub external_dns_servers: Vec<IpAddr>,
}

fn default_techport_external_server_port() -> u16 {
    NEXUS_TECHPORT_EXTERNAL_PORT
}

impl DeploymentConfig {
    /// Load a `DeploymentConfig` from the given TOML file
    ///
    /// This config object can then be used to create a new `Nexus`.
    /// The format is described in the README.
    pub fn from_file<P: AsRef<Path>>(path: P) -> Result<Self, LoadError> {
        let path = path.as_ref();
        let file_contents = std::fs::read_to_string(path)
            .map_err(|e| (path.to_path_buf(), e))?;
        let config_parsed: Self = toml::from_str(&file_contents)
            .map_err(|e| (path.to_path_buf(), e))?;
        Ok(config_parsed)
    }
}

/// Thin wrapper around `ConfigDropshot` that adds a boolean for enabling TLS
///
/// The configuration for TLS consists of the list of TLS certificates used.
/// This is dynamic, driven by what's in CockroachDB.  That's why we only need a
/// boolean here.  (If in the future we want to configure other things about
/// TLS, this could be extended.)
#[derive(Clone, Debug, Deserialize, PartialEq, Serialize)]
pub struct ConfigDropshotWithTls {
    /// Regular Dropshot configuration parameters
    #[serde(flatten)]
    pub dropshot: ConfigDropshot,
    /// Whether TLS is enabled (default: false)
    #[serde(default)]
    pub tls: bool,
}

// By design, we require that all config properties be specified (i.e., we don't
// use `serde(default)`).

#[derive(Clone, Debug, Deserialize, PartialEq, Serialize)]
pub struct AuthnConfig {
    /// allowed authentication schemes for external HTTP server
    pub schemes_external: Vec<SchemeName>,
}

#[derive(Clone, Debug, Deserialize, PartialEq, Serialize)]
pub struct ConsoleConfig {
    pub static_dir: PathBuf,
    /// how long a session can be idle before expiring
    pub session_idle_timeout_minutes: u32,
    /// how long a session can exist before expiring
    pub session_absolute_timeout_minutes: u32,
}

#[derive(Clone, Debug, Deserialize, PartialEq, Serialize)]
pub struct UpdatesConfig {
    /// Trusted root.json role for the TUF updates repository.
    pub trusted_root: PathBuf,
    /// Default base URL for the TUF repository.
    pub default_base_url: String,
}

/// Options to tweak database schema changes.
#[derive(Clone, Debug, Deserialize, PartialEq, Serialize)]
pub struct SchemaConfig {
    pub schema_dir: PathBuf,
}

/// Optional configuration for the timeseries database.
#[derive(Clone, Debug, Default, Deserialize, PartialEq, Serialize)]
pub struct TimeseriesDbConfig {
    #[serde(default, skip_serializing_if = "Option::is_none")]
    pub address: Option<SocketAddr>,
}

/// Configuration for the `Dendrite` dataplane daemon.
#[derive(Clone, Debug, Deserialize, PartialEq, Serialize)]
pub struct DpdConfig {
    pub address: SocketAddr,
}

/// Configuration for the `Dendrite` dataplane daemon.
#[derive(Clone, Debug, Deserialize, PartialEq, Serialize)]
pub struct MgdConfig {
    pub address: SocketAddr,
}

// A deserializable type that does no validation on the tunable parameters.
#[derive(Clone, Debug, Deserialize, PartialEq)]
struct UnvalidatedTunables {
    max_vpc_ipv4_subnet_prefix: u8,
}

/// Tunable configuration parameters, intended for use in test environments or
/// other situations in which experimentation / tuning is valuable.
#[derive(Clone, Debug, Deserialize, PartialEq, Serialize)]
#[serde(try_from = "UnvalidatedTunables")]
pub struct Tunables {
    /// The maximum prefix size supported for VPC Subnet IPv4 subnetworks.
    ///
    /// Note that this is the maximum _prefix_ size, which sets the minimum size
    /// of the subnet.
    pub max_vpc_ipv4_subnet_prefix: u8,
}

// Convert from the unvalidated tunables, verifying each parameter as needed.
impl TryFrom<UnvalidatedTunables> for Tunables {
    type Error = InvalidTunable;

    fn try_from(unvalidated: UnvalidatedTunables) -> Result<Self, Self::Error> {
        Tunables::validate_ipv4_prefix(unvalidated.max_vpc_ipv4_subnet_prefix)?;
        Ok(Tunables {
            max_vpc_ipv4_subnet_prefix: unvalidated.max_vpc_ipv4_subnet_prefix,
        })
    }
}

/// Minimum prefix size supported in IPv4 VPC Subnets.
///
/// NOTE: This is the minimum _prefix_, which sets the maximum subnet size.
pub const MIN_VPC_IPV4_SUBNET_PREFIX: u8 = 8;

/// The number of reserved addresses at the beginning of a subnet range.
pub const NUM_INITIAL_RESERVED_IP_ADDRESSES: usize = 5;

impl Tunables {
    fn validate_ipv4_prefix(prefix: u8) -> Result<(), InvalidTunable> {
        let absolute_max: u8 = 32_u8
            .checked_sub(
                // Always need space for the reserved Oxide addresses, including the
                // broadcast address at the end of the subnet.
                ((NUM_INITIAL_RESERVED_IP_ADDRESSES + 1) as f32)
                .log2() // Subnet size to bit prefix.
                .ceil() // Round up to a whole number of bits.
                as u8,
            )
            .expect("Invalid absolute maximum IPv4 subnet prefix");
        if prefix >= MIN_VPC_IPV4_SUBNET_PREFIX && prefix <= absolute_max {
            Ok(())
        } else {
            Err(InvalidTunable {
                tunable: String::from("max_vpc_ipv4_subnet_prefix"),
                message: format!(
                    "IPv4 subnet prefix must be in the range [0, {}], found: {}",
                    absolute_max,
                    prefix,
                ),
            })
        }
    }
}

/// The maximum prefix size by default.
///
/// There are 6 Oxide reserved IP addresses, 5 at the beginning for DNS and the
/// like, and the broadcast address at the end of the subnet. This size provides
/// room for 2 ** 6 - 6 = 58 IP addresses, which seems like a reasonable size
/// for the smallest subnet that's still useful in many contexts.
pub const MAX_VPC_IPV4_SUBNET_PREFIX: u8 = 26;

impl Default for Tunables {
    fn default() -> Self {
        Tunables { max_vpc_ipv4_subnet_prefix: MAX_VPC_IPV4_SUBNET_PREFIX }
    }
}

/// Background task configuration
#[derive(Clone, Debug, Deserialize, Eq, PartialEq, Serialize)]
pub struct BackgroundTaskConfig {
    /// configuration for internal DNS background tasks
    pub dns_internal: DnsTasksConfig,
    /// configuration for external DNS background tasks
    pub dns_external: DnsTasksConfig,
    /// configuration for external endpoint list watcher
    pub external_endpoints: ExternalEndpointsConfig,
    /// configuration for inventory tasks
    pub inventory: InventoryConfig,
}

#[serde_as]
#[derive(Clone, Debug, Deserialize, Eq, PartialEq, Serialize)]
pub struct DnsTasksConfig {
    /// period (in seconds) for periodic activations of the background task that
    /// reads the latest DNS configuration from the database
    #[serde_as(as = "DurationSeconds<u64>")]
    pub period_secs_config: Duration,

    /// period (in seconds) for periodic activations of the background task that
    /// reads the latest list of DNS servers from the database
    #[serde_as(as = "DurationSeconds<u64>")]
    pub period_secs_servers: Duration,

    /// period (in seconds) for periodic activations of the background task that
    /// propagates the latest DNS configuration to the latest set of DNS servers
    #[serde_as(as = "DurationSeconds<u64>")]
    pub period_secs_propagation: Duration,

    /// maximum number of concurrent DNS server updates
    pub max_concurrent_server_updates: usize,
}

#[serde_as]
#[derive(Clone, Debug, Deserialize, Eq, PartialEq, Serialize)]
pub struct ExternalEndpointsConfig {
    /// period (in seconds) for periodic activations of this background task
    #[serde_as(as = "DurationSeconds<u64>")]
    pub period_secs: Duration,
    // Other policy around the TLS certificates could go here (e.g.,
    // allow/disallow wildcard certs, don't serve expired certs, etc.)
}

#[serde_as]
#[derive(Clone, Debug, Deserialize, Eq, PartialEq, Serialize)]
pub struct InventoryConfig {
    /// period (in seconds) for periodic activations of this background task
    ///
    /// Each activation fetches information about all harware and software in
    /// the system and inserts it into the database.  This generates a moderate
    /// amount of data.
    #[serde_as(as = "DurationSeconds<u64>")]
    pub period_secs: Duration,

    /// maximum number of past collections to keep in the database
    ///
    /// This is a very coarse mechanism to keep the system from overwhelming
    /// itself with inventory data.
    pub nkeep: u32,

    /// disable inventory collection altogether
    ///
    /// This is an emergency lever for support / operations.  It should never be
    /// necessary.
    pub disable: bool,
}

/// Configuration for a nexus server
#[derive(Clone, Debug, Deserialize, PartialEq, Serialize)]
pub struct PackageConfig {
    /// Console-related tunables
    pub console: ConsoleConfig,
    /// Server-wide logging configuration.
    pub log: ConfigLogging,
    /// Authentication-related configuration
    pub authn: AuthnConfig,
    /// Timeseries database configuration.
    #[serde(default)]
    pub timeseries_db: TimeseriesDbConfig,
    /// Updates-related configuration. Updates APIs return 400 Bad Request when
    /// this is unconfigured.
    #[serde(default)]
    pub updates: Option<UpdatesConfig>,
    /// Describes how to handle and perform schema changes.
    #[serde(default)]
    pub schema: Option<SchemaConfig>,
    /// Tunable configuration for testing and experimentation
    #[serde(default)]
    pub tunables: Tunables,
    /// `Dendrite` dataplane daemon configuration
    #[serde(default)]
    pub dendrite: HashMap<SwitchLocation, DpdConfig>,
    /// Maghemite mgd daemon configuration
    #[serde(default)]
    pub mgd: HashMap<SwitchLocation, MgdConfig>,
    /// Background task configuration
    pub background_tasks: BackgroundTaskConfig,
    /// Default Crucible region allocation strategy
    pub default_region_allocation_strategy: RegionAllocationStrategy,
}

#[derive(Clone, Debug, PartialEq, Deserialize, Serialize)]
pub struct Config {
    /// Configuration parameters known at compile-time.
    #[serde(flatten)]
    pub pkg: PackageConfig,

    /// A variety of configuration parameters only known at deployment time.
    pub deployment: DeploymentConfig,
}

impl Config {
    /// Load a `Config` from the given TOML file
    ///
    /// This config object can then be used to create a new `Nexus`.
    /// The format is described in the README.
    pub fn from_file<P: AsRef<Path>>(path: P) -> Result<Self, LoadError> {
        let path = path.as_ref();
        let file_contents = std::fs::read_to_string(path)
            .map_err(|e| (path.to_path_buf(), e))?;
        let config_parsed: Self = toml::from_str(&file_contents)
            .map_err(|e| (path.to_path_buf(), e))?;
        Ok(config_parsed)
    }
}

/// List of supported external authn schemes
///
/// Note that the authn subsystem doesn't know about this type.  It allows
/// schemes to be called whatever they want.  This is just to provide a set of
/// allowed values for configuration.
#[derive(
    Clone, Copy, Debug, DeserializeFromStr, Eq, PartialEq, SerializeDisplay,
)]
pub enum SchemeName {
    Spoof,
    SessionCookie,
    AccessToken,
}

impl std::str::FromStr for SchemeName {
    type Err = anyhow::Error;

    fn from_str(s: &str) -> Result<Self, Self::Err> {
        match s {
            "spoof" => Ok(SchemeName::Spoof),
            "session_cookie" => Ok(SchemeName::SessionCookie),
            "access_token" => Ok(SchemeName::AccessToken),
            _ => Err(anyhow!("unsupported authn scheme: {:?}", s)),
        }
    }
}

impl std::fmt::Display for SchemeName {
    fn fmt(&self, f: &mut std::fmt::Formatter<'_>) -> std::fmt::Result {
        f.write_str(match self {
            SchemeName::Spoof => "spoof",
            SchemeName::SessionCookie => "session_cookie",
            SchemeName::AccessToken => "access_token",
        })
    }
}

#[cfg(test)]
mod test {
    use super::{
<<<<<<< HEAD
        AuthnConfig, BackgroundTaskConfig, Config, ConfigDropshotWithTls,
        ConsoleConfig, Database, DeploymentConfig, DnsTasksConfig, DpdConfig,
        ExternalEndpointsConfig, InternalDns, InventoryConfig, LoadError,
        LoadErrorKind, PackageConfig, SchemeName, TimeseriesDbConfig, Tunables,
        UpdatesConfig,
    };
    use crate::address::{Ipv6Subnet, RACK_PREFIX};
    use crate::api::internal::shared::SwitchLocation;
=======
        default_techport_external_server_port, AuthnConfig, Config,
        ConsoleConfig, LoadError, PackageConfig, SchemeName,
        TimeseriesDbConfig, UpdatesConfig,
    };
    use crate::address::{Ipv6Subnet, RACK_PREFIX};
    use crate::api::internal::shared::SwitchLocation;
    use crate::nexus_config::{
        BackgroundTaskConfig, ConfigDropshotWithTls, Database,
        DeploymentConfig, DnsTasksConfig, DpdConfig, ExternalEndpointsConfig,
        InternalDns, LoadErrorKind, MgdConfig,
    };
>>>>>>> 561f5450
    use dropshot::ConfigDropshot;
    use dropshot::ConfigLogging;
    use dropshot::ConfigLoggingIfExists;
    use dropshot::ConfigLoggingLevel;
    use libc;
    use std::collections::HashMap;
    use std::fs;
    use std::net::{Ipv6Addr, SocketAddr};
    use std::path::Path;
    use std::path::PathBuf;
    use std::str::FromStr;
    use std::time::Duration;

    /// Generates a temporary filesystem path unique for the given label.
    fn temp_path(label: &str) -> PathBuf {
        let arg0str = std::env::args().next().expect("expected process arg0");
        let arg0 = Path::new(&arg0str)
            .file_name()
            .expect("expected arg0 filename")
            .to_str()
            .expect("expected arg0 filename to be valid Unicode");
        let pid = std::process::id();
        let mut pathbuf = std::env::temp_dir();
        pathbuf.push(format!("{}.{}.{}", arg0, pid, label));
        pathbuf
    }

    /// Load a Config with the given string `contents`.  To exercise
    /// the full path, this function writes the contents to a file first, then
    /// loads the config from that file, then removes the file.  `label` is used
    /// as a unique string for the filename and error messages.  It should be
    /// unique for each test.
    fn read_config(label: &str, contents: &str) -> Result<Config, LoadError> {
        let pathbuf = temp_path(label);
        let path = pathbuf.as_path();
        eprintln!("writing test config {}", path.display());
        fs::write(path, contents).expect("write to tempfile failed");

        let result = Config::from_file(path);
        fs::remove_file(path).expect("failed to remove temporary file");
        eprintln!("{:?}", result);
        result
    }

    // Totally bogus config files (nonexistent, bad TOML syntax)

    #[test]
    fn test_config_nonexistent() {
        let error = Config::from_file(Path::new("/nonexistent"))
            .expect_err("expected config to fail from /nonexistent");
        let expected = std::io::Error::from_raw_os_error(libc::ENOENT);
        assert_eq!(error, expected);
    }

    #[test]
    fn test_config_bad_toml() {
        let error =
            read_config("bad_toml", "foo =").expect_err("expected failure");
        if let LoadErrorKind::Parse(error) = &error.kind {
            assert_eq!(error.span(), Some(5..5));
            // See https://github.com/toml-rs/toml/issues/519
            // assert_eq!(
            //     error.message(),
            //     "unexpected eof encountered at line 1 column 6"
            // );
        } else {
            panic!(
                "Got an unexpected error, expected Parse but got {:?}",
                error
            );
        }
    }

    // Empty config (special case of a missing required field, but worth calling
    // out explicitly)

    #[test]
    fn test_config_empty() {
        let error = read_config("empty", "").expect_err("expected failure");
        if let LoadErrorKind::Parse(error) = &error.kind {
            assert_eq!(error.span(), Some(0..0));
            assert_eq!(error.message(), "missing field `deployment`");
        } else {
            panic!(
                "Got an unexpected error, expected Parse but got {:?}",
                error
            );
        }
    }

    // Success case.  We don't need to retest semantics for either ConfigLogging
    // or ConfigDropshot because those are both tested within Dropshot.  If we
    // add new configuration sections of our own, we will want to test those
    // here (both syntax and semantics).
    #[test]
    fn test_valid() {
        let config = read_config(
            "valid",
            r##"
            [console]
            static_dir = "tests/static"
            session_idle_timeout_minutes = 60
            session_absolute_timeout_minutes = 480
            [authn]
            schemes_external = []
            [log]
            mode = "file"
            level = "debug"
            path = "/nonexistent/path"
            if_exists = "fail"
            [timeseries_db]
            address = "[::1]:8123"
            [updates]
            trusted_root = "/path/to/root.json"
            default_base_url = "http://example.invalid/"
            [tunables]
            max_vpc_ipv4_subnet_prefix = 27
            [deployment]
            id = "28b90dc4-c22a-65ba-f49a-f051fe01208f"
            rack_id = "38b90dc4-c22a-65ba-f49a-f051fe01208f"
            external_dns_servers = [ "1.1.1.1", "9.9.9.9" ]
            [deployment.dropshot_external]
            bind_address = "10.1.2.3:4567"
            request_body_max_bytes = 1024
            [deployment.dropshot_internal]
            bind_address = "10.1.2.3:4568"
            request_body_max_bytes = 1024
            [deployment.internal_dns]
            type = "from_subnet"
            subnet.net = "::/56"
            [deployment.database]
            type = "from_dns"
            [dendrite.switch0]
            address = "[::1]:12224"
            [mgd.switch0]
            address = "[::1]:4676"
            [background_tasks]
            dns_internal.period_secs_config = 1
            dns_internal.period_secs_servers = 2
            dns_internal.period_secs_propagation = 3
            dns_internal.max_concurrent_server_updates = 4
            dns_external.period_secs_config = 5
            dns_external.period_secs_servers = 6
            dns_external.period_secs_propagation = 7
            dns_external.max_concurrent_server_updates = 8
            external_endpoints.period_secs = 9
            inventory.period_secs = 10
            inventory.nkeep = 11
            inventory.disable = false
            [default_region_allocation_strategy]
            type = "random"
            seed = 0
            "##,
        )
        .unwrap();

        assert_eq!(
            config,
            Config {
                deployment: DeploymentConfig {
                    id: "28b90dc4-c22a-65ba-f49a-f051fe01208f".parse().unwrap(),
                    rack_id: "38b90dc4-c22a-65ba-f49a-f051fe01208f"
                        .parse()
                        .unwrap(),
                    techport_external_server_port:
                        default_techport_external_server_port(),
                    dropshot_external: ConfigDropshotWithTls {
                        tls: false,
                        dropshot: ConfigDropshot {
                            bind_address: "10.1.2.3:4567"
                                .parse::<SocketAddr>()
                                .unwrap(),
                            ..Default::default()
                        }
                    },
                    dropshot_internal: ConfigDropshot {
                        bind_address: "10.1.2.3:4568"
                            .parse::<SocketAddr>()
                            .unwrap(),
                        ..Default::default()
                    },
                    internal_dns: InternalDns::FromSubnet {
                        subnet: Ipv6Subnet::<RACK_PREFIX>::new(
                            Ipv6Addr::LOCALHOST
                        )
                    },
                    database: Database::FromDns,
                    external_dns_servers: vec![
                        "1.1.1.1".parse().unwrap(),
                        "9.9.9.9".parse().unwrap(),
                    ],
                },
                pkg: PackageConfig {
                    console: ConsoleConfig {
                        static_dir: "tests/static".parse().unwrap(),
                        session_idle_timeout_minutes: 60,
                        session_absolute_timeout_minutes: 480
                    },
                    authn: AuthnConfig { schemes_external: Vec::new() },
                    log: ConfigLogging::File {
                        level: ConfigLoggingLevel::Debug,
                        if_exists: ConfigLoggingIfExists::Fail,
                        path: "/nonexistent/path".into()
                    },
                    timeseries_db: TimeseriesDbConfig {
                        address: Some("[::1]:8123".parse().unwrap())
                    },
                    updates: Some(UpdatesConfig {
                        trusted_root: PathBuf::from("/path/to/root.json"),
                        default_base_url: "http://example.invalid/".into(),
                    }),
                    schema: None,
                    tunables: Tunables { max_vpc_ipv4_subnet_prefix: 27 },
                    dendrite: HashMap::from([(
                        SwitchLocation::Switch0,
                        DpdConfig {
                            address: SocketAddr::from_str("[::1]:12224")
                                .unwrap(),
                        }
                    )]),
                    mgd: HashMap::from([(
                        SwitchLocation::Switch0,
                        MgdConfig {
                            address: SocketAddr::from_str("[::1]:4676")
                                .unwrap(),
                        }
                    )]),
                    background_tasks: BackgroundTaskConfig {
                        dns_internal: DnsTasksConfig {
                            period_secs_config: Duration::from_secs(1),
                            period_secs_servers: Duration::from_secs(2),
                            period_secs_propagation: Duration::from_secs(3),
                            max_concurrent_server_updates: 4,
                        },
                        dns_external: DnsTasksConfig {
                            period_secs_config: Duration::from_secs(5),
                            period_secs_servers: Duration::from_secs(6),
                            period_secs_propagation: Duration::from_secs(7),
                            max_concurrent_server_updates: 8,
                        },
                        external_endpoints: ExternalEndpointsConfig {
                            period_secs: Duration::from_secs(9),
                        },
                        inventory: InventoryConfig {
                            period_secs: Duration::from_secs(10),
                            nkeep: 11,
                            disable: false,
                        }
                    },
                    default_region_allocation_strategy:
                        crate::nexus_config::RegionAllocationStrategy::Random {
                            seed: Some(0)
                        }
                },
            }
        );

        let config = read_config(
            "valid",
            r##"
            [console]
            static_dir = "tests/static"
            session_idle_timeout_minutes = 60
            session_absolute_timeout_minutes = 480
            [authn]
            schemes_external = [ "spoof", "session_cookie" ]
            [log]
            mode = "file"
            level = "debug"
            path = "/nonexistent/path"
            if_exists = "fail"
            [timeseries_db]
            address = "[::1]:8123"
            [deployment]
            id = "28b90dc4-c22a-65ba-f49a-f051fe01208f"
            rack_id = "38b90dc4-c22a-65ba-f49a-f051fe01208f"
            techport_external_server_port = 12345
            external_dns_servers = [ "1.1.1.1", "9.9.9.9" ]
            [deployment.dropshot_external]
            bind_address = "10.1.2.3:4567"
            request_body_max_bytes = 1024
            [deployment.dropshot_internal]
            bind_address = "10.1.2.3:4568"
            request_body_max_bytes = 1024
            [deployment.internal_dns]
            type = "from_subnet"
            subnet.net = "::/56"
            [deployment.database]
            type = "from_dns"
            [dendrite.switch0]
            address = "[::1]:12224"
            [background_tasks]
            dns_internal.period_secs_config = 1
            dns_internal.period_secs_servers = 2
            dns_internal.period_secs_propagation = 3
            dns_internal.max_concurrent_server_updates = 4
            dns_external.period_secs_config = 5
            dns_external.period_secs_servers = 6
            dns_external.period_secs_propagation = 7
            dns_external.max_concurrent_server_updates = 8
            external_endpoints.period_secs = 9
            inventory.period_secs = 10
            inventory.nkeep = 3
            inventory.disable = false
            [default_region_allocation_strategy]
            type = "random"
            "##,
        )
        .unwrap();

        assert_eq!(
            config.pkg.authn.schemes_external,
            vec![SchemeName::Spoof, SchemeName::SessionCookie],
        );
        assert_eq!(config.deployment.techport_external_server_port, 12345);
    }

    #[test]
    fn test_bad_authn_schemes() {
        let error = read_config(
            "bad authn.schemes_external",
            r##"
            [console]
            static_dir = "tests/static"
            session_idle_timeout_minutes = 60
            session_absolute_timeout_minutes = 480
            [authn]
            schemes_external = ["trust-me"]
            [log]
            mode = "file"
            level = "debug"
            path = "/nonexistent/path"
            if_exists = "fail"
            [timeseries_db]
            address = "[::1]:8123"
            [deployment]
            id = "28b90dc4-c22a-65ba-f49a-f051fe01208f"
            rack_id = "38b90dc4-c22a-65ba-f49a-f051fe01208f"
            external_dns_servers = [ "1.1.1.1", "9.9.9.9" ]
            [deployment.dropshot_external]
            bind_address = "10.1.2.3:4567"
            request_body_max_bytes = 1024
            [deployment.dropshot_internal]
            bind_address = "10.1.2.3:4568"
            request_body_max_bytes = 1024
            [deployment.internal_dns]
            type = "from_subnet"
            subnet.net = "::/56"
            [deployment.database]
            type = "from_dns"
            "##,
        )
        .expect_err("expected failure");
        if let LoadErrorKind::Parse(error) = &error.kind {
            assert!(
                error
                    .message()
                    .starts_with("unsupported authn scheme: \"trust-me\""),
                "error = {}",
                error
            );
        } else {
            panic!(
                "Got an unexpected error, expected Parse but got {:?}",
                error
            );
        }
    }

    #[test]
    fn test_invalid_ipv4_prefix_tunable() {
        let error = read_config(
            "invalid_ipv4_prefix_tunable",
            r##"
            [console]
            static_dir = "tests/static"
            session_idle_timeout_minutes = 60
            session_absolute_timeout_minutes = 480
            [authn]
            schemes_external = []
            [log]
            mode = "file"
            level = "debug"
            path = "/nonexistent/path"
            if_exists = "fail"
            [timeseries_db]
            address = "[::1]:8123"
            [updates]
            trusted_root = "/path/to/root.json"
            default_base_url = "http://example.invalid/"
            [tunables]
            max_vpc_ipv4_subnet_prefix = 100
            [deployment]
            id = "28b90dc4-c22a-65ba-f49a-f051fe01208f"
            rack_id = "38b90dc4-c22a-65ba-f49a-f051fe01208f"
            external_dns_servers = [ "1.1.1.1", "9.9.9.9" ]
            [deployment.dropshot_external]
            bind_address = "10.1.2.3:4567"
            request_body_max_bytes = 1024
            [deployment.dropshot_internal]
            bind_address = "10.1.2.3:4568"
            request_body_max_bytes = 1024
            [deployment.internal_dns]
            type = "from_subnet"
            subnet.net = "::/56"
            [deployment.database]
            type = "from_dns"
            "##,
        )
        .expect_err("Expected failure");
        if let LoadErrorKind::Parse(error) = &error.kind {
            assert!(error.message().starts_with(
                r#"invalid "max_vpc_ipv4_subnet_prefix": "IPv4 subnet prefix must"#,
            ));
        } else {
            panic!(
                "Got an unexpected error, expected Parse but got {:?}",
                error
            );
        }
    }

    #[test]
    fn test_repo_configs_are_valid() {
        // The example config file should be valid.
        let config_path = "../nexus/examples/config.toml";
        println!("checking {:?}", config_path);
        let example_config = Config::from_file(config_path)
            .expect("example config file is not valid");

        // The config file used for the tests should also be valid.  The tests
        // won't clear the runway anyway if this file isn't valid.  But it's
        // helpful to verify this here explicitly as well.
        let config_path = "../nexus/examples/config.toml";
        println!("checking {:?}", config_path);
        let _ = Config::from_file(config_path)
            .expect("test config file is not valid");

        // The partial config file that's used to deploy Nexus must also be
        // valid.  However, it's missing the "deployment" section because that's
        // generated at deployment time.  We'll serialize this section from the
        // example config file (loaded above), append it to the contents of this
        // file, and verify the whole thing.
        #[derive(serde::Serialize)]
        struct DummyConfig {
            deployment: DeploymentConfig,
        }
        let example_deployment = toml::to_string_pretty(&DummyConfig {
            deployment: example_config.deployment,
        })
        .unwrap();

        let nexus_config_paths = [
            "../smf/nexus/single-sled/config-partial.toml",
            "../smf/nexus/multi-sled/config-partial.toml",
        ];
        for config_path in nexus_config_paths {
            println!(
                "checking {:?} with example deployment section added",
                config_path
            );
            let mut contents = std::fs::read_to_string(config_path)
                .expect("failed to read Nexus SMF config file");
            contents.push_str(
                "\n\n\n \
            # !! content below added by test_repo_configs_are_valid()\n\
            \n\n\n",
            );
            contents.push_str(&example_deployment);
            let _: Config = toml::from_str(&contents)
                .expect("Nexus SMF config file is not valid");
        }
    }

    #[test]
    fn test_deployment_config_schema() {
        let schema = schemars::schema_for!(DeploymentConfig);
        expectorate::assert_contents(
            "../schema/deployment-config.json",
            &serde_json::to_string_pretty(&schema).unwrap(),
        );
    }
}

/// Defines a strategy for choosing what physical disks to use when allocating
/// new crucible regions.
///
/// NOTE: More strategies can - and should! - be added.
///
/// See <https://rfd.shared.oxide.computer/rfd/0205> for a more
/// complete discussion.
///
/// Longer-term, we should consider:
/// - Storage size + remaining free space
/// - Sled placement of datasets
/// - What sort of loads we'd like to create (even split across all disks
///   may not be preferable, especially if maintenance is expected)
#[derive(Debug, Clone, Serialize, Deserialize, PartialEq, Eq)]
#[serde(tag = "type", rename_all = "snake_case")]
pub enum RegionAllocationStrategy {
    /// Choose disks pseudo-randomly. An optional seed may be provided to make
    /// the ordering deterministic, otherwise the current time in nanoseconds
    /// will be used. Ordering is based on sorting the output of `md5(UUID of
    /// candidate dataset + seed)`. The seed does not need to come from a
    /// cryptographically secure source.
    Random { seed: Option<u64> },

    /// Like Random, but ensures that each region is allocated on its own sled.
    RandomWithDistinctSleds { seed: Option<u64> },
}<|MERGE_RESOLUTION|>--- conflicted
+++ resolved
@@ -494,28 +494,15 @@
 #[cfg(test)]
 mod test {
     use super::{
-<<<<<<< HEAD
-        AuthnConfig, BackgroundTaskConfig, Config, ConfigDropshotWithTls,
-        ConsoleConfig, Database, DeploymentConfig, DnsTasksConfig, DpdConfig,
+        default_techport_external_server_port, AuthnConfig,
+        BackgroundTaskConfig, Config, ConfigDropshotWithTls, ConsoleConfig,
+        Database, DeploymentConfig, DnsTasksConfig, DpdConfig,
         ExternalEndpointsConfig, InternalDns, InventoryConfig, LoadError,
-        LoadErrorKind, PackageConfig, SchemeName, TimeseriesDbConfig, Tunables,
-        UpdatesConfig,
+        LoadErrorKind, MgdConfig, PackageConfig, SchemeName,
+        TimeseriesDbConfig, Tunables, UpdatesConfig,
     };
     use crate::address::{Ipv6Subnet, RACK_PREFIX};
     use crate::api::internal::shared::SwitchLocation;
-=======
-        default_techport_external_server_port, AuthnConfig, Config,
-        ConsoleConfig, LoadError, PackageConfig, SchemeName,
-        TimeseriesDbConfig, UpdatesConfig,
-    };
-    use crate::address::{Ipv6Subnet, RACK_PREFIX};
-    use crate::api::internal::shared::SwitchLocation;
-    use crate::nexus_config::{
-        BackgroundTaskConfig, ConfigDropshotWithTls, Database,
-        DeploymentConfig, DnsTasksConfig, DpdConfig, ExternalEndpointsConfig,
-        InternalDns, LoadErrorKind, MgdConfig,
-    };
->>>>>>> 561f5450
     use dropshot::ConfigDropshot;
     use dropshot::ConfigLogging;
     use dropshot::ConfigLoggingIfExists;
