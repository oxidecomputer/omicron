--- conflicted
+++ resolved
@@ -4,17 +4,8 @@
 
 use std::fmt;
 
-<<<<<<< HEAD
 use daft::Diffable;
-use hex::FromHexError;
-use schemars::{
-    JsonSchema,
-    gen::SchemaGenerator,
-    schema::{Schema, SchemaObject},
-};
-=======
 use schemars::JsonSchema;
->>>>>>> f5bb2af8
 use serde::{Deserialize, Serialize};
 use tufaceous_artifact::{Artifact, ArtifactKind, ArtifactVersion};
 
@@ -25,6 +16,7 @@
 // TODO: move this to tufaceous-artifact in the future
 #[derive(
     Debug,
+    Diffable,
     Clone,
     PartialEq,
     Eq,
@@ -61,91 +53,4 @@
             kind: artifact.kind,
         }
     }
-<<<<<<< HEAD
-}
-
-/// A hash-based identifier for an artifact.
-///
-/// Some places, e.g. the installinator, request artifacts by hash rather than
-/// by name and version. This type indicates that.
-#[derive(
-    Debug,
-    Diffable,
-    Clone,
-    PartialEq,
-    Eq,
-    Hash,
-    Ord,
-    PartialOrd,
-    Deserialize,
-    Serialize,
-    JsonSchema,
-)]
-pub struct ArtifactHashId {
-    /// The kind of artifact this is.
-    pub kind: ArtifactKind,
-
-    /// The hash of the artifact.
-    pub hash: ArtifactHash,
-}
-
-/// The hash of an artifact.
-#[derive(
-    Copy,
-    Clone,
-    Diffable,
-    Eq,
-    PartialEq,
-    Ord,
-    PartialOrd,
-    Hash,
-    Serialize,
-    Deserialize,
-    JsonSchema,
-)]
-#[daft(leaf)]
-#[serde(transparent)]
-#[cfg_attr(feature = "testing", derive(test_strategy::Arbitrary))]
-pub struct ArtifactHash(
-    #[serde(with = "serde_human_bytes::hex_array")]
-    #[schemars(schema_with = "hex_schema::<32>")]
-    pub [u8; 32],
-);
-
-impl AsRef<[u8]> for ArtifactHash {
-    fn as_ref(&self) -> &[u8] {
-        &self.0
-    }
-}
-
-impl fmt::Debug for ArtifactHash {
-    fn fmt(&self, f: &mut fmt::Formatter<'_>) -> fmt::Result {
-        f.debug_tuple("ArtifactHash").field(&hex::encode(self.0)).finish()
-    }
-}
-
-impl fmt::Display for ArtifactHash {
-    fn fmt(&self, f: &mut fmt::Formatter<'_>) -> fmt::Result {
-        f.write_str(&hex::encode(self.0))
-    }
-}
-
-impl FromStr for ArtifactHash {
-    type Err = FromHexError;
-
-    fn from_str(s: &str) -> std::result::Result<Self, Self::Err> {
-        let mut out = [0u8; 32];
-        hex::decode_to_slice(s, &mut out)?;
-        Ok(Self(out))
-    }
-}
-
-/// Produce an OpenAPI schema describing a hex array of a specific length (e.g.,
-/// a hash digest).
-pub fn hex_schema<const N: usize>(gen: &mut SchemaGenerator) -> Schema {
-    let mut schema: SchemaObject = <String>::json_schema(gen).into();
-    schema.format = Some(format!("hex string ({N} bytes)"));
-    schema.into()
-=======
->>>>>>> f5bb2af8
 }