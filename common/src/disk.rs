// This Source Code Form is subject to the terms of the Mozilla Public
// License, v. 2.0. If a copy of the MPL was not distributed with this
// file, You can obtain one at https://mozilla.org/MPL/2.0/.

//! Disk related types shared among crates

use anyhow::bail;
use camino::{Utf8Path, Utf8PathBuf};
use omicron_uuid_kinds::DatasetUuid;
use omicron_uuid_kinds::ZpoolUuid;
use schemars::JsonSchema;
use serde::{Deserialize, Serialize};
use std::collections::BTreeMap;
use std::fmt;
use std::str::FromStr;
use uuid::Uuid;

use crate::{
    api::external::{ByteCount, Generation},
    ledger::Ledgerable,
    zpool_name::{ZpoolKind, ZpoolName},
};

pub use crate::api::internal::shared::DatasetKind;

#[derive(
    Clone,
    Debug,
    Deserialize,
    Serialize,
    JsonSchema,
    PartialEq,
    Eq,
    Hash,
    PartialOrd,
    Ord,
)]
pub struct OmicronPhysicalDiskConfig {
    pub identity: DiskIdentity,
    pub id: Uuid,
    pub pool_id: ZpoolUuid,
}

#[derive(
    Clone, Debug, Deserialize, Serialize, JsonSchema, PartialEq, Eq, Hash,
)]
pub struct OmicronPhysicalDisksConfig {
    /// generation number of this configuration
    ///
    /// This generation number is owned by the control plane (i.e., RSS or
    /// Nexus, depending on whether RSS-to-Nexus handoff has happened).  It
    /// should not be bumped within Sled Agent.
    ///
    /// Sled Agent rejects attempts to set the configuration to a generation
    /// older than the one it's currently running.
    pub generation: Generation,

    pub disks: Vec<OmicronPhysicalDiskConfig>,
}

impl Default for OmicronPhysicalDisksConfig {
    fn default() -> Self {
        Self { generation: Generation::new(), disks: vec![] }
    }
}

impl Ledgerable for OmicronPhysicalDisksConfig {
    fn is_newer_than(&self, other: &OmicronPhysicalDisksConfig) -> bool {
        self.generation > other.generation
    }

    // No need to do this, the generation number is provided externally.
    fn generation_bump(&mut self) {}
}

impl OmicronPhysicalDisksConfig {
    pub fn new() -> Self {
        Self { generation: Generation::new(), disks: vec![] }
    }
}

#[derive(
    Debug,
    PartialEq,
    Eq,
    Hash,
    Serialize,
    Deserialize,
    Clone,
    JsonSchema,
    PartialOrd,
    Ord,
)]
pub struct DatasetName {
    // A unique identifier for the Zpool on which the dataset is stored.
    pool_name: ZpoolName,
    // A name for the dataset within the Zpool.
    kind: DatasetKind,
}

impl DatasetName {
    pub fn new(pool_name: ZpoolName, kind: DatasetKind) -> Self {
        Self { pool_name, kind }
    }

    pub fn pool(&self) -> &ZpoolName {
        &self.pool_name
    }

    pub fn dataset(&self) -> &DatasetKind {
        &self.kind
    }

    /// Returns the full name of the dataset, as would be returned from
    /// "zfs get" or "zfs list".
    ///
    /// If this dataset should be encrypted, this automatically adds the
    /// "crypt" dataset component.
    pub fn full_name(&self) -> String {
        // Currently, we encrypt all datasets except Crucible.
        //
        // Crucible already performs encryption internally, and we
        // avoid double-encryption.
        if self.kind.dataset_should_be_encrypted() {
            self.full_encrypted_name()
        } else {
            self.full_unencrypted_name()
        }
    }

    /// Returns the mountpoint of the dataset.
    ///
    /// If this dataset is delegated to a non-global zone, returns "/data".
    ///
    /// If this dataset is intended for the global zone and should be encrypted,
    /// this automatically adds the "crypt" dataset component.
    pub fn mountpoint(&self, root: &Utf8Path) -> Utf8PathBuf {
        if self.kind.zoned() {
            Utf8PathBuf::from("/data")
        } else {
            self.pool_name.dataset_mountpoint(
                root,
                &if self.kind.dataset_should_be_encrypted() {
                    format!("crypt/{}", self.kind)
                } else {
                    self.kind.to_string()
                },
            )
        }
    }

    fn full_encrypted_name(&self) -> String {
        format!("{}/crypt/{}", self.pool_name, self.kind)
    }

    fn full_unencrypted_name(&self) -> String {
        format!("{}/{}", self.pool_name, self.kind)
    }
}

#[derive(
    Copy,
    Clone,
    Debug,
    Deserialize,
    Serialize,
    JsonSchema,
    PartialEq,
    Eq,
    Hash,
    PartialOrd,
    Ord,
)]
pub struct GzipLevel(u8);

// Fastest compression level
const GZIP_LEVEL_MIN: u8 = 1;

// Best compression ratio
const GZIP_LEVEL_MAX: u8 = 9;

impl GzipLevel {
    pub const fn new<const N: u8>() -> Self {
        assert!(N >= GZIP_LEVEL_MIN, "Compression level too small");
        assert!(N <= GZIP_LEVEL_MAX, "Compression level too large");
        Self(N)
    }
}

impl FromStr for GzipLevel {
    type Err = anyhow::Error;

    fn from_str(s: &str) -> Result<Self, Self::Err> {
        let level = s.parse::<u8>()?;
        if level < GZIP_LEVEL_MIN || level > GZIP_LEVEL_MAX {
            bail!("Invalid gzip compression level: {level}");
        }
        Ok(Self(level))
    }
}

#[derive(
    Copy,
    Clone,
    Debug,
    Default,
    Deserialize,
    Serialize,
    JsonSchema,
    PartialEq,
    Eq,
    Hash,
    PartialOrd,
    Ord,
)]
#[serde(tag = "type", rename_all = "snake_case")]
pub enum CompressionAlgorithm {
    // Selects a default compression algorithm. This is dependent on both the
    // zpool and OS version.
    On,

    // Disables compression.
    #[default]
    Off,

    // Selects the default Gzip compression level.
    //
    // According to the ZFS docs, this is "gzip-6", but that's a default value,
    // which may change with OS updates.
    Gzip,

    GzipN {
        level: GzipLevel,
    },
    Lz4,
    Lzjb,
    Zle,
}

/// These match the arguments which can be passed to "zfs set compression=..."
impl fmt::Display for CompressionAlgorithm {
    fn fmt(&self, f: &mut fmt::Formatter<'_>) -> fmt::Result {
        use CompressionAlgorithm::*;
        let s = match self {
            On => "on",
            Off => "off",
            Gzip => "gzip",
            GzipN { level } => {
                return write!(f, "gzip-{}", level.0);
            }
            Lz4 => "lz4",
            Lzjb => "lzjb",
            Zle => "zle",
        };
        write!(f, "{}", s)
    }
}

impl FromStr for CompressionAlgorithm {
    type Err = anyhow::Error;

    fn from_str(s: &str) -> Result<Self, Self::Err> {
        use CompressionAlgorithm::*;
        let c = match s {
            "on" => On,
            "" | "off" => Off,
            "gzip" => Gzip,
            "lz4" => Lz4,
            "lzjb" => Lzjb,
            "zle" => Zle,
            _ => {
                let Some(suffix) = s.strip_prefix("gzip-") else {
                    bail!("Unknown compression algorithm {s}");
                };
                GzipN { level: suffix.parse()? }
            }
        };
        Ok(c)
    }
}

<<<<<<< HEAD
/// Shared configuration information to request a dataset.
=======
/// Configuration information necessary to request a single dataset
>>>>>>> 8bd3149e
#[derive(
    Clone,
    Debug,
    Deserialize,
    Serialize,
    JsonSchema,
    PartialEq,
    Eq,
    Hash,
    PartialOrd,
    Ord,
)]
pub struct SharedDatasetConfig {
    /// The compression mode to be used by the dataset
    pub compression: CompressionAlgorithm,

    /// The upper bound on the amount of storage used by this dataset
    pub quota: Option<ByteCount>,

    /// The lower bound on the amount of storage usable by this dataset
    pub reservation: Option<ByteCount>,
}

#[derive(
    Clone,
    Debug,
    Deserialize,
    Serialize,
    JsonSchema,
    PartialEq,
    Eq,
    Hash,
    PartialOrd,
    Ord,
)]
pub struct NestedDatasetLocation {
    /// A path, within the dataset root, which is being requested.
    pub path: String,

    /// The UUID within which the dataset being requested
    pub id: DatasetUuid,

    /// The root in which this dataset is being requested
    pub root: DatasetName,
}

impl NestedDatasetLocation {
    pub fn mountpoint(&self, root: &Utf8Path) -> Utf8PathBuf {
        let mut path = Utf8Path::new(&self.path);

        // This path must be nested, so we need it to be relative to
        // "self.root". However, joining paths in Rust is quirky,
        // as it chooses to replace the path entirely if the argument
        // to `.join(...)` is absolute.
        //
        // Here, we "fix" the path to make non-absolute before joining
        // the paths.
        while path.is_absolute() {
            path = path
                .strip_prefix("/")
                .expect("Path is absolute, but we cannot strip '/' character");
        }

        self.root.mountpoint(root).join(path)
    }

    pub fn full_name(&self) -> String {
        if self.path.is_empty() {
            self.root.full_name().to_string()
        } else {
            format!("{}/{}", self.root.full_name(), self.path)
        }
    }
}

// TODO: Does this need to be here? Feels a little like an internal detail...
/// Configuration information necessary to request a single nested dataset.
///
/// These datasets must be placed within one of the top-level datasets
/// managed directly by Nexus.
#[derive(
    Clone,
    Debug,
    Deserialize,
    Serialize,
    JsonSchema,
    PartialEq,
    Eq,
    Hash,
    PartialOrd,
    Ord,
)]
pub struct NestedDatasetConfig {
    /// Location of this nested dataset
    pub name: NestedDatasetLocation,

    /// Configuration of this dataset
    #[serde(flatten)]
    pub inner: SharedDatasetConfig,
}

/// Configuration information necessary to request a single dataset.
///
/// These datasets are tracked directly by Nexus.
#[derive(
    Clone,
    Debug,
    Deserialize,
    Serialize,
    JsonSchema,
    PartialEq,
    Eq,
    Hash,
    PartialOrd,
    Ord,
)]
pub struct DatasetConfig {
    /// The UUID of the dataset being requested
    pub id: DatasetUuid,

    /// The dataset's name
    pub name: DatasetName,

    #[serde(flatten)]
    pub inner: SharedDatasetConfig,
}

#[derive(
    Clone, Debug, Deserialize, Serialize, JsonSchema, PartialEq, Eq, Hash,
)]
pub struct DatasetsConfig {
    /// generation number of this configuration
    ///
    /// This generation number is owned by the control plane (i.e., RSS or
    /// Nexus, depending on whether RSS-to-Nexus handoff has happened).  It
    /// should not be bumped within Sled Agent.
    ///
    /// Sled Agent rejects attempts to set the configuration to a generation
    /// older than the one it's currently running.
    ///
    /// Note that "Generation::new()", AKA, the first generation number,
    /// is reserved for "no datasets". This is the default configuration
    /// for a sled before any requests have been made.
    pub generation: Generation,

    pub datasets: BTreeMap<DatasetUuid, DatasetConfig>,
}

impl Default for DatasetsConfig {
    fn default() -> Self {
        Self { generation: Generation::new(), datasets: BTreeMap::new() }
    }
}

impl Ledgerable for DatasetsConfig {
    fn is_newer_than(&self, other: &Self) -> bool {
        self.generation > other.generation
    }

    // No need to do this, the generation number is provided externally.
    fn generation_bump(&mut self) {}
}

/// Identifies how a single dataset management operation may have succeeded or
/// failed.
#[derive(Debug, JsonSchema, Serialize, Deserialize)]
#[serde(rename_all = "snake_case")]
pub struct DatasetManagementStatus {
    pub dataset_name: DatasetName,
    pub err: Option<String>,
}

/// The result from attempting to manage datasets.
#[derive(Default, Debug, JsonSchema, Serialize, Deserialize)]
#[serde(rename_all = "snake_case")]
#[must_use = "this `DatasetManagementResult` may contain errors, which should be handled"]
pub struct DatasetsManagementResult {
    pub status: Vec<DatasetManagementStatus>,
}

impl DatasetsManagementResult {
    pub fn has_error(&self) -> bool {
        for status in &self.status {
            if status.err.is_some() {
                return true;
            }
        }
        false
    }
}

/// Uniquely identifies a disk.
#[derive(
    Debug,
    Clone,
    PartialEq,
    Eq,
    Hash,
    Ord,
    PartialOrd,
    Serialize,
    Deserialize,
    JsonSchema,
)]
pub struct DiskIdentity {
    pub vendor: String,
    pub model: String,
    pub serial: String,
}

#[derive(
    Debug,
    Clone,
    Copy,
    PartialEq,
    Eq,
    Hash,
    Serialize,
    Deserialize,
    JsonSchema,
    Ord,
    PartialOrd,
)]
pub enum DiskVariant {
    U2,
    M2,
}

impl From<ZpoolKind> for DiskVariant {
    fn from(kind: ZpoolKind) -> DiskVariant {
        match kind {
            ZpoolKind::External => DiskVariant::U2,
            ZpoolKind::Internal => DiskVariant::M2,
        }
    }
}

/// Identifies how a single disk management operation may have succeeded or
/// failed.
#[derive(Debug, JsonSchema, Serialize, Deserialize)]
#[serde(rename_all = "snake_case")]
pub struct DiskManagementStatus {
    pub identity: DiskIdentity,
    pub err: Option<DiskManagementError>,
}

/// The result from attempting to manage underlying disks.
///
/// This is more complex than a simple "Error" type because it's possible
/// for some disks to be initialized correctly, while others can fail.
///
/// This structure provides a mechanism for callers to learn about partial
/// failures, and handle them appropriately on a per-disk basis.
#[derive(Default, Debug, JsonSchema, Serialize, Deserialize)]
#[serde(rename_all = "snake_case")]
#[must_use = "this `DiskManagementResult` may contain errors, which should be handled"]
pub struct DisksManagementResult {
    pub status: Vec<DiskManagementStatus>,
}

impl DisksManagementResult {
    pub fn has_error(&self) -> bool {
        for status in &self.status {
            if status.err.is_some() {
                return true;
            }
        }
        false
    }

    pub fn has_retryable_error(&self) -> bool {
        for status in &self.status {
            if let Some(err) = &status.err {
                if err.retryable() {
                    return true;
                }
            }
        }
        false
    }
}

#[derive(Debug, thiserror::Error, JsonSchema, Serialize, Deserialize)]
#[serde(rename_all = "snake_case", tag = "type", content = "value")]
pub enum DiskManagementError {
    #[error("Disk requested by control plane, but not found on device")]
    NotFound,

    #[error("Expected zpool UUID of {expected}, but saw {observed}")]
    ZpoolUuidMismatch { expected: ZpoolUuid, observed: ZpoolUuid },

    #[error("Failed to access keys necessary to unlock storage. This error may be transient.")]
    KeyManager(String),

    #[error("Other error starting disk management: {0}")]
    Other(String),
}

impl DiskManagementError {
    fn retryable(&self) -> bool {
        match self {
            DiskManagementError::KeyManager(_) => true,
            _ => false,
        }
    }
}

/// Describes an M.2 slot, often in the context of writing a system image to
/// it.
#[derive(
    Debug,
    Clone,
    Copy,
    PartialEq,
    Eq,
    PartialOrd,
    Ord,
    Deserialize,
    Serialize,
    JsonSchema,
)]
pub enum M2Slot {
    A,
    B,
}

impl fmt::Display for M2Slot {
    fn fmt(&self, f: &mut fmt::Formatter<'_>) -> fmt::Result {
        match self {
            Self::A => f.write_str("A"),
            Self::B => f.write_str("B"),
        }
    }
}

impl TryFrom<i64> for M2Slot {
    type Error = anyhow::Error;

    fn try_from(value: i64) -> Result<Self, Self::Error> {
        match value {
            // Gimlet should have 2 M.2 drives: drive A is assigned slot 17, and
            // drive B is assigned slot 18.
            17 => Ok(Self::A),
            18 => Ok(Self::B),
            _ => bail!("unexpected M.2 slot {value}"),
        }
    }
}<|MERGE_RESOLUTION|>--- conflicted
+++ resolved
@@ -279,11 +279,7 @@
     }
 }
 
-<<<<<<< HEAD
 /// Shared configuration information to request a dataset.
-=======
-/// Configuration information necessary to request a single dataset
->>>>>>> 8bd3149e
 #[derive(
     Clone,
     Debug,
