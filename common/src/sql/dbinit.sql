/*
 * dbinit.sql: raw SQL to initialize a database for use by Omicron
 *
 * It's not clear what the long-term story for managing the database schema will
 * be.  For now, this file can be used by the test suite and by developers (via
 * the "omicron-dev" program) to set up a local database with which to run the
 * system.
 */

/*
 * Important CockroachDB notes:
 *
 *    The syntax STRING(63) means a Unicode string with at most 63 code points,
 *    not 63 bytes.  In many cases, Nexus itself will validate a string's
 *    byte count or code points, so it's still reasonable to limit ourselves to
 *    powers of two (or powers-of-two-minus-one) to improve storage utilization.
 *
 *    For timestamps, CockroachDB's docs recommend TIMESTAMPTZ rather than
 *    TIMESTAMP.  This does not change what is stored with each datum, but
 *    rather how it's interpreted when clients use it.  It should make no
 *    difference to us, so we stick with the recommendation.
 *
 *    We avoid explicit foreign keys due to this warning from the docs: "Foreign
 *    key dependencies can significantly impact query performance, as queries
 *    involving tables with foreign keys, or tables referenced by foreign keys,
 *    require CockroachDB to check two separate tables. We recommend using them
 *    sparingly."
 */

/*
 * We assume the database and user do not already exist so that we don't
 * inadvertently clobber what's there.  If they might exist, the user has to
 * clear this first.
 *
 * NOTE: the database and user names MUST be kept in sync with the
 * initialization code and dbwipe.sql.
 */
CREATE DATABASE omicron;
CREATE USER omicron;
GRANT INSERT, SELECT, UPDATE, DELETE ON DATABASE omicron to omicron;

/*
 * Racks
 */
CREATE TABLE omicron.public.rack (
    /* Identity metadata (asset) */
    id UUID PRIMARY KEY,
    time_created TIMESTAMPTZ NOT NULL,
    time_modified TIMESTAMPTZ NOT NULL,

    /* Used to configure the updates service URL */
    tuf_base_url STRING(512)
);

/*
 * Sleds
 */

CREATE TABLE omicron.public.sled (
    /* Identity metadata (asset) */
    id UUID PRIMARY KEY,
    time_created TIMESTAMPTZ NOT NULL,
    time_modified TIMESTAMPTZ NOT NULL,
    time_deleted TIMESTAMPTZ,
    rcgen INT NOT NULL,

    /* The IP address and bound port of the sled agent server. */
    ip INET NOT NULL,
    port INT4 NOT NULL,

    /* The last address allocated to an Oxide service on this sled. */
    last_used_address INET NOT NULL
);

/*
 * ZPools of Storage, attached to Sleds.
 * Typically these are backed by a single physical disk.
 */
CREATE TABLE omicron.public.Zpool (
    /* Identity metadata (asset) */
    id UUID PRIMARY KEY,
    time_created TIMESTAMPTZ NOT NULL,
    time_modified TIMESTAMPTZ NOT NULL,
    time_deleted TIMESTAMPTZ,
    rcgen INT NOT NULL,

    /* FK into the Sled table */
    sled_id UUID NOT NULL,

    /* TODO: Could also store physical disk FK here */

    total_size INT NOT NULL
);

CREATE TYPE omicron.public.dataset_kind AS ENUM (
  'crucible',
  'cockroach',
  'clickhouse'
);

/*
 * A dataset of allocated space within a zpool.
 */
CREATE TABLE omicron.public.Dataset (
    /* Identity metadata (asset) */
    id UUID PRIMARY KEY,
    time_created TIMESTAMPTZ NOT NULL,
    time_modified TIMESTAMPTZ NOT NULL,
    time_deleted TIMESTAMPTZ,
    rcgen INT NOT NULL,

    /* FK into the Pool table */
    pool_id UUID NOT NULL,

    /* Contact information for the dataset */
    ip INET NOT NULL,
    port INT4 NOT NULL,

    kind omicron.public.dataset_kind NOT NULL,

    /* An upper bound on the amount of space that might be in-use */
    size_used INT
);

/* Create an index on the size usage for Crucible's allocation */
CREATE INDEX on omicron.public.Dataset (
    size_used
) WHERE size_used IS NOT NULL AND time_deleted IS NULL AND kind = 'crucible';

/*
 * A region of space allocated to Crucible Downstairs, within a dataset.
 */
CREATE TABLE omicron.public.Region (
    /* Identity metadata (asset) */
    id UUID PRIMARY KEY,
    time_created TIMESTAMPTZ NOT NULL,
    time_modified TIMESTAMPTZ NOT NULL,

    /* FK into the Dataset table */
    dataset_id UUID NOT NULL,

    /* FK into the volume table */
    volume_id UUID NOT NULL,

    /* Metadata describing the region */
    block_size INT NOT NULL,
    blocks_per_extent INT NOT NULL,
    extent_count INT NOT NULL
);

/*
 * Allow all regions belonging to a disk to be accessed quickly.
 */
CREATE INDEX on omicron.public.Region (
    volume_id
);

/*
 * A volume within Crucible
 */
CREATE TABLE omicron.public.volume (
    id UUID PRIMARY KEY,
    time_created TIMESTAMPTZ NOT NULL,
    time_modified TIMESTAMPTZ NOT NULL,
    time_deleted TIMESTAMPTZ,

    /* child resource generation number, per RFD 192 */
    rcgen INT NOT NULL,

    /*
     * A JSON document describing the construction of the volume, including all
     * sub volumes. This is what will be POSTed to propolis, and eventually
     * consumed by some Upstairs code to perform the volume creation. The Rust
     * type of this column should be Crucible::VolumeConstructionRequest.
     */
    data TEXT NOT NULL
);

/*
 * Silos
 */

CREATE TABLE omicron.public.silo (
    /* Identity metadata */
    id UUID PRIMARY KEY,
    name STRING(128) NOT NULL,
    description STRING(512) NOT NULL,
    time_created TIMESTAMPTZ NOT NULL,
    time_modified TIMESTAMPTZ NOT NULL,
    time_deleted TIMESTAMPTZ,

    discoverable BOOL NOT NULL,

    /* child resource generation number, per RFD 192 */
    rcgen INT NOT NULL
);

CREATE UNIQUE INDEX ON omicron.public.silo (
    name
) WHERE
    time_deleted IS NULL;

/*
 * Silo users
 */
CREATE TABLE omicron.public.silo_user (
    id UUID PRIMARY KEY,

    silo_id UUID NOT NULL,

    time_created TIMESTAMPTZ NOT NULL,
    time_modified TIMESTAMPTZ NOT NULL,
    time_deleted TIMESTAMPTZ
);

<<<<<<< HEAD
CREATE TYPE omicron.public.provider_type AS ENUM (
  'local',
  'saml',
  'ldap'
);

/*
 * Silo identity provider list
 */
CREATE TABLE omicron.public.silo_identity_provider (
    silo_id UUID NOT NULL,
    provider_type omicron.public.provider_type NOT NULL,
    name TEXT NOT NULL,
    provider_id UUID NOT NULL,

    PRIMARY KEY (silo_id, provider_id)
);

/*
 * Silo SAML identity provider
 */
CREATE TABLE omicron.public.silo_saml_identity_provider (
    /* Identity metadata */
    id UUID PRIMARY KEY,
    name STRING(128) NOT NULL,
    description STRING(512) NOT NULL,
    time_created TIMESTAMPTZ NOT NULL,
    time_modified TIMESTAMPTZ NOT NULL,
    time_deleted TIMESTAMPTZ,

    silo_id UUID NOT NULL,

    idp_metadata_url TEXT NOT NULL,
    idp_metadata_document_string TEXT NOT NULL,

    idp_entity_id TEXT NOT NULL,
    sp_client_id TEXT NOT NULL,
    acs_url TEXT NOT NULL,
    slo_url TEXT NOT NULL,
    technical_contact_email TEXT NOT NULL,

    public_cert TEXT,
    private_key TEXT
);
=======
/* This index lets us quickly find users for a given silo. */
CREATE INDEX ON omicron.public.silo_user (
    silo_id,
    id
) WHERE
    time_deleted IS NULL;
>>>>>>> d2bf956e

/*
 * Users' public SSH keys, per RFD 44
 */
CREATE TABLE omicron.public.ssh_key (
    id UUID PRIMARY KEY,
    name STRING(63) NOT NULL,
    description STRING(512) NOT NULL,
    time_created TIMESTAMPTZ NOT NULL,
    time_modified TIMESTAMPTZ NOT NULL,
    time_deleted TIMESTAMPTZ,

    /* FK into silo_user table */
    silo_user_id UUID NOT NULL,

    /*
     * A 4096 bit RSA key without comment encodes to 726 ASCII characters.
     * A (256 bit) Ed25519 key w/o comment encodes to 82 ASCII characters.
     */
    public_key STRING(1023) NOT NULL
);

CREATE UNIQUE INDEX ON omicron.public.ssh_key (
    silo_user_id,
    name
) WHERE
    time_deleted IS NULL;

/*
 * Organizations
 */

CREATE TABLE omicron.public.organization (
    /* Identity metadata */
    id UUID PRIMARY KEY,

    /* FK into Silo table */
    silo_id UUID NOT NULL,

    name STRING(63) NOT NULL,
    description STRING(512) NOT NULL,
    time_created TIMESTAMPTZ NOT NULL,
    time_modified TIMESTAMPTZ NOT NULL,
    /* Indicates that the object has been deleted */
    time_deleted TIMESTAMPTZ,

    /* child resource generation number, per RFD 192 */
    rcgen INT NOT NULL
);

CREATE UNIQUE INDEX ON omicron.public.organization (
    name
) WHERE
    time_deleted IS NULL;

/*
 * Projects
 */

CREATE TABLE omicron.public.project (
    /* Identity metadata (resource) */
    id UUID PRIMARY KEY,
    name STRING(63) NOT NULL,
    description STRING(512) NOT NULL,
    time_created TIMESTAMPTZ NOT NULL,
    time_modified TIMESTAMPTZ NOT NULL,
    /* Indicates that the object has been deleted */
    time_deleted TIMESTAMPTZ,

    /* Which organization this project belongs to */
    organization_id UUID NOT NULL /* foreign key into "Organization" table */
);

CREATE UNIQUE INDEX ON omicron.public.project (
    organization_id,
    name
) WHERE
    time_deleted IS NULL;

/*
 * Instances
 */

CREATE TYPE omicron.public.instance_state AS ENUM (
    'creating',
    'starting',
    'running',
    'stopping',
    'stopped',
    'rebooting',
    'migrating',
    'repairing',
    'failed',
    'destroyed'
);

/*
 * TODO consider how we want to manage multiple sagas operating on the same
 * Instance -- e.g., reboot concurrent with destroy or concurrent reboots or the
 * like.  Or changing # of CPUs or memory size.
 */
CREATE TABLE omicron.public.instance (
    /* Identity metadata (resource) */
    id UUID PRIMARY KEY,
    name STRING(63) NOT NULL,
    description STRING(512) NOT NULL,
    time_created TIMESTAMPTZ NOT NULL,
    time_modified TIMESTAMPTZ NOT NULL,
    /* Indicates that the object has been deleted */
    /* This is redundant for Instances, but we keep it here for consistency. */
    time_deleted TIMESTAMPTZ,

    /* Every Instance is in exactly one Project at a time. */
    project_id UUID NOT NULL,

    /* user data for instance initialization systems (e.g. cloud-init) */
    user_data BYTES NOT NULL,

    /*
     * TODO Would it make sense for the runtime state to live in a separate
     * table?
     */
    /* Runtime state */
    state omicron.public.instance_state NOT NULL,
    time_state_updated TIMESTAMPTZ NOT NULL,
    state_generation INT NOT NULL,
    /*
     * Server where the VM is currently running, if any.  Note that when we
     * support live migration, there may be multiple servers associated with
     * this Instance, but only one will be truly active.  Still, consumers of
     * this information should consider whether they also want to know the other
     * servers involved in the migration.
     */
    active_server_id UUID,
    /* Identifies the underlying propolis-server backing the instance. */
    active_propolis_id UUID NOT NULL,
    active_propolis_ip INET,

    /* Identifies the target propolis-server during a migration of the instance. */
    target_propolis_id UUID,

    /*
     * Identifies an ongoing migration for this instance.
     */
    migration_id UUID,

    /* Instance configuration */
    ncpus INT NOT NULL,
    memory INT NOT NULL,
    hostname STRING(63) NOT NULL
);

CREATE UNIQUE INDEX ON omicron.public.instance (
    project_id,
    name
) WHERE
    time_deleted IS NULL;


/*
 * Guest-Visible, Virtual Disks
 */

/*
 * TODO The Rust enum to which this type is converted
 * carries data in some of its variants, such as the UUID
 * of the instance to which a disk is attached.
 *
 * This makes the conversion to/from this enum type here much
 * more difficult, since we need a way to manage that data
 * coherently.
 *
 * See <https://github.com/oxidecomputer/omicron/issues/312>.
 */
-- CREATE TYPE omicron.public.DiskState AS ENUM (
--     'creating',
--     'detached',
--     'attaching',
--     'attached',
--     'detaching',
--     'destroyed',
--     'faulted'
-- );

CREATE TYPE omicron.public.block_size AS ENUM (
  '512',
  '2048',
  '4096'
);

CREATE TABLE omicron.public.disk (
    /* Identity metadata (resource) */
    id UUID PRIMARY KEY,
    name STRING(63) NOT NULL,
    description STRING(512) NOT NULL,
    time_created TIMESTAMPTZ NOT NULL,
    time_modified TIMESTAMPTZ NOT NULL,
    /* Indicates that the object has been deleted */
    /* This is redundant for Disks, but we keep it here for consistency. */
    time_deleted TIMESTAMPTZ,
    rcgen INT NOT NULL,

    /* Every Disk is in exactly one Project at a time. */
    project_id UUID NOT NULL,

    /* Every disk consists of a root volume */
    volume_id UUID NOT NULL,

    /*
     * TODO Would it make sense for the runtime state to live in a separate
     * table?
     */
    /* Runtime state */
    -- disk_state omicron.public.DiskState NOT NULL, /* TODO see above */
    disk_state STRING(15) NOT NULL,
    /*
     * Every Disk may be attaching to, attached to, or detaching from at most
     * one Instance at a time.
     */
    attach_instance_id UUID,
    state_generation INT NOT NULL,
    time_state_updated TIMESTAMPTZ NOT NULL,

    /* Disk configuration */
    size_bytes INT NOT NULL,
    block_size omicron.public.block_size NOT NULL,
    origin_snapshot UUID,
    origin_image UUID
);

CREATE UNIQUE INDEX ON omicron.public.disk (
    project_id,
    name
) WHERE
    time_deleted IS NULL;

CREATE INDEX ON omicron.public.disk (
    attach_instance_id
) WHERE
    time_deleted IS NULL AND attach_instance_id IS NOT NULL;

CREATE TABLE omicron.public.image (
    /* Identity metadata (resource) */
    id UUID PRIMARY KEY,
    name STRING(63) NOT NULL,
    description STRING(512) NOT NULL,
    time_created TIMESTAMPTZ NOT NULL,
    time_modified TIMESTAMPTZ NOT NULL,
    /* Indicates that the object has been deleted */
    time_deleted TIMESTAMPTZ,

    project_id UUID NOT NULL,
    volume_id UUID NOT NULL,

    url STRING(8192),
    version STRING(64),
    digest TEXT,
    block_size omicron.public.block_size NOT NULL,
    size_bytes INT NOT NULL
);

CREATE UNIQUE INDEX on omicron.public.image (
    project_id,
    name
) WHERE
    time_deleted is NULL;

CREATE TABLE omicron.public.global_image (
    /* Identity metadata (resource) */
    id UUID PRIMARY KEY,
    name STRING(63) NOT NULL,
    description STRING(512) NOT NULL,
    time_created TIMESTAMPTZ NOT NULL,
    time_modified TIMESTAMPTZ NOT NULL,
    /* Indicates that the object has been deleted */
    time_deleted TIMESTAMPTZ,

    volume_id UUID NOT NULL,

    url STRING(8192),
    version STRING(64),
    digest TEXT,
    block_size omicron.public.block_size NOT NULL,
    size_bytes INT NOT NULL
);

CREATE UNIQUE INDEX on omicron.public.global_image (
    name
) WHERE
    time_deleted is NULL;

CREATE TABLE omicron.public.snapshot (
    /* Identity metadata (resource) */
    id UUID PRIMARY KEY,
    name STRING(63) NOT NULL,
    description STRING(512) NOT NULL,
    time_created TIMESTAMPTZ NOT NULL,
    time_modified TIMESTAMPTZ NOT NULL,
    /* Indicates that the object has been deleted */
    time_deleted TIMESTAMPTZ,

    /* Every Snapshot is in exactly one Project at a time. */
    project_id UUID NOT NULL,

    /* Every Snapshot originated from a single disk */
    disk_id UUID NOT NULL,

    /* Every Snapshot consists of a root volume */
    volume_id UUID NOT NULL,

    /* Disk configuration (from the time the snapshot was taken) */
    size_bytes INT NOT NULL
);

CREATE UNIQUE INDEX ON omicron.public.snapshot (
    project_id,
    name
) WHERE
    time_deleted IS NULL;

/*
 * Oximeter collector servers.
 */
CREATE TABLE omicron.public.oximeter (
    id UUID PRIMARY KEY,
    time_created TIMESTAMPTZ NOT NULL,
    time_modified TIMESTAMPTZ NOT NULL,
    ip INET NOT NULL,
    port INT4 NOT NULL
);

/*
 * Information about registered metric producers.
 */
CREATE TABLE omicron.public.metric_producer (
    id UUID PRIMARY KEY,
    time_created TIMESTAMPTZ NOT NULL,
    time_modified TIMESTAMPTZ NOT NULL,
    ip INET NOT NULL,
    port INT4 NOT NULL,
    interval FLOAT NOT NULL,
    /* TODO: Is this length appropriate? */
    base_route STRING(512) NOT NULL,
    /* Oximeter collector instance to which this metric producer is assigned. */
    oximeter_id UUID NOT NULL
);

CREATE INDEX ON omicron.public.metric_producer (
    oximeter_id,
    id
);

/*
 * VPCs and networking primitives
 */


CREATE TABLE omicron.public.vpc (
    /* Identity metadata (resource) */
    id UUID PRIMARY KEY,
    name STRING(63) NOT NULL,
    description STRING(512) NOT NULL,
    time_created TIMESTAMPTZ NOT NULL,
    time_modified TIMESTAMPTZ NOT NULL,
    /* Indicates that the object has been deleted */
    time_deleted TIMESTAMPTZ,
    project_id UUID NOT NULL,
    system_router_id UUID NOT NULL,
    dns_name STRING(63) NOT NULL,

    /* The IPv6 prefix allocated to subnets. */
    ipv6_prefix INET NOT NULL,

    /* Used to ensure that two requests do not concurrently modify the
       VPC's firewall */
    firewall_gen INT NOT NULL
);

CREATE UNIQUE INDEX ON omicron.public.vpc (
    project_id,
    name
) WHERE
    time_deleted IS NULL;

CREATE TABLE omicron.public.vpc_subnet (
    /* Identity metadata (resource) */
    id UUID PRIMARY KEY,
    name STRING(63) NOT NULL,
    description STRING(512) NOT NULL,
    time_created TIMESTAMPTZ NOT NULL,
    time_modified TIMESTAMPTZ NOT NULL,
    /* Indicates that the object has been deleted */
    time_deleted TIMESTAMPTZ,
    vpc_id UUID NOT NULL,
    ipv4_block INET NOT NULL,
    ipv6_block INET NOT NULL
);

/* Subnet and network interface names are unique per VPC, not project */
CREATE UNIQUE INDEX ON omicron.public.vpc_subnet (
    vpc_id,
    name
) WHERE
    time_deleted IS NULL;

CREATE TABLE omicron.public.network_interface (
    /* Identity metadata (resource) */
    id UUID PRIMARY KEY,
    name STRING(63) NOT NULL,
    description STRING(512) NOT NULL,
    time_created TIMESTAMPTZ NOT NULL,
    time_modified TIMESTAMPTZ NOT NULL,
    /* Indicates that the object has been deleted */
    time_deleted TIMESTAMPTZ,

    /* FK into Instance table.
     * Note that interfaces are always attached to a particular instance.
     * IP addresses may be reserved, but this is a different resource.
     */
    instance_id UUID NOT NULL,

    /* FK into VPC table */
    vpc_id UUID NOT NULL,
    /* FK into VPCSubnet table. */
    subnet_id UUID NOT NULL,
    mac STRING(17) NOT NULL, -- e.g., "ff:ff:ff:ff:ff:ff"
    ip INET NOT NULL,
    /*
     * Limited to 8 NICs per instance. This value must be kept in sync with
     * `crate::nexus::MAX_NICS_PER_INSTANCE`.
     */
    slot INT2 NOT NULL CHECK (slot >= 0 AND slot < 8)
);

/* TODO-completeness

 * We currently have a NetworkInterface table with the IP and MAC addresses inline.
 * Eventually, we'll probably want to move these to their own tables, and
 * refer to them here, most notably to support multiple IPs per NIC, as well
 * as moving IPs between NICs on different instances, etc.
 */

/* Ensure we do not assign the same address twice within a subnet */
CREATE UNIQUE INDEX ON omicron.public.network_interface (
    subnet_id,
    ip
) WHERE
    time_deleted IS NULL;

/* Ensure we do not assign the same MAC twice within a VPC
 * See RFD174's discussion on the scope of virtual MACs
 */
CREATE UNIQUE INDEX ON omicron.public.network_interface (
    vpc_id,
    mac
) WHERE
    time_deleted IS NULL;

/*
 * Index used to verify that an Instance's networking is contained
 * within a single VPC.
 */
CREATE UNIQUE INDEX ON omicron.public.network_interface (
    instance_id,
    name
)
STORING (vpc_id)
WHERE
    time_deleted IS NULL;

CREATE TYPE omicron.public.vpc_router_kind AS ENUM (
    'system',
    'custom'
);

CREATE TABLE omicron.public.vpc_router (
    /* Identity metadata (resource) */
    id UUID PRIMARY KEY,
    name STRING(63) NOT NULL,
    description STRING(512) NOT NULL,
    time_created TIMESTAMPTZ NOT NULL,
    time_modified TIMESTAMPTZ NOT NULL,
    /* Indicates that the object has been deleted */
    time_deleted TIMESTAMPTZ,
    kind omicron.public.vpc_router_kind NOT NULL,
    vpc_id UUID NOT NULL,
    rcgen INT NOT NULL
);

CREATE UNIQUE INDEX ON omicron.public.vpc_router (
    vpc_id,
    name
) WHERE
    time_deleted IS NULL;

CREATE TYPE omicron.public.vpc_firewall_rule_status AS ENUM (
    'disabled',
    'enabled'
);

CREATE TYPE omicron.public.vpc_firewall_rule_direction AS ENUM (
    'inbound',
    'outbound'
);

CREATE TYPE omicron.public.vpc_firewall_rule_action AS ENUM (
    'allow',
    'deny'
);

CREATE TYPE omicron.public.vpc_firewall_rule_protocol AS ENUM (
    'TCP',
    'UDP',
    'ICMP'
);

CREATE TABLE omicron.public.vpc_firewall_rule (
    /* Identity metadata (resource) */
    id UUID PRIMARY KEY,
    name STRING(63) NOT NULL,
    description STRING(512) NOT NULL,
    time_created TIMESTAMPTZ NOT NULL,
    time_modified TIMESTAMPTZ NOT NULL,
    /* Indicates that the object has been deleted */
    time_deleted TIMESTAMPTZ,

    vpc_id UUID NOT NULL,
    status omicron.public.vpc_firewall_rule_status NOT NULL,
    direction omicron.public.vpc_firewall_rule_direction NOT NULL,
    /* Array of targets. 128 was picked to include plenty of space for
       a tag, colon, and resource identifier. */
    targets STRING(128)[] NOT NULL,
    /* Also an array of targets */
    filter_hosts STRING(128)[],
    filter_ports STRING(11)[],
    filter_protocols omicron.public.vpc_firewall_rule_protocol[],
    action omicron.public.vpc_firewall_rule_action NOT NULL,
    priority INT4 CHECK (priority BETWEEN 0 AND 65535) NOT NULL
);

CREATE UNIQUE INDEX ON omicron.public.vpc_firewall_rule (
    vpc_id,
    name
) WHERE
    time_deleted IS NULL;

CREATE TYPE omicron.public.router_route_kind AS ENUM (
    'default',
    'vpc_subnet',
    'vpc_peering',
    'custom'
);

CREATE TABLE omicron.public.router_route (
    /* Identity metadata (resource) */
    id UUID PRIMARY KEY,
    name STRING(63) NOT NULL,
    description STRING(512) NOT NULL,
    time_created TIMESTAMPTZ NOT NULL,
    time_modified TIMESTAMPTZ NOT NULL,
    /* Indicates that the object has been deleted */
    time_deleted TIMESTAMPTZ,

    vpc_router_id UUID NOT NULL,
    kind omicron.public.router_route_kind NOT NULL,
    target STRING(128) NOT NULL,
    destination STRING(128) NOT NULL
);

CREATE UNIQUE INDEX ON omicron.public.router_route (
    vpc_router_id,
    name
) WHERE
    time_deleted IS NULL;

/*******************************************************************/

/*
 * Sagas
 */

/*
 * TODO This may eventually have 'paused', 'needs-operator', and 'needs-support'
 */
CREATE TYPE omicron.public.saga_state AS ENUM (
    'running',
    'unwinding',
    'done'
);


CREATE TABLE omicron.public.saga (
    /* immutable fields */

    /* unique identifier for this execution */
    id UUID PRIMARY KEY,
    /* unique id of the creator */
    creator UUID NOT NULL,
    /* name of the saga template name being run */
    template_name STRING(127) NOT NULL,
    /* time the saga was started */
    time_created TIMESTAMPTZ NOT NULL,
    /* saga parameters */
    saga_params JSONB NOT NULL,

    /*
     * TODO:
     * - id for current SEC (maybe NULL?)
     * - time of last adoption
     * - previous SEC? previous adoption time?
     * - number of adoptions?
     */
    saga_state omicron.public.saga_state NOT NULL,
    current_sec UUID,
    adopt_generation INT NOT NULL,
    adopt_time TIMESTAMPTZ NOT NULL
);

/*
 * For recovery (and probably takeover), we need to be able to list running
 * sagas by SEC.  We need to paginate this list by the id.
 */
CREATE UNIQUE INDEX ON omicron.public.saga (
    current_sec, id
) WHERE saga_state != 'done';

/*
 * TODO more indexes for Saga?
 * - Debugging and/or reporting: saga_template_name? creator?
 */
/*
 * TODO: This is a data-carrying enum, see note on disk_state.
 *
 * See <https://github.com/oxidecomputer/omicron/issues/312>.
 */
-- CREATE TYPE omicron.public.saga_node_event_type AS ENUM (
--    'started',
--    'succeeded',
--    'failed'
--    'undo_started'
--    'undo_finished'
-- );

CREATE TABLE omicron.public.saga_node_event (
    saga_id UUID NOT NULL,
    node_id INT NOT NULL,
    -- event_type omicron.public.saga_node_event_type NOT NULL,
    event_type STRING(31) NOT NULL,
    data JSONB,
    event_time TIMESTAMPTZ NOT NULL,
    creator UUID NOT NULL,

    /*
     * It's important to be able to list the nodes in a saga.  We put the
     * node_id in the saga so that we can paginate the list.
     *
     * We make it a UNIQUE index and include the event_type to prevent two SECs
     * from attempting to record the same event for the same saga.  Whether this
     * should be allowed is still TBD.
     */
    PRIMARY KEY (saga_id, node_id, event_type)
);

/*******************************************************************/

/*
 * Sessions for use by web console.
 */
CREATE TABLE omicron.public.console_session (
    token STRING(40) PRIMARY KEY,
    time_created TIMESTAMPTZ NOT NULL,
    time_last_used TIMESTAMPTZ NOT NULL,
    silo_user_id UUID NOT NULL
);

-- to be used for cleaning up old tokens
CREATE INDEX ON omicron.public.console_session (
    time_created
);

/*******************************************************************/

CREATE TYPE omicron.public.update_artifact_kind AS ENUM (
    'zone'
);

CREATE TABLE omicron.public.update_available_artifact (
    name STRING(40) NOT NULL,
    version INT NOT NULL,
    kind omicron.public.update_artifact_kind NOT NULL,

    /* the version of the targets.json role this came from */
    targets_role_version INT NOT NULL,

    /* when the metadata this artifact was cached from expires */
    valid_until TIMESTAMPTZ NOT NULL,

    /* data about the target from the targets.json role */
    target_name STRING(512) NOT NULL,
    target_sha256 STRING(64) NOT NULL,
    target_length INT NOT NULL,

    PRIMARY KEY (name, version, kind)
);

/* This index is used to quickly find outdated artifacts. */
CREATE INDEX ON omicron.public.update_available_artifact (
    targets_role_version
);

/*******************************************************************/

/*
 * Identity and Access Management (IAM)
 *
 * **For more details and a worked example using the tables here, see the
 * documentation for the omicron_nexus crate, "authz" module.**
 */

/*
 * Users built into the system
 *
 * The ids and names for these users are well-known (i.e., they are used by
 * Nexus directly, so changing these would potentially break compatibility).
 */
CREATE TABLE omicron.public.user_builtin (
    /*
     * Identity metadata
     *
     * TODO-cleanup This uses the "resource identity" pattern because we want a
     * name and description, but it's not valid to support soft-deleting these
     * records.
     */
    id UUID PRIMARY KEY,
    name STRING(63) NOT NULL,
    description STRING(512) NOT NULL,
    time_created TIMESTAMPTZ NOT NULL,
    time_modified TIMESTAMPTZ NOT NULL,
    time_deleted TIMESTAMPTZ
);

CREATE UNIQUE INDEX ON omicron.public.user_builtin (name);

/* User used by Nexus to create other users.  Do NOT add more users here! */
INSERT INTO omicron.public.user_builtin (
    id,
    name,
    description,
    time_created,
    time_modified
) VALUES (
    /* NOTE: this uuid and name are duplicated in nexus::authn. */
    '001de000-05e4-4000-8000-000000000001',
    'db-init',
    'user used for database initialization',
    NOW(),
    NOW()
);


/*
 * Roles built into the system
 *
 * You can think of a built-in role as an opaque token to which we assign a
 * hardcoded set of permissions.  The role that we call "project.viewer"
 * corresponds to the "viewer" role on the "project" resource.  A user that has
 * this role on a particular Project is granted various read-only permissions on
 * that Project.  The specific permissions associated with the role are defined
 * in Omicron's Polar (Oso) policy file.
 *
 * A built-in role like "project.viewer" has four parts:
 *
 * * resource type: "project"
 * * role name: "viewer"
 * * full name: "project.viewer"
 * * description: "Project Viewer"
 *
 * Internally, we can treat the tuple (resource type, role name) as a composite
 * primary key.  Externally, we expose this as the full name.  This is
 * consistent with RFD 43 and other IAM systems.
 *
 * These fields look awfully close to the identity metadata that we use for most
 * other tables.  But they're just different enough that we can't use most of
 * the same abstractions:
 *
 * * "id": We have no need for a uuid because the (resource_type, role_name) is
 *   already unique and immutable.
 * * "name": What we call "full name" above could instead be called "name",
 *   which would be consistent with other identity metadata.  But it's not a
 *   legal "name" because of the period, and it would be confusing to have
 *   "resource type", "role name", and "name".
 * * "time_created": not that useful because it's whenever the system was
 *   initialized, and we have plenty of other timestamps for that
 * * "time_modified": does not apply because the role cannot be changed
 * * "time_deleted" does not apply because the role cannot be deleted
 *
 * If the set of roles and their permissions are fixed, why store them in the
 * database at all?  Because what's dynamic is the assignment of roles to users.
 * We [will] have a separate table that says "user U has role ROLE on resource
 * RESOURCE".  How do we represent the ROLE part of this association?  We use a
 * foreign key into this "role_builtin" table.
 */
CREATE TABLE omicron.public.role_builtin (
    resource_type STRING(63),
    role_name STRING(63),
    description STRING(512),

    PRIMARY KEY(resource_type, role_name)
);

/*
 * Assignments between users, roles, and resources
 *
 * A built-in user has role on a resource if there's a record in this table that
 * points to that user, role, and resource.
 *
 * For more details and a worked example, see the omicron_nexus::authz
 * module-level documentation.
 */

CREATE TABLE omicron.public.role_assignment_builtin (
    /* Composite foreign key into "role_builtin" table */
    resource_type STRING(63) NOT NULL,
    role_name STRING(63) NOT NULL,

    /*
     * Foreign key into some other resource table.  Which table?  This is
     * identified implicitly by "resource_type" above.
     */
    resource_id UUID NOT NULL,

    /*
     * Foreign key into table of built-in users.
     */
    user_builtin_id UUID NOT NULL,

    /* The entire row is the primary key. */
    PRIMARY KEY(user_builtin_id, resource_type, resource_id, role_name)
);

/*******************************************************************/

/*
 * Metadata for the schema itself.  This version number isn't great, as there's
 * nothing to ensure it gets bumped when it should be, but it's a start.
 */

CREATE TABLE omicron.public.db_metadata (
    name  STRING(63) NOT NULL,
    value STRING(1023) NOT NULL
);

INSERT INTO omicron.public.db_metadata (
    name,
    value
) VALUES
    ( 'schema_version', '1.0.0' ),
    ( 'schema_time_created', CAST(NOW() AS STRING) );<|MERGE_RESOLUTION|>--- conflicted
+++ resolved
@@ -213,7 +213,13 @@
     time_deleted TIMESTAMPTZ
 );
 
-<<<<<<< HEAD
+/* This index lets us quickly find users for a given silo. */
+CREATE INDEX ON omicron.public.silo_user (
+    silo_id,
+    id
+) WHERE
+    time_deleted IS NULL;
+
 CREATE TYPE omicron.public.provider_type AS ENUM (
   'local',
   'saml',
@@ -258,14 +264,6 @@
     public_cert TEXT,
     private_key TEXT
 );
-=======
-/* This index lets us quickly find users for a given silo. */
-CREATE INDEX ON omicron.public.silo_user (
-    silo_id,
-    id
-) WHERE
-    time_deleted IS NULL;
->>>>>>> d2bf956e
 
 /*
  * Users' public SSH keys, per RFD 44
