--- conflicted
+++ resolved
@@ -339,25 +339,21 @@
 );
 
 
-<<<<<<< HEAD
-CREATE TYPE omicron.public.VpcRouterKind AS ENUM (
+CREATE TYPE omicron.public.vpc_router_kind AS ENUM (
     'system',
     'custom'
 );
 
-CREATE TABLE omicron.public.VpcRouter (
-=======
 CREATE TABLE omicron.public.vpc_router (
->>>>>>> fe495d43
-    /* Identity metadata (resource) */
-    id UUID PRIMARY KEY,
-    name STRING(63) NOT NULL,
-    description STRING(512) NOT NULL,
-    time_created TIMESTAMPTZ NOT NULL,
-    time_modified TIMESTAMPTZ NOT NULL,
-    /* Indicates that the object has been deleted */
-    time_deleted TIMESTAMPTZ,
-    kind VpcRouterKind NOT NULL,
+    /* Identity metadata (resource) */
+    id UUID PRIMARY KEY,
+    name STRING(63) NOT NULL,
+    description STRING(512) NOT NULL,
+    time_created TIMESTAMPTZ NOT NULL,
+    time_modified TIMESTAMPTZ NOT NULL,
+    /* Indicates that the object has been deleted */
+    time_deleted TIMESTAMPTZ,
+    kind vpc_router_kind NOT NULL,
     vpc_id UUID NOT NULL
 );
 
