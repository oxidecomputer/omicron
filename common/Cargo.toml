--- conflicted
+++ resolved
@@ -23,12 +23,9 @@
 thiserror = "1.0"
 toml = "0.5.6"
 walkdir = "2.3"
-<<<<<<< HEAD
 parse-display = "0.5.3"
-=======
 progenitor = { git = "https://github.com/oxidecomputer/progenitor" }
 percent-encoding = "2.1.0"
->>>>>>> e74a8b88
 
 [dependencies.api_identity]
 path = "src/api/external/api_identity"
