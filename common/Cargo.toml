[package]
name = "omicron-common"
version = "0.1.0"
edition = "2021"
license = "MPL-2.0"

[dependencies]
<<<<<<< HEAD
anyhow.workspace = true
api_identity.workspace = true
backoff.workspace = true
chrono.workspace = true
dropshot.workspace = true
futures.workspace = true
http.workspace = true
hyper.workspace = true
ipnetwork.workspace = true
macaddr.workspace = true
rand.workspace = true
reqwest = { workspace = true, features = ["rustls-tls", "stream"] }
ring.workspace = true
schemars = { workspace = true, features = [ "chrono", "uuid1" ] }
serde.workspace = true
serde_derive.workspace = true
serde_json.workspace = true
serde_with.workspace = true
slog.workspace = true
smf.workspace = true
steno.workspace = true
thiserror.workspace = true
tokio = { workspace = true, features = [ "full" ] }
tokio-postgres.workspace = true
toml.workspace = true
uuid.workspace = true
parse-display.workspace = true
progenitor.workspace = true

[dev-dependencies]
expectorate.workspace = true
serde_urlencoded.workspace = true
tokio = { workspace = true, features = [ "test-util" ] }
=======
anyhow = "1.0"
api_identity = { path = "../api_identity" }
backoff = { version = "0.4.0", features = [ "tokio" ] }
chrono = { version = "0.4", features = [ "serde" ] }
dropshot = {  git = "https://github.com/oxidecomputer/dropshot", branch = "main", features = [ "usdt-probes" ] }
futures = "0.3.25"
http = "0.2.7"
hyper = "0.14"
ipnetwork = "0.20"
macaddr = { version = "1.0.1", features = [ "serde_std" ] }
rand = "0.8.4"
reqwest = { version = "0.11.13", default-features = false, features = ["rustls-tls", "stream"] }
ring = "0.16"
schemars = { version = "0.8.10", features = [ "chrono", "uuid1" ] }
serde = { version = "1.0", features = [ "derive" ] }
serde_derive = "1.0"
serde_json = "1.0"
serde_with = "2.1.0"
slog = { version = "2.5", features = [ "max_level_trace", "release_max_level_debug" ] }
smf = "0.2"
steno = "0.3"
thiserror = "1.0"
tokio = { version = "1.23", features = [ "full" ] }
tokio-postgres = { version = "0.7", features = [ "with-chrono-0_4", "with-uuid-1" ] }
toml = "0.5.10"
uuid = { version = "1.2.2", features = [ "serde", "v4" ] }
parse-display = "0.7.0"
progenitor = { git = "https://github.com/oxidecomputer/progenitor", branch = "main" }

[dev-dependencies]
expectorate = "1.0.5"
libc = "0.2.138"
serde_urlencoded = "0.7.1"
tokio = { version = "1.23", features = [ "test-util" ] }
>>>>>>> f47aefcb
<|MERGE_RESOLUTION|>--- conflicted
+++ resolved
@@ -5,7 +5,6 @@
 license = "MPL-2.0"
 
 [dependencies]
-<<<<<<< HEAD
 anyhow.workspace = true
 api_identity.workspace = true
 backoff.workspace = true
@@ -37,41 +36,6 @@
 
 [dev-dependencies]
 expectorate.workspace = true
+libc.workspace = true
 serde_urlencoded.workspace = true
-tokio = { workspace = true, features = [ "test-util" ] }
-=======
-anyhow = "1.0"
-api_identity = { path = "../api_identity" }
-backoff = { version = "0.4.0", features = [ "tokio" ] }
-chrono = { version = "0.4", features = [ "serde" ] }
-dropshot = {  git = "https://github.com/oxidecomputer/dropshot", branch = "main", features = [ "usdt-probes" ] }
-futures = "0.3.25"
-http = "0.2.7"
-hyper = "0.14"
-ipnetwork = "0.20"
-macaddr = { version = "1.0.1", features = [ "serde_std" ] }
-rand = "0.8.4"
-reqwest = { version = "0.11.13", default-features = false, features = ["rustls-tls", "stream"] }
-ring = "0.16"
-schemars = { version = "0.8.10", features = [ "chrono", "uuid1" ] }
-serde = { version = "1.0", features = [ "derive" ] }
-serde_derive = "1.0"
-serde_json = "1.0"
-serde_with = "2.1.0"
-slog = { version = "2.5", features = [ "max_level_trace", "release_max_level_debug" ] }
-smf = "0.2"
-steno = "0.3"
-thiserror = "1.0"
-tokio = { version = "1.23", features = [ "full" ] }
-tokio-postgres = { version = "0.7", features = [ "with-chrono-0_4", "with-uuid-1" ] }
-toml = "0.5.10"
-uuid = { version = "1.2.2", features = [ "serde", "v4" ] }
-parse-display = "0.7.0"
-progenitor = { git = "https://github.com/oxidecomputer/progenitor", branch = "main" }
-
-[dev-dependencies]
-expectorate = "1.0.5"
-libc = "0.2.138"
-serde_urlencoded = "0.7.1"
-tokio = { version = "1.23", features = [ "test-util" ] }
->>>>>>> f47aefcb
+tokio = { workspace = true, features = [ "test-util" ] }