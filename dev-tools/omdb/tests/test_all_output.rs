--- conflicted
+++ resolved
@@ -98,18 +98,11 @@
         &["nexus", "background-tasks", "doc"],
         &["nexus", "background-tasks", "show"],
         &[
-<<<<<<< HEAD
-=======
             "--destructive",
->>>>>>> af6efd8f
             "nexus",
             "background-tasks",
             "activate",
             "inventory_collection",
-<<<<<<< HEAD
-            "--destructive",
-=======
->>>>>>> af6efd8f
         ],
         &["nexus", "blueprints", "list"],
         &["nexus", "blueprints", "show", &initial_blueprint_id],
