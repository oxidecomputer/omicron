// This Source Code Form is subject to the terms of the Mozilla Public
// License, v. 2.0. If a copy of the MPL was not distributed with this
// file, You can obtain one at https://mozilla.org/MPL/2.0/.

//! Smoke tests for the `omdb` tool
//!
//! Feel free to change the tool's output.  This test just makes it easy to make
//! sure you're only breaking what you intend.

use dropshot::Method;
use expectorate::assert_contents;
use http::StatusCode;
use nexus_test_utils::wait_for_producer;
use nexus_test_utils::{OXIMETER_UUID, PRODUCER_UUID};
use nexus_test_utils_macros::nexus_test;
use nexus_types::deployment::Blueprint;
use nexus_types::deployment::SledFilter;
use nexus_types::deployment::UnstableReconfiguratorState;
use omicron_common::api::external::SwitchLocation;
use omicron_test_utils::dev::test_cmds::Redactor;
use omicron_test_utils::dev::test_cmds::path_to_executable;
use omicron_test_utils::dev::test_cmds::run_command;
use slog_error_chain::InlineErrorChain;
use std::fmt::Write;
use std::net::IpAddr;
use std::path::Path;
use std::time::Duration;
use subprocess::Exec;
use uuid::Uuid;

/// name of the "omdb" executable
const CMD_OMDB: &str = env!("CARGO_BIN_EXE_omdb");

type ControlPlaneTestContext =
    nexus_test_utils::ControlPlaneTestContext<omicron_nexus::Server>;

/// The `oximeter` list-producers command output is not easy to compare as a
/// string directly because the timing of registrations with both our test
/// producer and the one nexus registers. But, let's find our test producer
/// in the list.
fn assert_oximeter_list_producers_output(
    output: &str,
    ox_url: &str,
    test_producer: IpAddr,
) {
    assert!(
        output.contains(format!("Collector ID: {}", OXIMETER_UUID).as_str())
    );
    assert!(output.contains(ox_url));

    let found = output.lines().any(|line| {
        line.contains(PRODUCER_UUID)
            && line.contains(&test_producer.to_string())
    });

    assert!(
        found,
        "test producer {} and producer UUID {} not found on line together",
        test_producer, PRODUCER_UUID
    );
}

#[tokio::test]
async fn test_omdb_usage_errors() {
    clear_omdb_env();
    let cmd_path = path_to_executable(CMD_OMDB);
    let mut output = String::new();
    let invocations: &[&[&'static str]] = &[
        // No arguments
        &[],
        // Help output
        &["--help"],
        // Bogus command
        &["not-a-command"],
        // Bogus argument
        &["--not-a-command"],
        // Command help output
        &["db"],
        &["db", "--help"],
        &["db", "disks"],
        &["db", "dns"],
        &["db", "dns", "diff"],
        &["db", "dns", "names"],
        &["db", "inventory", "--help"],
        &["db", "inventory", "collections", "--help"],
        &["db", "inventory", "collections", "show"],
        &["db", "inventory", "collections", "show", "--help"],
        &["db", "inventory", "collections", "show", "all", "--help"],
        &["db", "inventory", "collections", "show", "sp", "--help"],
        &["db", "ereport"],
        &["db", "ereport", "list", "--help"],
        &["db", "ereport", "reporters", "--help"],
        &["db", "ereport", "info", "--help"],
        &["db", "sleds", "--help"],
        &["db", "saga"],
        &["db", "snapshots"],
        &["db", "network"],
        &["mgs"],
        &["nexus"],
        &["nexus", "background-tasks"],
        &["nexus", "background-tasks", "show", "--help"],
        &["nexus", "blueprints"],
        &["nexus", "sagas"],
        // Missing "--destructive" flag.  The URL is bogus but just ensures that
        // we get far enough to hit the error we care about.
        &[
            "nexus",
            "--nexus-internal-url",
            "http://[::1]:111",
            "sagas",
            "demo-create",
        ],
        &["nexus", "sleds"],
        &["sled-agent"],
        &["sled-agent", "zones"],
        &["oximeter", "--help"],
        &["oxql", "--help"],
        // Mispelled argument
        &["oxql", "--summarizes"],
        &["reconfigurator"],
        &["reconfigurator", "export"],
        &["reconfigurator", "archive"],
    ];

    for args in invocations {
        do_run(&mut output, |exec| exec, &cmd_path, args).await;
    }

    assert_contents("tests/usage_errors.out", &output);
}

#[nexus_test(extra_sled_agents = 1)]
async fn test_omdb_success_cases(cptestctx: &ControlPlaneTestContext) {
    clear_omdb_env();

    let cmd_path = path_to_executable(CMD_OMDB);

    let postgres_url = cptestctx.database.listen_url();
    let nexus_internal_url =
        format!("http://{}/", cptestctx.internal_client.bind_address);
    let mgs_url = cptestctx
        .gateway
        .get(&SwitchLocation::Switch0)
        .expect("nexus_test always sets up MGS on switch 0")
        .client
        .baseurl();
    let ox_url = format!("http://{}/", cptestctx.oximeter.server_address());
    let ox_test_producer = cptestctx.producer.address().ip();
    let ch_url = format!("http://{}/", cptestctx.clickhouse.http_address());

    let tmpdir = camino_tempfile::tempdir()
        .expect("failed to create temporary directory");
    let tmppath = tmpdir.path().join("reconfigurator-export.out");
    let initial_blueprint_id = cptestctx.initial_blueprint_id.to_string();

    // Get the CockroachDB metadata from the blueprint so we can redact it
    let initial_blueprint: Blueprint = dropshot::test_util::read_json(
        &mut cptestctx
            .internal_client
            .make_request_no_body(
                Method::GET,
                &format!("/deployment/blueprints/all/{initial_blueprint_id}"),
                StatusCode::OK,
            )
            .await
            .unwrap(),
    )
    .await;

    // Wait for Nexus to have gathered at least one inventory collection. (We'll
    // check below that `reconfigurator export` contains at least one, so have
    // to wait until there's one to export.)
    cptestctx
        .wait_for_at_least_one_inventory_collection(Duration::from_secs(60))
        .await;

    let mut output = String::new();

    let invocations: &[&[&str]] = &[
        &["db", "db-metadata", "ls-nexus"],
<<<<<<< HEAD
        // We expect this operation to fail (the nexus generation is the same
        // as the one in the target blueprint - it shouldn't be trying to
        // quiesce yet).
        //
        // We tests a version of this command which sets this record to
        // quiesced anyway as the final invocation.
        &[
            "--destructive",
            "db",
            "db-metadata",
            "force-nexus-quiesce",
            &cptestctx.server.server_context().nexus.id().to_string(),
        ],
=======
>>>>>>> 8571be38
        &["db", "disks", "list"],
        &["db", "dns", "show"],
        &["db", "dns", "diff", "external", "2"],
        &["db", "dns", "names", "external", "2"],
        &["db", "instances"],
        &["db", "sleds"],
        &["db", "sleds", "-F", "discretionary"],
        &["mgs", "inventory"],
        &["nexus", "background-tasks", "doc"],
        // Hide "currently executing" to avoid a test flake in case a task is
        // running while this command is run. But note that there are other
        // output lines (particularly "last completed activation") which can
        // potentially be flaky. We haven't seen "last completed activation"
        // actually being flaky yet, though.
        &["nexus", "background-tasks", "show", "--no-executing-info"],
        // background tasks: test picking out specific names
        &[
            "nexus",
            "background-tasks",
            "show",
            "saga_recovery",
            "--no-executing-info",
        ],
        &[
            "nexus",
            "background-tasks",
            "show",
            "blueprint_loader",
            "blueprint_executor",
            "--no-executing-info",
        ],
        // background tasks: test recognized group names
        &[
            "nexus",
            "background-tasks",
            "show",
            "dns_internal",
            "--no-executing-info",
        ],
        &[
            "nexus",
            "background-tasks",
            "show",
            "dns_external",
            "--no-executing-info",
        ],
        &["nexus", "background-tasks", "show", "all", "--no-executing-info"],
        &["nexus", "sagas", "list"],
        &["--destructive", "nexus", "sagas", "demo-create"],
        &["nexus", "sagas", "list"],
        &[
            "--destructive",
            "nexus",
            "background-tasks",
            "activate",
            "inventory_collection",
        ],
        &["nexus", "blueprints", "list"],
        &["nexus", "blueprints", "show", &initial_blueprint_id],
        &["nexus", "blueprints", "show", "current-target"],
        &[
            "nexus",
            "blueprints",
            "diff",
            &initial_blueprint_id,
            "current-target",
        ],
        // This one should fail because it has no parent.
        &["nexus", "blueprints", "diff", &initial_blueprint_id],
        // reconfigurator config: show and set
        &["nexus", "reconfigurator-config", "show", "current"],
        // NOTE: Enabling the planner here _may_ cause Nexus to start creating
        // new blueprints; any commands whose output is only stable if the set
        // of blueprints is stable must come before this command to avoid being
        // racy.
        &[
            "-w",
            "nexus",
            "reconfigurator-config",
            "set",
            "--planner-enabled",
            "true",
        ],
        &[
            "-w",
            "nexus",
            "reconfigurator-config",
            "set",
            "--add-zones-with-mupdate-override",
            "true",
        ],
        &["nexus", "reconfigurator-config", "show", "current"],
        &["reconfigurator", "export", tmppath.as_str()],
        // We can't easily test the sled agent output because that's only
        // provided by a real sled agent, which is not available in the
        // ControlPlaneTestContext.

        // This operation will set the "db_metadata_nexus" state to quiesced.
        //
        // This would normally only be set by a Nexus as it shuts itself down;
        // save it for last to avoid causing a weird state while testing other
        // commands.
        &[
            "--destructive",
            "db",
            "db-metadata",
            "force-nexus-quiesce",
            "--ignore-target-blueprint",
            &cptestctx.server.server_context().nexus.id().to_string(),
        ],
    ];

    let mut redactor = Redactor::default();
    redactor
        .extra_variable_length("tmp_path", tmppath.as_str())
        .extra_fixed_length("blueprint_id", &initial_blueprint_id)
        .extra_variable_length(
            "cockroachdb_fingerprint",
            &initial_blueprint.cockroachdb_fingerprint,
        )
        // Error numbers vary between operating systems.
        .field("os error", r"\d+");

    let crdb_version =
        initial_blueprint.cockroachdb_setting_preserve_downgrade.to_string();
    if initial_blueprint.cockroachdb_setting_preserve_downgrade.is_set() {
        redactor.extra_variable_length("cockroachdb_version", &crdb_version);
    }

    // The `tuf_artifact_replication` task's output depends on how
    // many sleds happened to register with Nexus before its first
    // execution. These redactions work around the issue described in
    // https://github.com/oxidecomputer/omicron/issues/7417.
    redactor
        .field("put config ok:", r"\d+")
        .field("list ok:", r"\d+")
        .field("triggered by", r"[\w ]+")
        .section(&["task: \"tuf_artifact_replication\"", "request ringbuf:"]);

    for args in invocations {
        println!("running commands with args: {:?}", args);
        let p = postgres_url.to_string();
        let u = nexus_internal_url.clone();
        let g = mgs_url.clone();
        let ox = ox_url.clone();
        let ch = ch_url.clone();
        do_run_extra(
            &mut output,
            move |exec| {
                exec.env("OMDB_DB_URL", &p)
                    .env("OMDB_NEXUS_URL", &u)
                    .env("OMDB_MGS_URL", &g)
                    .env("OMDB_OXIMETER_URL", &ox)
                    .env("OMDB_CLICKHOUSE_URL", &ch)
            },
            &cmd_path,
            args,
            &redactor,
        )
        .await;
    }

    assert_contents("tests/successes.out", &output);

    // The `reconfigurator-save` output is not easy to compare as a string.  But
    // let's make sure we can at least parse it and that it looks broadly like
    // what we'd expect.
    let generated = std::fs::read_to_string(&tmppath).unwrap_or_else(|error| {
        panic!(
            "failed to read temporary file containing reconfigurator-save \
            output: {:?}: {}",
            tmppath,
            InlineErrorChain::new(&error),
        )
    });
    let parsed: UnstableReconfiguratorState = serde_json::from_str(&generated)
        .unwrap_or_else(|error| {
            panic!(
                "failed to parse reconfigurator-save output (path {}): {}",
                tmppath,
                InlineErrorChain::new(&error),
            )
        });
    // Did we find at least one sled in the planning input, and at least one
    // collection?
    assert!(
        parsed
            .planning_input
            .all_sled_ids(SledFilter::Commissioned)
            .next()
            .is_some()
    );
    assert!(!parsed.collections.is_empty());

    let ox_invocation = &["oximeter", "list-producers"];
    let mut ox_output = String::new();
    let ox = ox_url.clone();

    wait_for_producer(
        &cptestctx.oximeter,
        PRODUCER_UUID.parse::<Uuid>().unwrap(),
    )
    .await;
    do_run_no_redactions(
        &mut ox_output,
        move |exec| exec.env("OMDB_OXIMETER_URL", &ox),
        &cmd_path,
        ox_invocation,
    )
    .await;
    assert_oximeter_list_producers_output(
        &ox_output,
        &ox_url,
        ox_test_producer,
    );
}

/// Verify that we properly deal with cases where:
///
/// - a URL is specified on the command line
/// - a URL is specified in both places
///
/// for both of the URLs that we accept.  We don't need to check the cases where
/// (1) no URL is specified in either place because that's covered by the usage
/// test above, nor (2) the URL is specified only in the environment because
/// that's covered by the success tests above.
#[nexus_test(extra_sled_agents = 1)]
async fn test_omdb_env_settings(cptestctx: &ControlPlaneTestContext) {
    clear_omdb_env();

    let cmd_path = path_to_executable(CMD_OMDB);
    let postgres_url = cptestctx.database.listen_url().to_string();
    let nexus_internal_url =
        format!("http://{}", cptestctx.internal_client.bind_address);
    let ox_url = format!("http://{}/", cptestctx.oximeter.server_address());
    let ox_test_producer = cptestctx.producer.address().ip();
    let ch_url = format!("http://{}/", cptestctx.clickhouse.http_address());
    let dns_sockaddr = cptestctx.internal_dns.dns_server.local_address();
    let mut output = String::new();

    // Database URL
    // Case 1: specified on the command line
    let args = &["db", "--db-url", &postgres_url, "sleds"];
    do_run(&mut output, |exec| exec, &cmd_path, args).await;

    // Case 2: specified in multiple places (command-line argument wins)
    let args = &["db", "--db-url", "junk", "sleds"];
    let p = postgres_url.clone();
    do_run(
        &mut output,
        move |exec| exec.env("OMDB_DB_URL", &p),
        &cmd_path,
        args,
    )
    .await;

    // Nexus URL
    // Case 1: specified on the command line
    let args = &[
        "nexus",
        "--nexus-internal-url",
        &nexus_internal_url.clone(),
        "background-tasks",
        "doc",
    ];
    do_run(&mut output, |exec| exec, &cmd_path.clone(), args).await;

    // Case 2: specified in multiple places (command-line argument wins)
    let args =
        &["nexus", "--nexus-internal-url", "junk", "background-tasks", "doc"];
    let n = nexus_internal_url.clone();
    do_run(
        &mut output,
        move |exec| exec.env("OMDB_NEXUS_URL", &n),
        &cmd_path,
        args,
    )
    .await;

    // Verify that if you provide a working internal DNS server, you can omit
    // the URLs.  That's true regardless of whether you pass it on the command
    // line or via an environment variable.
    let args = &["nexus", "background-tasks", "doc"];
    do_run(
        &mut output,
        move |exec| exec.env("OMDB_DNS_SERVER", dns_sockaddr.to_string()),
        &cmd_path,
        args,
    )
    .await;

    let args = &[
        "--dns-server",
        &dns_sockaddr.to_string(),
        "nexus",
        "background-tasks",
        "doc",
    ];
    do_run(&mut output, move |exec| exec, &cmd_path, args).await;

    let args = &["db", "sleds"];
    do_run(
        &mut output,
        move |exec| exec.env("OMDB_DNS_SERVER", dns_sockaddr.to_string()),
        &cmd_path,
        args,
    )
    .await;

    let args = &["--dns-server", &dns_sockaddr.to_string(), "db", "sleds"];
    do_run(&mut output, move |exec| exec, &cmd_path, args).await;

    // That said, the "sagas" command prints an extra warning in this case.
    let args = &["nexus", "sagas", "list"];
    do_run(
        &mut output,
        move |exec| exec.env("OMDB_DNS_SERVER", &dns_sockaddr.to_string()),
        &cmd_path,
        args,
    )
    .await;

    // Case: specified in multiple places (command-line argument wins)
    let args = &["oximeter", "--oximeter-url", "junk", "list-producers"];
    let ox = ox_url.clone();
    do_run(
        &mut output,
        move |exec| exec.env("OMDB_OXIMETER_URL", &ox),
        &cmd_path,
        args,
    )
    .await;

    // Case: specified in multiple places (command-line argument wins)
    let args = &["oxql", "--clickhouse-url", "junk"];
    do_run(
        &mut output,
        move |exec| exec.env("OMDB_CLICKHOUSE_URL", &ch_url),
        &cmd_path,
        args,
    )
    .await;

    assert_contents("tests/env.out", &output);

    // Oximeter URL
    // Case 1: specified on the command line.
    // Case 2: is covered by the success tests above.
    let ox_args1 = &["oximeter", "--oximeter-url", &ox_url, "list-producers"];
    let mut ox_output1 = String::new();
    wait_for_producer(
        &cptestctx.oximeter,
        PRODUCER_UUID.parse::<Uuid>().unwrap(),
    )
    .await;
    do_run_no_redactions(
        &mut ox_output1,
        move |exec| exec,
        &cmd_path,
        ox_args1,
    )
    .await;
    assert_oximeter_list_producers_output(
        &ox_output1,
        &ox_url,
        ox_test_producer,
    );
}

async fn do_run<F>(
    output: &mut String,
    modexec: F,
    cmd_path: &Path,
    args: &[&str],
) where
    F: FnOnce(Exec) -> Exec + Send + 'static,
{
    do_run_extra(output, modexec, cmd_path, args, &Redactor::default()).await;
}

async fn do_run_no_redactions<F>(
    output: &mut String,
    modexec: F,
    cmd_path: &Path,
    args: &[&str],
) where
    F: FnOnce(Exec) -> Exec + Send + 'static,
{
    do_run_extra(output, modexec, cmd_path, args, &Redactor::noop()).await;
}

async fn do_run_extra<F>(
    output: &mut String,
    modexec: F,
    cmd_path: &Path,
    args: &[&str],
    redactor: &Redactor<'_>,
) where
    F: FnOnce(Exec) -> Exec + Send + 'static,
{
    write!(
        output,
        "EXECUTING COMMAND: {} {:?}\n",
        cmd_path.file_name().expect("missing command").to_string_lossy(),
        args.iter().map(|r| redactor.do_redact(r)).collect::<Vec<_>>()
    )
    .unwrap();

    // Using `subprocess`, the child process will be spawned synchronously.  In
    // some cases it then tries to make an HTTP request back into this process.
    // But if the executor is blocked on the child process, the HTTP server
    // acceptor won't run and we'll deadlock.  So we use spawn_blocking() to run
    // the child process from a different thread.  tokio requires that these be
    // 'static (it does not know that we're going to wait synchronously for the
    // task) so we need to create owned versions of these arguments.
    let cmd_path = cmd_path.to_owned();
    let owned_args: Vec<_> = args.into_iter().map(|s| s.to_string()).collect();
    let (exit_status, stdout_text, stderr_text) =
        tokio::task::spawn_blocking(move || {
            let exec = modexec(
                Exec::cmd(cmd_path)
                    // Set RUST_BACKTRACE explicitly for consistency between CI
                    // and developers' local runs.  We set it to 1 so that in
                    // the event of a panic, particularly in CI, we have more
                    // information about what went wrong.  But we set
                    // RUST_LIB_BACKTRACE=1 so that we don't get a dump to
                    // stderr for all the Errors that get created and handled
                    // gracefully.
                    .env("RUST_BACKTRACE", "1")
                    .env("RUST_LIB_BACKTRACE", "0")
                    .args(&owned_args),
            );
            run_command(exec)
        })
        .await
        .unwrap();

    write!(output, "termination: {:?}\n", exit_status).unwrap();
    write!(output, "---------------------------------------------\n").unwrap();
    write!(output, "stdout:\n").unwrap();
    output.push_str(&redactor.do_redact(&stdout_text));

    write!(output, "---------------------------------------------\n").unwrap();
    write!(output, "stderr:\n").unwrap();
    output.push_str(&redactor.do_redact(&stderr_text));

    write!(output, "=============================================\n").unwrap();
}

// We're testing behavior that can be affected by OMDB-related environment
// variables.  Clear all of them from the current process so that all child
// processes don't have them.  OMDB environment variables can affect even the
// help output provided by clap.  See clap-rs/clap#5673 for an example.
fn clear_omdb_env() {
    // Rust documents that it's not safe to manipulate the environment in a
    // multi-threaded process outside of Windows because it's possible that
    // other threads are reading or writing the environment and most systems do
    // not support this.  On illumos, the underlying interfaces are broadly
    // thread-safe.  Further, Omicron only supports running tests under `cargo
    // nextest`, in which case there are no threads running concurrently here
    // that may be reading or modifying the environment.
    for (env_var, _) in std::env::vars().filter(|(k, _)| k.starts_with("OMDB_"))
    {
        eprintln!("removing {:?} from environment", env_var);
        std::env::remove_var(env_var);
    }
}<|MERGE_RESOLUTION|>--- conflicted
+++ resolved
@@ -178,13 +178,12 @@
 
     let invocations: &[&[&str]] = &[
         &["db", "db-metadata", "ls-nexus"],
-<<<<<<< HEAD
         // We expect this operation to fail (the nexus generation is the same
         // as the one in the target blueprint - it shouldn't be trying to
         // quiesce yet).
         //
-        // We tests a version of this command which sets this record to
-        // quiesced anyway as the final invocation.
+        // We test a version of this command which sets this record to quiesced
+        // anyway as the final invocation.
         &[
             "--destructive",
             "db",
@@ -192,8 +191,6 @@
             "force-nexus-quiesce",
             &cptestctx.server.server_context().nexus.id().to_string(),
         ],
-=======
->>>>>>> 8571be38
         &["db", "disks", "list"],
         &["db", "dns", "show"],
         &["db", "dns", "diff", "external", "2"],
