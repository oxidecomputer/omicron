// This Source Code Form is subject to the terms of the Mozilla Public
// License, v. 2.0. If a copy of the MPL was not distributed with this
// file, You can obtain one at https://mozilla.org/MPL/2.0/.

//! Smoke tests for the `omdb` tool
//!
//! Feel free to change the tool's output.  This test just makes it easy to make
//! sure you're only breaking what you intend.

use expectorate::assert_contents;
use nexus_test_utils_macros::nexus_test;
use omicron_test_utils::dev::test_cmds::path_to_executable;
use omicron_test_utils::dev::test_cmds::run_command;
use std::fmt::Write;
use std::path::Path;
use subprocess::Exec;

/// name of the "omdb" executable
const CMD_OMDB: &str = env!("CARGO_BIN_EXE_omdb");

type ControlPlaneTestContext =
    nexus_test_utils::ControlPlaneTestContext<omicron_nexus::Server>;

#[tokio::test]
async fn test_omdb_usage_errors() {
    let cmd_path = path_to_executable(CMD_OMDB);
    let mut output = String::new();
    let invocations: &[&[&'static str]] = &[
        // No arguments
        &[],
        // Help output
        &["--help"],
        // Bogus command
        &["not-a-command"],
        // Bogus argument
        &["--not-a-command"],
        // Command help output
        &["db"],
        &["db", "--help"],
        &["db", "dns"],
        &["db", "dns", "diff"],
        &["db", "dns", "names"],
        &["db", "services"],
<<<<<<< HEAD
        &["mgs"],
=======
        &["db", "network"],
>>>>>>> bb4e0cc6
        &["nexus"],
        &["nexus", "background-tasks"],
        &["sled-agent"],
        &["sled-agent", "zones"],
        &["sled-agent", "zpools"],
    ];

    for args in invocations {
        do_run(&mut output, |exec| exec, &cmd_path, args).await;
    }

    assert_contents("tests/usage_errors.out", &output);
}

#[nexus_test]
async fn test_omdb_success_cases(cptestctx: &ControlPlaneTestContext) {
    let gwtestctx = gateway_test_utils::setup::test_setup(
        "test_omdb_success_case",
        gateway_messages::SpPort::One,
    )
    .await;
    let cmd_path = path_to_executable(CMD_OMDB);
    let postgres_url = cptestctx.database.listen_url();
    let nexus_internal_url =
        format!("http://{}/", cptestctx.internal_client.bind_address);
    let mgs_url = format!("http://{}/", gwtestctx.client.bind_address);
    let mut output = String::new();
    let invocations: &[&[&'static str]] = &[
        &["db", "dns", "show"],
        &["db", "dns", "diff", "external", "2"],
        &["db", "dns", "names", "external", "2"],
        &["db", "services", "list-instances"],
        &["db", "services", "list-by-sled"],
        &["db", "sleds"],
        &["mgs", "inventory"],
        &["nexus", "background-tasks", "doc"],
        &["nexus", "background-tasks", "show"],
        // We can't easily test the sled agent output because that's only
        // provided by a real sled agent, which is not available in the
        // ControlPlaneTestContext.
    ];

    for args in invocations {
        println!("running commands with args: {:?}", args);
        let p = postgres_url.to_string();
        let u = nexus_internal_url.clone();
        let g = mgs_url.clone();
        do_run(
            &mut output,
            move |exec| {
                exec.env("OMDB_DB_URL", &p)
                    .env("OMDB_NEXUS_URL", &u)
                    .env("OMDB_MGS_URL", &g)
            },
            &cmd_path,
            args,
        )
        .await;
    }

    assert_contents("tests/successes.out", &output);
    gwtestctx.teardown().await;
}

/// Verify that we properly deal with cases where:
///
/// - a URL is specified on the command line
/// - a URL is specified in both places
///
/// for both of the URLs that we accept.  We don't need to check the cases where
/// (1) no URL is specified in either place because that's covered by the usage
/// test above, nor (2) the URL is specified only in the environment because
/// that's covered by the success tests above.
#[nexus_test]
async fn test_omdb_env_settings(cptestctx: &ControlPlaneTestContext) {
    let cmd_path = path_to_executable(CMD_OMDB);
    let postgres_url = cptestctx.database.listen_url().to_string();
    let nexus_internal_url =
        format!("http://{}", cptestctx.internal_client.bind_address);
    let dns_sockaddr = cptestctx.internal_dns.dns_server.local_address();
    let mut output = String::new();

    // Database URL
    // Case 1: specified on the command line
    let args = &["db", "--db-url", &postgres_url, "sleds"];
    do_run(&mut output, |exec| exec, &cmd_path, args).await;

    // Case 2: specified in multiple places (command-line argument wins)
    let args = &["db", "--db-url", "junk", "sleds"];
    let p = postgres_url.clone();
    do_run(
        &mut output,
        move |exec| exec.env("OMDB_DB_URL", &p),
        &cmd_path,
        args,
    )
    .await;

    // Nexus URL
    // Case 1: specified on the command line
    let args = &[
        "nexus",
        "--nexus-internal-url",
        &nexus_internal_url.clone(),
        "background-tasks",
        "doc",
    ];
    do_run(&mut output, |exec| exec, &cmd_path.clone(), args).await;

    // Case 2: specified in multiple places (command-line argument wins)
    let args =
        &["nexus", "--nexus-internal-url", "junk", "background-tasks", "doc"];
    let n = nexus_internal_url.clone();
    do_run(
        &mut output,
        move |exec| exec.env("OMDB_NEXUS_URL", &n),
        &cmd_path,
        args,
    )
    .await;

    // Verify that if you provide a working internal DNS server, you can omit
    // the URLs.  That's true regardless of whether you pass it on the command
    // line or via an environment variable.
    let args = &["nexus", "background-tasks", "doc"];
    do_run(
        &mut output,
        move |exec| exec.env("OMDB_DNS_SERVER", dns_sockaddr.to_string()),
        &cmd_path,
        args,
    )
    .await;

    let args = &[
        "--dns-server",
        &dns_sockaddr.to_string(),
        "nexus",
        "background-tasks",
        "doc",
    ];
    do_run(&mut output, move |exec| exec, &cmd_path, args).await;

    let args = &["db", "sleds"];
    do_run(
        &mut output,
        move |exec| exec.env("OMDB_DNS_SERVER", dns_sockaddr.to_string()),
        &cmd_path,
        args,
    )
    .await;

    let args = &["--dns-server", &dns_sockaddr.to_string(), "db", "sleds"];
    do_run(&mut output, move |exec| exec, &cmd_path, args).await;

    assert_contents("tests/env.out", &output);
}

async fn do_run<F>(
    output: &mut String,
    modexec: F,
    cmd_path: &Path,
    args: &[&str],
) where
    F: FnOnce(Exec) -> Exec + Send + 'static,
{
    println!("running command with args: {:?}", args);
    write!(
        output,
        "EXECUTING COMMAND: {} {:?}\n",
        cmd_path.file_name().expect("missing command").to_string_lossy(),
        args.iter().map(|r| redact_variable(r)).collect::<Vec<_>>(),
    )
    .unwrap();

    // Using `subprocess`, the child process will be spawned synchronously.  In
    // some cases it then tries to make an HTTP request back into this process.
    // But if the executor is blocked on the child process, the HTTP server
    // acceptor won't run and we'll deadlock.  So we use spawn_blocking() to run
    // the child process from a different thread.  tokio requires that these be
    // 'static (it does not know that we're going to wait synchronously for the
    // task) so we need to create owned versions of these arguments.
    let cmd_path = cmd_path.to_owned();
    let owned_args: Vec<_> = args.into_iter().map(|s| s.to_string()).collect();
    let (exit_status, stdout_text, stderr_text) =
        tokio::task::spawn_blocking(move || {
            let exec = modexec(
                Exec::cmd(cmd_path)
                    // Set RUST_BACKTRACE for consistency between CI and
                    // developers' local runs.  We set it to 0 only to match
                    // what someone would see who wasn't debugging it, but we
                    // could as well use 1 or "full" to store that instead.
                    .env("RUST_BACKTRACE", "0")
                    .args(&owned_args),
            );
            run_command(exec)
        })
        .await
        .unwrap();

    write!(output, "termination: {:?}\n", exit_status).unwrap();
    write!(output, "---------------------------------------------\n").unwrap();
    write!(output, "stdout:\n").unwrap();
    output.push_str(&redact_variable(&stdout_text));
    write!(output, "---------------------------------------------\n").unwrap();
    write!(output, "stderr:\n").unwrap();
    output.push_str(&redact_variable(&stderr_text));
    write!(output, "=============================================\n").unwrap();
}

/// Redacts text from stdout/stderr that may change from invocation to invocation
/// (e.g., assigned TCP port numbers, timestamps)
///
/// This allows use to use expectorate to verify the shape of the CLI output.
fn redact_variable(input: &str) -> String {
    // Replace TCP port numbers.  We include the localhost characters to avoid
    // catching any random sequence of numbers.
    let s = regex::Regex::new(r"\[::1\]:\d{4,5}")
        .unwrap()
        .replace_all(input, "[::1]:REDACTED_PORT")
        .to_string();
    let s = regex::Regex::new(r"\[::ffff:127.0.0.1\]:\d{4,5}")
        .unwrap()
        .replace_all(&s, "[::ffff:127.0.0.1]:REDACTED_PORT")
        .to_string();
    let s = regex::Regex::new(r"127\.0\.0\.1:\d{4,5}")
        .unwrap()
        .replace_all(&s, "127.0.0.1:REDACTED_PORT")
        .to_string();

    // Replace uuids.
    let s = regex::Regex::new(
        "[a-zA-Z0-9]{8}-[a-zA-Z0-9]{4}-[a-zA-Z0-9]{4}-\
        [a-zA-Z0-9]{4}-[a-zA-Z0-9]{12}",
    )
    .unwrap()
    .replace_all(&s, "REDACTED_UUID_REDACTED_UUID_REDACTED")
    .to_string();

    // Replace timestamps.
    let s = regex::Regex::new(r"\d{4}-\d{2}-\d{2}T\d{2}:\d{2}:\d{2}Z")
        .unwrap()
        .replace_all(&s, "<REDACTED_TIMESTAMP>")
        .to_string();

    let s = regex::Regex::new(r"\d{4}-\d{2}-\d{2}T\d{2}:\d{2}:\d{2}\.\d{3}Z")
        .unwrap()
        .replace_all(&s, "<REDACTED     TIMESTAMP>")
        .to_string();

    // Replace formatted durations.  These are pretty specific to the background
    // task output.
    let s = regex::Regex::new(r"\d+s ago")
        .unwrap()
        .replace_all(&s, "<REDACTED DURATION>s ago")
        .to_string();

    let s = regex::Regex::new(r"\d+ms")
        .unwrap()
        .replace_all(&s, "<REDACTED DURATION>ms")
        .to_string();

    s
}<|MERGE_RESOLUTION|>--- conflicted
+++ resolved
@@ -41,11 +41,7 @@
         &["db", "dns", "diff"],
         &["db", "dns", "names"],
         &["db", "services"],
-<<<<<<< HEAD
-        &["mgs"],
-=======
         &["db", "network"],
->>>>>>> bb4e0cc6
         &["nexus"],
         &["nexus", "background-tasks"],
         &["sled-agent"],
@@ -62,16 +58,10 @@
 
 #[nexus_test]
 async fn test_omdb_success_cases(cptestctx: &ControlPlaneTestContext) {
-    let gwtestctx = gateway_test_utils::setup::test_setup(
-        "test_omdb_success_case",
-        gateway_messages::SpPort::One,
-    )
-    .await;
     let cmd_path = path_to_executable(CMD_OMDB);
     let postgres_url = cptestctx.database.listen_url();
     let nexus_internal_url =
         format!("http://{}/", cptestctx.internal_client.bind_address);
-    let mgs_url = format!("http://{}/", gwtestctx.client.bind_address);
     let mut output = String::new();
     let invocations: &[&[&'static str]] = &[
         &["db", "dns", "show"],
@@ -80,7 +70,6 @@
         &["db", "services", "list-instances"],
         &["db", "services", "list-by-sled"],
         &["db", "sleds"],
-        &["mgs", "inventory"],
         &["nexus", "background-tasks", "doc"],
         &["nexus", "background-tasks", "show"],
         // We can't easily test the sled agent output because that's only
@@ -92,14 +81,9 @@
         println!("running commands with args: {:?}", args);
         let p = postgres_url.to_string();
         let u = nexus_internal_url.clone();
-        let g = mgs_url.clone();
         do_run(
             &mut output,
-            move |exec| {
-                exec.env("OMDB_DB_URL", &p)
-                    .env("OMDB_NEXUS_URL", &u)
-                    .env("OMDB_MGS_URL", &g)
-            },
+            move |exec| exec.env("OMDB_DB_URL", &p).env("OMDB_NEXUS_URL", &u),
             &cmd_path,
             args,
         )
@@ -107,7 +91,6 @@
     }
 
     assert_contents("tests/successes.out", &output);
-    gwtestctx.teardown().await;
 }
 
 /// Verify that we properly deal with cases where:
