// This Source Code Form is subject to the terms of the Mozilla Public
// License, v. 2.0. If a copy of the MPL was not distributed with this
// file, You can obtain one at https://mozilla.org/MPL/2.0/.

//! omdb commands that query or update specific Nexus instances

mod quiesce;
mod reconfigurator_config;
mod update_status;

use crate::Omdb;
use crate::check_allow_destructive::DestructiveOperationToken;
use crate::db::DbUrlOptions;
use crate::helpers::CONNECTION_OPTIONS_HEADING;
use crate::helpers::ConfirmationPrompt;
use crate::helpers::const_max_len;
use crate::helpers::display_option_blank;
use crate::helpers::should_colorize;
use anyhow::Context as _;
use anyhow::bail;
use camino::Utf8PathBuf;
use chrono::DateTime;
use chrono::SecondsFormat;
use chrono::Utc;
use clap::Args;
use clap::ColorChoice;
use clap::Subcommand;
use clap::ValueEnum;
use futures::StreamExt;
use futures::TryStreamExt;
use http::StatusCode;
use internal_dns_types::names::ServiceName;
use itertools::Itertools;
use nexus_db_lookup::LookupPath;
use nexus_db_queries::context::OpContext;
use nexus_db_queries::db::DataStore;
use nexus_inventory::now_db_precision;
use nexus_lockstep_client::types::ActivationReason;
use nexus_lockstep_client::types::BackgroundTask;
use nexus_lockstep_client::types::BackgroundTasksActivateRequest;
use nexus_lockstep_client::types::CurrentStatus;
use nexus_lockstep_client::types::LastResult;
use nexus_lockstep_client::types::PhysicalDiskPath;
use nexus_lockstep_client::types::SagaState;
use nexus_lockstep_client::types::SledSelector;
use nexus_lockstep_client::types::UninitializedSledId;
use nexus_saga_recovery::LastPass;
use nexus_types::deployment::Blueprint;
use nexus_types::deployment::ClickhouseMode;
use nexus_types::deployment::ClickhousePolicy;
use nexus_types::deployment::OximeterReadMode;
use nexus_types::deployment::OximeterReadPolicy;
use nexus_types::fm;
use nexus_types::internal_api::background::AbandonedVmmReaperStatus;
use nexus_types::internal_api::background::BlueprintPlannerStatus;
use nexus_types::internal_api::background::BlueprintRendezvousStatus;
use nexus_types::internal_api::background::DatasetsRendezvousStats;
use nexus_types::internal_api::background::EreporterStatus;
use nexus_types::internal_api::background::InstanceReincarnationStatus;
use nexus_types::internal_api::background::InstanceUpdaterStatus;
use nexus_types::internal_api::background::InventoryLoadStatus;
use nexus_types::internal_api::background::LookupRegionPortStatus;
use nexus_types::internal_api::background::ProbeDistributorStatus;
use nexus_types::internal_api::background::ReadOnlyRegionReplacementStartStatus;
use nexus_types::internal_api::background::RegionReplacementDriverStatus;
use nexus_types::internal_api::background::RegionReplacementStatus;
use nexus_types::internal_api::background::RegionSnapshotReplacementFinishStatus;
use nexus_types::internal_api::background::RegionSnapshotReplacementGarbageCollectStatus;
use nexus_types::internal_api::background::RegionSnapshotReplacementStartStatus;
use nexus_types::internal_api::background::RegionSnapshotReplacementStepStatus;
use nexus_types::internal_api::background::SitrepGcStatus;
use nexus_types::internal_api::background::SitrepLoadStatus;
use nexus_types::internal_api::background::SupportBundleCleanupReport;
use nexus_types::internal_api::background::SupportBundleCollectionReport;
use nexus_types::internal_api::background::SupportBundleCollectionStepStatus;
use nexus_types::internal_api::background::SupportBundleEreportStatus;
use nexus_types::internal_api::background::TufArtifactReplicationCounters;
use nexus_types::internal_api::background::TufArtifactReplicationRequest;
use nexus_types::internal_api::background::TufArtifactReplicationStatus;
use nexus_types::internal_api::background::TufRepoPrunerStatus;
use nexus_types::inventory::BaseboardId;
use omicron_uuid_kinds::BlueprintUuid;
use omicron_uuid_kinds::CollectionUuid;
use omicron_uuid_kinds::DemoSagaUuid;
use omicron_uuid_kinds::GenericUuid;
use omicron_uuid_kinds::ParseError;
use omicron_uuid_kinds::PhysicalDiskUuid;
use omicron_uuid_kinds::SledUuid;
use omicron_uuid_kinds::SupportBundleUuid;
use quiesce::QuiesceArgs;
use quiesce::cmd_nexus_quiesce;
use reconfigurator_config::ReconfiguratorConfigArgs;
use reconfigurator_config::cmd_nexus_reconfigurator_config;
use serde::Deserialize;
use slog_error_chain::InlineErrorChain;
use std::collections::BTreeMap;
use std::collections::BTreeSet;
use std::fs::OpenOptions;
use std::os::unix::fs::PermissionsExt;
use std::str::FromStr;
use std::sync::Arc;
use std::time::Duration;
use support_bundle_viewer::LocalFileAccess;
use support_bundle_viewer::SupportBundleAccessor;
use tabled::Tabled;
use tabled::settings::Padding;
use tabled::settings::object::Columns;
use tokio::io::AsyncWriteExt;
use tokio::sync::OnceCell;
use update_engine::EventBuffer;
use update_engine::ExecutionStatus;
use update_engine::ExecutionTerminalInfo;
use update_engine::NestedError;
use update_engine::NestedSpec;
use update_engine::TerminalKind;
use update_engine::display::LineDisplay;
use update_engine::display::LineDisplayStyles;
use update_engine::display::ProgressRatioDisplay;
use update_engine::events::EventReport;
use update_engine::events::StepOutcome;
use update_status::cmd_nexus_update_status;
use uuid::Uuid;

/// Arguments to the "omdb nexus" subcommand
#[derive(Debug, Args)]
pub struct NexusArgs {
    /// URL of the Nexus internal lockstep API
    #[clap(
        long,
        env = "OMDB_NEXUS_URL",
        global = true,
        help_heading = CONNECTION_OPTIONS_HEADING,
    )]
    nexus_internal_url: Option<String>,

    #[command(subcommand)]
    command: NexusCommands,
}

/// Subcommands for the "omdb nexus" subcommand
#[allow(clippy::large_enum_variant)]
#[derive(Debug, Subcommand)]
enum NexusCommands {
    /// print information about background tasks
    BackgroundTasks(BackgroundTasksArgs),
    /// interact with blueprints
    Blueprints(BlueprintsArgs),
    /// interact with clickhouse policy
    ClickhousePolicy(ClickhousePolicyArgs),
    /// fetch an omdb binary associated with an active Nexus
    FetchOmdb(FetchOmdbArgs),
    /// print information about pending MGS updates
    MgsUpdates,
    /// interact with oximeter read policy
    OximeterReadPolicy(OximeterReadPolicyArgs),
    /// view or modify the quiesce status
    Quiesce(QuiesceArgs),
    /// interact with reconfigurator config
    ReconfiguratorConfig(ReconfiguratorConfigArgs),
    /// view sagas, create and complete demo sagas
    Sagas(SagasArgs),
    /// interact with sleds
    Sleds(SledsArgs),
    /// interact with support bundles
    #[command(visible_alias = "sb")]
    SupportBundles(SupportBundleArgs),
    /// show running artifact versions
    UpdateStatus(UpdateStatusArgs),
}

#[derive(Debug, Args)]
struct BackgroundTasksArgs {
    #[command(subcommand)]
    command: BackgroundTasksCommands,
}

#[derive(Debug, Subcommand)]
enum BackgroundTasksCommands {
    /// Show documentation about background tasks
    Doc,
    /// Print a summary of the status of all background tasks
    List,
    /// Print human-readable summary of the status of each background task
    Show(BackgroundTasksShowArgs),
    /// Print an event report for a background task if available.
    PrintReport(BackgroundTasksPrintReportArgs),
    /// Activate one or more background tasks
    Activate(BackgroundTasksActivateArgs),
}

#[derive(Debug, Args)]
struct BackgroundTasksShowArgs {
    /// Names of background tasks to show (default: all)
    ///
    /// You can use any background task name here or one of the special strings
    /// "all", "dns_external", or "dns_internal".
    #[clap(value_name = "TASK_NAME")]
    tasks: Vec<String>,

    /// Do not display information about whether a task is currently executing.
    ///
    /// Useful for test output stability.
    #[clap(long)]
    no_executing_info: bool,
}

#[derive(Debug, Args)]
struct BackgroundTasksPrintReportArgs {
    /// The name of the background task to print a report for.
    #[clap(value_name = "TASK_NAME")]
    task: String,
}

#[derive(Debug, Args)]
struct BackgroundTasksActivateArgs {
    /// Name of the background tasks to activate
    #[clap(value_name = "TASK_NAME", required = true)]
    tasks: Vec<String>,
}

#[derive(Debug, Args)]
struct BlueprintsArgs {
    #[command(subcommand)]
    command: BlueprintsCommands,
}

#[derive(Debug, Subcommand)]
enum BlueprintsCommands {
    /// List all blueprints
    List,
    /// Show a blueprint
    Show(BlueprintIdArgs),
    /// Diff two blueprints
    Diff(BlueprintDiffArgs),
    /// Delete a blueprint
    Delete(BlueprintIdArgs),
    /// Interact with the current target blueprint
    Target(BlueprintsTargetArgs),
    /// Generate a new blueprint
    Regenerate,
    /// Import a blueprint
    Import(BlueprintImportArgs),
}

#[derive(Debug, Clone, Copy)]
pub(crate) enum BlueprintIdOrCurrentTarget {
    CurrentTarget,
    BlueprintId(BlueprintUuid),
}

impl FromStr for BlueprintIdOrCurrentTarget {
    type Err = ParseError;

    fn from_str(s: &str) -> Result<Self, Self::Err> {
        if matches!(s, "current-target" | "current" | "target") {
            Ok(Self::CurrentTarget)
        } else {
            let id = s.parse()?;
            Ok(Self::BlueprintId(id))
        }
    }
}

impl BlueprintIdOrCurrentTarget {
    pub(crate) async fn resolve_to_id_via_db(
        &self,
        opctx: &OpContext,
        datastore: &DataStore,
    ) -> anyhow::Result<BlueprintUuid> {
        match self {
            BlueprintIdOrCurrentTarget::CurrentTarget => {
                let target = datastore
                    .blueprint_target_get_current(opctx)
                    .await
                    .context("failed to get current target")?;
                Ok(target.target_id)
            }
            BlueprintIdOrCurrentTarget::BlueprintId(id) => Ok(*id),
        }
    }

    async fn resolve_to_id_via_nexus(
        &self,
        client: &nexus_lockstep_client::Client,
    ) -> anyhow::Result<BlueprintUuid> {
        match self {
            Self::CurrentTarget => {
                let target = client
                    .blueprint_target_view()
                    .await
                    .context("getting current blueprint target")?;
                Ok(target.target_id)
            }
            Self::BlueprintId(id) => Ok(*id),
        }
    }

    async fn resolve_to_blueprint(
        &self,
        client: &nexus_lockstep_client::Client,
    ) -> anyhow::Result<Blueprint> {
        let id = self.resolve_to_id_via_nexus(client).await?;
        let response = client
            .blueprint_view(id.as_untyped_uuid())
            .await
            .with_context(|| {
                let suffix = match self {
                    BlueprintIdOrCurrentTarget::CurrentTarget => {
                        " (current target)"
                    }
                    BlueprintIdOrCurrentTarget::BlueprintId(_) => "",
                };
                format!("fetching blueprint {id}{suffix}")
            })?;
        Ok(response.into_inner())
    }
}

#[derive(Debug, Clone, Copy, Args)]
struct BlueprintIdArgs {
    /// id of blueprint (or `target` for the current target)
    blueprint_id: BlueprintIdOrCurrentTarget,
}

#[derive(Debug, Args)]
struct BlueprintDiffArgs {
    /// id of first blueprint (or `target` for the current target)
    blueprint1_id: BlueprintIdOrCurrentTarget,
    /// id of second blueprint (or `target` for the current target, or omitted
    /// to use the parent of the first blueprint)
    blueprint2_id: Option<BlueprintIdOrCurrentTarget>,
    /// Exit with 1 if there were differences, 0 if no differences.
    #[arg(long, default_value_t = false)]
    exit_code: bool,
}

#[derive(Debug, Args)]
struct CollectionIdArgs {
    /// id of an inventory collection
    collection_id: CollectionUuid,
}

#[derive(Debug, Args)]
struct BlueprintsTargetArgs {
    #[command(subcommand)]
    command: BlueprintTargetCommands,
}

#[derive(Debug, Subcommand)]
enum BlueprintTargetCommands {
    /// Show the current target blueprint
    Show,
    /// Change the current target blueprint
    Set(BlueprintTargetSetArgs),
    /// Enable the current target blueprint
    ///
    /// Fails if the specified blueprint id is not the current target
    Enable(BlueprintIdArgs),
    /// Disable the current target blueprint
    ///
    /// Fails if the specified blueprint id is not the current target
    Disable(BlueprintIdArgs),
}

#[derive(Debug, Args)]
struct BlueprintTargetSetArgs {
    /// id of blueprint to make target
    blueprint_id: BlueprintUuid,
    /// whether this blueprint should be enabled
    enabled: BlueprintTargetSetEnabled,
    /// if specified, diff against the current target and wait for confirmation
    /// before proceeding
    #[clap(long)]
    diff: bool,
}

#[derive(Debug, Clone, Copy, ValueEnum)]
enum BlueprintTargetSetEnabled {
    /// set the new current target as enabled
    Enabled,
    /// set the new current target as disabled
    Disabled,
    /// use the enabled setting from the parent blueprint
    Inherit,
}

#[derive(Debug, Args)]
struct BlueprintImportArgs {
    /// path to a file containing a JSON-serialized blueprint
    input: Utf8PathBuf,
}

#[derive(Debug, Args)]
struct ClickhousePolicyArgs {
    #[command(subcommand)]
    command: ClickhousePolicyCommands,
}

#[derive(Debug, Subcommand)]
enum ClickhousePolicyCommands {
    /// Get the current policy
    Get,
    /// Set the new policy
    Set(ClickhousePolicySetArgs),
}

#[derive(Debug, Args)]
struct ClickhousePolicySetArgs {
    mode: ClickhousePolicyMode,

    /// The number of servers in a clickhouse cluster
    #[arg(long, default_value_t = 3)]
    target_servers: u8,
    /// The number of keepers in a clickhouse cluster
    #[arg(long, default_value_t = 5)]
    target_keepers: u8,
}

#[derive(Debug, Clone, Copy, ValueEnum)]
enum ClickhousePolicyMode {
    /// Run only a single node clickhouse instance
    SingleNodeOnly,
    // Run only a clickhouse cluster
    ClusterOnly,
    // Run both single-node and clustered clickhouse deployments
    Both,
}

#[derive(Debug, Args)]
struct FetchOmdbArgs {
    /// output path to write the fetched omdb
    output: Utf8PathBuf,
}

#[derive(Debug, Args)]
struct OximeterReadPolicyArgs {
    #[command(subcommand)]
    command: OximeterReadPolicyCommands,
}

#[derive(Debug, Subcommand)]
enum OximeterReadPolicyCommands {
    /// Get the current policy
    Get,
    /// Set the new policy
    Set(OximeterReadPolicySetArgs),
}

#[derive(Debug, Args)]
struct OximeterReadPolicySetArgs {
    mode: OximeterReadPolicyMode,
}

#[derive(Debug, Clone, Copy, ValueEnum)]
enum OximeterReadPolicyMode {
    /// Read from the clickhouse single node
    SingleNode,
    /// Read from the clickhouse cluster
    Cluster,
}

#[derive(Debug, Args)]
struct SagasArgs {
    #[command(subcommand)]
    command: SagasCommands,
}

#[derive(Debug, Subcommand)]
enum SagasCommands {
    /// List sagas run by this Nexus
    ///
    /// Note that this is reporting in-memory state about sagas run by *this*
    /// Nexus instance.  You'll get different answers if you ask different Nexus
    /// instances.
    List,

    /// Create a "demo" saga
    ///
    /// This saga will wait until it's explicitly completed using the
    /// "demo-complete" subcommand.
    DemoCreate,

    /// Complete a demo saga started with "demo-create".
    DemoComplete(DemoSagaIdArgs),
}

#[derive(Debug, Args)]
struct DemoSagaIdArgs {
    demo_saga_id: DemoSagaUuid,
}

#[derive(Debug, Args)]
struct SledsArgs {
    #[command(subcommand)]
    command: SledsCommands,
}

#[derive(Debug, Subcommand)]
#[allow(clippy::large_enum_variant)]
enum SledsCommands {
    /// List all uninitialized sleds
    ListUninitialized,
    /// Add an uninitialized sled
    Add(SledAddArgs),
    /// Expunge a sled (DANGEROUS)
    Expunge(SledExpungeArgs),
    /// Expunge a disk (DANGEROUS)
    ExpungeDisk(DiskExpungeArgs),
}

#[derive(Debug, Args)]
struct SledAddArgs {
    /// sled's serial number
    serial: String,
    /// sled's part number
    part: String,
}

#[derive(Debug, Args)]
struct SledExpungeArgs {
    // expunge is _extremely_ dangerous, so we also require a database
    // connection to perform some safety checks
    #[clap(flatten)]
    db_url_opts: DbUrlOptions,

    /// sled ID
    sled_id: SledUuid,
}

#[derive(Debug, Args)]
struct DiskExpungeArgs {
    // expunge is _extremely_ dangerous, so we also require a database
    // connection to perform some safety checks
    #[clap(flatten)]
    db_url_opts: DbUrlOptions,

    /// Physical disk ID
    physical_disk_id: PhysicalDiskUuid,
}

#[derive(Debug, Args)]
struct SupportBundleArgs {
    #[command(subcommand)]
    command: SupportBundleCommands,
}

#[derive(Debug, Subcommand)]
#[allow(clippy::large_enum_variant)]
enum SupportBundleCommands {
    /// List all support bundles
    List,
    /// Create a new support bundle
    Create,
    /// Delete a support bundle
    Delete(SupportBundleDeleteArgs),
    /// Download an entire support bundle
    Download(SupportBundleDownloadArgs),
    /// Download the index of a support bundle
    ///
    /// This is a "list of files", from which individual files can be accessed
    GetIndex(SupportBundleIndexArgs),
    /// Download a single file within a support bundle
    GetFile(SupportBundleFileArgs),
    /// Creates a dashboard for viewing the contents of a support bundle
    Inspect(SupportBundleInspectArgs),
}

#[derive(Debug, Args)]
struct SupportBundleDeleteArgs {
    id: SupportBundleUuid,
}

#[derive(Debug, Args)]
struct SupportBundleDownloadArgs {
    id: SupportBundleUuid,

    /// Optional output path where the file should be written,
    /// instead of stdout.
    #[arg(short, long)]
    output: Option<Utf8PathBuf>,

    /// If "true" and using an output path, resumes downloading.
    ///
    /// This assumes the contents of "output" are already valid, and resumes
    /// downloading at the end of the file.
    #[arg(short, long, default_value_t = false)]
    resume: bool,
}

#[derive(Debug, Args)]
struct SupportBundleIndexArgs {
    id: SupportBundleUuid,
}

#[derive(Debug, Args)]
struct SupportBundleFileArgs {
    id: SupportBundleUuid,
    path: Utf8PathBuf,
    /// Optional output path where the file should be written,
    /// instead of stdout.
    #[arg(short, long)]
    output: Option<Utf8PathBuf>,
}

#[derive(Debug, Args)]
struct SupportBundleInspectArgs {
    /// A specific bundle to inspect.
    ///
    /// If none is supplied, the latest active bundle is used.
    /// Mutually exclusive with "path".
    #[arg(short, long)]
    id: Option<SupportBundleUuid>,

    /// A local bundle file to inspect.
    ///
    /// If none is supplied, the latest active bundle is used.
    /// Mutually exclusive with "id".
    #[arg(short, long)]
    path: Option<Utf8PathBuf>,
}

#[derive(Debug, Args)]
struct UpdateStatusArgs {
    /// Show full details of all updateable components.
    #[arg(long)]
    details: bool,
}

impl NexusArgs {
    /// Run a `omdb nexus` subcommand.
    pub(crate) async fn run_cmd(
        &self,
        omdb: &Omdb,
        log: &slog::Logger,
    ) -> Result<(), anyhow::Error> {
        let nexus_url = match &self.nexus_internal_url {
            Some(cli_or_env_url) => cli_or_env_url.clone(),
            None => {
                eprintln!(
                    "note: Nexus URL not specified.  Will pick one from DNS."
                );
                let addr = omdb
                    .dns_lookup_one(log.clone(), ServiceName::NexusLockstep)
                    .await?;
                format!("http://{}", addr)
            }
        };
        eprintln!("note: using Nexus URL {}", &nexus_url);
        let client =
            nexus_lockstep_client::Client::new(&nexus_url, log.clone());

        match &self.command {
            NexusCommands::BackgroundTasks(BackgroundTasksArgs {
                command: BackgroundTasksCommands::Doc,
            }) => cmd_nexus_background_tasks_doc(&client).await,
            NexusCommands::BackgroundTasks(BackgroundTasksArgs {
                command: BackgroundTasksCommands::List,
            }) => cmd_nexus_background_tasks_list(&client).await,
            NexusCommands::BackgroundTasks(BackgroundTasksArgs {
                command: BackgroundTasksCommands::Show(args),
            }) => cmd_nexus_background_tasks_show(&client, args).await,
            NexusCommands::BackgroundTasks(BackgroundTasksArgs {
                command: BackgroundTasksCommands::PrintReport(args),
            }) => {
                cmd_nexus_background_tasks_print_report(
                    &client,
                    args,
                    omdb.output.color,
                )
                .await
            }
            NexusCommands::BackgroundTasks(BackgroundTasksArgs {
                command: BackgroundTasksCommands::Activate(args),
            }) => {
                let token = omdb.check_allow_destructive()?;
                cmd_nexus_background_tasks_activate(&client, args, token).await
            }

            NexusCommands::Blueprints(BlueprintsArgs {
                command: BlueprintsCommands::List,
            }) => cmd_nexus_blueprints_list(&client).await,
            NexusCommands::Blueprints(BlueprintsArgs {
                command: BlueprintsCommands::Show(args),
            }) => cmd_nexus_blueprints_show(&client, args).await,
            NexusCommands::Blueprints(BlueprintsArgs {
                command: BlueprintsCommands::Diff(args),
            }) => cmd_nexus_blueprints_diff(&client, args).await,
            NexusCommands::Blueprints(BlueprintsArgs {
                command: BlueprintsCommands::Delete(args),
            }) => {
                let token = omdb.check_allow_destructive()?;
                cmd_nexus_blueprints_delete(&client, args, token).await
            }
            NexusCommands::Blueprints(BlueprintsArgs {
                command:
                    BlueprintsCommands::Target(BlueprintsTargetArgs {
                        command: BlueprintTargetCommands::Show,
                    }),
            }) => cmd_nexus_blueprints_target_show(&client).await,
            NexusCommands::Blueprints(BlueprintsArgs {
                command:
                    BlueprintsCommands::Target(BlueprintsTargetArgs {
                        command: BlueprintTargetCommands::Set(args),
                    }),
            }) => {
                let token = omdb.check_allow_destructive()?;
                cmd_nexus_blueprints_target_set(&client, args, token).await
            }
            NexusCommands::Blueprints(BlueprintsArgs {
                command:
                    BlueprintsCommands::Target(BlueprintsTargetArgs {
                        command: BlueprintTargetCommands::Enable(args),
                    }),
            }) => {
                let token = omdb.check_allow_destructive()?;
                cmd_nexus_blueprints_target_set_enabled(
                    &client, args, true, token,
                )
                .await
            }
            NexusCommands::Blueprints(BlueprintsArgs {
                command:
                    BlueprintsCommands::Target(BlueprintsTargetArgs {
                        command: BlueprintTargetCommands::Disable(args),
                    }),
            }) => {
                let token = omdb.check_allow_destructive()?;
                cmd_nexus_blueprints_target_set_enabled(
                    &client, args, false, token,
                )
                .await
            }
            NexusCommands::Blueprints(BlueprintsArgs {
                command: BlueprintsCommands::Regenerate,
            }) => {
                let token = omdb.check_allow_destructive()?;
                cmd_nexus_blueprints_regenerate(&client, token).await
            }
            NexusCommands::Blueprints(BlueprintsArgs {
                command: BlueprintsCommands::Import(args),
            }) => {
                let token = omdb.check_allow_destructive()?;
                cmd_nexus_blueprints_import(&client, token, args).await
            }

            NexusCommands::ClickhousePolicy(ClickhousePolicyArgs {
                command,
            }) => match command {
                ClickhousePolicyCommands::Get => {
                    cmd_nexus_clickhouse_policy_get(&client).await
                }
                ClickhousePolicyCommands::Set(args) => {
                    let token = omdb.check_allow_destructive()?;
                    cmd_nexus_clickhouse_policy_set(&client, args, token).await
                }
            },

            NexusCommands::FetchOmdb(args) => {
                cmd_nexus_fetch_omdb(&client, args).await
            }

            NexusCommands::MgsUpdates => cmd_nexus_mgs_updates(&client).await,

            NexusCommands::OximeterReadPolicy(OximeterReadPolicyArgs {
                command,
            }) => match command {
                OximeterReadPolicyCommands::Get => {
                    cmd_nexus_oximeter_read_policy_get(&client).await
                }
                OximeterReadPolicyCommands::Set(args) => {
                    let token = omdb.check_allow_destructive()?;
                    cmd_nexus_oximeter_read_policy_set(&client, args, token)
                        .await
                }
            },

            NexusCommands::Quiesce(args) => {
                cmd_nexus_quiesce(&omdb, &client, args).await
            }

            NexusCommands::ReconfiguratorConfig(args) => {
                cmd_nexus_reconfigurator_config(&omdb, &client, args).await
            }

            NexusCommands::Sagas(SagasArgs { command }) => {
                if self.nexus_internal_url.is_none() {
                    eprintln!(
                        "{}",
                        textwrap::wrap(
                            "WARNING: A Nexus instance was selected from DNS \
                            because a specific one was not specified.  But \
                            the `omdb nexus sagas` commands usually only make \
                            sense when targeting a specific Nexus instance.",
                            80
                        )
                        .join("\n")
                    );
                }
                match command {
                    SagasCommands::List => cmd_nexus_sagas_list(&client).await,
                    SagasCommands::DemoCreate => {
                        let token = omdb.check_allow_destructive()?;
                        cmd_nexus_sagas_demo_create(&client, token).await
                    }
                    SagasCommands::DemoComplete(args) => {
                        let token = omdb.check_allow_destructive()?;
                        cmd_nexus_sagas_demo_complete(&client, args, token)
                            .await
                    }
                }
            }

            NexusCommands::Sleds(SledsArgs {
                command: SledsCommands::ListUninitialized,
            }) => cmd_nexus_sleds_list_uninitialized(&client).await,
            NexusCommands::Sleds(SledsArgs {
                command: SledsCommands::Add(args),
            }) => {
                let token = omdb.check_allow_destructive()?;
                cmd_nexus_sled_add(&client, args, token).await
            }
            NexusCommands::Sleds(SledsArgs {
                command: SledsCommands::Expunge(args),
            }) => {
                let token = omdb.check_allow_destructive()?;
                cmd_nexus_sled_expunge(&client, args, omdb, log, token).await
            }
            NexusCommands::Sleds(SledsArgs {
                command: SledsCommands::ExpungeDisk(args),
            }) => {
                let token = omdb.check_allow_destructive()?;
                cmd_nexus_sled_expunge_disk(&client, args, omdb, log, token)
                    .await
            }
            NexusCommands::SupportBundles(SupportBundleArgs {
                command: SupportBundleCommands::List,
            }) => cmd_nexus_support_bundles_list(&client).await,
            NexusCommands::SupportBundles(SupportBundleArgs {
                command: SupportBundleCommands::Create,
            }) => {
                let token = omdb.check_allow_destructive()?;
                cmd_nexus_support_bundles_create(&client, token).await
            }
            NexusCommands::SupportBundles(SupportBundleArgs {
                command: SupportBundleCommands::Delete(args),
            }) => {
                let token = omdb.check_allow_destructive()?;
                cmd_nexus_support_bundles_delete(&client, args, token).await
            }
            NexusCommands::SupportBundles(SupportBundleArgs {
                command: SupportBundleCommands::Download(args),
            }) => cmd_nexus_support_bundles_download(&client, args).await,
            NexusCommands::SupportBundles(SupportBundleArgs {
                command: SupportBundleCommands::GetIndex(args),
            }) => cmd_nexus_support_bundles_get_index(&client, args).await,
            NexusCommands::SupportBundles(SupportBundleArgs {
                command: SupportBundleCommands::GetFile(args),
            }) => cmd_nexus_support_bundles_get_file(&client, args).await,
            NexusCommands::SupportBundles(SupportBundleArgs {
                command: SupportBundleCommands::Inspect(args),
            }) => cmd_nexus_support_bundles_inspect(&client, args).await,
            NexusCommands::UpdateStatus(args) => {
                cmd_nexus_update_status(&client, args).await
            }
        }
    }
}

/// Runs `omdb nexus background-tasks doc`
async fn cmd_nexus_background_tasks_doc(
    client: &nexus_lockstep_client::Client,
) -> Result<(), anyhow::Error> {
    let response =
        client.bgtask_list().await.context("listing background tasks")?;
    let tasks = response.into_inner();
    let tasks: BTreeMap<_, _> = tasks.into_iter().collect();
    for (_, bgtask) in &tasks {
        println!("task: {:?}", bgtask.name);
        println!(
            "{}",
            textwrap::fill(
                &bgtask.description,
                &textwrap::Options::new(80)
                    .initial_indent("    ")
                    .subsequent_indent("    ")
            )
        );

        println!("\n");
    }

    Ok(())
}

/// Runs `omdb nexus background-tasks list`
async fn cmd_nexus_background_tasks_list(
    client: &nexus_lockstep_client::Client,
) -> Result<(), anyhow::Error> {
    let response =
        client.bgtask_list().await.context("listing background tasks")?;
    // Convert the HashMap to a BTreeMap because we want the keys in sorted
    // order.
    let tasks = response.into_inner().into_iter().collect::<BTreeMap<_, _>>();
    let table_rows = tasks.values().map(BackgroundTaskStatusRow::from);
    let table = tabled::Table::new(table_rows)
        .with(tabled::settings::Style::empty())
        .with(tabled::settings::Padding::new(0, 1, 0, 0))
        .to_string();
    println!("{}", table);
    Ok(())
}

/// Runs `omdb nexus background-tasks show`
async fn cmd_nexus_background_tasks_show(
    client: &nexus_lockstep_client::Client,
    args: &BackgroundTasksShowArgs,
) -> Result<(), anyhow::Error> {
    let response =
        client.bgtask_list().await.context("listing background tasks")?;
    // Convert the HashMap to a BTreeMap because we want the keys in sorted
    // order.
    let mut tasks =
        response.into_inner().into_iter().collect::<BTreeMap<_, _>>();

    // Now, pick out the tasks that the user selected.
    //
    // The set of user tasks may include:
    //
    // - nothing at all, in which case we include all tasks
    // - individual task names
    // - certain groups that we recognize, like "dns_external" for all the tasks
    //   related to external DNS propagation.  "all" means "all tasks".
    let selected_set: BTreeSet<_> =
        args.tasks.iter().map(AsRef::as_ref).collect();
    let selected_all = selected_set.is_empty() || selected_set.contains("all");
    if !selected_all {
        for s in &selected_set {
            if !tasks.contains_key(*s)
                && *s != "all"
                && *s != "dns_external"
                && *s != "dns_internal"
            {
                bail!(
                    "unknown task name: {:?} (known task names: all, \
                    dns_external, dns_internal, {})",
                    s,
                    tasks.keys().join(", ")
                );
            }
        }

        tasks.retain(|k, _| {
            selected_set.contains(k.as_str())
                || selected_set.contains("all")
                || (selected_set.contains("dns_external")
                    && k.starts_with("dns_")
                    && k.ends_with("_external"))
                || (selected_set.contains("dns_internal")
                    && k.starts_with("dns_")
                    && k.ends_with("_internal"))
        });
    }

    let opts = BackgroundTasksPrintOpts {
        show_executing_info: !args.no_executing_info,
    };

    // Some tasks should be grouped and printed together in a certain order,
    // even though their names aren't alphabetical.  Notably, the DNS tasks
    // logically go from config -> servers -> propagation, so we want to print
    // them in that order.  So we pick these out first and then print anything
    // else that we find in alphabetical order.
    for name in [
        "dns_config_internal",
        "dns_servers_internal",
        "dns_propagation_internal",
        "dns_config_external",
        "dns_servers_external",
        "dns_propagation_external",
        "nat_garbage_collector",
        "blueprint_loader",
        "blueprint_executor",
    ] {
        if let Some(bgtask) = tasks.remove(name) {
            print_task(&bgtask, &opts);
        } else if selected_all {
            eprintln!("warning: expected to find background task {:?}", name);
        }
    }

    for (_, bgtask) in &tasks {
        print_task(bgtask, &opts);
    }

    Ok(())
}

/// Runs `omdb nexus background-tasks print-report`
async fn cmd_nexus_background_tasks_print_report(
    client: &nexus_lockstep_client::Client,
    args: &BackgroundTasksPrintReportArgs,
    color: ColorChoice,
) -> Result<(), anyhow::Error> {
    let response = client
        .bgtask_view(&args.task)
        .await
        .context("fetching background task")?;
    let task = response.into_inner();
    match task.last {
        LastResult::NeverCompleted => {
            bail!("task {:?} has never completed", args.task);
        }
        LastResult::Completed(last) => {
            // Clone the details so the original details are preserved for the
            // error below.
            let event_buffer = extract_event_buffer(&mut last.details.clone())
                .with_context(|| {
                    format!(
                        "error extracting `event_report` from task details \
                         -- found {:?}",
                        last.details
                    )
                })?;
            let Some(event_buffer) = event_buffer else {
                bail!("task {:?} has no event report", args.task);
            };

            let mut line_display = LineDisplay::new(std::io::stdout());
            line_display.set_start_time(last.start_time);
            if should_colorize(color, supports_color::Stream::Stdout) {
                line_display.set_styles(LineDisplayStyles::colorized());
            }

            line_display.write_event_buffer(&event_buffer)?;
        }
    }

    Ok(())
}

/// Runs `omdb nexus background-tasks activate`
async fn cmd_nexus_background_tasks_activate(
    client: &nexus_lockstep_client::Client,
    args: &BackgroundTasksActivateArgs,
    // This isn't quite "destructive" in the sense that of it being potentially
    // dangerous, but it does modify the system rather than being a read-only
    // view on it.
    _destruction_token: DestructiveOperationToken,
) -> Result<(), anyhow::Error> {
    let body =
        BackgroundTasksActivateRequest { bgtask_names: args.tasks.clone() };
    client
        .bgtask_activate(&body)
        .await
        .context("error activating background tasks")?;

    eprintln!("activated background tasks: {}", args.tasks.join(", "));
    Ok(())
}

#[derive(Clone, Debug)]
struct BackgroundTasksPrintOpts {
    show_executing_info: bool,
}

fn print_task(bgtask: &BackgroundTask, opts: &BackgroundTasksPrintOpts) {
    println!("task: {:?}", bgtask.name);
    println!(
        "  configured period: every {}",
        humantime::format_duration(bgtask.period.clone().into())
    );
    if opts.show_executing_info {
        print!("  currently executing: ");
        match &bgtask.current {
            CurrentStatus::Idle => println!("no"),
            CurrentStatus::Running(current) => {
                let elapsed = std::time::SystemTime::from(current.start_time)
                    .elapsed()
                    .map(|s| format!("{:.3}ms", s.as_millis()))
                    .unwrap_or_else(|error| format!("(unknown: {:#})", error));
                print!(
                    "iter {}, triggered by {}\n",
                    current.iteration,
                    reason_str(&current.reason)
                );
                print!(
                    "    started at {}, running for {}\n",
                    humantime::format_rfc3339_millis(current.start_time.into()),
                    elapsed,
                );
            }
        }
    }

    print!("  last completed activation: ");
    match &bgtask.last {
        LastResult::NeverCompleted => print!("never\n"),
        LastResult::Completed(last) => {
            print!(
                "iter {}, triggered by {}\n",
                last.iteration,
                reason_str(&last.reason)
            );
            print!(
                "    started at {} ({}s ago) and ran for {:.3}ms\n",
                humantime::format_rfc3339_millis(last.start_time.into()),
                (Utc::now() - last.start_time).num_seconds(),
                std::time::Duration::from(last.elapsed.clone()).as_millis(),
            );
        }
    };

    // Print extra task-specific information.  This data is particularly
    // unstable -- it gets exposed by background tasks as unstructured
    // (schemaless) data.  We make a best effort to interpret it.
    if let LastResult::Completed(completed) = &bgtask.last {
        print_task_details(&bgtask, &completed.details);
    }
}

/// Interprets the unstable, schemaless output from each particular background
/// task and print a human-readable summary
///
/// Each activation of a background task produces an arbitrary JSON value that
/// gets passed to us here.  The task can put whatever status it wants here --
/// it's solely for debugging.  This function decodes these values and prints
/// them out.
///
/// As implied by not having a schema, the specific values are currently
/// undocumented and unstable (subject to change).  That does make this code
/// both ugly and brittle.  It's not a fatal error to fail to parse these, but
/// we do warn the user if that happens.
fn print_task_details(bgtask: &BackgroundTask, details: &serde_json::Value) {
    // All tasks might produce an "error" property.  If we find one, print that
    // out and stop.
    #[derive(Deserialize)]
    struct TaskError {
        error: String,
    }
    if let Ok(found_error) =
        serde_json::from_value::<TaskError>(details.clone())
    {
        println!("    last completion reported error: {}", found_error.error);
        println!("");
        return;
    }

    // The rest is task-specific, keyed by the name.
    let name = &bgtask.name;
    match name.as_str() {
        "abandoned_vmm_reaper" => {
            print_task_abandoned_vmm_reaper(details);
        }
        "blueprint_planner" => {
            print_task_blueprint_planner(details);
        }
        "blueprint_executor" => {
            print_task_blueprint_executor(details);
        }
        "blueprint_loader" => {
            print_task_blueprint_loader(details);
        }
        "blueprint_rendezvous" => {
            print_task_blueprint_rendezvous(details);
        }
        "dns_config_external" | "dns_config_internal" => {
            print_task_dns_config(details);
        }
        "dns_servers_external" | "dns_servers_internal" => {
            print_task_dns_servers(details);
        }
        "dns_propagation_internal" | "dns_propagation_external" => {
            print_task_dns_propagation(details);
        }
        "external_endpoints" => {
            print_task_external_endpoints(details);
        }
        "instance_reincarnation" => {
            print_task_instance_reincarnation(details);
        }
        "instance_updater" => {
            print_task_instance_updater(details);
        }
        "instance_watcher" => {
            print_task_instance_watcher(details);
        }
        "inventory_collection" => {
            print_task_inventory_collection(details);
        }
        "inventory_loader" => {
            print_task_inventory_load(details);
        }
        "lookup_region_port" => {
            print_task_lookup_region_port(details);
        }
        "phantom_disks" => {
            print_task_phantom_disks(details);
        }
        "probe_distributor" => {
            print_task_probe_distributor(details);
        }
        "read_only_region_replacement_start" => {
            print_task_read_only_region_replacement_start(details);
        }
        "region_replacement" => {
            print_task_region_replacement(details);
        }
        "region_replacement_driver" => {
            print_task_region_replacement_driver(details);
        }
        "region_snapshot_replacement_finish" => {
            print_task_region_snapshot_replacement_finish(details);
        }
        "region_snapshot_replacement_garbage_collection" => {
            print_task_region_snapshot_replacement_garbage_collection(details);
        }
        "region_snapshot_replacement_start" => {
            print_task_region_snapshot_replacement_start(details);
        }
        "region_snapshot_replacement_step" => {
            print_task_region_snapshot_replacement_step(details);
        }
        "saga_recovery" => {
            print_task_saga_recovery(details);
        }
        "service_firewall_rule_propagation" => {
            print_task_service_firewall_rule_propagation(details);
        }
        "sp_ereport_ingester" => {
            print_task_sp_ereport_ingester(details);
        }
        "support_bundle_collector" => {
            print_task_support_bundle_collector(details);
        }
        "tuf_artifact_replication" => {
            print_task_tuf_artifact_replication(details);
        }
        "tuf_repo_pruner" => {
            print_task_tuf_repo_pruner(details);
        }
        "alert_dispatcher" => {
            print_task_alert_dispatcher(details);
        }
        "webhook_deliverator" => {
            print_task_webhook_deliverator(details);
        }
        "fm_sitrep_loader" => {
            print_task_fm_sitrep_loader(details);
        }
        "fm_sitrep_gc" => {
            print_task_fm_sitrep_gc(details);
        }
        _ => {
            println!(
                "warning: unknown background task: {:?} \
                (don't know how to interpret details: {:?})",
                name, details
            );
        }
    }

    println!("");
}

fn print_task_abandoned_vmm_reaper(details: &serde_json::Value) {
    match serde_json::from_value::<AbandonedVmmReaperStatus>(details.clone()) {
        Err(error) => eprintln!(
            "warning: failed to interpret task details: {:?}: {:?}",
            error, details
        ),
        Ok(AbandonedVmmReaperStatus {
            vmms_found,
            vmms_deleted,
            vmms_already_deleted,
            sled_reservations_deleted,
            errors,
        }) => {
            if !errors.is_empty() {
                println!(
                    "    task did not complete successfully! ({} errors)",
                    errors.len()
                );
                for error in errors {
                    println!("    > {error}");
                }
            }

            const VMMS_FOUND: &'static str = "total abandoned VMMs found:";
            const VMMS_DELETED: &'static str = "  VMM records deleted:";
            const VMMS_ALREADY_DELETED: &'static str =
                "  VMMs already deleted by another Nexus:";
            const SLED_RESERVATIONS_DELETED: &'static str =
                "sled resource reservations deleted:";
            // To align the number column, figure out the length of the
            // longest line of text and add one (so that there's a space).
            //
            // Yes, I *could* just count the number of characters in each
            // line myself, but why do something by hand when you could make
            // the computer do it for you? And, this way, if we change the
            // text, we won't need to figure it out again.
            const WIDTH: usize = const_max_len(&[
                VMMS_FOUND,
                VMMS_DELETED,
                VMMS_ALREADY_DELETED,
                SLED_RESERVATIONS_DELETED,
            ]) + 1;
            const NUM_WIDTH: usize = 3;

            println!("    {VMMS_FOUND:<WIDTH$}{vmms_found:>NUM_WIDTH$}");
            println!("    {VMMS_DELETED:<WIDTH$}{vmms_deleted:>NUM_WIDTH$}");
            println!(
                "    {VMMS_ALREADY_DELETED:<WIDTH$}{:>NUM_WIDTH$}",
                vmms_already_deleted
            );
            println!(
                "    {SLED_RESERVATIONS_DELETED:<WIDTH$}{:>NUM_WIDTH$}",
                sled_reservations_deleted,
            );
        }
    };
}

fn print_task_blueprint_planner(details: &serde_json::Value) {
    let status =
        match serde_json::from_value::<BlueprintPlannerStatus>(details.clone())
        {
            Ok(status) => status,
            Err(error) => {
                eprintln!(
                    "warning: failed to interpret task details: {:?}: {:?}",
                    error, details
                );
                return;
            }
        };
    match status {
        BlueprintPlannerStatus::Disabled => {
            println!("    blueprint planning explicitly disabled by config!");
        }
        BlueprintPlannerStatus::LimitReached { limit, report } => {
            println!(
                "    blueprint auto-planning disabled because \
                 current blueprint count >= limit ({limit}); planning report \
                 contains what would have been stored had the limit not been \
                 reached",
            );
            println!("{report}");
        }
        BlueprintPlannerStatus::Error(error) => {
            println!("    task did not complete successfully: {error}");
        }
        BlueprintPlannerStatus::Unchanged {
            parent_blueprint_id,
            report,
            blueprint_count,
            limit,
        } => {
            println!("    plan unchanged from parent {parent_blueprint_id}");
            println!(
                "    note: {}/{} blueprints in database",
                blueprint_count, limit
            );
            println!("{report}");
        }
        BlueprintPlannerStatus::Planned {
            parent_blueprint_id,
            error,
            report,
            blueprint_count,
            limit,
        } => {
            println!(
                "    planned new blueprint from parent {parent_blueprint_id}, \
                     but could not make it the target: {error}"
            );
            println!(
                "    note: {}/{} blueprints in database",
                blueprint_count, limit
            );
            println!("{report}");
        }
        BlueprintPlannerStatus::Targeted {
            parent_blueprint_id: _,
            blueprint_id,
            report,
            blueprint_count,
            limit,
        } => {
            println!(
                "    planned new blueprint {blueprint_id}, \
                     and made it the current target"
            );
            println!(
                "    note: {}/{} blueprints in database",
                blueprint_count, limit,
            );
            println!("{report}");
        }
    }
}

fn print_task_blueprint_executor(details: &serde_json::Value) {
    let mut value = details.clone();
    // Extract and remove the event report. (If we don't do this, the
    // `Debug` output can be quite large.)
    //
    // TODO: show more of the event buffer.
    let event_buffer = extract_event_buffer(&mut value);

    #[derive(Deserialize)]
    struct BlueprintExecutorStatus {
        target_id: Uuid,
        enabled: bool,
        execution_error: Option<NestedError>,
    }

    match serde_json::from_value::<BlueprintExecutorStatus>(value) {
        Err(error) => eprintln!(
            "warning: failed to interpret task details: {:?}: {:?}",
            error, details
        ),
        Ok(status) => {
            // TODO: switch the other outputs to tabled as well.
            let mut builder = tabled::builder::Builder::default();
            builder.push_record([
                "target blueprint:".to_string(),
                status.target_id.to_string(),
            ]);
            builder.push_record([
                "execution:".to_string(),
                if status.enabled {
                    "enabled".to_string()
                } else {
                    "disabled".to_string()
                },
            ]);

            push_event_buffer_summary(event_buffer, &mut builder);

            match status.execution_error {
                Some(error) => {
                    builder
                        .push_record(["error:".to_string(), error.to_string()]);

                    for source in error.sources() {
                        builder.push_record([
                            "  caused by:".to_string(),
                            source.to_string(),
                        ]);
                    }
                }
                None => {
                    builder.push_record([
                        "error:".to_string(),
                        "(none)".to_string(),
                    ]);
                }
            }

            let mut table = builder.build();
            bgtask_apply_kv_style(&mut table);
            println!("{}", table);
        }
    }
}

fn print_task_blueprint_loader(details: &serde_json::Value) {
    #[derive(Deserialize)]
    struct BlueprintLoaderStatus {
        target_id: Uuid,
        time_created: DateTime<Utc>,
        status: String,
        enabled: bool,
    }

    match serde_json::from_value::<BlueprintLoaderStatus>(details.clone()) {
        Err(error) => eprintln!(
            "warning: failed to interpret task details: {:?}: {:?}",
            error, details
        ),
        Ok(status) => {
            println!("    target blueprint: {}", status.target_id);
            println!(
                "    execution:        {}",
                if status.enabled { "enabled" } else { "disabled" }
            );
            println!(
                "    created at:       {}",
                humantime::format_rfc3339_millis(status.time_created.into())
            );
            println!("    status:           {}", status.status);
        }
    }
}

fn print_datasets_rendezvous_stats(
    stats: &DatasetsRendezvousStats,
    dataset_name: &'static str,
) {
    let DatasetsRendezvousStats {
        num_inserted,
        num_already_exist,
        num_not_in_inventory,
        num_tombstoned,
        num_already_tombstoned,
    } = stats;

    println!("    {dataset_name} rendezvous counts:");
    println!("        num_inserted:           {num_inserted}");
    println!("        num_already_exist:      {num_already_exist}");
    println!("        num_not_in_inventory:   {num_not_in_inventory}");
    println!("        num_tombstoned:         {num_tombstoned}");
    println!("        num_already_tombstoned: {num_already_tombstoned}");
}

fn print_task_blueprint_rendezvous(details: &serde_json::Value) {
    match serde_json::from_value::<BlueprintRendezvousStatus>(details.clone()) {
        Err(error) => eprintln!(
            "warning: failed to interpret task details: {:?}: {:?}",
            error, details
        ),
        Ok(status) => {
            println!("    target blueprint:     {}", status.blueprint_id);
            println!(
                "    inventory collection: {}",
                status.inventory_collection_id
            );

            print_datasets_rendezvous_stats(
                &status.stats.debug_dataset,
                "debug_dataset",
            );

            // crucible datasets have a different number of rendezvous stats
            println!("    crucible_dataset rendezvous counts:");
            println!(
                "        num_inserted:         {}",
                status.stats.crucible_dataset.num_inserted
            );
            println!(
                "        num_already_exist:    {}",
                status.stats.crucible_dataset.num_already_exist
            );
            println!(
                "        num_not_in_inventory: {}",
                status.stats.crucible_dataset.num_not_in_inventory
            );

            print_datasets_rendezvous_stats(
                &status.stats.local_storage_dataset,
                "local_storage_dataset",
            );
        }
    }
}

fn print_task_dns_config(details: &serde_json::Value) {
    // The "dns_config" tasks emit the generation number of the config that
    // they read.
    #[derive(Deserialize)]
    struct DnsConfigSuccess {
        generation: usize,
    }

    match serde_json::from_value::<DnsConfigSuccess>(details.clone()) {
        Err(error) => eprintln!(
            "warning: failed to interpret task details: {:?}: {:?}",
            error, details
        ),
        Ok(found_dns_config) => println!(
            "    last generation found: {}",
            found_dns_config.generation
        ),
    };
}

fn print_task_dns_servers(details: &serde_json::Value) {
    // The "dns_servers" tasks emit the list of servers that were found.
    #[derive(Deserialize)]
    struct DnsServersSuccess {
        addresses: Vec<String>,
    }

    match serde_json::from_value::<DnsServersSuccess>(details.clone()) {
        Err(error) => eprintln!(
            "warning: failed to interpret task details: {:?}: {:?}",
            error, details
        ),
        Ok(found_dns_servers) => {
            println!(
                "    servers found: {}\n",
                found_dns_servers.addresses.len(),
            );

            if !found_dns_servers.addresses.is_empty() {
                #[derive(Tabled)]
                #[tabled(rename_all = "SCREAMING_SNAKE_CASE")]
                struct ServerRow<'a> {
                    dns_server_addr: &'a str,
                }

                let mut addrs = found_dns_servers.addresses;
                addrs.sort();
                let rows = addrs
                    .iter()
                    .map(|dns_server_addr| ServerRow { dns_server_addr });
                let table = tabled::Table::new(rows)
                    .with(tabled::settings::Style::empty())
                    .with(tabled::settings::Padding::new(0, 1, 0, 0))
                    .to_string();
                println!("{}", textwrap::indent(&table.to_string(), "      "));
            }
        }
    }
}

fn print_task_dns_propagation(details: &serde_json::Value) {
    // The "dns_propagation" tasks emit a mapping of (dns server address) to
    // (result of propagation attempt).  There's no data in the success
    // variant.  On error, there's an error message.
    #[derive(Deserialize)]
    struct DnsPropSuccess {
        generation: usize,
        server_results: BTreeMap<String, Result<(), String>>,
    }

    #[derive(Tabled)]
    #[tabled(rename_all = "SCREAMING_SNAKE_CASE")]
    struct DnsPropRow<'a> {
        dns_server_addr: &'a str,
        last_result: &'static str,
    }

    match serde_json::from_value::<DnsPropSuccess>(details.clone()) {
        Err(error) => eprintln!(
            "warning: failed to interpret task details: {:?}: {:?}",
            error, details
        ),
        Ok(details) => {
            println!(
                "    attempt to propagate generation: {}\n",
                details.generation
            );
            let server_results = &details.server_results;

            if !server_results.is_empty() {
                let rows =
                    server_results.iter().map(|(addr, result)| DnsPropRow {
                        dns_server_addr: addr,
                        last_result: match result {
                            Ok(_) => "success",
                            Err(_) => "error (see below)",
                        },
                    });

                let table = tabled::Table::new(rows)
                    .with(tabled::settings::Style::empty())
                    .with(tabled::settings::Padding::new(0, 1, 0, 0))
                    .to_string();
                println!("{}", textwrap::indent(&table.to_string(), "      "));
            }

            println!("");
            for (addr, error) in server_results.iter().filter_map(
                |(addr, result)| match result {
                    Ok(_) => None,
                    Err(error) => Some((addr, error)),
                },
            ) {
                println!("    error: server {}: {}", addr, error);
            }
        }
    };
}

fn print_task_external_endpoints(details: &serde_json::Value) {
    // The "external_endpoints" task emits somewhat complex data.
    // This corresponds to the `ExternalEndpoints` type in Nexus.
    #[derive(Deserialize)]
    struct EndpointsFound {
        /// mapping of DNS names on which we serve the API to "endpoint"
        by_dns_name: BTreeMap<String, Endpoint>,
        /// an endpoint used when we cannot figure out the DNS name of an
        /// incoming request
        default_endpoint: Option<Endpoint>,
        /// pending problems related to DNS/TLS configuration
        warnings: Vec<String>,
    }

    #[derive(Deserialize)]
    struct Endpoint {
        /// the silo id whose endpoint this is
        silo_id: Uuid,
        /// TLS certificates that could be used for this endpoint
        /// (digests only)
        tls_certs: Vec<String>,
    }

    #[derive(Tabled)]
    #[tabled(rename_all = "SCREAMING_SNAKE_CASE")]
    struct EndpointRow<'a> {
        #[tabled(rename = " ")]
        is_default: char,
        silo_id: Uuid,
        dns_name: &'a str,
    }

    #[derive(Tabled)]
    #[tabled(rename_all = "SCREAMING_SNAKE_CASE")]
    struct TlsCertRow<'a> {
        dns_name: &'a str,
        digest: &'a str,
    }

    match serde_json::from_value::<EndpointsFound>(details.clone()) {
        Err(error) => eprintln!(
            "warning: failed to interpret task details: {:?}: {:?}",
            error, details
        ),
        Ok(details) => {
            println!(
                "    external API endpoints: {} \
                ('*' below marks default)\n",
                details.by_dns_name.len()
            );
            let endpoint_rows =
                details.by_dns_name.iter().map(|(dns_name, endpoint)| {
                    let is_default = match &details.default_endpoint {
                        Some(e) if e.silo_id == endpoint.silo_id => '*',
                        _ => ' ',
                    };

                    EndpointRow {
                        silo_id: endpoint.silo_id,
                        is_default,
                        dns_name,
                    }
                });
            let table = tabled::Table::new(endpoint_rows)
                .with(tabled::settings::Style::empty())
                .with(tabled::settings::Padding::new(0, 1, 0, 0))
                .to_string();
            println!("{}\n", textwrap::indent(&table.to_string(), "        "));

            let tls_cert_rows: Vec<TlsCertRow> = details
                .by_dns_name
                .iter()
                .flat_map(|(dns_name, endpoint)| {
                    endpoint
                        .tls_certs
                        .iter()
                        .map(|digest| TlsCertRow { dns_name, digest })
                })
                .collect();

            println!("    warnings: {}", details.warnings.len());
            for w in &details.warnings {
                println!("        warning: {}", w);
            }

            println!("");
            println!("    TLS certificates: {}", tls_cert_rows.len());
            if !tls_cert_rows.is_empty() {
                let table = tabled::Table::new(tls_cert_rows)
                    .with(tabled::settings::Style::empty())
                    .with(tabled::settings::Padding::new(0, 1, 0, 0))
                    .to_string();
                println!(
                    "{}",
                    textwrap::indent(&table.to_string(), "        ")
                );
            }
        }
    }
}

fn print_task_instance_reincarnation(details: &serde_json::Value) {
    match serde_json::from_value::<InstanceReincarnationStatus>(details.clone())
    {
        Err(error) => eprintln!(
            "warning: failed to interpret task details: {:?}: {:?}",
            error, details
        ),
        Ok(status) => {
            const FOUND: &'static str = "instances eligible for reincarnation:";
            const REINCARNATED: &'static str =
                "instances reincarnated successfully:";
            const CHANGED_STATE: &'static str =
                "instances which changed state before they could reincarnate:";
            const ERRORS: &'static str =
                "instances which failed to reincarnate:";
            const WIDTH: usize =
                const_max_len(&[FOUND, REINCARNATED, CHANGED_STATE, ERRORS]);
            if status.disabled {
                println!(
                    "    instance reincarnation explicitly disabled \
                     by config!"
                );
                return;
            }

            if !status.errors.is_empty() {
                println!(
                    "    errors occurred while finding instances to \
                      reincarnate:"
                );
                for error in &status.errors {
                    println!("    > {error}")
                }
            }

            let n_restart_errors = status.restart_errors.len();
            let n_restarted = status.instances_reincarnated.len();
            let n_changed_state = status.changed_state.len();
            println!(
                "    {FOUND:<WIDTH$} {:>3}",
                status.total_instances_found()
            );
            for (reason, count) in &status.instances_found {
                let reason = format!("  {reason} instances:");
                println!("    {reason:<WIDTH$} {count:>3}",);
            }
            println!("    {REINCARNATED:<WIDTH$} {n_restarted:>3}");
            println!("    {CHANGED_STATE:<WIDTH$} {n_changed_state:>3}",);
            println!("    {ERRORS:<WIDTH$} {n_restart_errors:>3}");

            if n_restart_errors > 0 {
                println!(
                    "    errors occurred while restarting the following \
                     instances:"
                );
                for (id, error) in status.restart_errors {
                    println!("    > {id}: {error}");
                }
            }

            if n_restarted > 0 {
                println!("    the following instances have reincarnated:");
                for id in status.instances_reincarnated {
                    println!("    > {id}")
                }
            }

            if n_changed_state > 0 {
                println!(
                    "    the following instances states changed before \
                     they could be reincarnated:"
                );
                for id in status.changed_state {
                    println!("    > {id}")
                }
            }
        }
    }
}

fn print_task_instance_updater(details: &serde_json::Value) {
    let status = match serde_json::from_value::<InstanceUpdaterStatus>(
        details.clone(),
    ) {
        Err(error) => {
            eprintln!(
                "warning: failed to interpret task details: {:?}: {:?}",
                error, details,
            );
            return;
        }
        Ok(status) => status,
    };
    let errors = status.errors();
    let instances_found = status.total_instances_found();
    let InstanceUpdaterStatus {
        disabled,
        destroyed_active_vmms,
        failed_active_vmms,
        terminated_active_migrations,
        sagas_started,
        sagas_completed,
        saga_errors,
        query_errors,
    } = status;

    if disabled {
        println!("    task explicitly disabled by config!")
    }

    const FOUND: &'static str = "instances in need of updates:";
    const DESTROYED: &'static str = "  instances with Destroyed active VMMs:";
    const FAILED: &'static str = "  instances with Failed active VMMs:";
    const MIGRATIONS: &'static str = "  instances with terminated migrations:";
    const SAGAS_STARTED: &'static str = "update sagas started:";
    const SAGAS_COMPLETED: &'static str =
        "  update sagas completed successfully:";
    const SAGA_ERRORS: &'static str = "  update sagas failed:";
    const QUERY_ERRORS: &'static str = "  errors finding instances to update:";
    const WIDTH: usize = const_max_len(&[
        FOUND,
        DESTROYED,
        FAILED,
        MIGRATIONS,
        SAGAS_STARTED,
        SAGA_ERRORS,
        QUERY_ERRORS,
    ]) + 1;
    const NUM_WIDTH: usize = 3;
    if errors > 0 {
        println!("    task did not complete successfully! ({errors} errors)");
        println!(
            "      {QUERY_ERRORS:<WIDTH$}{:>NUM_WIDTH$}",
            query_errors.len()
        );
        for error in query_errors {
            println!("     > {error}");
        }
        println!(
            "      {SAGA_ERRORS:<WIDTH$}{:>NUM_WIDTH$}",
            saga_errors.len()
        );
        for (instance_id, error) in &saga_errors {
            match instance_id {
                Some(id) => println!("      > {id}: {error}"),
                None => println!("      > {error}"),
            }
        }
    }

    println!("    {FOUND:<WIDTH$}{instances_found:>NUM_WIDTH$}");
    println!("    {DESTROYED:<WIDTH$}{destroyed_active_vmms:>NUM_WIDTH$}",);
    println!("    {FAILED:<WIDTH$}{failed_active_vmms:>NUM_WIDTH$}");
    println!(
        "    {MIGRATIONS:<WIDTH$}{:>NUM_WIDTH$}",
        terminated_active_migrations,
    );
    println!("    {SAGAS_STARTED:<WIDTH$}{sagas_started:>NUM_WIDTH$}");
    println!("    {SAGAS_COMPLETED:<WIDTH$}{sagas_completed:>NUM_WIDTH$}",);
    println!("    {SAGA_ERRORS:<WIDTH$}{:>NUM_WIDTH$}", saga_errors.len());
}

fn print_task_instance_watcher(details: &serde_json::Value) {
    #[derive(Deserialize)]
    struct TaskSuccess {
        /// total number of instances checked
        total_instances: usize,

        /// number of stale instance metrics that were deleted
        pruned_instances: usize,

        /// update sagas queued due to instance updates.
        update_sagas_queued: usize,

        /// instance states from completed checks.
        ///
        /// this is a mapping of stringified instance states to the number
        /// of instances in that state. these stringified states correspond
        /// to the `state` field recorded by the instance watcher's
        /// `virtual_machine:check` timeseries with the `healthy` field set
        /// to `true`. any changes to the instance state type which cause it
        /// to print differently will be counted as a distinct state.
        instance_states: BTreeMap<String, usize>,

        /// instance check failures.
        ///
        /// this is a mapping of stringified instance check failure reasons
        /// to the number of instances with checks that failed for that
        /// reason. these stringified  failure reasons correspond to the
        /// `state` field recorded by the instance watcher's
        /// `virtual_machine:check` timeseries with the `healthy` field set
        /// to `false`. any changes to the instance state type which cause
        /// it to print differently will be counted as a distinct failure
        /// reason.
        failed_checks: BTreeMap<String, usize>,

        /// instance checks that could not be completed successfully.
        ///
        /// this is a mapping of stringified instance check errors
        /// to the number of instance checks that were not completed due to
        /// that error. these stringified errors correspond to the `reason `
        /// field recorded by the instance watcher's
        /// `virtual_machine:incomplete_check` timeseries. any changes to
        /// the check error type which cause it to print
        /// differently will be counted as a distinct check error.
        incomplete_checks: BTreeMap<String, usize>,
    }

    match serde_json::from_value::<TaskSuccess>(details.clone()) {
        Err(error) => eprintln!(
            "warning: failed to interpret task details: {:?}: {:?}",
            error, details
        ),
        Ok(TaskSuccess {
            total_instances,
            update_sagas_queued,
            pruned_instances,
            instance_states,
            failed_checks,
            incomplete_checks,
        }) => {
            let total_successes: usize = instance_states.values().sum();
            let total_failures: usize = failed_checks.values().sum();
            let total_incomplete: usize = incomplete_checks.values().sum();
            println!("    total instances checked: {total_instances}",);
            println!(
                "    checks completed: {}",
                total_successes + total_failures
            );
            println!("       successful checks: {total_successes}",);
            for (state, count) in &instance_states {
                println!("       -> {count} instances {state}")
            }
            println!("       update sagas queued: {update_sagas_queued}");
            println!("       failed checks: {total_failures}");
            for (failure, count) in &failed_checks {
                println!("       -> {count} {failure}")
            }
            println!(
                "    checks that could not be completed: {total_incomplete}",
            );
            for (error, count) in &incomplete_checks {
                println!("       -> {count} {error} errors")
            }
            println!("    stale instance metrics pruned: {pruned_instances}");
        }
    };
}

fn print_task_inventory_collection(details: &serde_json::Value) {
    #[derive(Deserialize)]
    struct InventorySuccess {
        collection_id: Uuid,
        time_started: DateTime<Utc>,
        time_done: DateTime<Utc>,
    }

    match serde_json::from_value::<InventorySuccess>(details.clone()) {
        Err(error) => eprintln!(
            "warning: failed to interpret task details: {:?}: {:?}",
            error, details
        ),
        Ok(found_inventory) => {
            println!(
                "    last collection id:      {}",
                found_inventory.collection_id
            );
            println!(
                "    last collection started: {}",
                found_inventory
                    .time_started
                    .to_rfc3339_opts(SecondsFormat::Secs, true),
            );
            println!(
                "    last collection done:    {}",
                found_inventory
                    .time_done
                    .to_rfc3339_opts(SecondsFormat::Secs, true),
            );
        }
    };
}

fn print_task_inventory_load(details: &serde_json::Value) {
    match serde_json::from_value::<InventoryLoadStatus>(details.clone()) {
        Err(error) => eprintln!(
            "warning: failed to interpret task details: {:?}: {:?}",
            error, details
        ),
        Ok(status) => match status {
            InventoryLoadStatus::Error(error) => {
                println!("    task did not complete successfully: {error}");
            }
            InventoryLoadStatus::NoCollections => {
                println!("    no collections available to load");
            }
            InventoryLoadStatus::Loaded {
                collection_id,
                time_started,
                time_loaded,
            } => {
                println!(
                    "    loaded latest inventory collection as of {}:",
                    humantime::format_rfc3339_millis(time_loaded.into())
                );
                println!(
                    "        collection {collection_id}, taken at {}",
                    humantime::format_rfc3339_millis(time_started.into()),
                );
            }
        },
    };
}

fn print_task_lookup_region_port(details: &serde_json::Value) {
    match serde_json::from_value::<LookupRegionPortStatus>(details.clone()) {
        Ok(LookupRegionPortStatus { found_port_ok, errors }) => {
            println!("    total filled in ports: {}", found_port_ok.len());
            for line in &found_port_ok {
                println!("    > {line}");
            }

            println!("    errors: {}", errors.len());
            for line in &errors {
                println!("    > {line}");
            }
        }

        Err(error) => eprintln!(
            "warning: failed to interpret task details: {:?}: {:?}",
            error, details,
        ),
    }
}

fn print_task_phantom_disks(details: &serde_json::Value) {
    #[derive(Deserialize)]
    struct TaskSuccess {
        /// how many phantom disks were deleted ok
        phantom_disk_deleted_ok: usize,

        /// how many phantom disks could not be deleted
        phantom_disk_deleted_err: usize,
    }

    match serde_json::from_value::<TaskSuccess>(details.clone()) {
        Err(error) => eprintln!(
            "warning: failed to interpret task details: {:?}: {:?}",
            error, details
        ),
        Ok(success) => {
            println!(
                "    number of phantom disks deleted: {}",
                success.phantom_disk_deleted_ok
            );
            println!(
                "    number of phantom disk delete errors: {}",
                success.phantom_disk_deleted_err
            );
        }
    };
}

fn print_task_probe_distributor(details: &serde_json::Value) {
    match serde_json::from_value::<ProbeDistributorStatus>(details.clone()) {
        Err(error) => eprintln!(
            "warning: failed to interpret task details: {:?}: {:?}",
            error, details
        ),
        Ok(ProbeDistributorStatus { probes_by_sled, errors }) => {
            let n_total_probes: usize = probes_by_sled.values().sum();
            println!("    succesfully-pushed probes: {} total", n_total_probes);
            for (sled_id, count) in probes_by_sled {
                if count == 0 {
                    continue;
                }
                println!("      sled_id={} n_probes={}", sled_id, count);
            }
            println!("    errors while pushing probes: {} total", errors.len());
            for err in errors {
                println!(
                    "      sled_id={} sled_ip={} error={}",
                    err.sled_id, err.sled_ip, err.error,
                );
            }
        }
    };
}

fn print_task_read_only_region_replacement_start(details: &serde_json::Value) {
    match serde_json::from_value::<ReadOnlyRegionReplacementStartStatus>(
        details.clone(),
    ) {
        Err(error) => eprintln!(
            "warning: failed to interpret task details: {:?}: {:?}",
            error, details
        ),

        Ok(status) => {
            println!(
                "    total requests created ok: {}",
                status.requests_created_ok.len(),
            );
            for line in &status.requests_created_ok {
                println!("    > {line}");
            }

            println!("    errors: {}", status.errors.len());
            for line in &status.errors {
                println!("    > {line}");
            }
        }
    }
}

fn print_task_region_replacement(details: &serde_json::Value) {
    match serde_json::from_value::<RegionReplacementStatus>(details.clone()) {
        Err(error) => eprintln!(
            "warning: failed to interpret task details: {:?}: {:?}",
            error, details
        ),

        Ok(status) => {
            println!(
                "    region replacement requests created ok: {}",
                status.requests_created_ok.len()
            );
            for line in &status.requests_created_ok {
                println!("    > {line}");
            }

            println!(
                "    region replacement start sagas started ok: {}",
                status.start_invoked_ok.len()
            );
            for line in &status.start_invoked_ok {
                println!("    > {line}");
            }

            println!(
                "    region replacement requests set to completed ok: {}",
                status.requests_completed_ok.len()
            );
            for line in &status.requests_completed_ok {
                println!("    > {line}");
            }

            println!("    errors: {}", status.errors.len());
            for line in &status.errors {
                println!("    > {line}");
            }
        }
    };
}

fn print_task_region_replacement_driver(details: &serde_json::Value) {
    match serde_json::from_value::<RegionReplacementDriverStatus>(
        details.clone(),
    ) {
        Err(error) => eprintln!(
            "warning: failed to interpret task details: {:?}: {:?}",
            error, details
        ),

        Ok(status) => {
            println!(
                "    region replacement drive sagas started ok: {}",
                status.drive_invoked_ok.len()
            );
            for line in &status.drive_invoked_ok {
                println!("    > {line}");
            }

            println!(
                "    region replacement finish sagas started ok: {}",
                status.finish_invoked_ok.len()
            );
            for line in &status.finish_invoked_ok {
                println!("    > {line}");
            }

            println!("    errors: {}", status.errors.len());
            for line in &status.errors {
                println!("    > {line}");
            }
        }
    };
}

fn print_task_region_snapshot_replacement_finish(details: &serde_json::Value) {
    match serde_json::from_value::<RegionSnapshotReplacementFinishStatus>(
        details.clone(),
    ) {
        Err(error) => eprintln!(
            "warning: failed to interpret task details: {:?}: {:?}",
            error, details
        ),

        Ok(status) => {
            println!(
                "    region snapshot replacement finish sagas started \
                ok: {}",
                status.finish_invoked_ok.len()
            );
            for line in &status.finish_invoked_ok {
                println!("    > {line}");
            }

            println!("    errors: {}", status.errors.len());
            for line in &status.errors {
                println!("    > {line}");
            }
        }
    }
}

fn print_task_region_snapshot_replacement_garbage_collection(
    details: &serde_json::Value,
) {
    match serde_json::from_value::<RegionSnapshotReplacementGarbageCollectStatus>(
        details.clone(),
    ) {
        Err(error) => eprintln!(
            "warning: failed to interpret task details: {:?}: {:?}",
            error, details
        ),

        Ok(status) => {
            println!(
                "    total garbage collections requested: {}",
                status.garbage_collect_requested.len(),
            );
            for line in &status.garbage_collect_requested {
                println!("    > {line}");
            }

            println!("    errors: {}", status.errors.len());
            for line in &status.errors {
                println!("    > {line}");
            }
        }
    }
}

fn print_task_region_snapshot_replacement_start(details: &serde_json::Value) {
    match serde_json::from_value::<RegionSnapshotReplacementStartStatus>(
        details.clone(),
    ) {
        Err(error) => eprintln!(
            "warning: failed to interpret task details: {:?}: {:?}",
            error, details
        ),

        Ok(status) => {
            println!(
                "    total requests created ok: {}",
                status.requests_created_ok.len(),
            );
            for line in &status.requests_created_ok {
                println!("    > {line}");
            }

            println!(
                "    total start saga invoked ok: {}",
                status.start_invoked_ok.len(),
            );
            for line in &status.start_invoked_ok {
                println!("    > {line}");
            }

            println!(
                "    total requests completed ok: {}",
                status.requests_completed_ok.len(),
            );
            for line in &status.requests_completed_ok {
                println!("    > {line}");
            }

            println!("    errors: {}", status.errors.len());
            for line in &status.errors {
                println!("    > {line}");
            }
        }
    }
}

fn print_task_region_snapshot_replacement_step(details: &serde_json::Value) {
    match serde_json::from_value::<RegionSnapshotReplacementStepStatus>(
        details.clone(),
    ) {
        Err(error) => eprintln!(
            "warning: failed to interpret task details: {:?}: {:?}",
            error, details
        ),

        Ok(status) => {
            println!(
                "    total step records created ok: {}",
                status.step_records_created_ok.len(),
            );
            for line in &status.step_records_created_ok {
                println!("    > {line}");
            }

            println!(
                "    total step garbage collect saga invoked ok: {}",
                status.step_garbage_collect_invoked_ok.len(),
            );
            for line in &status.step_garbage_collect_invoked_ok {
                println!("    > {line}");
            }

            println!(
                "    total step saga invoked ok: {}",
                status.step_invoked_ok.len(),
            );
            for line in &status.step_invoked_ok {
                println!("    > {line}");
            }

            println!(
                "    total steps set to volume_deleted ok: {}",
                status.step_set_volume_deleted_ok.len(),
            );
            for line in &status.step_set_volume_deleted_ok {
                println!("    > {line}");
            }

            println!("    errors: {}", status.errors.len());
            for line in &status.errors {
                println!("    > {line}");
            }
        }
    }
}

fn print_task_saga_recovery(details: &serde_json::Value) {
    match serde_json::from_value::<nexus_saga_recovery::Report>(details.clone())
    {
        Err(error) => eprintln!(
            "warning: failed to interpret task details: {:?}: {:?}",
            error, details
        ),

        Ok(report) => {
            println!("    since Nexus started:");
            println!(
                "        sagas recovered:         {:3}",
                report.ntotal_recovered
            );
            println!(
                "        sagas recovery errors:   {:3}",
                report.ntotal_failures,
            );
            println!(
                "        sagas observed started:  {:3}",
                report.ntotal_started
            );
            println!(
                "        sagas inferred finished: {:3}",
                report.ntotal_finished
            );
            println!(
                "        missing from SEC:        {:3}",
                report.ntotal_sec_errors_missing,
            );
            println!(
                "        bad state in SEC:        {:3}",
                report.ntotal_sec_errors_bad_state,
            );
            match report.last_pass {
                LastPass::NeverStarted => {
                    println!("    never run");
                }
                LastPass::Failed { message } => {
                    println!("    last pass FAILED: {}", message);
                }
                LastPass::Success(success) => {
                    println!("    last pass:");
                    println!(
                        "        found sagas: {:3} \
                        (in-progress, assigned to this Nexus)",
                        success.nfound
                    );
                    println!(
                        "        recovered:   {:3} (successfully)",
                        success.nrecovered
                    );
                    println!("        failed:      {:3}", success.nfailed);
                    println!(
                        "        skipped:     {:3} (already running)",
                        success.nskipped
                    );
                    println!(
                        "        removed:     {:3} (newly finished)",
                        success.nskipped
                    );
                }
            };

            if report.recent_recoveries.is_empty() {
                println!("    no recovered sagas");
            } else {
                println!(
                    "    recently recovered sagas ({}):",
                    report.recent_recoveries.len()
                );

                #[derive(Tabled)]
                #[tabled(rename_all = "SCREAMING_SNAKE_CASE")]
                struct SagaRow {
                    time: String,
                    saga_id: String,
                }
                let table_rows =
                    report.recent_recoveries.iter().map(|r| SagaRow {
                        time: r.time.to_rfc3339_opts(SecondsFormat::Secs, true),
                        saga_id: r.saga_id.to_string(),
                    });
                let table = tabled::Table::new(table_rows)
                    .with(tabled::settings::Style::empty())
                    .with(tabled::settings::Padding::new(0, 1, 0, 0))
                    .to_string();
                println!(
                    "{}",
                    textwrap::indent(&table.to_string(), "        ")
                );
            }

            if report.recent_failures.is_empty() {
                println!("    no saga recovery failures");
            } else {
                println!(
                    "    recent sagas recovery failures ({}):",
                    report.recent_failures.len()
                );

                #[derive(Tabled)]
                #[tabled(rename_all = "SCREAMING_SNAKE_CASE")]
                struct SagaRow<'a> {
                    time: String,
                    saga_id: String,
                    message: &'a str,
                }
                let table_rows =
                    report.recent_failures.iter().map(|r| SagaRow {
                        time: r.time.to_rfc3339_opts(SecondsFormat::Secs, true),
                        saga_id: r.saga_id.to_string(),
                        message: &r.message,
                    });
                let table = tabled::Table::new(table_rows)
                    .with(tabled::settings::Style::empty())
                    .with(tabled::settings::Padding::new(0, 1, 0, 0))
                    .to_string();
                println!(
                    "{}",
                    textwrap::indent(&table.to_string(), "        ")
                );
            }
        }
    }
}

fn print_task_service_firewall_rule_propagation(details: &serde_json::Value) {
    match serde_json::from_value::<serde_json::Value>(details.clone()) {
        Err(error) => eprintln!(
            "warning: failed to interpret task details: {:?}: {:?}",
            error, details
        ),
        Ok(serde_json::Value::Object(map)) => {
            if !map.is_empty() {
                eprintln!("    unexpected return value from task: {:?}", map)
            }
        }
        Ok(val) => {
            eprintln!("    unexpected return value from task: {:?}", val)
        }
    };
}

fn print_task_support_bundle_collector(details: &serde_json::Value) {
    #[derive(Deserialize)]
    struct SupportBundleCollectionStatus {
        cleanup_report: Option<SupportBundleCleanupReport>,
        cleanup_err: Option<String>,
        collection_report: Option<SupportBundleCollectionReport>,
        collection_err: Option<String>,
    }

    match serde_json::from_value::<SupportBundleCollectionStatus>(
        details.clone(),
    ) {
        Err(error) => eprintln!(
            "warning: failed to interpret task details: {:?}: {:?}",
            error, details
        ),
        Ok(SupportBundleCollectionStatus {
            cleanup_report,
            cleanup_err,
            collection_report,
            collection_err,
        }) => {
            if let Some(cleanup_err) = cleanup_err {
                println!("    failed to perform cleanup: {cleanup_err}");
            }
            if let Some(SupportBundleCleanupReport {
                sled_bundles_deleted_ok,
                sled_bundles_deleted_not_found,
                sled_bundles_delete_failed,
                db_destroying_bundles_removed,
                db_failing_bundles_updated,
            }) = cleanup_report
            {
                println!("    Support Bundle Cleanup Report:");
                println!(
                    "      Bundles deleted from sleds: {sled_bundles_deleted_ok}"
                );
                println!(
                    "      Bundles not found on sleds: {sled_bundles_deleted_not_found}"
                );
                println!(
                    "      Bundles delete failed on sleds: {sled_bundles_delete_failed}"
                );
                println!(
                    "      Bundles deleted from database: {db_destroying_bundles_removed}"
                );
                println!(
                    "      Bundles marked failed in database: {db_failing_bundles_updated}"
                );
            }

            if let Some(collection_err) = collection_err {
                println!("    failed to perform collection: {collection_err}");
            }

            if let Some(SupportBundleCollectionReport {
                bundle,
                activated_in_db_ok,
                mut steps,
                ereports,
            }) = collection_report
            {
                println!("    Support Bundle Collection Report:");
                println!("      Bundle ID: {bundle}");
<<<<<<< HEAD
=======
                println!(
                    "      Bundle was able to list in-service sleds: {listed_in_service_sleds}"
                );
                println!(
                    "      Bundle was able to list service processors: {listed_sps}"
                );
>>>>>>> b7ba37f7

                #[derive(Tabled)]
                #[tabled(rename_all = "SCREAMING_SNAKE_CASE")]
                struct StepRow {
                    step_name: String,
<<<<<<< HEAD
                    start_time: String,
                    duration: String,
                    status: String,
=======
                    start_time: DateTime<Utc>,
                    duration: String,
                    status: SupportBundleCollectionStepStatus,
>>>>>>> b7ba37f7
                }

                steps.sort_unstable_by_key(|s| s.start);
                let rows: Vec<StepRow> = steps
                    .into_iter()
                    .map(|step| {
                        let duration = (step.end - step.start)
                            .to_std()
                            .unwrap_or(Duration::from_millis(0));
                        StepRow {
                            step_name: step.name,
<<<<<<< HEAD
                            start_time: step.start.to_rfc3339(),
                            duration: format!("{:.3}s", duration.as_secs_f64()),
                            status: step.status.to_string(),
=======
                            start_time: step.start,
                            duration: format!("{:.3}s", duration.as_secs_f64()),
                            status: step.status,
>>>>>>> b7ba37f7
                        }
                    })
                    .collect();

                if !rows.is_empty() {
                    println!("\n{}", tabled::Table::new(rows));
                }
                println!(
                    "      Bundle was activated in the database: {activated_in_db_ok}"
                );
                match ereports {
                    None => {
                        println!("      ereport collection was not requested");
                    }
                    Some(SupportBundleEreportStatus {
                        errors,
                        n_collected,
                        n_found,
                    }) if !errors.is_empty() => {
                        println!("      ereport collection failed:");
                        println!(
                            "        total matching ereports found: {n_found}"
                        );
                        println!(
                            "        ereports collected successfully: {n_collected}"
                        );
                        println!("        errors:");
                        for error in errors {
                            println!("          {error}");
                        }
                    }
                    Some(SupportBundleEreportStatus {
                        n_collected, ..
                    }) => {
                        // If ereport collection succeeded, n_found should be
                        // equal to n_collected.
                        println!("      ereports collected: {n_collected}");
                    }
                }
            }
        }
    }
}

fn print_task_tuf_artifact_replication(details: &serde_json::Value) {
    fn print_counters(counters: TufArtifactReplicationCounters) {
        const ROWS: &[&str] = &[
            "put config ok:",
            "put config err:",
            "list ok:",
            "list err:",
            "put ok:",
            "put err:",
            "copy ok:",
            "copy err:",
        ];
        const WIDTH: usize = const_max_len(ROWS);

        for (label, value) in ROWS.iter().zip([
            counters.put_config_ok,
            counters.put_config_err,
            counters.list_ok,
            counters.list_err,
            counters.put_ok,
            counters.put_err,
            counters.copy_ok,
            counters.copy_err,
        ]) {
            println!("      {label:<WIDTH$} {value:>3}");
        }
    }

    match serde_json::from_value::<TufArtifactReplicationStatus>(
        details.clone(),
    ) {
        Err(error) => eprintln!(
            "warning: failed to interpret task details: {:?}: {:?}",
            error, details
        ),
        Ok(status) => {
            println!("    request ringbuf:");
            if status.request_debug_ringbuf.is_empty() {
                println!("      [no entries]");
            }
            for TufArtifactReplicationRequest {
                time,
                target_sled,
                operation,
                error,
            } in status.request_debug_ringbuf.iter()
            {
                println!("      - target sled: {target_sled}");
                println!("        operation: {operation:?}");
                println!(
                    "        at: {}",
                    time.to_rfc3339_opts(SecondsFormat::Secs, true)
                );
                if let Some(error) = error {
                    println!("        error: {error}")
                }
            }
            println!("    last run:");
            print_counters(status.last_run_counters);
            println!("    lifetime:");
            print_counters(status.lifetime_counters);
            println!("    local repos: {}", status.local_repos);
        }
    }
}

fn print_task_tuf_repo_pruner(details: &serde_json::Value) {
    match serde_json::from_value::<TufRepoPrunerStatus>(details.clone()) {
        Err(error) => eprintln!(
            "warning: failed to interpret task details: {}: {:?}",
            InlineErrorChain::new(&error),
            details
        ),
        Ok(status) => {
            print!("{}", status);
        }
    }
}

fn print_task_alert_dispatcher(details: &serde_json::Value) {
    use nexus_types::internal_api::background::AlertDispatched;
    use nexus_types::internal_api::background::AlertDispatcherStatus;
    use nexus_types::internal_api::background::AlertGlobStatus;

    let AlertDispatcherStatus {
        globs_reprocessed,
        glob_version,
        errors,
        dispatched,
        no_receivers,
    } = match serde_json::from_value::<AlertDispatcherStatus>(details.clone()) {
        Err(error) => {
            eprintln!(
                "warning: failed to interpret task details: {:?}: {:?}",
                error, details
            );
            return;
        }
        Ok(status) => status,
    };

    if !errors.is_empty() {
        println!(
            "    task did not complete successfully! ({} errors)",
            errors.len()
        );
        for line in &errors {
            println!("    > {line}");
        }
    }

    const DISPATCHED: &str = "alerts dispatched:";
    const NO_RECEIVERS: &str = "alerts with no receivers subscribed:";
    const OUTDATED_GLOBS: &str = "outdated glob subscriptions:";
    const GLOBS_REPROCESSED: &str = "glob subscriptions reprocessed:";
    const ALREADY_REPROCESSED: &str =
        "globs already reprocessed by another Nexus:";
    const GLOB_ERRORS: &str = "globs that failed to be reprocessed";
    const WIDTH: usize = const_max_len(&[
        DISPATCHED,
        NO_RECEIVERS,
        OUTDATED_GLOBS,
        GLOBS_REPROCESSED,
        ALREADY_REPROCESSED,
        GLOB_ERRORS,
    ]) + 1;
    const NUM_WIDTH: usize = 3;

    println!("    {DISPATCHED:<WIDTH$}{:>NUM_WIDTH$}", dispatched.len());
    if !dispatched.is_empty() {
        #[derive(Tabled)]
        #[tabled(rename_all = "SCREAMING_SNAKE_CASE")]
        struct DispatchedRow {
            // Don't include the typed UUID's kind in the table, which the
            // TypedUuid fmt::Display impl will do...
            event: Uuid,
            subscribed: usize,
            dispatched: usize,
        }
        let table_rows = dispatched.iter().map(
            |&AlertDispatched { alert_id, subscribed, dispatched }| {
                DispatchedRow {
                    event: alert_id.into_untyped_uuid(),
                    subscribed,
                    dispatched,
                }
            },
        );
        let table = tabled::Table::new(table_rows)
            .with(tabled::settings::Style::empty())
            .with(tabled::settings::Padding::new(0, 1, 0, 0))
            .to_string();
        println!("{}", textwrap::indent(&table.to_string(), "      "));
    }

    println!("    {NO_RECEIVERS:<WIDTH$}{:>NUM_WIDTH$}", no_receivers.len());
    for event in no_receivers {
        println!("      {event:?}");
    }

    let total_globs: usize =
        globs_reprocessed.values().map(|globs| globs.len()).sum();
    if total_globs > 0 {
        let mut reprocessed = 0;
        let mut already_reprocessed = 0;
        let mut glob_errors = 0;
        println!("    {OUTDATED_GLOBS:<WIDTH$}{total_globs:>NUM_WIDTH$}");
        println!("    current schema version: {glob_version}");
        for (rx_id, globs) in globs_reprocessed {
            if globs.is_empty() {
                continue;
            }
            println!("      receiver {rx_id:?}:");
            for (glob, status) in globs {
                match status {
                    Ok(AlertGlobStatus::AlreadyReprocessed) => {
                        println!("      > {glob:?}: already reprocessed");
                        already_reprocessed += 1;
                    }
                    Ok(AlertGlobStatus::Reprocessed {
                        created,
                        deleted,
                        prev_version,
                    }) => {
                        println!(
                            "      > {glob:?}: previously at \
                             {prev_version:?}\n        \
                             exact subscriptions: {created:>NUM_WIDTH$} \
                             created, {deleted:>NUM_WIDTH$} deleted",
                        );
                        reprocessed += 1;
                    }
                    Err(e) => {
                        println!("      > {glob:?}: FAILED: {e}");
                        glob_errors += 1;
                    }
                }
            }
        }
        println!("    {GLOBS_REPROCESSED:<WIDTH$}{reprocessed:>NUM_WIDTH$}");
        println!(
            "    {ALREADY_REPROCESSED:<WIDTH$}{:>NUM_WIDTH$}",
            already_reprocessed
        );
        println!(
            "{} {GLOB_ERRORS:<WIDTH$}{glob_errors:>NUM_WIDTH$}",
            warn_if_nonzero(glob_errors),
        );
    }
}
fn print_task_webhook_deliverator(details: &serde_json::Value) {
    use nexus_types::external_api::views::WebhookDeliveryAttemptResult;
    use nexus_types::internal_api::background::WebhookDeliveratorStatus;
    use nexus_types::internal_api::background::WebhookDeliveryFailure;
    use nexus_types::internal_api::background::WebhookRxDeliveryStatus;

    let WebhookDeliveratorStatus { by_rx, error } = match serde_json::from_value::<
        WebhookDeliveratorStatus,
    >(details.clone())
    {
        Err(error) => {
            eprintln!(
                "warning: failed to interpret task details: {:?}: {:?}",
                error, details
            );
            return;
        }
        Ok(status) => status,
    };

    if let Some(error) = error {
        println!("    task did not complete successfully:\n    {error}");
    }
    const RECEIVERS: &str = "receivers:";
    const TOTAL_OK: &str = "successful deliveries:";
    const TOTAL_FAILED: &str = "failed deliveries:";
    const TOTAL_ALREADY_DELIVERED: &str = "already delivered by another Nexus:";
    const TOTAL_IN_PROGRESS: &str = "in progress by another Nexus:";
    const TOTAL_ERRORS: &str = "internal delivery errors:";
    const WIDTH: usize = const_max_len(&[
        RECEIVERS,
        TOTAL_OK,
        TOTAL_FAILED,
        TOTAL_ALREADY_DELIVERED,
        TOTAL_IN_PROGRESS,
        TOTAL_ERRORS,
    ]) + 1;
    const NUM_WIDTH: usize = 3;

    let mut total_ok = 0;
    let mut total_already_delivered = 0;
    let mut total_in_progress = 0;
    let mut total_failed = 0;
    let mut total_errors = 0;
    println!("    {RECEIVERS:<WIDTH$}{:>NUM_WIDTH$}", by_rx.len());
    for (rx_id, status) in by_rx {
        let WebhookRxDeliveryStatus {
            ready,
            delivered_ok,
            already_delivered,
            in_progress,
            failed_deliveries,
            delivery_errors,
            error,
        } = status;
        println!("    > {rx_id:?}:    {ready}");

        const SUCCESSFUL: &str = "successfully delivered:";
        const FAILED: &str = "failed:";
        const IN_PROGRESS: &str = "in progress elsewhere:";
        const ALREADY_DELIVERED: &str = "already delivered:";
        const ERRORS: &str = "internal errors:";
        const WIDTH: usize = const_max_len(&[
            SUCCESSFUL,
            FAILED,
            IN_PROGRESS,
            ALREADY_DELIVERED,
            ERRORS,
        ]) + 1;
        const NUM_WIDTH: usize = 3;

        println!("      {SUCCESSFUL:<WIDTH$}{delivered_ok:>NUM_WIDTH$}");
        println!(
            "      {ALREADY_DELIVERED:<WIDTH$}{:>NUM_WIDTH$}",
            already_delivered,
        );
        println!("      {IN_PROGRESS:<WIDTH$}{in_progress:>NUM_WIDTH$}");
        total_ok += delivered_ok;
        total_already_delivered += total_already_delivered;
        total_in_progress += in_progress;
        let n_failed = failed_deliveries.len();
        total_failed += n_failed;
        println!("      {FAILED:<WIDTH$}{n_failed:>NUM_WIDTH$}");
        if n_failed > 0 {
            #[derive(Tabled)]
            #[tabled(rename_all = "SCREAMING_SNAKE_CASE")]
            struct FailureRow {
                event: Uuid,
                delivery: Uuid,
                #[tabled(rename = "#")]
                attempt: usize,
                result: WebhookDeliveryAttemptResult,
                #[tabled(display_with = "display_option_blank")]
                status: Option<u16>,
                #[tabled(display_with = "display_option_blank")]
                duration: Option<chrono::TimeDelta>,
            }
            let table_rows = failed_deliveries.into_iter().map(
                |WebhookDeliveryFailure {
                     delivery_id,
                     alert_id,
                     attempt,
                     result,
                     response_status,
                     response_duration,
                 }| FailureRow {
                    // Turn these into untyped `Uuid`s so that the Display impl
                    // doesn't include the UUID kind in the table.
                    delivery: delivery_id.into_untyped_uuid(),
                    event: alert_id.into_untyped_uuid(),
                    attempt,
                    result,
                    status: response_status,
                    duration: response_duration,
                },
            );
            let table = tabled::Table::new(table_rows)
                .with(tabled::settings::Style::empty())
                .with(tabled::settings::Padding::new(0, 1, 0, 0))
                .to_string();
            println!("{}", textwrap::indent(&table.to_string(), "      "));
        }
        let n_internal_errors =
            delivery_errors.len() + if error.is_some() { 1 } else { 0 };
        if n_internal_errors > 0 {
            total_errors += n_internal_errors;
            println!(
                "{ERRICON}   {ERRORS:<WIDTH$}{:>NUM_WIDTH$}",
                n_internal_errors,
            );
            if let Some(error) = error {
                println!("      > {error}")
            }
            for (id, error) in delivery_errors {
                println!("      > {id:?}: {error}")
            }
        }
    }
    println!("    {TOTAL_OK:<WIDTH$}{total_ok:>NUM_WIDTH$}");
    println!("    {TOTAL_FAILED:<WIDTH$}{total_failed:>NUM_WIDTH$}");
    println!(
        "{} {TOTAL_ERRORS:<WIDTH$}{total_errors:>NUM_WIDTH$}",
        warn_if_nonzero(total_errors),
    );
    println!(
        "    {TOTAL_ALREADY_DELIVERED:<WIDTH$}{:>NUM_WIDTH$}",
        total_already_delivered
    );
    println!(
        "    {TOTAL_IN_PROGRESS:<WIDTH$}{:>NUM_WIDTH$}",
        total_in_progress
    );
}

fn print_task_sp_ereport_ingester(details: &serde_json::Value) {
    use ereporter_status_fields::*;
    use nexus_types::internal_api::background::SpEreportIngesterStatus;
    use nexus_types::internal_api::background::SpEreporterStatus;

    let SpEreportIngesterStatus { sps, errors, disabled } =
        match serde_json::from_value(details.clone()) {
            Err(error) => {
                eprintln!(
                    "warning: failed to interpret task details: {:?}: {:?}",
                    error, details
                );
                return;
            }
            Ok(status) => status,
        };

    if !errors.is_empty() {
        println!("    errors listing reporters:");
        for error in errors {
            println!("      - {error}");
        }
    }

    if disabled {
        println!("    SP ereport ingestion explicitly disabled by config!");
    } else {
        print_ereporter_status_totals(sps.iter().map(|sp| &sp.status));
    }

    if !sps.is_empty() {
        if disabled {
            println!(
                "/!\\ WEIRD: SP ereport ingestion disabled by config, but \
                 some SP statuses were recorded!"
            )
        }

        println!("\n    service processors:");
        for SpEreporterStatus { sp_type, slot, status } in &sps {
            println!(
                "    - {sp_type:<6} {slot:02}: {:>NUM_WIDTH$} ereports",
                status.ereports_received
            );
            println!(
                "      {NEW_EREPORTS:<WIDTH$}{:>NUM_WIDTH$}",
                status.new_ereports
            );
            println!(
                "      {HTTP_REQUESTS:<WIDTH$}{:>NUM_WIDTH$}",
                status.requests
            );

            if !status.errors.is_empty() {
                println!(
                    "{ERRICON}   {ERRORS:<WIDTH$}{:>NUM_WIDTH$}",
                    status.errors.len()
                );
                for error in &status.errors {
                    println!("        - {error}");
                }
            }
        }
    }
}

fn print_ereporter_status_totals<'status>(
    statuses: impl Iterator<Item = &'status EreporterStatus>,
) {
    let mut total_received = 0;
    let mut total_new = 0;
    let mut total_reqs = 0;
    let mut total_errors = 0;
    let mut reporters_with_ereports = 0;
    let mut reporters_with_errors = 0;

    for &EreporterStatus {
        ereports_received,
        new_ereports,
        requests,
        ref errors,
    } in statuses
    {
        total_received += ereports_received;
        total_new += new_ereports;
        total_reqs += requests;
        total_errors += errors.len();
        if total_received > 0 {
            reporters_with_ereports += 1;
        }
        if total_errors > 0 {
            reporters_with_errors += 1;
        }
    }

    use ereporter_status_fields::*;
    println!("    {EREPORTS_RECEIVED:<WIDTH$}{total_received:>NUM_WIDTH$}");
    println!("    {NEW_EREPORTS:<WIDTH$}{total_new:>NUM_WIDTH$}");
    println!("    {HTTP_REQUESTS:<WIDTH$}{total_reqs:>NUM_WIDTH$}");
    println!("    {ERRORS:<WIDTH$}{total_reqs:>NUM_WIDTH$}");
    println!(
        "    {REPORTERS_WITH_EREPORTS:<WIDTH$}\
         {reporters_with_ereports:>NUM_WIDTH$}"
    );
    println!(
        "    {REPORTERS_WITH_ERRORS:<WIDTH$}\
         {reporters_with_errors:>NUM_WIDTH$}"
    );
}

mod ereporter_status_fields {
    pub const TOTAL_NEW_EREPORTS: &str = "new ereports ingested:";
    pub const TOTAL_HTTP_REQUESTS: &str = "HTTP requests sent:";

    pub const EREPORTS_RECEIVED: &str = "total ereports received:";
    pub const NEW_EREPORTS: &str = "  new ereports ingested:";
    pub const HTTP_REQUESTS: &str = "total HTTP requests sent:";
    pub const ERRORS: &str = "  total collection errors:";
    pub const REPORTERS_WITH_EREPORTS: &str = "reporters with ereports:";
    pub const REPORTERS_WITH_ERRORS: &str = "reporters with collection errors:";
    pub const WIDTH: usize = super::const_max_len(&[
        TOTAL_NEW_EREPORTS,
        TOTAL_HTTP_REQUESTS,
        EREPORTS_RECEIVED,
        NEW_EREPORTS,
        HTTP_REQUESTS,
        ERRORS,
        REPORTERS_WITH_EREPORTS,
        REPORTERS_WITH_ERRORS,
    ]) + 1;
    pub const NUM_WIDTH: usize = 4;
}

fn print_task_fm_sitrep_loader(details: &serde_json::Value) {
    match serde_json::from_value::<SitrepLoadStatus>(details.clone()) {
        Err(error) => eprintln!(
            "warning: failed to interpret task details: {:?}: {:?}",
            error, details
        ),
        Ok(SitrepLoadStatus::Error(error)) => {
            println!("    task did not complete successfully: {error}");
        }
        Ok(SitrepLoadStatus::NoSitrep) => {
            println!("    no FM situation report available to load");
        }
        Ok(SitrepLoadStatus::Loaded { version, time_loaded }) => {
            println!(
                "    loaded latest FM situation report as of {}:",
                humantime::format_rfc3339_millis(time_loaded.into())
            );
            let fm::SitrepVersion { id, version, time_made_current } = version;
            println!("        sitrep {id:?} (v{version})");
            println!(
                "        made current at: {}",
                humantime::format_rfc3339_millis(time_made_current.into()),
            );
        }
    };
}

fn print_task_fm_sitrep_gc(details: &serde_json::Value) {
    let SitrepGcStatus {
        orphaned_sitreps_found,
        orphaned_sitreps_deleted,
        errors,
    } = match serde_json::from_value::<SitrepGcStatus>(details.clone()) {
        Err(error) => {
            eprintln!(
                "warning: failed to interpret task details: {:?}: {:?}",
                error, details
            );
            return;
        }
        Ok(status) => status,
    };

    pub const ORPHANS_FOUND: &str = "orphaned sitreps found:";
    pub const ORPHANS_DELETED: &str = "orphaned sitreps deleted:";
    pub const ERRORS: &str = "errors:";
    pub const WIDTH: usize =
        const_max_len(&[ERRORS, ORPHANS_FOUND, ORPHANS_DELETED]) + 1;
    pub const NUM_WIDTH: usize = 4;
    if !errors.is_empty() {
        println!("{ERRICON}   {ERRORS:<WIDTH$}{:>NUM_WIDTH$}", errors.len());
        for error in errors {
            println!("      > {error}")
        }
    }

    println!("    {ORPHANS_FOUND:<WIDTH$}{orphaned_sitreps_found:>NUM_WIDTH$}");
    println!(
        "    {ORPHANS_DELETED:<WIDTH$}{orphaned_sitreps_deleted:>NUM_WIDTH$}"
    );
}

const ERRICON: &str = "/!\\";

fn warn_if_nonzero(n: usize) -> &'static str {
    if n > 0 { ERRICON } else { "   " }
}

/// Summarizes an `ActivationReason`
fn reason_str(reason: &ActivationReason) -> &'static str {
    match reason {
        ActivationReason::Signaled => "an explicit signal",
        ActivationReason::Dependency => "a dependent task completing",
        ActivationReason::Timeout => "a periodic timer firing",
    }
}

fn bgtask_apply_kv_style(table: &mut tabled::Table) {
    let style = tabled::settings::Style::empty();
    table.with(style).with(
        tabled::settings::Modify::new(Columns::first())
            // Background task tables are offset by 4 characters.
            .with(Padding::new(4, 0, 0, 0)),
    );
}

/// Extract and remove the event report, returning None if it wasn't found and
/// an error if something else went wrong. (If we don't do this, the `Debug`
/// output can be quite large.)
fn extract_event_buffer(
    value: &mut serde_json::Value,
) -> anyhow::Result<Option<EventBuffer<NestedSpec>>> {
    let Some(obj) = value.as_object_mut() else {
        bail!("expected value to be an object")
    };
    let Some(event_report) = obj.remove("event_report") else {
        return Ok(None);
    };

    // Try deserializing the event report generically. We could deserialize to
    // a more explicit spec, e.g. `ReconfiguratorExecutionSpec`, but that's
    // unnecessary for omdb's purposes.
    let value: Result<EventReport<NestedSpec>, NestedError> =
        serde_json::from_value(event_report)
            .context("failed to deserialize event report")?;
    let event_report = value.context(
        "event report stored as Err rather than Ok (did receiver task panic?)",
    )?;

    let mut event_buffer = EventBuffer::default();
    event_buffer.add_event_report(event_report);
    Ok(Some(event_buffer))
}

// Make a short summary of the current state of an execution based on an event
// buffer, and add it to the table.
fn push_event_buffer_summary(
    event_buffer: anyhow::Result<Option<EventBuffer<NestedSpec>>>,
    builder: &mut tabled::builder::Builder,
) {
    match event_buffer {
        Ok(Some(buffer)) => {
            event_buffer_summary_impl(buffer, builder);
        }
        Ok(None) => {
            builder.push_record(["status:", "(no event report found)"]);
        }
        Err(error) => {
            builder.push_record([
                "event report error:".to_string(),
                error.to_string(),
            ]);
            for source in error.chain() {
                builder.push_record([
                    "  caused by:".to_string(),
                    source.to_string(),
                ]);
            }
        }
    }
}

fn event_buffer_summary_impl(
    buffer: EventBuffer<NestedSpec>,
    builder: &mut tabled::builder::Builder,
) {
    let Some(summary) = buffer.root_execution_summary() else {
        builder.push_record(["status:", "(no information found)"]);
        return;
    };

    match summary.execution_status {
        ExecutionStatus::NotStarted => {
            builder.push_record(["status:", "not started"]);
        }
        ExecutionStatus::Running { step_key, .. } => {
            let step_data = buffer.get(&step_key).expect("step exists");
            builder.push_record([
                "status:".to_string(),
                format!(
                    "running: {} (step {})",
                    step_data.step_info().description,
                    ProgressRatioDisplay::index_and_total(
                        step_key.index,
                        summary.total_steps,
                    ),
                ),
            ]);
        }
        ExecutionStatus::Terminal(info) => {
            push_event_buffer_terminal_info(
                &info,
                summary.total_steps,
                &buffer,
                builder,
            );
        }
    }

    // Also look for warnings.
    for (_, step_data) in buffer.iter_steps_recursive() {
        if let Some(reason) = step_data.step_status().completion_reason() {
            if let Some(info) = reason.step_completed_info() {
                if let StepOutcome::Warning { message, .. } = &info.outcome {
                    builder.push_record([
                        "warning:".to_string(),
                        // This can be a nested step, so don't print out the
                        // index.
                        format!(
                            "at: {}: {}",
                            step_data.step_info().description,
                            message
                        ),
                    ]);
                }
            }
        }
    }
}

fn push_event_buffer_terminal_info(
    info: &ExecutionTerminalInfo,
    total_steps: usize,
    buffer: &EventBuffer<NestedSpec>,
    builder: &mut tabled::builder::Builder,
) {
    let step_data = buffer.get(&info.step_key).expect("step exists");

    match info.kind {
        TerminalKind::Completed => {
            let v = format!("completed ({} steps)", total_steps);
            builder.push_record(["status:".to_string(), v]);
        }
        TerminalKind::Failed => {
            let v = format!(
                "failed at: {} (step {})",
                step_data.step_info().description,
                ProgressRatioDisplay::index_and_total(
                    info.step_key.index,
                    total_steps,
                )
            );
            builder.push_record(["status:".to_string(), v]);

            // Don't show the error here, because it's duplicated in another
            // field that's already shown.
        }
        TerminalKind::Aborted => {
            let v = format!(
                "aborted at: {} (step {})",
                step_data.step_info().description,
                ProgressRatioDisplay::index_and_total(
                    info.step_key.index,
                    total_steps,
                )
            );
            builder.push_record(["status:".to_string(), v]);

            let Some(reason) = step_data.step_status().abort_reason() else {
                builder.push_record(["  reason:", "(no reason found)"]);
                return;
            };

            builder.push_record([
                "  reason:".to_string(),
                reason.message_display(&buffer).to_string(),
            ]);
            // TODO: show last progress event
        }
    }
}

/// Used for printing background task status as a table
#[derive(Tabled)]
struct BackgroundTaskStatusRow {
    task_name: String,
    #[tabled(rename = "PGEN#")]
    completed_generation: String,
    #[tabled(rename = "PSTART")]
    completed_start_time: String,
    #[tabled(rename = "Psecs")]
    completed_elapsed: String,
    #[tabled(rename = "P")]
    completed_reason: char,
    #[tabled(rename = "CSTART")]
    running_since: String,
    #[tabled(rename = "C")]
    running_reason: char,
}

impl<'a> From<&'a BackgroundTask> for BackgroundTaskStatusRow {
    fn from(t: &'a BackgroundTask) -> Self {
        let (
            completed_generation,
            completed_start_time,
            completed_elapsed,
            completed_reason,
        ) = match &t.last {
            LastResult::NeverCompleted => {
                (String::from("-"), String::from("-"), String::from("-"), '-')
            }
            LastResult::Completed(last) => (
                last.iteration.to_string(),
                last.start_time.to_rfc3339_opts(SecondsFormat::Secs, true),
                format!(
                    "{:5.1}",
                    std::time::Duration::from(last.elapsed.clone())
                        .as_secs_f64()
                ),
                reason_code(last.reason),
            ),
        };

        let (running_since, running_reason) = match &t.current {
            CurrentStatus::Idle => (String::from("-"), '-'),
            CurrentStatus::Running(current) => (
                current.start_time.to_rfc3339_opts(SecondsFormat::Secs, true),
                reason_code(current.reason),
            ),
        };

        BackgroundTaskStatusRow {
            task_name: t.name.clone(),
            completed_generation,
            completed_start_time,
            completed_elapsed,
            completed_reason,
            running_since,
            running_reason,
        }
    }
}

fn reason_code(reason: ActivationReason) -> char {
    match reason {
        ActivationReason::Signaled => 'S',
        ActivationReason::Dependency => 'D',
        ActivationReason::Timeout => 'T',
    }
}

async fn cmd_nexus_blueprints_list(
    client: &nexus_lockstep_client::Client,
) -> Result<(), anyhow::Error> {
    #[derive(Tabled)]
    #[tabled(rename_all = "SCREAMING_SNAKE_CASE")]
    struct BlueprintRow {
        #[tabled(rename = "T")]
        is_target: &'static str,
        #[tabled(rename = "ENA")]
        enabled: &'static str,
        id: String,
        parent: String,
        time_created: String,
    }

    let target = match client.blueprint_target_view().await {
        Ok(result) => Some(result.into_inner()),
        Err(error) => {
            // This request will fail if there's no target configured, so it's
            // not necessarily a big deal.
            eprintln!(
                "warn: failed to fetch current target: {}",
                InlineErrorChain::new(&error),
            );
            None
        }
    };

    let mut rows = client
        .blueprint_list_stream(None, None)
        .try_collect::<Vec<_>>()
        .await
        .context("listing blueprints")?;

    rows.sort_unstable_by_key(|blueprint| blueprint.time_created);

    let rows: Vec<_> = rows
        .into_iter()
        .map(|blueprint| {
            let (is_target, enabled) = match &target {
                Some(target) if target.target_id == blueprint.id => {
                    let enabled = if target.enabled { "yes" } else { "no" };
                    ("*", enabled)
                }
                _ => ("", ""),
            };

            BlueprintRow {
                is_target,
                enabled,
                id: blueprint.id.to_string(),
                parent: blueprint
                    .parent_blueprint_id
                    .map(|s| s.to_string())
                    .unwrap_or_else(|| String::from("<none>")),
                time_created: humantime::format_rfc3339_millis(
                    blueprint.time_created.into(),
                )
                .to_string(),
            }
        })
        .collect();

    let table = tabled::Table::new(rows)
        .with(tabled::settings::Style::empty())
        .with(tabled::settings::Padding::new(0, 1, 0, 0))
        .to_string();

    println!("{}", table);
    Ok(())
}

async fn cmd_nexus_blueprints_show(
    client: &nexus_lockstep_client::Client,
    args: &BlueprintIdArgs,
) -> Result<(), anyhow::Error> {
    let blueprint = args.blueprint_id.resolve_to_blueprint(client).await?;
    println!("{}", blueprint.display());
    Ok(())
}

async fn cmd_nexus_blueprints_diff(
    client: &nexus_lockstep_client::Client,
    args: &BlueprintDiffArgs,
) -> Result<(), anyhow::Error> {
    let blueprint = args.blueprint1_id.resolve_to_blueprint(client).await?;
    let (b1, b2) = if let Some(blueprint2_arg) = &args.blueprint2_id {
        (blueprint, blueprint2_arg.resolve_to_blueprint(client).await?)
    } else if let Some(parent_id) = blueprint.parent_blueprint_id {
        (
            client
                .blueprint_view(parent_id.as_untyped_uuid())
                .await?
                .into_inner(),
            blueprint,
        )
    } else {
        bail!("`blueprint2_id` was not specified and blueprint1 has no parent");
    };

    let diff = b2.diff_since_blueprint(&b1);
    println!("{}", diff.display());
    if args.exit_code && diff.has_changes() {
        std::process::exit(1);
    }
    Ok(())
}

async fn cmd_nexus_blueprints_delete(
    client: &nexus_lockstep_client::Client,
    args: &BlueprintIdArgs,
    _destruction_token: DestructiveOperationToken,
) -> Result<(), anyhow::Error> {
    let blueprint_id =
        args.blueprint_id.resolve_to_id_via_nexus(client).await?;
    let _ = client
        .blueprint_delete(blueprint_id.as_untyped_uuid())
        .await
        .with_context(|| format!("deleting blueprint {blueprint_id}"))?;
    println!("blueprint {blueprint_id} deleted");
    Ok(())
}

async fn cmd_nexus_blueprints_target_show(
    client: &nexus_lockstep_client::Client,
) -> Result<(), anyhow::Error> {
    let target = client
        .blueprint_target_view()
        .await
        .context("fetching target blueprint")?;
    println!("target blueprint: {}", target.target_id);
    println!("made target at:   {}", target.time_made_target);
    println!("enabled:          {}", target.enabled);
    Ok(())
}

async fn cmd_nexus_blueprints_target_set(
    client: &nexus_lockstep_client::Client,
    args: &BlueprintTargetSetArgs,
    _destruction_token: DestructiveOperationToken,
) -> Result<(), anyhow::Error> {
    // Helper to only fetch the current target once. We may need it immediately
    // if `args.diff` is true, or later if `args.enabled` is "inherit" (or
    // both).
    let current_target = OnceCell::new();
    let get_current_target = async || {
        current_target
            .get_or_try_init(|| client.blueprint_target_view())
            .await
            .context("failed to fetch current target blueprint")
    };

    if args.diff {
        let current_target = get_current_target().await?;
        let blueprint1 = client
            .blueprint_view(current_target.target_id.as_untyped_uuid())
            .await
            .context("failed to fetch target blueprint")?
            .into_inner();
        let blueprint2 = client
            .blueprint_view(args.blueprint_id.as_untyped_uuid())
            .await
            .with_context(|| {
                format!("fetching blueprint {}", args.blueprint_id)
            })?;
        let diff = blueprint2.diff_since_blueprint(&blueprint1);
        println!("{}", diff.display());
        println!(
            "\nDo you want to make {} the target blueprint?",
            args.blueprint_id
        );
        let mut prompt = ConfirmationPrompt::new();
        prompt.read_and_validate("y/N", "y")?;
    }

    let enabled = match args.enabled {
        BlueprintTargetSetEnabled::Enabled => true,
        BlueprintTargetSetEnabled::Disabled => false,
        // There's a small TOCTOU race with "inherit": What if the user wants to
        // inherit the parent blueprint enabled bit but the current target
        // blueprint enabled bit is flipped or the current target blueprint is
        // changed? We expect neither of these to be problematic in practice:
        // the only way for the `enable` bit to be set to anything at all is via
        // `omdb`, so the user would have to be racing with another `omdb`
        // operator. (In the case of the current target blueprint being changed
        // entirely, that will result in a failure to set the current target
        // below, because its parent will no longer be the current target.)
        BlueprintTargetSetEnabled::Inherit => {
            get_current_target().await?.enabled
        }
    };

    client
        .blueprint_target_set(
            &nexus_lockstep_client::types::BlueprintTargetSet {
                target_id: args.blueprint_id,
                enabled,
            },
        )
        .await
        .with_context(|| {
            format!("setting target to blueprint {}", args.blueprint_id)
        })?;
    eprintln!("set target blueprint to {}", args.blueprint_id);
    Ok(())
}

async fn cmd_nexus_blueprints_target_set_enabled(
    client: &nexus_lockstep_client::Client,
    args: &BlueprintIdArgs,
    enabled: bool,
    _destruction_token: DestructiveOperationToken,
) -> Result<(), anyhow::Error> {
    let blueprint_id =
        args.blueprint_id.resolve_to_id_via_nexus(client).await?;
    let description = if enabled { "enabled" } else { "disabled" };
    client
        .blueprint_target_set_enabled(
            &nexus_lockstep_client::types::BlueprintTargetSet {
                target_id: blueprint_id,
                enabled,
            },
        )
        .await
        .with_context(|| {
            format!("setting blueprint {blueprint_id} to {description}")
        })?;
    eprintln!("set target blueprint {blueprint_id} to {description}");
    Ok(())
}

async fn cmd_nexus_blueprints_regenerate(
    client: &nexus_lockstep_client::Client,
    _destruction_token: DestructiveOperationToken,
) -> Result<(), anyhow::Error> {
    let blueprint =
        client.blueprint_regenerate().await.context("generating blueprint")?;
    eprintln!("generated new blueprint {}", blueprint.id);
    Ok(())
}

async fn cmd_nexus_blueprints_import(
    client: &nexus_lockstep_client::Client,
    _destruction_token: DestructiveOperationToken,
    args: &BlueprintImportArgs,
) -> Result<(), anyhow::Error> {
    let input_path = &args.input;
    let contents = std::fs::read_to_string(input_path)
        .with_context(|| format!("open {:?}", input_path))?;
    let blueprint: Blueprint = serde_json::from_str(&contents)
        .with_context(|| format!("read {:?}", input_path))?;
    client
        .blueprint_import(&blueprint)
        .await
        .with_context(|| format!("upload {:?}", input_path))?;
    eprintln!("uploaded new blueprint {}", blueprint.id);
    Ok(())
}

async fn cmd_nexus_clickhouse_policy_get(
    client: &nexus_lockstep_client::Client,
) -> Result<(), anyhow::Error> {
    let res = client.clickhouse_policy_get().await;

    match res {
        Err(err) => {
            if err.status() == Some(StatusCode::NOT_FOUND) {
                println!(
                    "No clickhouse policy: \
                    Defaulting to single-node deployment"
                );
            } else {
                eprintln!("error: {:#}", err);
            }
        }
        Ok(policy) => {
            println!("Clickhouse Policy: ");
            println!("    version: {}", policy.version);
            println!("    creation time: {}", policy.time_created);
            match policy.mode {
                ClickhouseMode::SingleNodeOnly => {
                    println!("    mode: single-node-only");
                }
                ClickhouseMode::ClusterOnly {
                    target_servers,
                    target_keepers,
                } => {
                    println!("    mode: cluster-only");
                    println!("    target-servers: {}", target_servers);
                    println!("    target-keepers: {}", target_keepers);
                }
                ClickhouseMode::Both { target_servers, target_keepers } => {
                    println!("    mode: both single-node and cluster");
                    println!("    target-servers: {}", target_servers);
                    println!("    target-keepers: {}", target_keepers);
                }
            }
        }
    }

    Ok(())
}

async fn cmd_nexus_fetch_omdb(
    client: &nexus_lockstep_client::Client,
    args: &FetchOmdbArgs,
) -> Result<(), anyhow::Error> {
    // Create the output file.
    let out = tokio::fs::File::create_new(&args.output)
        .await
        .with_context(|| format!("could not create `{}`", args.output))?;

    // Stream the binary from Nexus.
    let mut out = tokio::io::BufWriter::new(out);
    let body = client.fetch_omdb().await?;
    let mut stream = body.into_inner().into_inner();
    while let Some(maybe_chunk) = stream.next().await {
        let chunk = maybe_chunk.context("failed reading chunk from Nexus")?;
        tokio::io::copy(&mut std::io::Cursor::new(chunk), &mut out)
            .await
            .with_context(|| format!("failed writing to `{}`", args.output))?;
    }
    out.flush().await.with_context(|| {
        format!("failed flushing data written to `{}`", args.output)
    })?;

    // Make it executable.
    let out = out.into_inner();
    let mut perms = out
        .metadata()
        .await
        .with_context(|| {
            format!("failed to read metadata of new file `{}`", args.output)
        })?
        .permissions();
    perms.set_mode(0o0700);
    out.set_permissions(perms).await.with_context(|| {
        format!("failed to change permissions of new file `{}`", args.output)
    })?;

    Ok(())
}

async fn cmd_nexus_mgs_updates(
    client: &nexus_lockstep_client::Client,
) -> Result<(), anyhow::Error> {
    let response = client
        .mgs_updates()
        .await
        .context("fetching update status")?
        .into_inner();
    println!("{}", response.detailed_display());
    Ok(())
}

async fn cmd_nexus_clickhouse_policy_set(
    client: &nexus_lockstep_client::Client,
    args: &ClickhousePolicySetArgs,
    _destruction_token: DestructiveOperationToken,
) -> Result<(), anyhow::Error> {
    let mode = match args.mode {
        ClickhousePolicyMode::SingleNodeOnly => ClickhouseMode::SingleNodeOnly,
        ClickhousePolicyMode::ClusterOnly => ClickhouseMode::ClusterOnly {
            target_servers: args.target_servers,
            target_keepers: args.target_keepers,
        },
        ClickhousePolicyMode::Both => ClickhouseMode::Both {
            target_servers: args.target_servers,
            target_keepers: args.target_keepers,
        },
    };

    let res = client.clickhouse_policy_get().await;
    let new_policy = match res {
        Err(err) => {
            if err.status() == Some(StatusCode::NOT_FOUND) {
                ClickhousePolicy {
                    version: 1,
                    mode,
                    time_created: now_db_precision(),
                }
            } else {
                eprintln!("error: {:#}", err);
                return Err(err).context("retrieving clickhouse policy");
            }
        }
        Ok(policy) => ClickhousePolicy {
            version: policy.version + 1,
            mode,
            time_created: now_db_precision(),
        },
    };

    client.clickhouse_policy_set(&new_policy).await.with_context(|| {
        format!("inserting new context at version {}", new_policy.version)
    })?;

    println!(
        "Successfully inserted new policy at version {}",
        new_policy.version
    );

    Ok(())
}

async fn cmd_nexus_oximeter_read_policy_get(
    client: &nexus_lockstep_client::Client,
) -> Result<(), anyhow::Error> {
    let res = client.oximeter_read_policy_get().await;

    match res {
        Err(err) => {
            if err.status() == Some(StatusCode::NOT_FOUND) {
                println!(
                    "No oximeter read policy: \
                    Defaulting to reading from a single-node"
                );
            } else {
                eprintln!("error: {:#}", err);
            }
        }
        Ok(policy) => {
            println!("Oximeter Read Policy: ");
            println!("    version: {}", policy.version);
            println!("    creation time: {}", policy.time_created);
            match policy.mode {
                OximeterReadMode::SingleNode => {
                    println!("    mode: single-node");
                }
                OximeterReadMode::Cluster => {
                    println!("    mode: cluster");
                }
            }
        }
    }

    Ok(())
}

async fn cmd_nexus_oximeter_read_policy_set(
    client: &nexus_lockstep_client::Client,
    args: &OximeterReadPolicySetArgs,
    _destruction_token: DestructiveOperationToken,
) -> Result<(), anyhow::Error> {
    let mode = match args.mode {
        OximeterReadPolicyMode::SingleNode => OximeterReadMode::SingleNode,
        OximeterReadPolicyMode::Cluster => OximeterReadMode::Cluster,
    };

    let res = client.oximeter_read_policy_get().await;
    let new_policy = match res {
        Err(err) => {
            if err.status() == Some(StatusCode::NOT_FOUND) {
                OximeterReadPolicy {
                    version: 1,
                    mode,
                    time_created: now_db_precision(),
                }
            } else {
                eprintln!("error: {:#}", err);
                return Err(err).context("retrieving oximeter read policy");
            }
        }
        Ok(policy) => OximeterReadPolicy {
            version: policy.version + 1,
            mode,
            time_created: now_db_precision(),
        },
    };

    client.oximeter_read_policy_set(&new_policy).await.with_context(|| {
        format!("inserting new context at version {}", new_policy.version)
    })?;

    println!(
        "Successfully inserted new policy at version {}",
        new_policy.version
    );

    Ok(())
}

/// Runs `omdb nexus sagas list`
async fn cmd_nexus_sagas_list(
    client: &nexus_lockstep_client::Client,
) -> Result<(), anyhow::Error> {
    // We don't want users to confuse this with a general way to list all sagas.
    // Such a command would read database state and it would go under "omdb db".
    eprintln!(
        "{}",
        textwrap::wrap(
            "NOTE: This command only reads in-memory state from the targeted \
            Nexus instance.  Sagas may be missing if they were run by a \
            different Nexus instance or if they finished before this Nexus \
            instance last started up.",
            80
        )
        .join("\n")
    );

    let saga_stream = client.saga_list_stream(None, None);
    let sagas =
        saga_stream.try_collect::<Vec<_>>().await.context("listing sagas")?;

    #[derive(Tabled)]
    #[tabled(rename_all = "SCREAMING_SNAKE_CASE")]
    struct SagaRow {
        saga_id: Uuid,
        state: &'static str,
    }
    let rows = sagas.into_iter().map(|saga| SagaRow {
        saga_id: saga.id,
        state: match saga.state {
            SagaState::Running => "running",
            SagaState::Succeeded => "succeeded",
            SagaState::Failed { .. } => "failed",
            SagaState::Stuck { .. } => "stuck",
        },
    });
    let table = tabled::Table::new(rows)
        .with(tabled::settings::Style::empty())
        .with(tabled::settings::Padding::new(0, 1, 0, 0))
        .to_string();
    println!("{}", table);
    Ok(())
}

/// Runs `omdb nexus sagas demo-create`
async fn cmd_nexus_sagas_demo_create(
    client: &nexus_lockstep_client::Client,
    _destruction_token: DestructiveOperationToken,
) -> Result<(), anyhow::Error> {
    let demo_saga =
        client.saga_demo_create().await.context("creating demo saga")?;
    println!("saga id:      {}", demo_saga.saga_id);
    println!(
        "demo saga id: {} (use this with `demo-complete`)",
        demo_saga.demo_saga_id,
    );
    Ok(())
}

/// Runs `omdb nexus sagas demo-complete`
async fn cmd_nexus_sagas_demo_complete(
    client: &nexus_lockstep_client::Client,
    args: &DemoSagaIdArgs,
    _destruction_token: DestructiveOperationToken,
) -> Result<(), anyhow::Error> {
    if let Err(error) = client
        .saga_demo_complete(&args.demo_saga_id)
        .await
        .context("completing demo saga")
    {
        eprintln!("error: {:#}", error);
        eprintln!(
            "note: `demo-complete` must be run against the same Nexus \
            instance that is currently running that saga."
        );
        eprintln!(
            "note: Be sure that you're using the demo_saga_id, not the saga_id."
        );
        Err(error)
    } else {
        Ok(())
    }
}

/// Runs `omdb nexus sleds list-uninitialized`
async fn cmd_nexus_sleds_list_uninitialized(
    client: &nexus_lockstep_client::Client,
) -> Result<(), anyhow::Error> {
    let response = client
        .sled_list_uninitialized()
        .await
        .context("listing uninitialized sleds")?;
    let sleds = response.into_inner();
    if sleds.next_page.is_some() {
        eprintln!(
            "warning: response includes next_page token; \
             pagination not implemented"
        );
    }
    let mut sleds = sleds.items;
    sleds.sort_by_key(|sled| sled.cubby);

    #[derive(Tabled)]
    #[tabled(rename_all = "SCREAMING_SNAKE_CASE")]
    struct UninitializedSledRow {
        rack_id: Uuid,
        cubby: u16,
        serial: String,
        part: String,
        revision: u32,
    }
    let rows = sleds.into_iter().map(|sled| UninitializedSledRow {
        rack_id: sled.rack_id,
        cubby: sled.cubby,
        serial: sled.baseboard.serial,
        part: sled.baseboard.part,
        revision: sled.baseboard.revision,
    });
    let table = tabled::Table::new(rows)
        .with(tabled::settings::Style::empty())
        .with(tabled::settings::Padding::new(0, 1, 0, 0))
        .to_string();
    println!("{}", table);
    Ok(())
}

/// Runs `omdb nexus sleds add`
async fn cmd_nexus_sled_add(
    client: &nexus_lockstep_client::Client,
    args: &SledAddArgs,
    _destruction_token: DestructiveOperationToken,
) -> Result<(), anyhow::Error> {
    let sled_id = client
        .sled_add(&UninitializedSledId {
            part: args.part.clone(),
            serial: args.serial.clone(),
        })
        .await
        .context("adding sled")?
        .into_inner()
        .id;
    eprintln!("added sled {} ({}): {sled_id}", args.serial, args.part);
    Ok(())
}

/// Runs `omdb nexus sleds expunge`
async fn cmd_nexus_sled_expunge(
    client: &nexus_lockstep_client::Client,
    args: &SledExpungeArgs,
    omdb: &Omdb,
    log: &slog::Logger,
    destruction_token: DestructiveOperationToken,
) -> Result<(), anyhow::Error> {
    let datastore = args.db_url_opts.connect(omdb, log).await?;
    let result = cmd_nexus_sled_expunge_with_datastore(
        &datastore,
        client,
        args,
        log,
        destruction_token,
    )
    .await;
    datastore.terminate().await;
    result
}

// `omdb nexus sleds expunge`, but borrowing a datastore
async fn cmd_nexus_sled_expunge_with_datastore(
    datastore: &Arc<DataStore>,
    client: &nexus_lockstep_client::Client,
    args: &SledExpungeArgs,
    log: &slog::Logger,
    _destruction_token: DestructiveOperationToken,
) -> Result<(), anyhow::Error> {
    // This is an extremely dangerous and irreversible operation. We put a
    // couple of safeguards in place to ensure this cannot be called without
    // due consideration:
    //
    // 1. We'll require manual input on stdin to confirm the sled to be removed
    // 2. We'll warn sternly if the sled-to-be-expunged is still present in the
    //    most recent inventory collection
    use nexus_db_queries::context::OpContext;

    let opctx = OpContext::for_tests(log.clone(), datastore.clone());
    let opctx = &opctx;

    // First, we need to look up the sled so we know its serial number.
    let (_authz_sled, sled) = LookupPath::new(opctx, datastore)
        .sled_id(args.sled_id)
        .fetch()
        .await
        .with_context(|| format!("failed to find sled {}", args.sled_id))?;

    // Helper to get confirmation messages from the user.
    let mut prompt = ConfirmationPrompt::new();

    // Now check whether its sled-agent or SP were found in the most recent
    // inventory collection.
    match datastore
        .inventory_get_latest_collection(opctx)
        .await
        .context("loading latest collection")?
    {
        Some(collection) => {
            let sled_baseboard = BaseboardId {
                part_number: sled.part_number().to_string(),
                serial_number: sled.serial_number().to_string(),
            };
            // Check the collection for either the sled-id or the baseboard. In
            // general a sled-agent's self report should result in both the
            // sled-id and the baseboard being present in the collection, but
            // there are some test environments (e.g., `omicron-dev run-all`)
            // where that isn't guaranteed.
            let sled_present_in_collection =
                collection.sled_agents.contains_key(&args.sled_id)
                    || collection.baseboards.contains(&sled_baseboard);
            if sled_present_in_collection {
                eprintln!(
                    "WARNING: sled {} is PRESENT in the most recent inventory \
                     collection (spotted at {}). It is dangerous to expunge a \
                     sled that is still running. Are you sure you want to \
                     proceed anyway?",
                    args.sled_id, collection.time_done,
                );
                prompt.read_and_validate("y/N", "y")?;
            }
        }
        None => {
            eprintln!(
                "WARNING: cannot verify that the sled is physically gone \
                 because there are no inventory collections present. Please \
                 make sure that the sled has been physically removed."
            );
        }
    }

    eprintln!(
        "WARNING: This operation will PERMANENTLY and IRRECOVABLY mark sled \
        {} ({}) expunged. To proceed, type the sled's serial number.",
        args.sled_id,
        sled.serial_number(),
    );
    prompt.read_and_validate("sled serial number", sled.serial_number())?;

    let old_policy = client
        .sled_expunge(&SledSelector { sled: args.sled_id.into_untyped_uuid() })
        .await
        .context("expunging sled")?
        .into_inner();
    eprintln!(
        "expunged sled {} (previous policy: {old_policy:?})",
        args.sled_id
    );
    Ok(())
}

/// Runs `omdb nexus sleds expunge-disk`
async fn cmd_nexus_sled_expunge_disk(
    client: &nexus_lockstep_client::Client,
    args: &DiskExpungeArgs,
    omdb: &Omdb,
    log: &slog::Logger,
    destruction_token: DestructiveOperationToken,
) -> Result<(), anyhow::Error> {
    let datastore = args.db_url_opts.connect(omdb, log).await?;
    let result = cmd_nexus_sled_expunge_disk_with_datastore(
        &datastore,
        client,
        args,
        log,
        destruction_token,
    )
    .await;
    datastore.terminate().await;
    result
}

async fn cmd_nexus_sled_expunge_disk_with_datastore(
    datastore: &Arc<DataStore>,
    client: &nexus_lockstep_client::Client,
    args: &DiskExpungeArgs,
    log: &slog::Logger,
    _destruction_token: DestructiveOperationToken,
) -> Result<(), anyhow::Error> {
    use nexus_db_queries::context::OpContext;

    let opctx = OpContext::for_tests(log.clone(), datastore.clone());
    let opctx = &opctx;

    // First, we need to look up the disk so we can lookup identity information.
    let (_authz_physical_disk, physical_disk) =
        LookupPath::new(opctx, datastore)
            .physical_disk(args.physical_disk_id)
            .fetch()
            .await
            .with_context(|| {
                format!(
                    "failed to find physical disk {}",
                    args.physical_disk_id
                )
            })?;

    // Helper to get confirmation messages from the user.
    let mut prompt = ConfirmationPrompt::new();

    // Now check whether its sled-agent was found in the most recent
    // inventory collection.
    match datastore
        .inventory_get_latest_collection(opctx)
        .await
        .context("loading latest collection")?
    {
        Some(collection) => {
            let disk_identity = omicron_common::disk::DiskIdentity {
                vendor: physical_disk.vendor.clone(),
                serial: physical_disk.serial.clone(),
                model: physical_disk.model.clone(),
            };

            let mut sleds_containing_disk = vec![];

            for sled_agent in collection.sled_agents {
                for sled_disk in sled_agent.disks {
                    if sled_disk.identity == disk_identity {
                        sleds_containing_disk.push(sled_agent.sled_id);
                    }
                }
            }

            match sleds_containing_disk.len() {
                0 => {}
                1 => {
                    eprintln!(
                        "WARNING: physical disk {} is PRESENT in the most \
                         recent inventory collection (spotted at {}). Although \
                         expunging a running disk is supported, it is safer \
                         to expunge a disk from a system where it has been \
                         removed. Are you sure you want to proceed anyway?",
                        args.physical_disk_id, collection.time_done,
                    );
                    prompt.read_and_validate("y/N", "y")?;
                }
                _ => {
                    // This should be impossible due to a unique database index,
                    // "vendor_serial_model_unique".
                    //
                    // Even if someone tried moving a disk, it would need to be
                    // decommissioned before being re-commissioned elsewhere.
                    //
                    // However, we still print out an error message here in the
                    // (unlikely) even that it happens anyway.
                    eprintln!(
                        "ERROR: physical disk {} is PRESENT MULTIPLE TIMES in \
                        the most recent inventory collection (spotted at {}).
                        This should not be possible, and is an indication of a \
                        database issue.",
                        args.physical_disk_id, collection.time_done,
                    );
                    bail!("Physical Disk appeared on multiple sleds");
                }
            }
        }
        None => {
            eprintln!(
                "ERROR: cannot verify the physical disk inventory status \
                 because there are no inventory collections present. Please \
                 ensure that inventory may be collected."
            );
            bail!("No inventory");
        }
    }

    eprintln!(
        "WARNING: This operation will PERMANENTLY and IRRECOVABLY mark \
        physical disk {} ({}) expunged. To proceed, type the physical disk's \
        serial number.",
        args.physical_disk_id, physical_disk.serial,
    );
    prompt.read_and_validate("disk serial number", &physical_disk.serial)?;

    client
        .physical_disk_expunge(&PhysicalDiskPath {
            disk_id: args.physical_disk_id.into_untyped_uuid(),
        })
        .await
        .context("expunging disk")?;
    eprintln!("expunged disk {}", args.physical_disk_id);
    Ok(())
}

/// Runs `omdb nexus support-bundles list`
async fn cmd_nexus_support_bundles_list(
    client: &nexus_lockstep_client::Client,
) -> Result<(), anyhow::Error> {
    let support_bundle_stream = client.support_bundle_list_stream(None, None);

    let support_bundles = support_bundle_stream
        .try_collect::<Vec<_>>()
        .await
        .context("listing support bundles")?;

    #[derive(Tabled)]
    #[tabled(rename_all = "SCREAMING_SNAKE_CASE")]
    struct SupportBundleInfo {
        id: Uuid,
        time_created: DateTime<Utc>,
        reason_for_creation: String,
        reason_for_failure: String,
        state: String,
        user_comment: String,
    }
    let rows = support_bundles.into_iter().map(|sb| SupportBundleInfo {
        id: sb.id,
        time_created: sb.time_created,
        reason_for_creation: sb.reason_for_creation,
        reason_for_failure: sb
            .reason_for_failure
            .unwrap_or_else(|| "-".to_string()),
        state: format!("{:?}", sb.state),
        user_comment: sb.user_comment.unwrap_or_else(|| "-".to_string()),
    });
    let table = tabled::Table::new(rows)
        .with(tabled::settings::Style::empty())
        .with(tabled::settings::Padding::new(0, 1, 0, 0))
        .to_string();
    println!("{}", table);
    Ok(())
}

/// Runs `omdb nexus support-bundles create`
async fn cmd_nexus_support_bundles_create(
    client: &nexus_lockstep_client::Client,
    _destruction_token: DestructiveOperationToken,
) -> Result<(), anyhow::Error> {
    let support_bundle_id = client
        .support_bundle_create(
            &nexus_lockstep_client::types::SupportBundleCreate {
                user_comment: None,
            },
        )
        .await
        .context("creating support bundle")?
        .into_inner()
        .id;
    println!("created support bundle: {support_bundle_id}");
    Ok(())
}

/// Runs `omdb nexus support-bundles delete`
async fn cmd_nexus_support_bundles_delete(
    client: &nexus_lockstep_client::Client,
    args: &SupportBundleDeleteArgs,
    _destruction_token: DestructiveOperationToken,
) -> Result<(), anyhow::Error> {
    let _ = client
        .support_bundle_delete(args.id.as_untyped_uuid())
        .await
        .with_context(|| format!("deleting support bundle {}", args.id))?;
    println!("support bundle {} deleted", args.id);
    Ok(())
}

async fn write_stream_to_sink(
    stream: impl futures::Stream<Item = anyhow::Result<bytes::Bytes>>,
    mut sink: impl std::io::Write,
) -> Result<(), anyhow::Error> {
    let mut stream = std::pin::pin!(stream);
    while let Some(data) = stream.next().await {
        match data {
            Err(err) => return Err(anyhow::anyhow!(err)),
            Ok(data) => sink.write_all(&data)?,
        }
    }
    Ok(())
}

// Downloads a portion of a support bundle using range requests.
//
// "range" is in bytes, and is inclusive on both sides.
async fn support_bundle_download_range(
    client: &nexus_lockstep_client::Client,
    id: SupportBundleUuid,
    range: (u64, u64),
) -> anyhow::Result<
    impl futures::Stream<Item = anyhow::Result<bytes::Bytes>> + use<>,
> {
    let range = format!("bytes={}-{}", range.0, range.1);
    Ok(client
        .support_bundle_download(id.as_untyped_uuid(), Some(&range))
        .await
        .with_context(|| format!("downloading support bundle {}", id))?
        .into_inner_stream()
        .map(|r| r.map_err(|err| anyhow::anyhow!(err))))
}

// Downloads all ranges of a support bundle, and combines them into a single
// stream.
//
// Starts the download at "start" bytes (inclusive) and continues up to "end"
// bytes (exclusive).
fn support_bundle_download_ranges(
    client: &nexus_lockstep_client::Client,
    id: SupportBundleUuid,
    start: u64,
    end: u64,
) -> impl futures::Stream<Item = anyhow::Result<bytes::Bytes>> + use<'_> {
    // Arbitrary chunk size of 100 MiB.
    //
    // Note that we'll still stream data in packets which are smaller than this,
    // but we won't keep a single connection to Nexus open for longer than a 100
    // MiB download.
    const CHUNK_SIZE: u64 = 100 * (1 << 20);
    futures::stream::try_unfold(
        (start, start + CHUNK_SIZE - 1),
        move |range| async move {
            if end <= range.0 {
                return Ok(None);
            }

            let stream =
                support_bundle_download_range(client, id, range).await?;
            let next_range = (range.0 + CHUNK_SIZE, range.1 + CHUNK_SIZE);
            Ok::<_, anyhow::Error>(Some((stream, next_range)))
        },
    )
    .try_flatten()
}

/// Runs `omdb nexus support-bundles download`
async fn cmd_nexus_support_bundles_download(
    client: &nexus_lockstep_client::Client,
    args: &SupportBundleDownloadArgs,
) -> Result<(), anyhow::Error> {
    let total_length = client
        .support_bundle_head(args.id.as_untyped_uuid(), None)
        .await?
        .content_length()
        .ok_or_else(|| anyhow::anyhow!("No content length"))?;

    let start = match &args.output {
        Some(output) if output.exists() && args.resume => {
            output.metadata()?.len()
        }
        _ => 0,
    };

    let stream =
        support_bundle_download_ranges(client, args.id, start, total_length);

    let mut open_opts = OpenOptions::new();
    open_opts.create(true);

    let sink: Box<dyn std::io::Write> = match &args.output {
        Some(path) => Box::new(
            if args.resume {
                open_opts.append(true)
            } else {
                open_opts.write(true).truncate(true)
            }
            .open(path)
            .with_context(|| format!("failed to create {path}"))?,
        ),
        None => Box::new(std::io::stdout()),
    };

    write_stream_to_sink(stream, sink)
        .await
        .with_context(|| format!("streaming support bundle {}", args.id))?;
    Ok(())
}

/// Runs `omdb nexus support-bundles get-index`
async fn cmd_nexus_support_bundles_get_index(
    client: &nexus_lockstep_client::Client,
    args: &SupportBundleIndexArgs,
) -> Result<(), anyhow::Error> {
    let stream = client
        .support_bundle_index(args.id.as_untyped_uuid(), None)
        .await
        .with_context(|| {
            format!("downloading support bundle index {}", args.id)
        })?
        .into_inner_stream()
        .map(|r| r.map_err(|err| anyhow::anyhow!(err)));

    write_stream_to_sink(stream, std::io::stdout()).await.with_context(
        || format!("streaming support bundle index {}", args.id),
    )?;
    Ok(())
}

/// Runs `omdb nexus support-bundles get-file`
async fn cmd_nexus_support_bundles_get_file(
    client: &nexus_lockstep_client::Client,
    args: &SupportBundleFileArgs,
) -> Result<(), anyhow::Error> {
    let stream = client
        .support_bundle_download_file(
            args.id.as_untyped_uuid(),
            args.path.as_str(),
            None,
        )
        .await
        .with_context(|| {
            format!(
                "downloading support bundle file {}: {}",
                args.id, args.path
            )
        })?
        .into_inner_stream()
        .map(|r| r.map_err(|err| anyhow::anyhow!(err)));

    let sink: Box<dyn std::io::Write> = match &args.output {
        Some(path) => Box::new(std::fs::File::create(path)?),
        None => Box::new(std::io::stdout()),
    };

    write_stream_to_sink(stream, sink).await.with_context(|| {
        format!("streaming support bundle file {}: {}", args.id, args.path)
    })?;
    Ok(())
}

/// Runs `omdb nexus support-bundles inspect`
async fn cmd_nexus_support_bundles_inspect(
    client: &nexus_lockstep_client::Client,
    args: &SupportBundleInspectArgs,
) -> Result<(), anyhow::Error> {
    let accessor: Box<dyn SupportBundleAccessor> = match (args.id, &args.path) {
        (None, Some(path)) => Box::new(LocalFileAccess::new(path)?),
        (maybe_id, None) => Box::new(
            crate::support_bundle::access_bundle_from_id(client, maybe_id)
                .await?,
        ),
        (Some(_), Some(_)) => {
            bail!("Cannot specify both UUID and path");
        }
    };

    support_bundle_viewer::run_dashboard(accessor).await
}<|MERGE_RESOLUTION|>--- conflicted
+++ resolved
@@ -2618,29 +2618,14 @@
             {
                 println!("    Support Bundle Collection Report:");
                 println!("      Bundle ID: {bundle}");
-<<<<<<< HEAD
-=======
-                println!(
-                    "      Bundle was able to list in-service sleds: {listed_in_service_sleds}"
-                );
-                println!(
-                    "      Bundle was able to list service processors: {listed_sps}"
-                );
->>>>>>> b7ba37f7
 
                 #[derive(Tabled)]
                 #[tabled(rename_all = "SCREAMING_SNAKE_CASE")]
                 struct StepRow {
                     step_name: String,
-<<<<<<< HEAD
-                    start_time: String,
-                    duration: String,
-                    status: String,
-=======
                     start_time: DateTime<Utc>,
                     duration: String,
                     status: SupportBundleCollectionStepStatus,
->>>>>>> b7ba37f7
                 }
 
                 steps.sort_unstable_by_key(|s| s.start);
@@ -2652,15 +2637,9 @@
                             .unwrap_or(Duration::from_millis(0));
                         StepRow {
                             step_name: step.name,
-<<<<<<< HEAD
-                            start_time: step.start.to_rfc3339(),
-                            duration: format!("{:.3}s", duration.as_secs_f64()),
-                            status: step.status.to_string(),
-=======
                             start_time: step.start,
                             duration: format!("{:.3}s", duration.as_secs_f64()),
                             status: step.status,
->>>>>>> b7ba37f7
                         }
                     })
                     .collect();
