// This Source Code Form is subject to the terms of the Mozilla Public
// License, v. 2.0. If a copy of the MPL was not distributed with this
// file, You can obtain one at https://mozilla.org/MPL/2.0/.

//! omdb commands that query or update specific Nexus instances

mod quiesce;
mod reconfigurator_config;
mod update_status;

use crate::Omdb;
use crate::check_allow_destructive::DestructiveOperationToken;
use crate::db::DbUrlOptions;
use crate::helpers::CONNECTION_OPTIONS_HEADING;
use crate::helpers::ConfirmationPrompt;
use crate::helpers::const_max_len;
use crate::helpers::display_option_blank;
use crate::helpers::should_colorize;
use anyhow::Context as _;
use anyhow::bail;
use camino::Utf8PathBuf;
use chrono::DateTime;
use chrono::SecondsFormat;
use chrono::Utc;
use clap::Args;
use clap::ColorChoice;
use clap::Subcommand;
use clap::ValueEnum;
use futures::StreamExt;
use futures::TryStreamExt;
use http::StatusCode;
use internal_dns_types::names::ServiceName;
use itertools::Itertools;
use nexus_db_lookup::LookupPath;
use nexus_db_queries::context::OpContext;
use nexus_db_queries::db::DataStore;
use nexus_inventory::now_db_precision;
use nexus_lockstep_client::types::ActivationReason;
use nexus_lockstep_client::types::BackgroundTask;
use nexus_lockstep_client::types::BackgroundTasksActivateRequest;
use nexus_lockstep_client::types::CurrentStatus;
use nexus_lockstep_client::types::LastResult;
use nexus_lockstep_client::types::PhysicalDiskPath;
use nexus_lockstep_client::types::SagaState;
use nexus_lockstep_client::types::SledSelector;
use nexus_lockstep_client::types::UninitializedSledId;
use nexus_saga_recovery::LastPass;
use nexus_types::deployment::Blueprint;
use nexus_types::deployment::ClickhouseMode;
use nexus_types::deployment::ClickhousePolicy;
use nexus_types::deployment::OximeterReadMode;
use nexus_types::deployment::OximeterReadPolicy;
use nexus_types::internal_api::background::AbandonedVmmReaperStatus;
use nexus_types::internal_api::background::BlueprintPlannerStatus;
use nexus_types::internal_api::background::BlueprintRendezvousStatus;
use nexus_types::internal_api::background::EreporterStatus;
use nexus_types::internal_api::background::InstanceReincarnationStatus;
use nexus_types::internal_api::background::InstanceUpdaterStatus;
use nexus_types::internal_api::background::InventoryLoadStatus;
use nexus_types::internal_api::background::LookupRegionPortStatus;
use nexus_types::internal_api::background::ReadOnlyRegionReplacementStartStatus;
use nexus_types::internal_api::background::RegionReplacementDriverStatus;
use nexus_types::internal_api::background::RegionReplacementStatus;
use nexus_types::internal_api::background::RegionSnapshotReplacementFinishStatus;
use nexus_types::internal_api::background::RegionSnapshotReplacementGarbageCollectStatus;
use nexus_types::internal_api::background::RegionSnapshotReplacementStartStatus;
use nexus_types::internal_api::background::RegionSnapshotReplacementStepStatus;
use nexus_types::internal_api::background::SupportBundleCleanupReport;
use nexus_types::internal_api::background::SupportBundleCollectionReport;
use nexus_types::internal_api::background::SupportBundleEreportStatus;
use nexus_types::internal_api::background::TufArtifactReplicationCounters;
use nexus_types::internal_api::background::TufArtifactReplicationRequest;
use nexus_types::internal_api::background::TufArtifactReplicationStatus;
use nexus_types::internal_api::background::TufRepoPrunerStatus;
use nexus_types::inventory::BaseboardId;
use omicron_uuid_kinds::BlueprintUuid;
use omicron_uuid_kinds::CollectionUuid;
use omicron_uuid_kinds::DemoSagaUuid;
use omicron_uuid_kinds::GenericUuid;
use omicron_uuid_kinds::ParseError;
use omicron_uuid_kinds::PhysicalDiskUuid;
use omicron_uuid_kinds::SledUuid;
use omicron_uuid_kinds::SupportBundleUuid;
use quiesce::QuiesceArgs;
use quiesce::cmd_nexus_quiesce;
use reconfigurator_config::ReconfiguratorConfigArgs;
use reconfigurator_config::cmd_nexus_reconfigurator_config;
use serde::Deserialize;
use slog_error_chain::InlineErrorChain;
use std::collections::BTreeMap;
use std::collections::BTreeSet;
use std::fs::OpenOptions;
use std::str::FromStr;
use std::sync::Arc;
use support_bundle_viewer::LocalFileAccess;
use support_bundle_viewer::SupportBundleAccessor;
use tabled::Tabled;
use tabled::settings::Padding;
use tabled::settings::object::Columns;
use tokio::sync::OnceCell;
use update_engine::EventBuffer;
use update_engine::ExecutionStatus;
use update_engine::ExecutionTerminalInfo;
use update_engine::NestedError;
use update_engine::NestedSpec;
use update_engine::TerminalKind;
use update_engine::display::LineDisplay;
use update_engine::display::LineDisplayStyles;
use update_engine::display::ProgressRatioDisplay;
use update_engine::events::EventReport;
use update_engine::events::StepOutcome;
use update_status::cmd_nexus_update_status;
use uuid::Uuid;

/// Arguments to the "omdb nexus" subcommand
#[derive(Debug, Args)]
pub struct NexusArgs {
    /// URL of the Nexus internal lockstep API
    #[clap(
        long,
        env = "OMDB_NEXUS_URL",
        global = true,
        help_heading = CONNECTION_OPTIONS_HEADING,
    )]
    nexus_internal_url: Option<String>,

    #[command(subcommand)]
    command: NexusCommands,
}

/// Subcommands for the "omdb nexus" subcommand
#[allow(clippy::large_enum_variant)]
#[derive(Debug, Subcommand)]
enum NexusCommands {
    /// print information about background tasks
    BackgroundTasks(BackgroundTasksArgs),
    /// interact with blueprints
    Blueprints(BlueprintsArgs),
    /// interact with clickhouse policy
    ClickhousePolicy(ClickhousePolicyArgs),
    /// print information about pending MGS updates
    MgsUpdates,
    /// interact with oximeter read policy
    OximeterReadPolicy(OximeterReadPolicyArgs),
    /// view or modify the quiesce status
    Quiesce(QuiesceArgs),
    /// interact with reconfigurator config
    ReconfiguratorConfig(ReconfiguratorConfigArgs),
    /// view sagas, create and complete demo sagas
    Sagas(SagasArgs),
    /// interact with sleds
    Sleds(SledsArgs),
    /// interact with support bundles
    #[command(visible_alias = "sb")]
    SupportBundles(SupportBundleArgs),
    /// show running artifact versions
    UpdateStatus,
}

#[derive(Debug, Args)]
struct BackgroundTasksArgs {
    #[command(subcommand)]
    command: BackgroundTasksCommands,
}

#[derive(Debug, Subcommand)]
enum BackgroundTasksCommands {
    /// Show documentation about background tasks
    Doc,
    /// Print a summary of the status of all background tasks
    List,
    /// Print human-readable summary of the status of each background task
    Show(BackgroundTasksShowArgs),
    /// Print an event report for a background task if available.
    PrintReport(BackgroundTasksPrintReportArgs),
    /// Activate one or more background tasks
    Activate(BackgroundTasksActivateArgs),
}

#[derive(Debug, Args)]
struct BackgroundTasksShowArgs {
    /// Names of background tasks to show (default: all)
    ///
    /// You can use any background task name here or one of the special strings
    /// "all", "dns_external", or "dns_internal".
    #[clap(value_name = "TASK_NAME")]
    tasks: Vec<String>,

    /// Do not display information about whether a task is currently executing.
    ///
    /// Useful for test output stability.
    #[clap(long)]
    no_executing_info: bool,
}

#[derive(Debug, Args)]
struct BackgroundTasksPrintReportArgs {
    /// The name of the background task to print a report for.
    #[clap(value_name = "TASK_NAME")]
    task: String,
}

#[derive(Debug, Args)]
struct BackgroundTasksActivateArgs {
    /// Name of the background tasks to activate
    #[clap(value_name = "TASK_NAME", required = true)]
    tasks: Vec<String>,
}

#[derive(Debug, Args)]
struct BlueprintsArgs {
    #[command(subcommand)]
    command: BlueprintsCommands,
}

#[derive(Debug, Subcommand)]
enum BlueprintsCommands {
    /// List all blueprints
    List,
    /// Show a blueprint
    Show(BlueprintIdArgs),
    /// Diff two blueprints
    Diff(BlueprintDiffArgs),
    /// Delete a blueprint
    Delete(BlueprintIdArgs),
    /// Interact with the current target blueprint
    Target(BlueprintsTargetArgs),
    /// Generate a new blueprint
    Regenerate,
    /// Import a blueprint
    Import(BlueprintImportArgs),
}

#[derive(Debug, Clone, Copy)]
pub(crate) enum BlueprintIdOrCurrentTarget {
    CurrentTarget,
    BlueprintId(BlueprintUuid),
}

impl FromStr for BlueprintIdOrCurrentTarget {
    type Err = ParseError;

    fn from_str(s: &str) -> Result<Self, Self::Err> {
        if matches!(s, "current-target" | "current" | "target") {
            Ok(Self::CurrentTarget)
        } else {
            let id = s.parse()?;
            Ok(Self::BlueprintId(id))
        }
    }
}

impl BlueprintIdOrCurrentTarget {
    pub(crate) async fn resolve_to_id_via_db(
        &self,
        opctx: &OpContext,
        datastore: &DataStore,
    ) -> anyhow::Result<BlueprintUuid> {
        match self {
            BlueprintIdOrCurrentTarget::CurrentTarget => {
                let target = datastore
                    .blueprint_target_get_current(opctx)
                    .await
                    .context("failed to get current target")?;
                Ok(target.target_id)
            }
            BlueprintIdOrCurrentTarget::BlueprintId(id) => Ok(*id),
        }
    }

    async fn resolve_to_id_via_nexus(
        &self,
        client: &nexus_lockstep_client::Client,
    ) -> anyhow::Result<BlueprintUuid> {
        match self {
            Self::CurrentTarget => {
                let target = client
                    .blueprint_target_view()
                    .await
                    .context("getting current blueprint target")?;
                Ok(target.target_id)
            }
            Self::BlueprintId(id) => Ok(*id),
        }
    }

    async fn resolve_to_blueprint(
        &self,
        client: &nexus_lockstep_client::Client,
    ) -> anyhow::Result<Blueprint> {
        let id = self.resolve_to_id_via_nexus(client).await?;
        let response = client
            .blueprint_view(id.as_untyped_uuid())
            .await
            .with_context(|| {
                let suffix = match self {
                    BlueprintIdOrCurrentTarget::CurrentTarget => {
                        " (current target)"
                    }
                    BlueprintIdOrCurrentTarget::BlueprintId(_) => "",
                };
                format!("fetching blueprint {id}{suffix}")
            })?;
        Ok(response.into_inner())
    }
}

#[derive(Debug, Clone, Copy, Args)]
struct BlueprintIdArgs {
    /// id of blueprint (or `target` for the current target)
    blueprint_id: BlueprintIdOrCurrentTarget,
}

#[derive(Debug, Args)]
struct BlueprintDiffArgs {
    /// id of first blueprint (or `target` for the current target)
    blueprint1_id: BlueprintIdOrCurrentTarget,
    /// id of second blueprint (or `target` for the current target, or omitted
    /// to use the parent of the first blueprint)
    blueprint2_id: Option<BlueprintIdOrCurrentTarget>,
    /// Exit with 1 if there were differences, 0 if no differences.
    #[arg(long, default_value_t = false)]
    exit_code: bool,
}

#[derive(Debug, Args)]
struct CollectionIdArgs {
    /// id of an inventory collection
    collection_id: CollectionUuid,
}

#[derive(Debug, Args)]
struct BlueprintsTargetArgs {
    #[command(subcommand)]
    command: BlueprintTargetCommands,
}

#[derive(Debug, Subcommand)]
enum BlueprintTargetCommands {
    /// Show the current target blueprint
    Show,
    /// Change the current target blueprint
    Set(BlueprintTargetSetArgs),
    /// Enable the current target blueprint
    ///
    /// Fails if the specified blueprint id is not the current target
    Enable(BlueprintIdArgs),
    /// Disable the current target blueprint
    ///
    /// Fails if the specified blueprint id is not the current target
    Disable(BlueprintIdArgs),
}

#[derive(Debug, Args)]
struct BlueprintTargetSetArgs {
    /// id of blueprint to make target
    blueprint_id: BlueprintUuid,
    /// whether this blueprint should be enabled
    enabled: BlueprintTargetSetEnabled,
    /// if specified, diff against the current target and wait for confirmation
    /// before proceeding
    #[clap(long)]
    diff: bool,
}

#[derive(Debug, Clone, Copy, ValueEnum)]
enum BlueprintTargetSetEnabled {
    /// set the new current target as enabled
    Enabled,
    /// set the new current target as disabled
    Disabled,
    /// use the enabled setting from the parent blueprint
    Inherit,
}

#[derive(Debug, Args)]
struct BlueprintImportArgs {
    /// path to a file containing a JSON-serialized blueprint
    input: Utf8PathBuf,
}

#[derive(Debug, Args)]
struct ClickhousePolicyArgs {
    #[command(subcommand)]
    command: ClickhousePolicyCommands,
}

#[derive(Debug, Subcommand)]
enum ClickhousePolicyCommands {
    /// Get the current policy
    Get,
    /// Set the new policy
    Set(ClickhousePolicySetArgs),
}

#[derive(Debug, Args)]
struct ClickhousePolicySetArgs {
    mode: ClickhousePolicyMode,

    /// The number of servers in a clickhouse cluster
    #[arg(long, default_value_t = 3)]
    target_servers: u8,
    /// The number of keepers in a clickhouse cluster
    #[arg(long, default_value_t = 5)]
    target_keepers: u8,
}

#[derive(Debug, Clone, Copy, ValueEnum)]
enum ClickhousePolicyMode {
    /// Run only a single node clickhouse instance
    SingleNodeOnly,
    // Run only a clickhouse cluster
    ClusterOnly,
    // Run both single-node and clustered clickhouse deployments
    Both,
}

#[derive(Debug, Args)]
struct OximeterReadPolicyArgs {
    #[command(subcommand)]
    command: OximeterReadPolicyCommands,
}

#[derive(Debug, Subcommand)]
enum OximeterReadPolicyCommands {
    /// Get the current policy
    Get,
    /// Set the new policy
    Set(OximeterReadPolicySetArgs),
}

#[derive(Debug, Args)]
struct OximeterReadPolicySetArgs {
    mode: OximeterReadPolicyMode,
}

#[derive(Debug, Clone, Copy, ValueEnum)]
enum OximeterReadPolicyMode {
    /// Read from the clickhouse single node
    SingleNode,
    /// Read from the clickhouse cluster
    Cluster,
}

#[derive(Debug, Args)]
struct SagasArgs {
    #[command(subcommand)]
    command: SagasCommands,
}

#[derive(Debug, Subcommand)]
enum SagasCommands {
    /// List sagas run by this Nexus
    ///
    /// Note that this is reporting in-memory state about sagas run by *this*
    /// Nexus instance.  You'll get different answers if you ask different Nexus
    /// instances.
    List,

    /// Create a "demo" saga
    ///
    /// This saga will wait until it's explicitly completed using the
    /// "demo-complete" subcommand.
    DemoCreate,

    /// Complete a demo saga started with "demo-create".
    DemoComplete(DemoSagaIdArgs),
}

#[derive(Debug, Args)]
struct DemoSagaIdArgs {
    demo_saga_id: DemoSagaUuid,
}

#[derive(Debug, Args)]
struct SledsArgs {
    #[command(subcommand)]
    command: SledsCommands,
}

#[derive(Debug, Subcommand)]
#[allow(clippy::large_enum_variant)]
enum SledsCommands {
    /// List all uninitialized sleds
    ListUninitialized,
    /// Add an uninitialized sled
    Add(SledAddArgs),
    /// Expunge a sled (DANGEROUS)
    Expunge(SledExpungeArgs),
    /// Expunge a disk (DANGEROUS)
    ExpungeDisk(DiskExpungeArgs),
}

#[derive(Debug, Args)]
struct SledAddArgs {
    /// sled's serial number
    serial: String,
    /// sled's part number
    part: String,
}

#[derive(Debug, Args)]
struct SledExpungeArgs {
    // expunge is _extremely_ dangerous, so we also require a database
    // connection to perform some safety checks
    #[clap(flatten)]
    db_url_opts: DbUrlOptions,

    /// sled ID
    sled_id: SledUuid,
}

#[derive(Debug, Args)]
struct DiskExpungeArgs {
    // expunge is _extremely_ dangerous, so we also require a database
    // connection to perform some safety checks
    #[clap(flatten)]
    db_url_opts: DbUrlOptions,

    /// Physical disk ID
    physical_disk_id: PhysicalDiskUuid,
}

#[derive(Debug, Args)]
struct SupportBundleArgs {
    #[command(subcommand)]
    command: SupportBundleCommands,
}

#[derive(Debug, Subcommand)]
#[allow(clippy::large_enum_variant)]
enum SupportBundleCommands {
    /// List all support bundles
    List,
    /// Create a new support bundle
    Create,
    /// Delete a support bundle
    Delete(SupportBundleDeleteArgs),
    /// Download an entire support bundle
    Download(SupportBundleDownloadArgs),
    /// Download the index of a support bundle
    ///
    /// This is a "list of files", from which individual files can be accessed
    GetIndex(SupportBundleIndexArgs),
    /// Download a single file within a support bundle
    GetFile(SupportBundleFileArgs),
    /// Creates a dashboard for viewing the contents of a support bundle
    Inspect(SupportBundleInspectArgs),
}

#[derive(Debug, Args)]
struct SupportBundleDeleteArgs {
    id: SupportBundleUuid,
}

#[derive(Debug, Args)]
struct SupportBundleDownloadArgs {
    id: SupportBundleUuid,

    /// Optional output path where the file should be written,
    /// instead of stdout.
    #[arg(short, long)]
    output: Option<Utf8PathBuf>,

    /// If "true" and using an output path, resumes downloading.
    ///
    /// This assumes the contents of "output" are already valid, and resumes
    /// downloading at the end of the file.
    #[arg(short, long, default_value_t = false)]
    resume: bool,
}

#[derive(Debug, Args)]
struct SupportBundleIndexArgs {
    id: SupportBundleUuid,
}

#[derive(Debug, Args)]
struct SupportBundleFileArgs {
    id: SupportBundleUuid,
    path: Utf8PathBuf,
    /// Optional output path where the file should be written,
    /// instead of stdout.
    #[arg(short, long)]
    output: Option<Utf8PathBuf>,
}

#[derive(Debug, Args)]
struct SupportBundleInspectArgs {
    /// A specific bundle to inspect.
    ///
    /// If none is supplied, the latest active bundle is used.
    /// Mutually exclusive with "path".
    #[arg(short, long)]
    id: Option<SupportBundleUuid>,

    /// A local bundle file to inspect.
    ///
    /// If none is supplied, the latest active bundle is used.
    /// Mutually exclusive with "id".
    #[arg(short, long)]
    path: Option<Utf8PathBuf>,
}

impl NexusArgs {
    /// Run a `omdb nexus` subcommand.
    pub(crate) async fn run_cmd(
        &self,
        omdb: &Omdb,
        log: &slog::Logger,
    ) -> Result<(), anyhow::Error> {
        let nexus_url = match &self.nexus_internal_url {
            Some(cli_or_env_url) => cli_or_env_url.clone(),
            None => {
                eprintln!(
                    "note: Nexus URL not specified.  Will pick one from DNS."
                );
                let addr = omdb
                    .dns_lookup_one(log.clone(), ServiceName::NexusLockstep)
                    .await?;
                format!("http://{}", addr)
            }
        };
        eprintln!("note: using Nexus URL {}", &nexus_url);
        let client =
            nexus_lockstep_client::Client::new(&nexus_url, log.clone());

        match &self.command {
            NexusCommands::BackgroundTasks(BackgroundTasksArgs {
                command: BackgroundTasksCommands::Doc,
            }) => cmd_nexus_background_tasks_doc(&client).await,
            NexusCommands::BackgroundTasks(BackgroundTasksArgs {
                command: BackgroundTasksCommands::List,
            }) => cmd_nexus_background_tasks_list(&client).await,
            NexusCommands::BackgroundTasks(BackgroundTasksArgs {
                command: BackgroundTasksCommands::Show(args),
            }) => cmd_nexus_background_tasks_show(&client, args).await,
            NexusCommands::BackgroundTasks(BackgroundTasksArgs {
                command: BackgroundTasksCommands::PrintReport(args),
            }) => {
                cmd_nexus_background_tasks_print_report(
                    &client,
                    args,
                    omdb.output.color,
                )
                .await
            }
            NexusCommands::BackgroundTasks(BackgroundTasksArgs {
                command: BackgroundTasksCommands::Activate(args),
            }) => {
                let token = omdb.check_allow_destructive()?;
                cmd_nexus_background_tasks_activate(&client, args, token).await
            }

            NexusCommands::Blueprints(BlueprintsArgs {
                command: BlueprintsCommands::List,
            }) => cmd_nexus_blueprints_list(&client).await,
            NexusCommands::Blueprints(BlueprintsArgs {
                command: BlueprintsCommands::Show(args),
            }) => cmd_nexus_blueprints_show(&client, args).await,
            NexusCommands::Blueprints(BlueprintsArgs {
                command: BlueprintsCommands::Diff(args),
            }) => cmd_nexus_blueprints_diff(&client, args).await,
            NexusCommands::Blueprints(BlueprintsArgs {
                command: BlueprintsCommands::Delete(args),
            }) => {
                let token = omdb.check_allow_destructive()?;
                cmd_nexus_blueprints_delete(&client, args, token).await
            }
            NexusCommands::Blueprints(BlueprintsArgs {
                command:
                    BlueprintsCommands::Target(BlueprintsTargetArgs {
                        command: BlueprintTargetCommands::Show,
                    }),
            }) => cmd_nexus_blueprints_target_show(&client).await,
            NexusCommands::Blueprints(BlueprintsArgs {
                command:
                    BlueprintsCommands::Target(BlueprintsTargetArgs {
                        command: BlueprintTargetCommands::Set(args),
                    }),
            }) => {
                let token = omdb.check_allow_destructive()?;
                cmd_nexus_blueprints_target_set(&client, args, token).await
            }
            NexusCommands::Blueprints(BlueprintsArgs {
                command:
                    BlueprintsCommands::Target(BlueprintsTargetArgs {
                        command: BlueprintTargetCommands::Enable(args),
                    }),
            }) => {
                let token = omdb.check_allow_destructive()?;
                cmd_nexus_blueprints_target_set_enabled(
                    &client, args, true, token,
                )
                .await
            }
            NexusCommands::Blueprints(BlueprintsArgs {
                command:
                    BlueprintsCommands::Target(BlueprintsTargetArgs {
                        command: BlueprintTargetCommands::Disable(args),
                    }),
            }) => {
                let token = omdb.check_allow_destructive()?;
                cmd_nexus_blueprints_target_set_enabled(
                    &client, args, false, token,
                )
                .await
            }
            NexusCommands::Blueprints(BlueprintsArgs {
                command: BlueprintsCommands::Regenerate,
            }) => {
                let token = omdb.check_allow_destructive()?;
                cmd_nexus_blueprints_regenerate(&client, token).await
            }
            NexusCommands::Blueprints(BlueprintsArgs {
                command: BlueprintsCommands::Import(args),
            }) => {
                let token = omdb.check_allow_destructive()?;
                cmd_nexus_blueprints_import(&client, token, args).await
            }

            NexusCommands::ClickhousePolicy(ClickhousePolicyArgs {
                command,
            }) => match command {
                ClickhousePolicyCommands::Get => {
                    cmd_nexus_clickhouse_policy_get(&client).await
                }
                ClickhousePolicyCommands::Set(args) => {
                    let token = omdb.check_allow_destructive()?;
                    cmd_nexus_clickhouse_policy_set(&client, args, token).await
                }
            },

            NexusCommands::MgsUpdates => cmd_nexus_mgs_updates(&client).await,

            NexusCommands::OximeterReadPolicy(OximeterReadPolicyArgs {
                command,
            }) => match command {
                OximeterReadPolicyCommands::Get => {
                    cmd_nexus_oximeter_read_policy_get(&client).await
                }
                OximeterReadPolicyCommands::Set(args) => {
                    let token = omdb.check_allow_destructive()?;
                    cmd_nexus_oximeter_read_policy_set(&client, args, token)
                        .await
                }
            },

            NexusCommands::Quiesce(args) => {
                cmd_nexus_quiesce(&omdb, &client, args).await
            }

            NexusCommands::ReconfiguratorConfig(args) => {
                cmd_nexus_reconfigurator_config(&omdb, &client, args).await
            }

            NexusCommands::Sagas(SagasArgs { command }) => {
                if self.nexus_internal_url.is_none() {
                    eprintln!(
                        "{}",
                        textwrap::wrap(
                            "WARNING: A Nexus instance was selected from DNS \
                            because a specific one was not specified.  But \
                            the `omdb nexus sagas` commands usually only make \
                            sense when targeting a specific Nexus instance.",
                            80
                        )
                        .join("\n")
                    );
                }
                match command {
                    SagasCommands::List => cmd_nexus_sagas_list(&client).await,
                    SagasCommands::DemoCreate => {
                        let token = omdb.check_allow_destructive()?;
                        cmd_nexus_sagas_demo_create(&client, token).await
                    }
                    SagasCommands::DemoComplete(args) => {
                        let token = omdb.check_allow_destructive()?;
                        cmd_nexus_sagas_demo_complete(&client, args, token)
                            .await
                    }
                }
            }

            NexusCommands::Sleds(SledsArgs {
                command: SledsCommands::ListUninitialized,
            }) => cmd_nexus_sleds_list_uninitialized(&client).await,
            NexusCommands::Sleds(SledsArgs {
                command: SledsCommands::Add(args),
            }) => {
                let token = omdb.check_allow_destructive()?;
                cmd_nexus_sled_add(&client, args, token).await
            }
            NexusCommands::Sleds(SledsArgs {
                command: SledsCommands::Expunge(args),
            }) => {
                let token = omdb.check_allow_destructive()?;
                cmd_nexus_sled_expunge(&client, args, omdb, log, token).await
            }
            NexusCommands::Sleds(SledsArgs {
                command: SledsCommands::ExpungeDisk(args),
            }) => {
                let token = omdb.check_allow_destructive()?;
                cmd_nexus_sled_expunge_disk(&client, args, omdb, log, token)
                    .await
            }
            NexusCommands::SupportBundles(SupportBundleArgs {
                command: SupportBundleCommands::List,
            }) => cmd_nexus_support_bundles_list(&client).await,
            NexusCommands::SupportBundles(SupportBundleArgs {
                command: SupportBundleCommands::Create,
            }) => {
                let token = omdb.check_allow_destructive()?;
                cmd_nexus_support_bundles_create(&client, token).await
            }
            NexusCommands::SupportBundles(SupportBundleArgs {
                command: SupportBundleCommands::Delete(args),
            }) => {
                let token = omdb.check_allow_destructive()?;
                cmd_nexus_support_bundles_delete(&client, args, token).await
            }
            NexusCommands::SupportBundles(SupportBundleArgs {
                command: SupportBundleCommands::Download(args),
            }) => cmd_nexus_support_bundles_download(&client, args).await,
            NexusCommands::SupportBundles(SupportBundleArgs {
                command: SupportBundleCommands::GetIndex(args),
            }) => cmd_nexus_support_bundles_get_index(&client, args).await,
            NexusCommands::SupportBundles(SupportBundleArgs {
                command: SupportBundleCommands::GetFile(args),
            }) => cmd_nexus_support_bundles_get_file(&client, args).await,
            NexusCommands::SupportBundles(SupportBundleArgs {
                command: SupportBundleCommands::Inspect(args),
            }) => cmd_nexus_support_bundles_inspect(&client, args).await,
            NexusCommands::UpdateStatus => {
                cmd_nexus_update_status(&client).await
            }
        }
    }
}

/// Runs `omdb nexus background-tasks doc`
async fn cmd_nexus_background_tasks_doc(
    client: &nexus_lockstep_client::Client,
) -> Result<(), anyhow::Error> {
    let response =
        client.bgtask_list().await.context("listing background tasks")?;
    let tasks = response.into_inner();
    let tasks: BTreeMap<_, _> = tasks.into_iter().collect();
    for (_, bgtask) in &tasks {
        println!("task: {:?}", bgtask.name);
        println!(
            "{}",
            textwrap::fill(
                &bgtask.description,
                &textwrap::Options::new(80)
                    .initial_indent("    ")
                    .subsequent_indent("    ")
            )
        );

        println!("\n");
    }

    Ok(())
}

/// Runs `omdb nexus background-tasks list`
async fn cmd_nexus_background_tasks_list(
    client: &nexus_lockstep_client::Client,
) -> Result<(), anyhow::Error> {
    let response =
        client.bgtask_list().await.context("listing background tasks")?;
    // Convert the HashMap to a BTreeMap because we want the keys in sorted
    // order.
    let tasks = response.into_inner().into_iter().collect::<BTreeMap<_, _>>();
    let table_rows = tasks.values().map(BackgroundTaskStatusRow::from);
    let table = tabled::Table::new(table_rows)
        .with(tabled::settings::Style::empty())
        .with(tabled::settings::Padding::new(0, 1, 0, 0))
        .to_string();
    println!("{}", table);
    Ok(())
}

/// Runs `omdb nexus background-tasks show`
async fn cmd_nexus_background_tasks_show(
    client: &nexus_lockstep_client::Client,
    args: &BackgroundTasksShowArgs,
) -> Result<(), anyhow::Error> {
    let response =
        client.bgtask_list().await.context("listing background tasks")?;
    // Convert the HashMap to a BTreeMap because we want the keys in sorted
    // order.
    let mut tasks =
        response.into_inner().into_iter().collect::<BTreeMap<_, _>>();

    // Now, pick out the tasks that the user selected.
    //
    // The set of user tasks may include:
    //
    // - nothing at all, in which case we include all tasks
    // - individual task names
    // - certain groups that we recognize, like "dns_external" for all the tasks
    //   related to external DNS propagation.  "all" means "all tasks".
    let selected_set: BTreeSet<_> =
        args.tasks.iter().map(AsRef::as_ref).collect();
    let selected_all = selected_set.is_empty() || selected_set.contains("all");
    if !selected_all {
        for s in &selected_set {
            if !tasks.contains_key(*s)
                && *s != "all"
                && *s != "dns_external"
                && *s != "dns_internal"
            {
                bail!(
                    "unknown task name: {:?} (known task names: all, \
                    dns_external, dns_internal, {})",
                    s,
                    tasks.keys().join(", ")
                );
            }
        }

        tasks.retain(|k, _| {
            selected_set.contains(k.as_str())
                || selected_set.contains("all")
                || (selected_set.contains("dns_external")
                    && k.starts_with("dns_")
                    && k.ends_with("_external"))
                || (selected_set.contains("dns_internal")
                    && k.starts_with("dns_")
                    && k.ends_with("_internal"))
        });
    }

    let opts = BackgroundTasksPrintOpts {
        show_executing_info: !args.no_executing_info,
    };

    // Some tasks should be grouped and printed together in a certain order,
    // even though their names aren't alphabetical.  Notably, the DNS tasks
    // logically go from config -> servers -> propagation, so we want to print
    // them in that order.  So we pick these out first and then print anything
    // else that we find in alphabetical order.
    for name in [
        "dns_config_internal",
        "dns_servers_internal",
        "dns_propagation_internal",
        "dns_config_external",
        "dns_servers_external",
        "dns_propagation_external",
        "nat_garbage_collector",
        "blueprint_loader",
        "blueprint_executor",
    ] {
        if let Some(bgtask) = tasks.remove(name) {
            print_task(&bgtask, &opts);
        } else if selected_all {
            eprintln!("warning: expected to find background task {:?}", name);
        }
    }

    for (_, bgtask) in &tasks {
        print_task(bgtask, &opts);
    }

    Ok(())
}

/// Runs `omdb nexus background-tasks print-report`
async fn cmd_nexus_background_tasks_print_report(
    client: &nexus_lockstep_client::Client,
    args: &BackgroundTasksPrintReportArgs,
    color: ColorChoice,
) -> Result<(), anyhow::Error> {
    let response = client
        .bgtask_view(&args.task)
        .await
        .context("fetching background task")?;
    let task = response.into_inner();
    match task.last {
        LastResult::NeverCompleted => {
            bail!("task {:?} has never completed", args.task);
        }
        LastResult::Completed(last) => {
            // Clone the details so the original details are preserved for the
            // error below.
            let event_buffer = extract_event_buffer(&mut last.details.clone())
                .with_context(|| {
                    format!(
                        "error extracting `event_report` from task details \
                         -- found {:?}",
                        last.details
                    )
                })?;
            let Some(event_buffer) = event_buffer else {
                bail!("task {:?} has no event report", args.task);
            };

            let mut line_display = LineDisplay::new(std::io::stdout());
            line_display.set_start_time(last.start_time);
            if should_colorize(color, supports_color::Stream::Stdout) {
                line_display.set_styles(LineDisplayStyles::colorized());
            }

            line_display.write_event_buffer(&event_buffer)?;
        }
    }

    Ok(())
}

/// Runs `omdb nexus background-tasks activate`
async fn cmd_nexus_background_tasks_activate(
    client: &nexus_lockstep_client::Client,
    args: &BackgroundTasksActivateArgs,
    // This isn't quite "destructive" in the sense that of it being potentially
    // dangerous, but it does modify the system rather than being a read-only
    // view on it.
    _destruction_token: DestructiveOperationToken,
) -> Result<(), anyhow::Error> {
    let body =
        BackgroundTasksActivateRequest { bgtask_names: args.tasks.clone() };
    client
        .bgtask_activate(&body)
        .await
        .context("error activating background tasks")?;

    eprintln!("activated background tasks: {}", args.tasks.join(", "));
    Ok(())
}

#[derive(Clone, Debug)]
struct BackgroundTasksPrintOpts {
    show_executing_info: bool,
}

fn print_task(bgtask: &BackgroundTask, opts: &BackgroundTasksPrintOpts) {
    println!("task: {:?}", bgtask.name);
    println!(
        "  configured period: every {}",
        humantime::format_duration(bgtask.period.clone().into())
    );
    if opts.show_executing_info {
        print!("  currently executing: ");
        match &bgtask.current {
            CurrentStatus::Idle => println!("no"),
            CurrentStatus::Running(current) => {
                let elapsed = std::time::SystemTime::from(current.start_time)
                    .elapsed()
                    .map(|s| format!("{:.3}ms", s.as_millis()))
                    .unwrap_or_else(|error| format!("(unknown: {:#})", error));
                print!(
                    "iter {}, triggered by {}\n",
                    current.iteration,
                    reason_str(&current.reason)
                );
                print!(
                    "    started at {}, running for {}\n",
                    humantime::format_rfc3339_millis(current.start_time.into()),
                    elapsed,
                );
            }
        }
    }

    print!("  last completed activation: ");
    match &bgtask.last {
        LastResult::NeverCompleted => print!("never\n"),
        LastResult::Completed(last) => {
            print!(
                "iter {}, triggered by {}\n",
                last.iteration,
                reason_str(&last.reason)
            );
            print!(
                "    started at {} ({}s ago) and ran for {:.3}ms\n",
                humantime::format_rfc3339_millis(last.start_time.into()),
                (Utc::now() - last.start_time).num_seconds(),
                std::time::Duration::from(last.elapsed.clone()).as_millis(),
            );
        }
    };

    // Print extra task-specific information.  This data is particularly
    // unstable -- it gets exposed by background tasks as unstructured
    // (schemaless) data.  We make a best effort to interpret it.
    if let LastResult::Completed(completed) = &bgtask.last {
        print_task_details(&bgtask, &completed.details);
    }
}

/// Interprets the unstable, schemaless output from each particular background
/// task and print a human-readable summary
///
/// Each activation of a background task produces an arbitrary JSON value that
/// gets passed to us here.  The task can put whatever status it wants here --
/// it's solely for debugging.  This function decodes these values and prints
/// them out.
///
/// As implied by not having a schema, the specific values are currently
/// undocumented and unstable (subject to change).  That does make this code
/// both ugly and brittle.  It's not a fatal error to fail to parse these, but
/// we do warn the user if that happens.
fn print_task_details(bgtask: &BackgroundTask, details: &serde_json::Value) {
    // All tasks might produce an "error" property.  If we find one, print that
    // out and stop.
    #[derive(Deserialize)]
    struct TaskError {
        error: String,
    }
    if let Ok(found_error) =
        serde_json::from_value::<TaskError>(details.clone())
    {
        println!("    last completion reported error: {}", found_error.error);
        println!("");
        return;
    }

    // The rest is task-specific, keyed by the name.
    let name = &bgtask.name;
    match name.as_str() {
        "abandoned_vmm_reaper" => {
            print_task_abandoned_vmm_reaper(details);
        }
        "blueprint_planner" => {
            print_task_blueprint_planner(details);
        }
        "blueprint_executor" => {
            print_task_blueprint_executor(details);
        }
        "blueprint_loader" => {
            print_task_blueprint_loader(details);
        }
        "blueprint_rendezvous" => {
            print_task_blueprint_rendezvous(details);
        }
        "dns_config_external" | "dns_config_internal" => {
            print_task_dns_config(details);
        }
        "dns_servers_external" | "dns_servers_internal" => {
            print_task_dns_servers(details);
        }
        "dns_propagation_internal" | "dns_propagation_external" => {
            print_task_dns_propagation(details);
        }
        "external_endpoints" => {
            print_task_external_endpoints(details);
        }
        "instance_reincarnation" => {
            print_task_instance_reincarnation(details);
        }
        "instance_updater" => {
            print_task_instance_updater(details);
        }
        "instance_watcher" => {
            print_task_instance_watcher(details);
        }
        "inventory_collection" => {
            print_task_inventory_collection(details);
        }
        "inventory_loader" => {
            print_task_inventory_load(details);
        }
        "lookup_region_port" => {
            print_task_lookup_region_port(details);
        }
        "phantom_disks" => {
            print_task_phantom_disks(details);
        }
        "read_only_region_replacement_start" => {
            print_task_read_only_region_replacement_start(details);
        }
        "region_replacement" => {
            print_task_region_replacement(details);
        }
        "region_replacement_driver" => {
            print_task_region_replacement_driver(details);
        }
        "region_snapshot_replacement_finish" => {
            print_task_region_snapshot_replacement_finish(details);
        }
        "region_snapshot_replacement_garbage_collection" => {
            print_task_region_snapshot_replacement_garbage_collection(details);
        }
        "region_snapshot_replacement_start" => {
            print_task_region_snapshot_replacement_start(details);
        }
        "region_snapshot_replacement_step" => {
            print_task_region_snapshot_replacement_step(details);
        }
        "saga_recovery" => {
            print_task_saga_recovery(details);
        }
        "service_firewall_rule_propagation" => {
            print_task_service_firewall_rule_propagation(details);
        }
        "sp_ereport_ingester" => {
            print_task_sp_ereport_ingester(details);
        }
        "support_bundle_collector" => {
            print_task_support_bundle_collector(details);
        }
        "tuf_artifact_replication" => {
            print_task_tuf_artifact_replication(details);
        }
        "tuf_repo_pruner" => {
            print_task_tuf_repo_pruner(details);
        }
        "alert_dispatcher" => {
            print_task_alert_dispatcher(details);
        }
        "webhook_deliverator" => {
            print_task_webhook_deliverator(details);
        }
        _ => {
            println!(
                "warning: unknown background task: {:?} \
                (don't know how to interpret details: {:?})",
                name, details
            );
        }
    }

    println!("");
}

fn print_task_abandoned_vmm_reaper(details: &serde_json::Value) {
    match serde_json::from_value::<AbandonedVmmReaperStatus>(details.clone()) {
        Err(error) => eprintln!(
            "warning: failed to interpret task details: {:?}: {:?}",
            error, details
        ),
        Ok(AbandonedVmmReaperStatus {
            vmms_found,
            vmms_deleted,
            vmms_already_deleted,
            sled_reservations_deleted,
            errors,
        }) => {
            if !errors.is_empty() {
                println!(
                    "    task did not complete successfully! ({} errors)",
                    errors.len()
                );
                for error in errors {
                    println!("    > {error}");
                }
            }

            const VMMS_FOUND: &'static str = "total abandoned VMMs found:";
            const VMMS_DELETED: &'static str = "  VMM records deleted:";
            const VMMS_ALREADY_DELETED: &'static str =
                "  VMMs already deleted by another Nexus:";
            const SLED_RESERVATIONS_DELETED: &'static str =
                "sled resource reservations deleted:";
            // To align the number column, figure out the length of the
            // longest line of text and add one (so that there's a space).
            //
            // Yes, I *could* just count the number of characters in each
            // line myself, but why do something by hand when you could make
            // the computer do it for you? And, this way, if we change the
            // text, we won't need to figure it out again.
            const WIDTH: usize = const_max_len(&[
                VMMS_FOUND,
                VMMS_DELETED,
                VMMS_ALREADY_DELETED,
                SLED_RESERVATIONS_DELETED,
            ]) + 1;
            const NUM_WIDTH: usize = 3;

            println!("    {VMMS_FOUND:<WIDTH$}{vmms_found:>NUM_WIDTH$}");
            println!("    {VMMS_DELETED:<WIDTH$}{vmms_deleted:>NUM_WIDTH$}");
            println!(
                "    {VMMS_ALREADY_DELETED:<WIDTH$}{:>NUM_WIDTH$}",
                vmms_already_deleted
            );
            println!(
                "    {SLED_RESERVATIONS_DELETED:<WIDTH$}{:>NUM_WIDTH$}",
                sled_reservations_deleted,
            );
        }
    };
}

fn print_task_blueprint_planner(details: &serde_json::Value) {
    let status =
        match serde_json::from_value::<BlueprintPlannerStatus>(details.clone())
        {
            Ok(status) => status,
            Err(error) => {
                eprintln!(
                    "warning: failed to interpret task details: {:?}: {:?}",
                    error, details
                );
                return;
            }
        };
    match status {
        BlueprintPlannerStatus::Disabled => {
            println!("    blueprint planning explicitly disabled by config!");
        }
        BlueprintPlannerStatus::Error(error) => {
            println!("    task did not complete successfully: {error}");
        }
        BlueprintPlannerStatus::Unchanged { parent_blueprint_id, report } => {
            println!("    plan unchanged from parent {parent_blueprint_id}");
            println!("{report}");
        }
        BlueprintPlannerStatus::Planned {
            parent_blueprint_id,
            error,
            report,
        } => {
            println!(
                "    planned new blueprint from parent {parent_blueprint_id}, \
                     but could not make it the target: {error}"
            );
            println!("{report}");
        }
        BlueprintPlannerStatus::Targeted { blueprint_id, report, .. } => {
            println!(
                "    planned new blueprint {blueprint_id}, \
                     and made it the current target"
            );
            println!("{report}");
        }
    }
}

fn print_task_blueprint_executor(details: &serde_json::Value) {
    let mut value = details.clone();
    // Extract and remove the event report. (If we don't do this, the
    // `Debug` output can be quite large.)
    //
    // TODO: show more of the event buffer.
    let event_buffer = extract_event_buffer(&mut value);

    #[derive(Deserialize)]
    struct BlueprintExecutorStatus {
        target_id: Uuid,
        enabled: bool,
        execution_error: Option<NestedError>,
    }

    match serde_json::from_value::<BlueprintExecutorStatus>(value) {
        Err(error) => eprintln!(
            "warning: failed to interpret task details: {:?}: {:?}",
            error, details
        ),
        Ok(status) => {
            // TODO: switch the other outputs to tabled as well.
            let mut builder = tabled::builder::Builder::default();
            builder.push_record([
                "target blueprint:".to_string(),
                status.target_id.to_string(),
            ]);
            builder.push_record([
                "execution:".to_string(),
                if status.enabled {
                    "enabled".to_string()
                } else {
                    "disabled".to_string()
                },
            ]);

            push_event_buffer_summary(event_buffer, &mut builder);

            match status.execution_error {
                Some(error) => {
                    builder
                        .push_record(["error:".to_string(), error.to_string()]);

                    for source in error.sources() {
                        builder.push_record([
                            "  caused by:".to_string(),
                            source.to_string(),
                        ]);
                    }
                }
                None => {
                    builder.push_record([
                        "error:".to_string(),
                        "(none)".to_string(),
                    ]);
                }
            }

            let mut table = builder.build();
            bgtask_apply_kv_style(&mut table);
            println!("{}", table);
        }
    }
}

fn print_task_blueprint_loader(details: &serde_json::Value) {
    #[derive(Deserialize)]
    struct BlueprintLoaderStatus {
        target_id: Uuid,
        time_created: DateTime<Utc>,
        status: String,
        enabled: bool,
    }

    match serde_json::from_value::<BlueprintLoaderStatus>(details.clone()) {
        Err(error) => eprintln!(
            "warning: failed to interpret task details: {:?}: {:?}",
            error, details
        ),
        Ok(status) => {
            println!("    target blueprint: {}", status.target_id);
            println!(
                "    execution:        {}",
                if status.enabled { "enabled" } else { "disabled" }
            );
            println!(
                "    created at:       {}",
                humantime::format_rfc3339_millis(status.time_created.into())
            );
            println!("    status:           {}", status.status);
        }
    }
}

fn print_task_blueprint_rendezvous(details: &serde_json::Value) {
    match serde_json::from_value::<BlueprintRendezvousStatus>(details.clone()) {
        Err(error) => eprintln!(
            "warning: failed to interpret task details: {:?}: {:?}",
            error, details
        ),
        Ok(status) => {
            println!("    target blueprint:     {}", status.blueprint_id);
            println!(
                "    inventory collection: {}",
                status.inventory_collection_id
            );
            println!("    debug_dataset rendezvous counts:");
            println!(
                "        num_inserted:           {}",
                status.stats.debug_dataset.num_inserted
            );
            println!(
                "        num_already_exist:      {}",
                status.stats.debug_dataset.num_already_exist
            );
            println!(
                "        num_not_in_inventory:   {}",
                status.stats.debug_dataset.num_not_in_inventory
            );
            println!(
                "        num_tombstoned:         {}",
                status.stats.debug_dataset.num_tombstoned
            );
            println!(
                "        num_already_tombstoned: {}",
                status.stats.debug_dataset.num_already_tombstoned
            );
            println!("    crucible_dataset rendezvous counts:");
            println!(
                "        num_inserted:         {}",
                status.stats.crucible_dataset.num_inserted
            );
            println!(
                "        num_already_exist:    {}",
                status.stats.crucible_dataset.num_already_exist
            );
            println!(
                "        num_not_in_inventory: {}",
                status.stats.crucible_dataset.num_not_in_inventory
            );
        }
    }
}

fn print_task_dns_config(details: &serde_json::Value) {
    // The "dns_config" tasks emit the generation number of the config that
    // they read.
    #[derive(Deserialize)]
    struct DnsConfigSuccess {
        generation: usize,
    }

    match serde_json::from_value::<DnsConfigSuccess>(details.clone()) {
        Err(error) => eprintln!(
            "warning: failed to interpret task details: {:?}: {:?}",
            error, details
        ),
        Ok(found_dns_config) => println!(
            "    last generation found: {}",
            found_dns_config.generation
        ),
    };
}

fn print_task_dns_servers(details: &serde_json::Value) {
    // The "dns_servers" tasks emit the list of servers that were found.
    #[derive(Deserialize)]
    struct DnsServersSuccess {
        addresses: Vec<String>,
    }

    match serde_json::from_value::<DnsServersSuccess>(details.clone()) {
        Err(error) => eprintln!(
            "warning: failed to interpret task details: {:?}: {:?}",
            error, details
        ),
        Ok(found_dns_servers) => {
            println!(
                "    servers found: {}\n",
                found_dns_servers.addresses.len(),
            );

            if !found_dns_servers.addresses.is_empty() {
                #[derive(Tabled)]
                #[tabled(rename_all = "SCREAMING_SNAKE_CASE")]
                struct ServerRow<'a> {
                    dns_server_addr: &'a str,
                }

                let mut addrs = found_dns_servers.addresses;
                addrs.sort();
                let rows = addrs
                    .iter()
                    .map(|dns_server_addr| ServerRow { dns_server_addr });
                let table = tabled::Table::new(rows)
                    .with(tabled::settings::Style::empty())
                    .with(tabled::settings::Padding::new(0, 1, 0, 0))
                    .to_string();
                println!("{}", textwrap::indent(&table.to_string(), "      "));
            }
        }
    }
}

fn print_task_dns_propagation(details: &serde_json::Value) {
    // The "dns_propagation" tasks emit a mapping of (dns server address) to
    // (result of propagation attempt).  There's no data in the success
    // variant.  On error, there's an error message.
    #[derive(Deserialize)]
    struct DnsPropSuccess {
        generation: usize,
        server_results: BTreeMap<String, Result<(), String>>,
    }

    #[derive(Tabled)]
    #[tabled(rename_all = "SCREAMING_SNAKE_CASE")]
    struct DnsPropRow<'a> {
        dns_server_addr: &'a str,
        last_result: &'static str,
    }

    match serde_json::from_value::<DnsPropSuccess>(details.clone()) {
        Err(error) => eprintln!(
            "warning: failed to interpret task details: {:?}: {:?}",
            error, details
        ),
        Ok(details) => {
            println!(
                "    attempt to propagate generation: {}\n",
                details.generation
            );
            let server_results = &details.server_results;

            if !server_results.is_empty() {
                let rows =
                    server_results.iter().map(|(addr, result)| DnsPropRow {
                        dns_server_addr: addr,
                        last_result: match result {
                            Ok(_) => "success",
                            Err(_) => "error (see below)",
                        },
                    });

                let table = tabled::Table::new(rows)
                    .with(tabled::settings::Style::empty())
                    .with(tabled::settings::Padding::new(0, 1, 0, 0))
                    .to_string();
                println!("{}", textwrap::indent(&table.to_string(), "      "));
            }

            println!("");
            for (addr, error) in server_results.iter().filter_map(
                |(addr, result)| match result {
                    Ok(_) => None,
                    Err(error) => Some((addr, error)),
                },
            ) {
                println!("    error: server {}: {}", addr, error);
            }
        }
    };
}

fn print_task_external_endpoints(details: &serde_json::Value) {
    // The "external_endpoints" task emits somewhat complex data.
    // This corresponds to the `ExternalEndpoints` type in Nexus.
    #[derive(Deserialize)]
    struct EndpointsFound {
        /// mapping of DNS names on which we serve the API to "endpoint"
        by_dns_name: BTreeMap<String, Endpoint>,
        /// an endpoint used when we cannot figure out the DNS name of an
        /// incoming request
        default_endpoint: Option<Endpoint>,
        /// pending problems related to DNS/TLS configuration
        warnings: Vec<String>,
    }

    #[derive(Deserialize)]
    struct Endpoint {
        /// the silo id whose endpoint this is
        silo_id: Uuid,
        /// TLS certificates that could be used for this endpoint
        /// (digests only)
        tls_certs: Vec<String>,
    }

    #[derive(Tabled)]
    #[tabled(rename_all = "SCREAMING_SNAKE_CASE")]
    struct EndpointRow<'a> {
        #[tabled(rename = " ")]
        is_default: char,
        silo_id: Uuid,
        dns_name: &'a str,
    }

    #[derive(Tabled)]
    #[tabled(rename_all = "SCREAMING_SNAKE_CASE")]
    struct TlsCertRow<'a> {
        dns_name: &'a str,
        digest: &'a str,
    }

    match serde_json::from_value::<EndpointsFound>(details.clone()) {
        Err(error) => eprintln!(
            "warning: failed to interpret task details: {:?}: {:?}",
            error, details
        ),
        Ok(details) => {
            println!(
                "    external API endpoints: {} \
                ('*' below marks default)\n",
                details.by_dns_name.len()
            );
            let endpoint_rows =
                details.by_dns_name.iter().map(|(dns_name, endpoint)| {
                    let is_default = match &details.default_endpoint {
                        Some(e) if e.silo_id == endpoint.silo_id => '*',
                        _ => ' ',
                    };

                    EndpointRow {
                        silo_id: endpoint.silo_id,
                        is_default,
                        dns_name,
                    }
                });
            let table = tabled::Table::new(endpoint_rows)
                .with(tabled::settings::Style::empty())
                .with(tabled::settings::Padding::new(0, 1, 0, 0))
                .to_string();
            println!("{}\n", textwrap::indent(&table.to_string(), "        "));

            let tls_cert_rows: Vec<TlsCertRow> = details
                .by_dns_name
                .iter()
                .flat_map(|(dns_name, endpoint)| {
                    endpoint
                        .tls_certs
                        .iter()
                        .map(|digest| TlsCertRow { dns_name, digest })
                })
                .collect();

            println!("    warnings: {}", details.warnings.len());
            for w in &details.warnings {
                println!("        warning: {}", w);
            }

            println!("");
            println!("    TLS certificates: {}", tls_cert_rows.len());
            if !tls_cert_rows.is_empty() {
                let table = tabled::Table::new(tls_cert_rows)
                    .with(tabled::settings::Style::empty())
                    .with(tabled::settings::Padding::new(0, 1, 0, 0))
                    .to_string();
                println!(
                    "{}",
                    textwrap::indent(&table.to_string(), "        ")
                );
            }
        }
    }
}

fn print_task_instance_reincarnation(details: &serde_json::Value) {
    match serde_json::from_value::<InstanceReincarnationStatus>(details.clone())
    {
        Err(error) => eprintln!(
            "warning: failed to interpret task details: {:?}: {:?}",
            error, details
        ),
        Ok(status) => {
            const FOUND: &'static str = "instances eligible for reincarnation:";
            const REINCARNATED: &'static str =
                "instances reincarnated successfully:";
            const CHANGED_STATE: &'static str =
                "instances which changed state before they could reincarnate:";
            const ERRORS: &'static str =
                "instances which failed to reincarnate:";
            const WIDTH: usize =
                const_max_len(&[FOUND, REINCARNATED, CHANGED_STATE, ERRORS]);
            if status.disabled {
                println!(
                    "    instance reincarnation explicitly disabled \
                     by config!"
                );
                return;
            }

            if !status.errors.is_empty() {
                println!(
                    "    errors occurred while finding instances to \
                      reincarnate:"
                );
                for error in &status.errors {
                    println!("    > {error}")
                }
            }

            let n_restart_errors = status.restart_errors.len();
            let n_restarted = status.instances_reincarnated.len();
            let n_changed_state = status.changed_state.len();
            println!(
                "    {FOUND:<WIDTH$} {:>3}",
                status.total_instances_found()
            );
            for (reason, count) in &status.instances_found {
                let reason = format!("  {reason} instances:");
                println!("    {reason:<WIDTH$} {count:>3}",);
            }
            println!("    {REINCARNATED:<WIDTH$} {n_restarted:>3}");
            println!("    {CHANGED_STATE:<WIDTH$} {n_changed_state:>3}",);
            println!("    {ERRORS:<WIDTH$} {n_restart_errors:>3}");

            if n_restart_errors > 0 {
                println!(
                    "    errors occurred while restarting the following \
                     instances:"
                );
                for (id, error) in status.restart_errors {
                    println!("    > {id}: {error}");
                }
            }

            if n_restarted > 0 {
                println!("    the following instances have reincarnated:");
                for id in status.instances_reincarnated {
                    println!("    > {id}")
                }
            }

            if n_changed_state > 0 {
                println!(
                    "    the following instances states changed before \
                     they could be reincarnated:"
                );
                for id in status.changed_state {
                    println!("    > {id}")
                }
            }
        }
    }
}

fn print_task_instance_updater(details: &serde_json::Value) {
    let status = match serde_json::from_value::<InstanceUpdaterStatus>(
        details.clone(),
    ) {
        Err(error) => {
            eprintln!(
                "warning: failed to interpret task details: {:?}: {:?}",
                error, details,
            );
            return;
        }
        Ok(status) => status,
    };
    let errors = status.errors();
    let instances_found = status.total_instances_found();
    let InstanceUpdaterStatus {
        disabled,
        destroyed_active_vmms,
        failed_active_vmms,
        terminated_active_migrations,
        sagas_started,
        sagas_completed,
        saga_errors,
        query_errors,
    } = status;

    if disabled {
        println!("    task explicitly disabled by config!")
    }

    const FOUND: &'static str = "instances in need of updates:";
    const DESTROYED: &'static str = "  instances with Destroyed active VMMs:";
    const FAILED: &'static str = "  instances with Failed active VMMs:";
    const MIGRATIONS: &'static str = "  instances with terminated migrations:";
    const SAGAS_STARTED: &'static str = "update sagas started:";
    const SAGAS_COMPLETED: &'static str =
        "  update sagas completed successfully:";
    const SAGA_ERRORS: &'static str = "  update sagas failed:";
    const QUERY_ERRORS: &'static str = "  errors finding instances to update:";
    const WIDTH: usize = const_max_len(&[
        FOUND,
        DESTROYED,
        FAILED,
        MIGRATIONS,
        SAGAS_STARTED,
        SAGA_ERRORS,
        QUERY_ERRORS,
    ]) + 1;
    const NUM_WIDTH: usize = 3;
    if errors > 0 {
        println!("    task did not complete successfully! ({errors} errors)");
        println!(
            "      {QUERY_ERRORS:<WIDTH$}{:>NUM_WIDTH$}",
            query_errors.len()
        );
        for error in query_errors {
            println!("     > {error}");
        }
        println!(
            "      {SAGA_ERRORS:<WIDTH$}{:>NUM_WIDTH$}",
            saga_errors.len()
        );
        for (instance_id, error) in &saga_errors {
            match instance_id {
                Some(id) => println!("      > {id}: {error}"),
                None => println!("      > {error}"),
            }
        }
    }

    println!("    {FOUND:<WIDTH$}{instances_found:>NUM_WIDTH$}");
    println!("    {DESTROYED:<WIDTH$}{destroyed_active_vmms:>NUM_WIDTH$}",);
    println!("    {FAILED:<WIDTH$}{failed_active_vmms:>NUM_WIDTH$}");
    println!(
        "    {MIGRATIONS:<WIDTH$}{:>NUM_WIDTH$}",
        terminated_active_migrations,
    );
    println!("    {SAGAS_STARTED:<WIDTH$}{sagas_started:>NUM_WIDTH$}");
    println!("    {SAGAS_COMPLETED:<WIDTH$}{sagas_completed:>NUM_WIDTH$}",);
    println!("    {SAGA_ERRORS:<WIDTH$}{:>NUM_WIDTH$}", saga_errors.len());
}

fn print_task_instance_watcher(details: &serde_json::Value) {
    #[derive(Deserialize)]
    struct TaskSuccess {
        /// total number of instances checked
        total_instances: usize,

        /// number of stale instance metrics that were deleted
        pruned_instances: usize,

        /// update sagas queued due to instance updates.
        update_sagas_queued: usize,

        /// instance states from completed checks.
        ///
        /// this is a mapping of stringified instance states to the number
        /// of instances in that state. these stringified states correspond
        /// to the `state` field recorded by the instance watcher's
        /// `virtual_machine:check` timeseries with the `healthy` field set
        /// to `true`. any changes to the instance state type which cause it
        /// to print differently will be counted as a distinct state.
        instance_states: BTreeMap<String, usize>,

        /// instance check failures.
        ///
        /// this is a mapping of stringified instance check failure reasons
        /// to the number of instances with checks that failed for that
        /// reason. these stringified  failure reasons correspond to the
        /// `state` field recorded by the instance watcher's
        /// `virtual_machine:check` timeseries with the `healthy` field set
        /// to `false`. any changes to the instance state type which cause
        /// it to print differently will be counted as a distinct failure
        /// reason.
        failed_checks: BTreeMap<String, usize>,

        /// instance checks that could not be completed successfully.
        ///
        /// this is a mapping of stringified instance check errors
        /// to the number of instance checks that were not completed due to
        /// that error. these stringified errors correspond to the `reason `
        /// field recorded by the instance watcher's
        /// `virtual_machine:incomplete_check` timeseries. any changes to
        /// the check error type which cause it to print
        /// differently will be counted as a distinct check error.
        incomplete_checks: BTreeMap<String, usize>,
    }

    match serde_json::from_value::<TaskSuccess>(details.clone()) {
        Err(error) => eprintln!(
            "warning: failed to interpret task details: {:?}: {:?}",
            error, details
        ),
        Ok(TaskSuccess {
            total_instances,
            update_sagas_queued,
            pruned_instances,
            instance_states,
            failed_checks,
            incomplete_checks,
        }) => {
            let total_successes: usize = instance_states.values().sum();
            let total_failures: usize = failed_checks.values().sum();
            let total_incomplete: usize = incomplete_checks.values().sum();
            println!("    total instances checked: {total_instances}",);
            println!(
                "    checks completed: {}",
                total_successes + total_failures
            );
            println!("       successful checks: {total_successes}",);
            for (state, count) in &instance_states {
                println!("       -> {count} instances {state}")
            }
            println!("       update sagas queued: {update_sagas_queued}");
            println!("       failed checks: {total_failures}");
            for (failure, count) in &failed_checks {
                println!("       -> {count} {failure}")
            }
            println!(
                "    checks that could not be completed: {total_incomplete}",
            );
            for (error, count) in &incomplete_checks {
                println!("       -> {count} {error} errors")
            }
            println!("    stale instance metrics pruned: {pruned_instances}");
        }
    };
}

fn print_task_inventory_collection(details: &serde_json::Value) {
    #[derive(Deserialize)]
    struct InventorySuccess {
        collection_id: Uuid,
        time_started: DateTime<Utc>,
        time_done: DateTime<Utc>,
    }

    match serde_json::from_value::<InventorySuccess>(details.clone()) {
        Err(error) => eprintln!(
            "warning: failed to interpret task details: {:?}: {:?}",
            error, details
        ),
        Ok(found_inventory) => {
            println!(
                "    last collection id:      {}",
                found_inventory.collection_id
            );
            println!(
                "    last collection started: {}",
                found_inventory
                    .time_started
                    .to_rfc3339_opts(SecondsFormat::Secs, true),
            );
            println!(
                "    last collection done:    {}",
                found_inventory
                    .time_done
                    .to_rfc3339_opts(SecondsFormat::Secs, true),
            );
        }
    };
}

fn print_task_inventory_load(details: &serde_json::Value) {
    match serde_json::from_value::<InventoryLoadStatus>(details.clone()) {
        Err(error) => eprintln!(
            "warning: failed to interpret task details: {:?}: {:?}",
            error, details
        ),
        Ok(status) => match status {
            InventoryLoadStatus::Error(error) => {
                println!("    task did not complete successfully: {error}");
            }
            InventoryLoadStatus::NoCollections => {
                println!("    no collections available to load");
            }
            InventoryLoadStatus::Loaded {
                collection_id,
                time_started,
                time_loaded,
            } => {
                println!(
<<<<<<< HEAD
                    "    loaded latest inventory collection as of {}: \
                         collection {collection_id}, taken at {}",
                    humantime::format_rfc3339_millis(time_loaded.into()),
=======
                    "    loaded latest inventory collection as of {}:",
                    humantime::format_rfc3339_millis(time_loaded.into())
                );
                println!(
                    "        collection {collection_id}, taken at {}",
>>>>>>> 4449f015
                    humantime::format_rfc3339_millis(time_started.into()),
                );
            }
        },
    };
}

fn print_task_lookup_region_port(details: &serde_json::Value) {
    match serde_json::from_value::<LookupRegionPortStatus>(details.clone()) {
        Ok(LookupRegionPortStatus { found_port_ok, errors }) => {
            println!("    total filled in ports: {}", found_port_ok.len());
            for line in &found_port_ok {
                println!("    > {line}");
            }

            println!("    errors: {}", errors.len());
            for line in &errors {
                println!("    > {line}");
            }
        }

        Err(error) => eprintln!(
            "warning: failed to interpret task details: {:?}: {:?}",
            error, details,
        ),
    }
}

fn print_task_phantom_disks(details: &serde_json::Value) {
    #[derive(Deserialize)]
    struct TaskSuccess {
        /// how many phantom disks were deleted ok
        phantom_disk_deleted_ok: usize,

        /// how many phantom disks could not be deleted
        phantom_disk_deleted_err: usize,
    }

    match serde_json::from_value::<TaskSuccess>(details.clone()) {
        Err(error) => eprintln!(
            "warning: failed to interpret task details: {:?}: {:?}",
            error, details
        ),
        Ok(success) => {
            println!(
                "    number of phantom disks deleted: {}",
                success.phantom_disk_deleted_ok
            );
            println!(
                "    number of phantom disk delete errors: {}",
                success.phantom_disk_deleted_err
            );
        }
    };
}

fn print_task_read_only_region_replacement_start(details: &serde_json::Value) {
    match serde_json::from_value::<ReadOnlyRegionReplacementStartStatus>(
        details.clone(),
    ) {
        Err(error) => eprintln!(
            "warning: failed to interpret task details: {:?}: {:?}",
            error, details
        ),

        Ok(status) => {
            println!(
                "    total requests created ok: {}",
                status.requests_created_ok.len(),
            );
            for line in &status.requests_created_ok {
                println!("    > {line}");
            }

            println!("    errors: {}", status.errors.len());
            for line in &status.errors {
                println!("    > {line}");
            }
        }
    }
}

fn print_task_region_replacement(details: &serde_json::Value) {
    match serde_json::from_value::<RegionReplacementStatus>(details.clone()) {
        Err(error) => eprintln!(
            "warning: failed to interpret task details: {:?}: {:?}",
            error, details
        ),

        Ok(status) => {
            println!(
                "    region replacement requests created ok: {}",
                status.requests_created_ok.len()
            );
            for line in &status.requests_created_ok {
                println!("    > {line}");
            }

            println!(
                "    region replacement start sagas started ok: {}",
                status.start_invoked_ok.len()
            );
            for line in &status.start_invoked_ok {
                println!("    > {line}");
            }

            println!(
                "    region replacement requests set to completed ok: {}",
                status.requests_completed_ok.len()
            );
            for line in &status.requests_completed_ok {
                println!("    > {line}");
            }

            println!("    errors: {}", status.errors.len());
            for line in &status.errors {
                println!("    > {line}");
            }
        }
    };
}

fn print_task_region_replacement_driver(details: &serde_json::Value) {
    match serde_json::from_value::<RegionReplacementDriverStatus>(
        details.clone(),
    ) {
        Err(error) => eprintln!(
            "warning: failed to interpret task details: {:?}: {:?}",
            error, details
        ),

        Ok(status) => {
            println!(
                "    region replacement drive sagas started ok: {}",
                status.drive_invoked_ok.len()
            );
            for line in &status.drive_invoked_ok {
                println!("    > {line}");
            }

            println!(
                "    region replacement finish sagas started ok: {}",
                status.finish_invoked_ok.len()
            );
            for line in &status.finish_invoked_ok {
                println!("    > {line}");
            }

            println!("    errors: {}", status.errors.len());
            for line in &status.errors {
                println!("    > {line}");
            }
        }
    };
}

fn print_task_region_snapshot_replacement_finish(details: &serde_json::Value) {
    match serde_json::from_value::<RegionSnapshotReplacementFinishStatus>(
        details.clone(),
    ) {
        Err(error) => eprintln!(
            "warning: failed to interpret task details: {:?}: {:?}",
            error, details
        ),

        Ok(status) => {
            println!(
                "    region snapshot replacement finish sagas started \
                ok: {}",
                status.finish_invoked_ok.len()
            );
            for line in &status.finish_invoked_ok {
                println!("    > {line}");
            }

            println!("    errors: {}", status.errors.len());
            for line in &status.errors {
                println!("    > {line}");
            }
        }
    }
}

fn print_task_region_snapshot_replacement_garbage_collection(
    details: &serde_json::Value,
) {
    match serde_json::from_value::<RegionSnapshotReplacementGarbageCollectStatus>(
        details.clone(),
    ) {
        Err(error) => eprintln!(
            "warning: failed to interpret task details: {:?}: {:?}",
            error, details
        ),

        Ok(status) => {
            println!(
                "    total garbage collections requested: {}",
                status.garbage_collect_requested.len(),
            );
            for line in &status.garbage_collect_requested {
                println!("    > {line}");
            }

            println!("    errors: {}", status.errors.len());
            for line in &status.errors {
                println!("    > {line}");
            }
        }
    }
}

fn print_task_region_snapshot_replacement_start(details: &serde_json::Value) {
    match serde_json::from_value::<RegionSnapshotReplacementStartStatus>(
        details.clone(),
    ) {
        Err(error) => eprintln!(
            "warning: failed to interpret task details: {:?}: {:?}",
            error, details
        ),

        Ok(status) => {
            println!(
                "    total requests created ok: {}",
                status.requests_created_ok.len(),
            );
            for line in &status.requests_created_ok {
                println!("    > {line}");
            }

            println!(
                "    total start saga invoked ok: {}",
                status.start_invoked_ok.len(),
            );
            for line in &status.start_invoked_ok {
                println!("    > {line}");
            }

            println!(
                "    total requests completed ok: {}",
                status.requests_completed_ok.len(),
            );
            for line in &status.requests_completed_ok {
                println!("    > {line}");
            }

            println!("    errors: {}", status.errors.len());
            for line in &status.errors {
                println!("    > {line}");
            }
        }
    }
}

fn print_task_region_snapshot_replacement_step(details: &serde_json::Value) {
    match serde_json::from_value::<RegionSnapshotReplacementStepStatus>(
        details.clone(),
    ) {
        Err(error) => eprintln!(
            "warning: failed to interpret task details: {:?}: {:?}",
            error, details
        ),

        Ok(status) => {
            println!(
                "    total step records created ok: {}",
                status.step_records_created_ok.len(),
            );
            for line in &status.step_records_created_ok {
                println!("    > {line}");
            }

            println!(
                "    total step garbage collect saga invoked ok: {}",
                status.step_garbage_collect_invoked_ok.len(),
            );
            for line in &status.step_garbage_collect_invoked_ok {
                println!("    > {line}");
            }

            println!(
                "    total step saga invoked ok: {}",
                status.step_invoked_ok.len(),
            );
            for line in &status.step_invoked_ok {
                println!("    > {line}");
            }

            println!(
                "    total steps set to volume_deleted ok: {}",
                status.step_set_volume_deleted_ok.len(),
            );
            for line in &status.step_set_volume_deleted_ok {
                println!("    > {line}");
            }

            println!("    errors: {}", status.errors.len());
            for line in &status.errors {
                println!("    > {line}");
            }
        }
    }
}

fn print_task_saga_recovery(details: &serde_json::Value) {
    match serde_json::from_value::<nexus_saga_recovery::Report>(details.clone())
    {
        Err(error) => eprintln!(
            "warning: failed to interpret task details: {:?}: {:?}",
            error, details
        ),

        Ok(report) => {
            println!("    since Nexus started:");
            println!(
                "        sagas recovered:         {:3}",
                report.ntotal_recovered
            );
            println!(
                "        sagas recovery errors:   {:3}",
                report.ntotal_failures,
            );
            println!(
                "        sagas observed started:  {:3}",
                report.ntotal_started
            );
            println!(
                "        sagas inferred finished: {:3}",
                report.ntotal_finished
            );
            println!(
                "        missing from SEC:        {:3}",
                report.ntotal_sec_errors_missing,
            );
            println!(
                "        bad state in SEC:        {:3}",
                report.ntotal_sec_errors_bad_state,
            );
            match report.last_pass {
                LastPass::NeverStarted => {
                    println!("    never run");
                }
                LastPass::Failed { message } => {
                    println!("    last pass FAILED: {}", message);
                }
                LastPass::Success(success) => {
                    println!("    last pass:");
                    println!(
                        "        found sagas: {:3} \
                        (in-progress, assigned to this Nexus)",
                        success.nfound
                    );
                    println!(
                        "        recovered:   {:3} (successfully)",
                        success.nrecovered
                    );
                    println!("        failed:      {:3}", success.nfailed);
                    println!(
                        "        skipped:     {:3} (already running)",
                        success.nskipped
                    );
                    println!(
                        "        removed:     {:3} (newly finished)",
                        success.nskipped
                    );
                }
            };

            if report.recent_recoveries.is_empty() {
                println!("    no recovered sagas");
            } else {
                println!(
                    "    recently recovered sagas ({}):",
                    report.recent_recoveries.len()
                );

                #[derive(Tabled)]
                #[tabled(rename_all = "SCREAMING_SNAKE_CASE")]
                struct SagaRow {
                    time: String,
                    saga_id: String,
                }
                let table_rows =
                    report.recent_recoveries.iter().map(|r| SagaRow {
                        time: r.time.to_rfc3339_opts(SecondsFormat::Secs, true),
                        saga_id: r.saga_id.to_string(),
                    });
                let table = tabled::Table::new(table_rows)
                    .with(tabled::settings::Style::empty())
                    .with(tabled::settings::Padding::new(0, 1, 0, 0))
                    .to_string();
                println!(
                    "{}",
                    textwrap::indent(&table.to_string(), "        ")
                );
            }

            if report.recent_failures.is_empty() {
                println!("    no saga recovery failures");
            } else {
                println!(
                    "    recent sagas recovery failures ({}):",
                    report.recent_failures.len()
                );

                #[derive(Tabled)]
                #[tabled(rename_all = "SCREAMING_SNAKE_CASE")]
                struct SagaRow<'a> {
                    time: String,
                    saga_id: String,
                    message: &'a str,
                }
                let table_rows =
                    report.recent_failures.iter().map(|r| SagaRow {
                        time: r.time.to_rfc3339_opts(SecondsFormat::Secs, true),
                        saga_id: r.saga_id.to_string(),
                        message: &r.message,
                    });
                let table = tabled::Table::new(table_rows)
                    .with(tabled::settings::Style::empty())
                    .with(tabled::settings::Padding::new(0, 1, 0, 0))
                    .to_string();
                println!(
                    "{}",
                    textwrap::indent(&table.to_string(), "        ")
                );
            }
        }
    }
}

fn print_task_service_firewall_rule_propagation(details: &serde_json::Value) {
    match serde_json::from_value::<serde_json::Value>(details.clone()) {
        Err(error) => eprintln!(
            "warning: failed to interpret task details: {:?}: {:?}",
            error, details
        ),
        Ok(serde_json::Value::Object(map)) => {
            if !map.is_empty() {
                eprintln!("    unexpected return value from task: {:?}", map)
            }
        }
        Ok(val) => {
            eprintln!("    unexpected return value from task: {:?}", val)
        }
    };
}

fn print_task_support_bundle_collector(details: &serde_json::Value) {
    #[derive(Deserialize)]
    struct SupportBundleCollectionStatus {
        cleanup_report: Option<SupportBundleCleanupReport>,
        cleanup_err: Option<String>,
        collection_report: Option<SupportBundleCollectionReport>,
        collection_err: Option<String>,
    }

    match serde_json::from_value::<SupportBundleCollectionStatus>(
        details.clone(),
    ) {
        Err(error) => eprintln!(
            "warning: failed to interpret task details: {:?}: {:?}",
            error, details
        ),
        Ok(SupportBundleCollectionStatus {
            cleanup_report,
            cleanup_err,
            collection_report,
            collection_err,
        }) => {
            if let Some(cleanup_err) = cleanup_err {
                println!("    failed to perform cleanup: {cleanup_err}");
            }
            if let Some(SupportBundleCleanupReport {
                sled_bundles_deleted_ok,
                sled_bundles_deleted_not_found,
                sled_bundles_delete_failed,
                db_destroying_bundles_removed,
                db_failing_bundles_updated,
            }) = cleanup_report
            {
                println!("    Support Bundle Cleanup Report:");
                println!(
                    "      Bundles deleted from sleds: {sled_bundles_deleted_ok}"
                );
                println!(
                    "      Bundles not found on sleds: {sled_bundles_deleted_not_found}"
                );
                println!(
                    "      Bundles delete failed on sleds: {sled_bundles_delete_failed}"
                );
                println!(
                    "      Bundles deleted from database: {db_destroying_bundles_removed}"
                );
                println!(
                    "      Bundles marked failed in database: {db_failing_bundles_updated}"
                );
            }

            if let Some(collection_err) = collection_err {
                println!("    failed to perform collection: {collection_err}");
            }

            if let Some(SupportBundleCollectionReport {
                bundle,
                listed_in_service_sleds,
                listed_sps,
                activated_in_db_ok,
                sp_ereports,
                host_ereports,
            }) = collection_report
            {
                println!("    Support Bundle Collection Report:");
                println!("      Bundle ID: {bundle}");
                println!(
                    "      Bundle was able to list in-service sleds: {listed_in_service_sleds}"
                );
                println!(
                    "      Bundle was able to list service processors: {listed_sps}"
                );
                println!(
                    "      Bundle was activated in the database: {activated_in_db_ok}"
                );
                print_ereport_status("SP", &sp_ereports);
                print_ereport_status("Host OS", &host_ereports);
            }
        }
    }

    fn print_ereport_status(which: &str, status: &SupportBundleEreportStatus) {
        match status {
            SupportBundleEreportStatus::NotRequested => {
                println!("      {which} ereport collection was not requested");
            }
            SupportBundleEreportStatus::Failed { error, n_collected } => {
                println!("      {which} ereport collection failed:");
                println!(
                    "        ereports collected successfully: {n_collected}"
                );
                println!("        error: {error}");
            }
            SupportBundleEreportStatus::Collected { n_collected } => {
                println!("      {which} ereports collected: {n_collected}");
            }
        }
    }
}

fn print_task_tuf_artifact_replication(details: &serde_json::Value) {
    fn print_counters(counters: TufArtifactReplicationCounters) {
        const ROWS: &[&str] = &[
            "put config ok:",
            "put config err:",
            "list ok:",
            "list err:",
            "put ok:",
            "put err:",
            "copy ok:",
            "copy err:",
        ];
        const WIDTH: usize = const_max_len(ROWS);

        for (label, value) in ROWS.iter().zip([
            counters.put_config_ok,
            counters.put_config_err,
            counters.list_ok,
            counters.list_err,
            counters.put_ok,
            counters.put_err,
            counters.copy_ok,
            counters.copy_err,
        ]) {
            println!("      {label:<WIDTH$} {value:>3}");
        }
    }

    match serde_json::from_value::<TufArtifactReplicationStatus>(
        details.clone(),
    ) {
        Err(error) => eprintln!(
            "warning: failed to interpret task details: {:?}: {:?}",
            error, details
        ),
        Ok(status) => {
            println!("    request ringbuf:");
            if status.request_debug_ringbuf.is_empty() {
                println!("      [no entries]");
            }
            for TufArtifactReplicationRequest {
                time,
                target_sled,
                operation,
                error,
            } in status.request_debug_ringbuf.iter()
            {
                println!("      - target sled: {target_sled}");
                println!("        operation: {operation:?}");
                println!(
                    "        at: {}",
                    time.to_rfc3339_opts(SecondsFormat::Secs, true)
                );
                if let Some(error) = error {
                    println!("        error: {error}")
                }
            }
            println!("    last run:");
            print_counters(status.last_run_counters);
            println!("    lifetime:");
            print_counters(status.lifetime_counters);
            println!("    local repos: {}", status.local_repos);
        }
    }
}

fn print_task_tuf_repo_pruner(details: &serde_json::Value) {
    match serde_json::from_value::<TufRepoPrunerStatus>(details.clone()) {
        Err(error) => eprintln!(
            "warning: failed to interpret task details: {}: {:?}",
            InlineErrorChain::new(&error),
            details
        ),
        Ok(status) => {
            print!("{}", status);
        }
    }
}

fn print_task_alert_dispatcher(details: &serde_json::Value) {
    use nexus_types::internal_api::background::AlertDispatched;
    use nexus_types::internal_api::background::AlertDispatcherStatus;
    use nexus_types::internal_api::background::AlertGlobStatus;

    let AlertDispatcherStatus {
        globs_reprocessed,
        glob_version,
        errors,
        dispatched,
        no_receivers,
    } = match serde_json::from_value::<AlertDispatcherStatus>(details.clone()) {
        Err(error) => {
            eprintln!(
                "warning: failed to interpret task details: {:?}: {:?}",
                error, details
            );
            return;
        }
        Ok(status) => status,
    };

    if !errors.is_empty() {
        println!(
            "    task did not complete successfully! ({} errors)",
            errors.len()
        );
        for line in &errors {
            println!("    > {line}");
        }
    }

    const DISPATCHED: &str = "alerts dispatched:";
    const NO_RECEIVERS: &str = "alerts with no receivers subscribed:";
    const OUTDATED_GLOBS: &str = "outdated glob subscriptions:";
    const GLOBS_REPROCESSED: &str = "glob subscriptions reprocessed:";
    const ALREADY_REPROCESSED: &str =
        "globs already reprocessed by another Nexus:";
    const GLOB_ERRORS: &str = "globs that failed to be reprocessed";
    const WIDTH: usize = const_max_len(&[
        DISPATCHED,
        NO_RECEIVERS,
        OUTDATED_GLOBS,
        GLOBS_REPROCESSED,
        ALREADY_REPROCESSED,
        GLOB_ERRORS,
    ]) + 1;
    const NUM_WIDTH: usize = 3;

    println!("    {DISPATCHED:<WIDTH$}{:>NUM_WIDTH$}", dispatched.len());
    if !dispatched.is_empty() {
        #[derive(Tabled)]
        #[tabled(rename_all = "SCREAMING_SNAKE_CASE")]
        struct DispatchedRow {
            // Don't include the typed UUID's kind in the table, which the
            // TypedUuid fmt::Display impl will do...
            event: Uuid,
            subscribed: usize,
            dispatched: usize,
        }
        let table_rows = dispatched.iter().map(
            |&AlertDispatched { alert_id, subscribed, dispatched }| {
                DispatchedRow {
                    event: alert_id.into_untyped_uuid(),
                    subscribed,
                    dispatched,
                }
            },
        );
        let table = tabled::Table::new(table_rows)
            .with(tabled::settings::Style::empty())
            .with(tabled::settings::Padding::new(0, 1, 0, 0))
            .to_string();
        println!("{}", textwrap::indent(&table.to_string(), "      "));
    }

    println!("    {NO_RECEIVERS:<WIDTH$}{:>NUM_WIDTH$}", no_receivers.len());
    for event in no_receivers {
        println!("      {event:?}");
    }

    let total_globs: usize =
        globs_reprocessed.values().map(|globs| globs.len()).sum();
    if total_globs > 0 {
        let mut reprocessed = 0;
        let mut already_reprocessed = 0;
        let mut glob_errors = 0;
        println!("    {OUTDATED_GLOBS:<WIDTH$}{total_globs:>NUM_WIDTH$}");
        println!("    current schema version: {glob_version}");
        for (rx_id, globs) in globs_reprocessed {
            if globs.is_empty() {
                continue;
            }
            println!("      receiver {rx_id:?}:");
            for (glob, status) in globs {
                match status {
                    Ok(AlertGlobStatus::AlreadyReprocessed) => {
                        println!("      > {glob:?}: already reprocessed");
                        already_reprocessed += 1;
                    }
                    Ok(AlertGlobStatus::Reprocessed {
                        created,
                        deleted,
                        prev_version,
                    }) => {
                        println!(
                            "      > {glob:?}: previously at \
                             {prev_version:?}\n        \
                             exact subscriptions: {created:>NUM_WIDTH$} \
                             created, {deleted:>NUM_WIDTH$} deleted",
                        );
                        reprocessed += 1;
                    }
                    Err(e) => {
                        println!("      > {glob:?}: FAILED: {e}");
                        glob_errors += 1;
                    }
                }
            }
        }
        println!("    {GLOBS_REPROCESSED:<WIDTH$}{reprocessed:>NUM_WIDTH$}");
        println!(
            "    {ALREADY_REPROCESSED:<WIDTH$}{:>NUM_WIDTH$}",
            already_reprocessed
        );
        println!(
            "{} {GLOB_ERRORS:<WIDTH$}{glob_errors:>NUM_WIDTH$}",
            warn_if_nonzero(glob_errors),
        );
    }
}
fn print_task_webhook_deliverator(details: &serde_json::Value) {
    use nexus_types::external_api::views::WebhookDeliveryAttemptResult;
    use nexus_types::internal_api::background::WebhookDeliveratorStatus;
    use nexus_types::internal_api::background::WebhookDeliveryFailure;
    use nexus_types::internal_api::background::WebhookRxDeliveryStatus;

    let WebhookDeliveratorStatus { by_rx, error } = match serde_json::from_value::<
        WebhookDeliveratorStatus,
    >(details.clone())
    {
        Err(error) => {
            eprintln!(
                "warning: failed to interpret task details: {:?}: {:?}",
                error, details
            );
            return;
        }
        Ok(status) => status,
    };

    if let Some(error) = error {
        println!("    task did not complete successfully:\n    {error}");
    }
    const RECEIVERS: &str = "receivers:";
    const TOTAL_OK: &str = "successful deliveries:";
    const TOTAL_FAILED: &str = "failed deliveries:";
    const TOTAL_ALREADY_DELIVERED: &str = "already delivered by another Nexus:";
    const TOTAL_IN_PROGRESS: &str = "in progress by another Nexus:";
    const TOTAL_ERRORS: &str = "internal delivery errors:";
    const WIDTH: usize = const_max_len(&[
        RECEIVERS,
        TOTAL_OK,
        TOTAL_FAILED,
        TOTAL_ALREADY_DELIVERED,
        TOTAL_IN_PROGRESS,
        TOTAL_ERRORS,
    ]) + 1;
    const NUM_WIDTH: usize = 3;

    let mut total_ok = 0;
    let mut total_already_delivered = 0;
    let mut total_in_progress = 0;
    let mut total_failed = 0;
    let mut total_errors = 0;
    println!("    {RECEIVERS:<WIDTH$}{:>NUM_WIDTH$}", by_rx.len());
    for (rx_id, status) in by_rx {
        let WebhookRxDeliveryStatus {
            ready,
            delivered_ok,
            already_delivered,
            in_progress,
            failed_deliveries,
            delivery_errors,
            error,
        } = status;
        println!("    > {rx_id:?}:    {ready}");

        const SUCCESSFUL: &str = "successfully delivered:";
        const FAILED: &str = "failed:";
        const IN_PROGRESS: &str = "in progress elsewhere:";
        const ALREADY_DELIVERED: &str = "already delivered:";
        const ERRORS: &str = "internal errors:";
        const WIDTH: usize = const_max_len(&[
            SUCCESSFUL,
            FAILED,
            IN_PROGRESS,
            ALREADY_DELIVERED,
            ERRORS,
        ]) + 1;
        const NUM_WIDTH: usize = 3;

        println!("      {SUCCESSFUL:<WIDTH$}{delivered_ok:>NUM_WIDTH$}");
        println!(
            "      {ALREADY_DELIVERED:<WIDTH$}{:>NUM_WIDTH$}",
            already_delivered,
        );
        println!("      {IN_PROGRESS:<WIDTH$}{in_progress:>NUM_WIDTH$}");
        total_ok += delivered_ok;
        total_already_delivered += total_already_delivered;
        total_in_progress += in_progress;
        let n_failed = failed_deliveries.len();
        total_failed += n_failed;
        println!("      {FAILED:<WIDTH$}{n_failed:>NUM_WIDTH$}");
        if n_failed > 0 {
            #[derive(Tabled)]
            #[tabled(rename_all = "SCREAMING_SNAKE_CASE")]
            struct FailureRow {
                event: Uuid,
                delivery: Uuid,
                #[tabled(rename = "#")]
                attempt: usize,
                result: WebhookDeliveryAttemptResult,
                #[tabled(display_with = "display_option_blank")]
                status: Option<u16>,
                #[tabled(display_with = "display_option_blank")]
                duration: Option<chrono::TimeDelta>,
            }
            let table_rows = failed_deliveries.into_iter().map(
                |WebhookDeliveryFailure {
                     delivery_id,
                     alert_id,
                     attempt,
                     result,
                     response_status,
                     response_duration,
                 }| FailureRow {
                    // Turn these into untyped `Uuid`s so that the Display impl
                    // doesn't include the UUID kind in the table.
                    delivery: delivery_id.into_untyped_uuid(),
                    event: alert_id.into_untyped_uuid(),
                    attempt,
                    result,
                    status: response_status,
                    duration: response_duration,
                },
            );
            let table = tabled::Table::new(table_rows)
                .with(tabled::settings::Style::empty())
                .with(tabled::settings::Padding::new(0, 1, 0, 0))
                .to_string();
            println!("{}", textwrap::indent(&table.to_string(), "      "));
        }
        let n_internal_errors =
            delivery_errors.len() + if error.is_some() { 1 } else { 0 };
        if n_internal_errors > 0 {
            total_errors += n_internal_errors;
            println!(
                "{ERRICON}   {ERRORS:<WIDTH$}{:>NUM_WIDTH$}",
                n_internal_errors,
            );
            if let Some(error) = error {
                println!("      > {error}")
            }
            for (id, error) in delivery_errors {
                println!("      > {id:?}: {error}")
            }
        }
    }
    println!("    {TOTAL_OK:<WIDTH$}{total_ok:>NUM_WIDTH$}");
    println!("    {TOTAL_FAILED:<WIDTH$}{total_failed:>NUM_WIDTH$}");
    println!(
        "{} {TOTAL_ERRORS:<WIDTH$}{total_errors:>NUM_WIDTH$}",
        warn_if_nonzero(total_errors),
    );
    println!(
        "    {TOTAL_ALREADY_DELIVERED:<WIDTH$}{:>NUM_WIDTH$}",
        total_already_delivered
    );
    println!(
        "    {TOTAL_IN_PROGRESS:<WIDTH$}{:>NUM_WIDTH$}",
        total_in_progress
    );
}

fn print_task_sp_ereport_ingester(details: &serde_json::Value) {
    use ereporter_status_fields::*;
    use nexus_types::internal_api::background::SpEreportIngesterStatus;
    use nexus_types::internal_api::background::SpEreporterStatus;

    let SpEreportIngesterStatus { sps, errors, disabled } =
        match serde_json::from_value(details.clone()) {
            Err(error) => {
                eprintln!(
                    "warning: failed to interpret task details: {:?}: {:?}",
                    error, details
                );
                return;
            }
            Ok(status) => status,
        };

    if !errors.is_empty() {
        println!("    errors listing reporters:");
        for error in errors {
            println!("      - {error}");
        }
    }

    if disabled {
        println!("    SP ereport ingestion explicitly disabled by config!");
    } else {
        print_ereporter_status_totals(sps.iter().map(|sp| &sp.status));
    }

    if !sps.is_empty() {
        if disabled {
            println!(
                "/!\\ WEIRD: SP ereport ingestion disabled by config, but \
                 some SP statuses were recorded!"
            )
        }

        println!("\n    service processors:");
        for SpEreporterStatus { sp_type, slot, status } in &sps {
            println!(
                "    - {sp_type:<6} {slot:02}: {:>NUM_WIDTH$} ereports",
                status.ereports_received
            );
            println!(
                "      {NEW_EREPORTS:<WIDTH$}{:>NUM_WIDTH$}",
                status.new_ereports
            );
            println!(
                "      {HTTP_REQUESTS:<WIDTH$}{:>NUM_WIDTH$}",
                status.requests
            );

            if !status.errors.is_empty() {
                println!(
                    "{ERRICON}   {ERRORS:<WIDTH$}{:>NUM_WIDTH$}",
                    status.errors.len()
                );
                for error in &status.errors {
                    println!("        - {error}");
                }
            }
        }
    }
}

fn print_ereporter_status_totals<'status>(
    statuses: impl Iterator<Item = &'status EreporterStatus>,
) {
    let mut total_received = 0;
    let mut total_new = 0;
    let mut total_reqs = 0;
    let mut total_errors = 0;
    let mut reporters_with_ereports = 0;
    let mut reporters_with_errors = 0;

    for &EreporterStatus {
        ereports_received,
        new_ereports,
        requests,
        ref errors,
    } in statuses
    {
        total_received += ereports_received;
        total_new += new_ereports;
        total_reqs += requests;
        total_errors += errors.len();
        if total_received > 0 {
            reporters_with_ereports += 1;
        }
        if total_errors > 0 {
            reporters_with_errors += 1;
        }
    }

    use ereporter_status_fields::*;
    println!("    {EREPORTS_RECEIVED:<WIDTH$}{total_received:>NUM_WIDTH$}");
    println!("    {NEW_EREPORTS:<WIDTH$}{total_new:>NUM_WIDTH$}");
    println!("    {HTTP_REQUESTS:<WIDTH$}{total_reqs:>NUM_WIDTH$}");
    println!("    {ERRORS:<WIDTH$}{total_reqs:>NUM_WIDTH$}");
    println!(
        "    {REPORTERS_WITH_EREPORTS:<WIDTH$}\
         {reporters_with_ereports:>NUM_WIDTH$}"
    );
    println!(
        "    {REPORTERS_WITH_ERRORS:<WIDTH$}\
         {reporters_with_errors:>NUM_WIDTH$}"
    );
}

mod ereporter_status_fields {
    pub const TOTAL_NEW_EREPORTS: &str = "new ereports ingested:";
    pub const TOTAL_HTTP_REQUESTS: &str = "HTTP requests sent:";

    pub const EREPORTS_RECEIVED: &str = "total ereports received:";
    pub const NEW_EREPORTS: &str = "  new ereports ingested:";
    pub const HTTP_REQUESTS: &str = "total HTTP requests sent:";
    pub const ERRORS: &str = "  total collection errors:";
    pub const REPORTERS_WITH_EREPORTS: &str = "reporters with ereports:";
    pub const REPORTERS_WITH_ERRORS: &str = "reporters with collection errors:";
    pub const WIDTH: usize = super::const_max_len(&[
        TOTAL_NEW_EREPORTS,
        TOTAL_HTTP_REQUESTS,
        EREPORTS_RECEIVED,
        NEW_EREPORTS,
        HTTP_REQUESTS,
        ERRORS,
        REPORTERS_WITH_EREPORTS,
        REPORTERS_WITH_ERRORS,
    ]) + 1;
    pub const NUM_WIDTH: usize = 4;
}

const ERRICON: &str = "/!\\";

fn warn_if_nonzero(n: usize) -> &'static str {
    if n > 0 { ERRICON } else { "   " }
}

/// Summarizes an `ActivationReason`
fn reason_str(reason: &ActivationReason) -> &'static str {
    match reason {
        ActivationReason::Signaled => "an explicit signal",
        ActivationReason::Dependency => "a dependent task completing",
        ActivationReason::Timeout => "a periodic timer firing",
    }
}

fn bgtask_apply_kv_style(table: &mut tabled::Table) {
    let style = tabled::settings::Style::empty();
    table.with(style).with(
        tabled::settings::Modify::new(Columns::first())
            // Background task tables are offset by 4 characters.
            .with(Padding::new(4, 0, 0, 0)),
    );
}

/// Extract and remove the event report, returning None if it wasn't found and
/// an error if something else went wrong. (If we don't do this, the `Debug`
/// output can be quite large.)
fn extract_event_buffer(
    value: &mut serde_json::Value,
) -> anyhow::Result<Option<EventBuffer<NestedSpec>>> {
    let Some(obj) = value.as_object_mut() else {
        bail!("expected value to be an object")
    };
    let Some(event_report) = obj.remove("event_report") else {
        return Ok(None);
    };

    // Try deserializing the event report generically. We could deserialize to
    // a more explicit spec, e.g. `ReconfiguratorExecutionSpec`, but that's
    // unnecessary for omdb's purposes.
    let value: Result<EventReport<NestedSpec>, NestedError> =
        serde_json::from_value(event_report)
            .context("failed to deserialize event report")?;
    let event_report = value.context(
        "event report stored as Err rather than Ok (did receiver task panic?)",
    )?;

    let mut event_buffer = EventBuffer::default();
    event_buffer.add_event_report(event_report);
    Ok(Some(event_buffer))
}

// Make a short summary of the current state of an execution based on an event
// buffer, and add it to the table.
fn push_event_buffer_summary(
    event_buffer: anyhow::Result<Option<EventBuffer<NestedSpec>>>,
    builder: &mut tabled::builder::Builder,
) {
    match event_buffer {
        Ok(Some(buffer)) => {
            event_buffer_summary_impl(buffer, builder);
        }
        Ok(None) => {
            builder.push_record(["status:", "(no event report found)"]);
        }
        Err(error) => {
            builder.push_record([
                "event report error:".to_string(),
                error.to_string(),
            ]);
            for source in error.chain() {
                builder.push_record([
                    "  caused by:".to_string(),
                    source.to_string(),
                ]);
            }
        }
    }
}

fn event_buffer_summary_impl(
    buffer: EventBuffer<NestedSpec>,
    builder: &mut tabled::builder::Builder,
) {
    let Some(summary) = buffer.root_execution_summary() else {
        builder.push_record(["status:", "(no information found)"]);
        return;
    };

    match summary.execution_status {
        ExecutionStatus::NotStarted => {
            builder.push_record(["status:", "not started"]);
        }
        ExecutionStatus::Running { step_key, .. } => {
            let step_data = buffer.get(&step_key).expect("step exists");
            builder.push_record([
                "status:".to_string(),
                format!(
                    "running: {} (step {})",
                    step_data.step_info().description,
                    ProgressRatioDisplay::index_and_total(
                        step_key.index,
                        summary.total_steps,
                    ),
                ),
            ]);
        }
        ExecutionStatus::Terminal(info) => {
            push_event_buffer_terminal_info(
                &info,
                summary.total_steps,
                &buffer,
                builder,
            );
        }
    }

    // Also look for warnings.
    for (_, step_data) in buffer.iter_steps_recursive() {
        if let Some(reason) = step_data.step_status().completion_reason() {
            if let Some(info) = reason.step_completed_info() {
                if let StepOutcome::Warning { message, .. } = &info.outcome {
                    builder.push_record([
                        "warning:".to_string(),
                        // This can be a nested step, so don't print out the
                        // index.
                        format!(
                            "at: {}: {}",
                            step_data.step_info().description,
                            message
                        ),
                    ]);
                }
            }
        }
    }
}

fn push_event_buffer_terminal_info(
    info: &ExecutionTerminalInfo,
    total_steps: usize,
    buffer: &EventBuffer<NestedSpec>,
    builder: &mut tabled::builder::Builder,
) {
    let step_data = buffer.get(&info.step_key).expect("step exists");

    match info.kind {
        TerminalKind::Completed => {
            let v = format!("completed ({} steps)", total_steps);
            builder.push_record(["status:".to_string(), v]);
        }
        TerminalKind::Failed => {
            let v = format!(
                "failed at: {} (step {})",
                step_data.step_info().description,
                ProgressRatioDisplay::index_and_total(
                    info.step_key.index,
                    total_steps,
                )
            );
            builder.push_record(["status:".to_string(), v]);

            // Don't show the error here, because it's duplicated in another
            // field that's already shown.
        }
        TerminalKind::Aborted => {
            let v = format!(
                "aborted at: {} (step {})",
                step_data.step_info().description,
                ProgressRatioDisplay::index_and_total(
                    info.step_key.index,
                    total_steps,
                )
            );
            builder.push_record(["status:".to_string(), v]);

            let Some(reason) = step_data.step_status().abort_reason() else {
                builder.push_record(["  reason:", "(no reason found)"]);
                return;
            };

            builder.push_record([
                "  reason:".to_string(),
                reason.message_display(&buffer).to_string(),
            ]);
            // TODO: show last progress event
        }
    }
}

/// Used for printing background task status as a table
#[derive(Tabled)]
struct BackgroundTaskStatusRow {
    task_name: String,
    #[tabled(rename = "PGEN#")]
    completed_generation: String,
    #[tabled(rename = "PSTART")]
    completed_start_time: String,
    #[tabled(rename = "Psecs")]
    completed_elapsed: String,
    #[tabled(rename = "P")]
    completed_reason: char,
    #[tabled(rename = "CSTART")]
    running_since: String,
    #[tabled(rename = "C")]
    running_reason: char,
}

impl<'a> From<&'a BackgroundTask> for BackgroundTaskStatusRow {
    fn from(t: &'a BackgroundTask) -> Self {
        let (
            completed_generation,
            completed_start_time,
            completed_elapsed,
            completed_reason,
        ) = match &t.last {
            LastResult::NeverCompleted => {
                (String::from("-"), String::from("-"), String::from("-"), '-')
            }
            LastResult::Completed(last) => (
                last.iteration.to_string(),
                last.start_time.to_rfc3339_opts(SecondsFormat::Secs, true),
                format!(
                    "{:5.1}",
                    std::time::Duration::from(last.elapsed.clone())
                        .as_secs_f64()
                ),
                reason_code(last.reason),
            ),
        };

        let (running_since, running_reason) = match &t.current {
            CurrentStatus::Idle => (String::from("-"), '-'),
            CurrentStatus::Running(current) => (
                current.start_time.to_rfc3339_opts(SecondsFormat::Secs, true),
                reason_code(current.reason),
            ),
        };

        BackgroundTaskStatusRow {
            task_name: t.name.clone(),
            completed_generation,
            completed_start_time,
            completed_elapsed,
            completed_reason,
            running_since,
            running_reason,
        }
    }
}

fn reason_code(reason: ActivationReason) -> char {
    match reason {
        ActivationReason::Signaled => 'S',
        ActivationReason::Dependency => 'D',
        ActivationReason::Timeout => 'T',
    }
}

async fn cmd_nexus_blueprints_list(
    client: &nexus_lockstep_client::Client,
) -> Result<(), anyhow::Error> {
    #[derive(Tabled)]
    #[tabled(rename_all = "SCREAMING_SNAKE_CASE")]
    struct BlueprintRow {
        #[tabled(rename = "T")]
        is_target: &'static str,
        #[tabled(rename = "ENA")]
        enabled: &'static str,
        id: String,
        parent: String,
        time_created: String,
    }

    let target = match client.blueprint_target_view().await {
        Ok(result) => Some(result.into_inner()),
        Err(error) => {
            // This request will fail if there's no target configured, so it's
            // not necessarily a big deal.
            eprintln!(
                "warn: failed to fetch current target: {}",
                InlineErrorChain::new(&error),
            );
            None
        }
    };

    let mut rows = client
        .blueprint_list_stream(None, None)
        .try_collect::<Vec<_>>()
        .await
        .context("listing blueprints")?;

    rows.sort_unstable_by_key(|blueprint| blueprint.time_created);

    let rows: Vec<_> = rows
        .into_iter()
        .map(|blueprint| {
            let (is_target, enabled) = match &target {
                Some(target) if target.target_id == blueprint.id => {
                    let enabled = if target.enabled { "yes" } else { "no" };
                    ("*", enabled)
                }
                _ => ("", ""),
            };

            BlueprintRow {
                is_target,
                enabled,
                id: blueprint.id.to_string(),
                parent: blueprint
                    .parent_blueprint_id
                    .map(|s| s.to_string())
                    .unwrap_or_else(|| String::from("<none>")),
                time_created: humantime::format_rfc3339_millis(
                    blueprint.time_created.into(),
                )
                .to_string(),
            }
        })
        .collect();

    let table = tabled::Table::new(rows)
        .with(tabled::settings::Style::empty())
        .with(tabled::settings::Padding::new(0, 1, 0, 0))
        .to_string();

    println!("{}", table);
    Ok(())
}

async fn cmd_nexus_blueprints_show(
    client: &nexus_lockstep_client::Client,
    args: &BlueprintIdArgs,
) -> Result<(), anyhow::Error> {
    let blueprint = args.blueprint_id.resolve_to_blueprint(client).await?;
    println!("{}", blueprint.display());
    Ok(())
}

async fn cmd_nexus_blueprints_diff(
    client: &nexus_lockstep_client::Client,
    args: &BlueprintDiffArgs,
) -> Result<(), anyhow::Error> {
    let blueprint = args.blueprint1_id.resolve_to_blueprint(client).await?;
    let (b1, b2) = if let Some(blueprint2_arg) = &args.blueprint2_id {
        (blueprint, blueprint2_arg.resolve_to_blueprint(client).await?)
    } else if let Some(parent_id) = blueprint.parent_blueprint_id {
        (
            client
                .blueprint_view(parent_id.as_untyped_uuid())
                .await?
                .into_inner(),
            blueprint,
        )
    } else {
        bail!("`blueprint2_id` was not specified and blueprint1 has no parent");
    };

    let diff = b2.diff_since_blueprint(&b1);
    println!("{}", diff.display());
    if args.exit_code && diff.has_changes() {
        std::process::exit(1);
    }
    Ok(())
}

async fn cmd_nexus_blueprints_delete(
    client: &nexus_lockstep_client::Client,
    args: &BlueprintIdArgs,
    _destruction_token: DestructiveOperationToken,
) -> Result<(), anyhow::Error> {
    let blueprint_id =
        args.blueprint_id.resolve_to_id_via_nexus(client).await?;
    let _ = client
        .blueprint_delete(blueprint_id.as_untyped_uuid())
        .await
        .with_context(|| format!("deleting blueprint {blueprint_id}"))?;
    println!("blueprint {blueprint_id} deleted");
    Ok(())
}

async fn cmd_nexus_blueprints_target_show(
    client: &nexus_lockstep_client::Client,
) -> Result<(), anyhow::Error> {
    let target = client
        .blueprint_target_view()
        .await
        .context("fetching target blueprint")?;
    println!("target blueprint: {}", target.target_id);
    println!("made target at:   {}", target.time_made_target);
    println!("enabled:          {}", target.enabled);
    Ok(())
}

async fn cmd_nexus_blueprints_target_set(
    client: &nexus_lockstep_client::Client,
    args: &BlueprintTargetSetArgs,
    _destruction_token: DestructiveOperationToken,
) -> Result<(), anyhow::Error> {
    // Helper to only fetch the current target once. We may need it immediately
    // if `args.diff` is true, or later if `args.enabled` is "inherit" (or
    // both).
    let current_target = OnceCell::new();
    let get_current_target = async || {
        current_target
            .get_or_try_init(|| client.blueprint_target_view())
            .await
            .context("failed to fetch current target blueprint")
    };

    if args.diff {
        let current_target = get_current_target().await?;
        let blueprint1 = client
            .blueprint_view(current_target.target_id.as_untyped_uuid())
            .await
            .context("failed to fetch target blueprint")?
            .into_inner();
        let blueprint2 = client
            .blueprint_view(args.blueprint_id.as_untyped_uuid())
            .await
            .with_context(|| {
                format!("fetching blueprint {}", args.blueprint_id)
            })?;
        let diff = blueprint2.diff_since_blueprint(&blueprint1);
        println!("{}", diff.display());
        println!(
            "\nDo you want to make {} the target blueprint?",
            args.blueprint_id
        );
        let mut prompt = ConfirmationPrompt::new();
        prompt.read_and_validate("y/N", "y")?;
    }

    let enabled = match args.enabled {
        BlueprintTargetSetEnabled::Enabled => true,
        BlueprintTargetSetEnabled::Disabled => false,
        // There's a small TOCTOU race with "inherit": What if the user wants to
        // inherit the parent blueprint enabled bit but the current target
        // blueprint enabled bit is flipped or the current target blueprint is
        // changed? We expect neither of these to be problematic in practice:
        // the only way for the `enable` bit to be set to anything at all is via
        // `omdb`, so the user would have to be racing with another `omdb`
        // operator. (In the case of the current target blueprint being changed
        // entirely, that will result in a failure to set the current target
        // below, because its parent will no longer be the current target.)
        BlueprintTargetSetEnabled::Inherit => {
            get_current_target().await?.enabled
        }
    };

    client
        .blueprint_target_set(
            &nexus_lockstep_client::types::BlueprintTargetSet {
                target_id: args.blueprint_id,
                enabled,
            },
        )
        .await
        .with_context(|| {
            format!("setting target to blueprint {}", args.blueprint_id)
        })?;
    eprintln!("set target blueprint to {}", args.blueprint_id);
    Ok(())
}

async fn cmd_nexus_blueprints_target_set_enabled(
    client: &nexus_lockstep_client::Client,
    args: &BlueprintIdArgs,
    enabled: bool,
    _destruction_token: DestructiveOperationToken,
) -> Result<(), anyhow::Error> {
    let blueprint_id =
        args.blueprint_id.resolve_to_id_via_nexus(client).await?;
    let description = if enabled { "enabled" } else { "disabled" };
    client
        .blueprint_target_set_enabled(
            &nexus_lockstep_client::types::BlueprintTargetSet {
                target_id: blueprint_id,
                enabled,
            },
        )
        .await
        .with_context(|| {
            format!("setting blueprint {blueprint_id} to {description}")
        })?;
    eprintln!("set target blueprint {blueprint_id} to {description}");
    Ok(())
}

async fn cmd_nexus_blueprints_regenerate(
    client: &nexus_lockstep_client::Client,
    _destruction_token: DestructiveOperationToken,
) -> Result<(), anyhow::Error> {
    let blueprint =
        client.blueprint_regenerate().await.context("generating blueprint")?;
    eprintln!("generated new blueprint {}", blueprint.id);
    Ok(())
}

async fn cmd_nexus_blueprints_import(
    client: &nexus_lockstep_client::Client,
    _destruction_token: DestructiveOperationToken,
    args: &BlueprintImportArgs,
) -> Result<(), anyhow::Error> {
    let input_path = &args.input;
    let contents = std::fs::read_to_string(input_path)
        .with_context(|| format!("open {:?}", input_path))?;
    let blueprint: Blueprint = serde_json::from_str(&contents)
        .with_context(|| format!("read {:?}", input_path))?;
    client
        .blueprint_import(&blueprint)
        .await
        .with_context(|| format!("upload {:?}", input_path))?;
    eprintln!("uploaded new blueprint {}", blueprint.id);
    Ok(())
}

async fn cmd_nexus_clickhouse_policy_get(
    client: &nexus_lockstep_client::Client,
) -> Result<(), anyhow::Error> {
    let res = client.clickhouse_policy_get().await;

    match res {
        Err(err) => {
            if err.status() == Some(StatusCode::NOT_FOUND) {
                println!(
                    "No clickhouse policy: \
                    Defaulting to single-node deployment"
                );
            } else {
                eprintln!("error: {:#}", err);
            }
        }
        Ok(policy) => {
            println!("Clickhouse Policy: ");
            println!("    version: {}", policy.version);
            println!("    creation time: {}", policy.time_created);
            match policy.mode {
                ClickhouseMode::SingleNodeOnly => {
                    println!("    mode: single-node-only");
                }
                ClickhouseMode::ClusterOnly {
                    target_servers,
                    target_keepers,
                } => {
                    println!("    mode: cluster-only");
                    println!("    target-servers: {}", target_servers);
                    println!("    target-keepers: {}", target_keepers);
                }
                ClickhouseMode::Both { target_servers, target_keepers } => {
                    println!("    mode: both single-node and cluster");
                    println!("    target-servers: {}", target_servers);
                    println!("    target-keepers: {}", target_keepers);
                }
            }
        }
    }

    Ok(())
}

async fn cmd_nexus_mgs_updates(
    client: &nexus_lockstep_client::Client,
) -> Result<(), anyhow::Error> {
    let response = client
        .mgs_updates()
        .await
        .context("fetching update status")?
        .into_inner();
    println!("{}", response.detailed_display());
    Ok(())
}

async fn cmd_nexus_clickhouse_policy_set(
    client: &nexus_lockstep_client::Client,
    args: &ClickhousePolicySetArgs,
    _destruction_token: DestructiveOperationToken,
) -> Result<(), anyhow::Error> {
    let mode = match args.mode {
        ClickhousePolicyMode::SingleNodeOnly => ClickhouseMode::SingleNodeOnly,
        ClickhousePolicyMode::ClusterOnly => ClickhouseMode::ClusterOnly {
            target_servers: args.target_servers,
            target_keepers: args.target_keepers,
        },
        ClickhousePolicyMode::Both => ClickhouseMode::Both {
            target_servers: args.target_servers,
            target_keepers: args.target_keepers,
        },
    };

    let res = client.clickhouse_policy_get().await;
    let new_policy = match res {
        Err(err) => {
            if err.status() == Some(StatusCode::NOT_FOUND) {
                ClickhousePolicy {
                    version: 1,
                    mode,
                    time_created: now_db_precision(),
                }
            } else {
                eprintln!("error: {:#}", err);
                return Err(err).context("retrieving clickhouse policy");
            }
        }
        Ok(policy) => ClickhousePolicy {
            version: policy.version + 1,
            mode,
            time_created: now_db_precision(),
        },
    };

    client.clickhouse_policy_set(&new_policy).await.with_context(|| {
        format!("inserting new context at version {}", new_policy.version)
    })?;

    println!(
        "Successfully inserted new policy at version {}",
        new_policy.version
    );

    Ok(())
}

async fn cmd_nexus_oximeter_read_policy_get(
    client: &nexus_lockstep_client::Client,
) -> Result<(), anyhow::Error> {
    let res = client.oximeter_read_policy_get().await;

    match res {
        Err(err) => {
            if err.status() == Some(StatusCode::NOT_FOUND) {
                println!(
                    "No oximeter read policy: \
                    Defaulting to reading from a single-node"
                );
            } else {
                eprintln!("error: {:#}", err);
            }
        }
        Ok(policy) => {
            println!("Oximeter Read Policy: ");
            println!("    version: {}", policy.version);
            println!("    creation time: {}", policy.time_created);
            match policy.mode {
                OximeterReadMode::SingleNode => {
                    println!("    mode: single-node");
                }
                OximeterReadMode::Cluster => {
                    println!("    mode: cluster");
                }
            }
        }
    }

    Ok(())
}

async fn cmd_nexus_oximeter_read_policy_set(
    client: &nexus_lockstep_client::Client,
    args: &OximeterReadPolicySetArgs,
    _destruction_token: DestructiveOperationToken,
) -> Result<(), anyhow::Error> {
    let mode = match args.mode {
        OximeterReadPolicyMode::SingleNode => OximeterReadMode::SingleNode,
        OximeterReadPolicyMode::Cluster => OximeterReadMode::Cluster,
    };

    let res = client.oximeter_read_policy_get().await;
    let new_policy = match res {
        Err(err) => {
            if err.status() == Some(StatusCode::NOT_FOUND) {
                OximeterReadPolicy {
                    version: 1,
                    mode,
                    time_created: now_db_precision(),
                }
            } else {
                eprintln!("error: {:#}", err);
                return Err(err).context("retrieving oximeter read policy");
            }
        }
        Ok(policy) => OximeterReadPolicy {
            version: policy.version + 1,
            mode,
            time_created: now_db_precision(),
        },
    };

    client.oximeter_read_policy_set(&new_policy).await.with_context(|| {
        format!("inserting new context at version {}", new_policy.version)
    })?;

    println!(
        "Successfully inserted new policy at version {}",
        new_policy.version
    );

    Ok(())
}

/// Runs `omdb nexus sagas list`
async fn cmd_nexus_sagas_list(
    client: &nexus_lockstep_client::Client,
) -> Result<(), anyhow::Error> {
    // We don't want users to confuse this with a general way to list all sagas.
    // Such a command would read database state and it would go under "omdb db".
    eprintln!(
        "{}",
        textwrap::wrap(
            "NOTE: This command only reads in-memory state from the targeted \
            Nexus instance.  Sagas may be missing if they were run by a \
            different Nexus instance or if they finished before this Nexus \
            instance last started up.",
            80
        )
        .join("\n")
    );

    let saga_stream = client.saga_list_stream(None, None);
    let sagas =
        saga_stream.try_collect::<Vec<_>>().await.context("listing sagas")?;

    #[derive(Tabled)]
    #[tabled(rename_all = "SCREAMING_SNAKE_CASE")]
    struct SagaRow {
        saga_id: Uuid,
        state: &'static str,
    }
    let rows = sagas.into_iter().map(|saga| SagaRow {
        saga_id: saga.id,
        state: match saga.state {
            SagaState::Running => "running",
            SagaState::Succeeded => "succeeded",
            SagaState::Failed { .. } => "failed",
            SagaState::Stuck { .. } => "stuck",
        },
    });
    let table = tabled::Table::new(rows)
        .with(tabled::settings::Style::empty())
        .with(tabled::settings::Padding::new(0, 1, 0, 0))
        .to_string();
    println!("{}", table);
    Ok(())
}

/// Runs `omdb nexus sagas demo-create`
async fn cmd_nexus_sagas_demo_create(
    client: &nexus_lockstep_client::Client,
    _destruction_token: DestructiveOperationToken,
) -> Result<(), anyhow::Error> {
    let demo_saga =
        client.saga_demo_create().await.context("creating demo saga")?;
    println!("saga id:      {}", demo_saga.saga_id);
    println!(
        "demo saga id: {} (use this with `demo-complete`)",
        demo_saga.demo_saga_id,
    );
    Ok(())
}

/// Runs `omdb nexus sagas demo-complete`
async fn cmd_nexus_sagas_demo_complete(
    client: &nexus_lockstep_client::Client,
    args: &DemoSagaIdArgs,
    _destruction_token: DestructiveOperationToken,
) -> Result<(), anyhow::Error> {
    if let Err(error) = client
        .saga_demo_complete(&args.demo_saga_id)
        .await
        .context("completing demo saga")
    {
        eprintln!("error: {:#}", error);
        eprintln!(
            "note: `demo-complete` must be run against the same Nexus \
            instance that is currently running that saga."
        );
        eprintln!(
            "note: Be sure that you're using the demo_saga_id, not the saga_id."
        );
        Err(error)
    } else {
        Ok(())
    }
}

/// Runs `omdb nexus sleds list-uninitialized`
async fn cmd_nexus_sleds_list_uninitialized(
    client: &nexus_lockstep_client::Client,
) -> Result<(), anyhow::Error> {
    let response = client
        .sled_list_uninitialized()
        .await
        .context("listing uninitialized sleds")?;
    let sleds = response.into_inner();
    if sleds.next_page.is_some() {
        eprintln!(
            "warning: response includes next_page token; \
             pagination not implemented"
        );
    }
    let mut sleds = sleds.items;
    sleds.sort_by_key(|sled| sled.cubby);

    #[derive(Tabled)]
    #[tabled(rename_all = "SCREAMING_SNAKE_CASE")]
    struct UninitializedSledRow {
        rack_id: Uuid,
        cubby: u16,
        serial: String,
        part: String,
        revision: u32,
    }
    let rows = sleds.into_iter().map(|sled| UninitializedSledRow {
        rack_id: sled.rack_id,
        cubby: sled.cubby,
        serial: sled.baseboard.serial,
        part: sled.baseboard.part,
        revision: sled.baseboard.revision,
    });
    let table = tabled::Table::new(rows)
        .with(tabled::settings::Style::empty())
        .with(tabled::settings::Padding::new(0, 1, 0, 0))
        .to_string();
    println!("{}", table);
    Ok(())
}

/// Runs `omdb nexus sleds add`
async fn cmd_nexus_sled_add(
    client: &nexus_lockstep_client::Client,
    args: &SledAddArgs,
    _destruction_token: DestructiveOperationToken,
) -> Result<(), anyhow::Error> {
    let sled_id = client
        .sled_add(&UninitializedSledId {
            part: args.part.clone(),
            serial: args.serial.clone(),
        })
        .await
        .context("adding sled")?
        .into_inner()
        .id;
    eprintln!("added sled {} ({}): {sled_id}", args.serial, args.part);
    Ok(())
}

/// Runs `omdb nexus sleds expunge`
async fn cmd_nexus_sled_expunge(
    client: &nexus_lockstep_client::Client,
    args: &SledExpungeArgs,
    omdb: &Omdb,
    log: &slog::Logger,
    destruction_token: DestructiveOperationToken,
) -> Result<(), anyhow::Error> {
    let datastore = args.db_url_opts.connect(omdb, log).await?;
    let result = cmd_nexus_sled_expunge_with_datastore(
        &datastore,
        client,
        args,
        log,
        destruction_token,
    )
    .await;
    datastore.terminate().await;
    result
}

// `omdb nexus sleds expunge`, but borrowing a datastore
async fn cmd_nexus_sled_expunge_with_datastore(
    datastore: &Arc<DataStore>,
    client: &nexus_lockstep_client::Client,
    args: &SledExpungeArgs,
    log: &slog::Logger,
    _destruction_token: DestructiveOperationToken,
) -> Result<(), anyhow::Error> {
    // This is an extremely dangerous and irreversible operation. We put a
    // couple of safeguards in place to ensure this cannot be called without
    // due consideration:
    //
    // 1. We'll require manual input on stdin to confirm the sled to be removed
    // 2. We'll warn sternly if the sled-to-be-expunged is still present in the
    //    most recent inventory collection
    use nexus_db_queries::context::OpContext;

    let opctx = OpContext::for_tests(log.clone(), datastore.clone());
    let opctx = &opctx;

    // First, we need to look up the sled so we know its serial number.
    let (_authz_sled, sled) = LookupPath::new(opctx, datastore)
        .sled_id(args.sled_id)
        .fetch()
        .await
        .with_context(|| format!("failed to find sled {}", args.sled_id))?;

    // Helper to get confirmation messages from the user.
    let mut prompt = ConfirmationPrompt::new();

    // Now check whether its sled-agent or SP were found in the most recent
    // inventory collection.
    match datastore
        .inventory_get_latest_collection(opctx)
        .await
        .context("loading latest collection")?
    {
        Some(collection) => {
            let sled_baseboard = BaseboardId {
                part_number: sled.part_number().to_string(),
                serial_number: sled.serial_number().to_string(),
            };
            // Check the collection for either the sled-id or the baseboard. In
            // general a sled-agent's self report should result in both the
            // sled-id and the baseboard being present in the collection, but
            // there are some test environments (e.g., `omicron-dev run-all`)
            // where that isn't guaranteed.
            let sled_present_in_collection =
                collection.sled_agents.contains_key(&args.sled_id)
                    || collection.baseboards.contains(&sled_baseboard);
            if sled_present_in_collection {
                eprintln!(
                    "WARNING: sled {} is PRESENT in the most recent inventory \
                     collection (spotted at {}). It is dangerous to expunge a \
                     sled that is still running. Are you sure you want to \
                     proceed anyway?",
                    args.sled_id, collection.time_done,
                );
                prompt.read_and_validate("y/N", "y")?;
            }
        }
        None => {
            eprintln!(
                "WARNING: cannot verify that the sled is physically gone \
                 because there are no inventory collections present. Please \
                 make sure that the sled has been physically removed."
            );
        }
    }

    eprintln!(
        "WARNING: This operation will PERMANENTLY and IRRECOVABLY mark sled \
        {} ({}) expunged. To proceed, type the sled's serial number.",
        args.sled_id,
        sled.serial_number(),
    );
    prompt.read_and_validate("sled serial number", sled.serial_number())?;

    let old_policy = client
        .sled_expunge(&SledSelector { sled: args.sled_id.into_untyped_uuid() })
        .await
        .context("expunging sled")?
        .into_inner();
    eprintln!(
        "expunged sled {} (previous policy: {old_policy:?})",
        args.sled_id
    );
    Ok(())
}

/// Runs `omdb nexus sleds expunge-disk`
async fn cmd_nexus_sled_expunge_disk(
    client: &nexus_lockstep_client::Client,
    args: &DiskExpungeArgs,
    omdb: &Omdb,
    log: &slog::Logger,
    destruction_token: DestructiveOperationToken,
) -> Result<(), anyhow::Error> {
    let datastore = args.db_url_opts.connect(omdb, log).await?;
    let result = cmd_nexus_sled_expunge_disk_with_datastore(
        &datastore,
        client,
        args,
        log,
        destruction_token,
    )
    .await;
    datastore.terminate().await;
    result
}

async fn cmd_nexus_sled_expunge_disk_with_datastore(
    datastore: &Arc<DataStore>,
    client: &nexus_lockstep_client::Client,
    args: &DiskExpungeArgs,
    log: &slog::Logger,
    _destruction_token: DestructiveOperationToken,
) -> Result<(), anyhow::Error> {
    use nexus_db_queries::context::OpContext;

    let opctx = OpContext::for_tests(log.clone(), datastore.clone());
    let opctx = &opctx;

    // First, we need to look up the disk so we can lookup identity information.
    let (_authz_physical_disk, physical_disk) =
        LookupPath::new(opctx, datastore)
            .physical_disk(args.physical_disk_id)
            .fetch()
            .await
            .with_context(|| {
                format!(
                    "failed to find physical disk {}",
                    args.physical_disk_id
                )
            })?;

    // Helper to get confirmation messages from the user.
    let mut prompt = ConfirmationPrompt::new();

    // Now check whether its sled-agent was found in the most recent
    // inventory collection.
    match datastore
        .inventory_get_latest_collection(opctx)
        .await
        .context("loading latest collection")?
    {
        Some(collection) => {
            let disk_identity = omicron_common::disk::DiskIdentity {
                vendor: physical_disk.vendor.clone(),
                serial: physical_disk.serial.clone(),
                model: physical_disk.model.clone(),
            };

            let mut sleds_containing_disk = vec![];

            for sled_agent in collection.sled_agents {
                for sled_disk in sled_agent.disks {
                    if sled_disk.identity == disk_identity {
                        sleds_containing_disk.push(sled_agent.sled_id);
                    }
                }
            }

            match sleds_containing_disk.len() {
                0 => {}
                1 => {
                    eprintln!(
                        "WARNING: physical disk {} is PRESENT in the most \
                         recent inventory collection (spotted at {}). Although \
                         expunging a running disk is supported, it is safer \
                         to expunge a disk from a system where it has been \
                         removed. Are you sure you want to proceed anyway?",
                        args.physical_disk_id, collection.time_done,
                    );
                    prompt.read_and_validate("y/N", "y")?;
                }
                _ => {
                    // This should be impossible due to a unique database index,
                    // "vendor_serial_model_unique".
                    //
                    // Even if someone tried moving a disk, it would need to be
                    // decommissioned before being re-commissioned elsewhere.
                    //
                    // However, we still print out an error message here in the
                    // (unlikely) even that it happens anyway.
                    eprintln!(
                        "ERROR: physical disk {} is PRESENT MULTIPLE TIMES in \
                        the most recent inventory collection (spotted at {}).
                        This should not be possible, and is an indication of a \
                        database issue.",
                        args.physical_disk_id, collection.time_done,
                    );
                    bail!("Physical Disk appeared on multiple sleds");
                }
            }
        }
        None => {
            eprintln!(
                "ERROR: cannot verify the physical disk inventory status \
                 because there are no inventory collections present. Please \
                 ensure that inventory may be collected."
            );
            bail!("No inventory");
        }
    }

    eprintln!(
        "WARNING: This operation will PERMANENTLY and IRRECOVABLY mark \
        physical disk {} ({}) expunged. To proceed, type the physical disk's \
        serial number.",
        args.physical_disk_id, physical_disk.serial,
    );
    prompt.read_and_validate("disk serial number", &physical_disk.serial)?;

    client
        .physical_disk_expunge(&PhysicalDiskPath {
            disk_id: args.physical_disk_id.into_untyped_uuid(),
        })
        .await
        .context("expunging disk")?;
    eprintln!("expunged disk {}", args.physical_disk_id);
    Ok(())
}

/// Runs `omdb nexus support-bundles list`
async fn cmd_nexus_support_bundles_list(
    client: &nexus_lockstep_client::Client,
) -> Result<(), anyhow::Error> {
    let support_bundle_stream = client.support_bundle_list_stream(None, None);

    let support_bundles = support_bundle_stream
        .try_collect::<Vec<_>>()
        .await
        .context("listing support bundles")?;

    #[derive(Tabled)]
    #[tabled(rename_all = "SCREAMING_SNAKE_CASE")]
    struct SupportBundleInfo {
        id: Uuid,
        time_created: DateTime<Utc>,
        reason_for_creation: String,
        reason_for_failure: String,
        state: String,
        user_comment: String,
    }
    let rows = support_bundles.into_iter().map(|sb| SupportBundleInfo {
        id: sb.id,
        time_created: sb.time_created,
        reason_for_creation: sb.reason_for_creation,
        reason_for_failure: sb
            .reason_for_failure
            .unwrap_or_else(|| "-".to_string()),
        state: format!("{:?}", sb.state),
        user_comment: sb.user_comment.unwrap_or_else(|| "-".to_string()),
    });
    let table = tabled::Table::new(rows)
        .with(tabled::settings::Style::empty())
        .with(tabled::settings::Padding::new(0, 1, 0, 0))
        .to_string();
    println!("{}", table);
    Ok(())
}

/// Runs `omdb nexus support-bundles create`
async fn cmd_nexus_support_bundles_create(
    client: &nexus_lockstep_client::Client,
    _destruction_token: DestructiveOperationToken,
) -> Result<(), anyhow::Error> {
    let support_bundle_id = client
        .support_bundle_create(
            &nexus_lockstep_client::types::SupportBundleCreate {
                user_comment: None,
            },
        )
        .await
        .context("creating support bundle")?
        .into_inner()
        .id;
    println!("created support bundle: {support_bundle_id}");
    Ok(())
}

/// Runs `omdb nexus support-bundles delete`
async fn cmd_nexus_support_bundles_delete(
    client: &nexus_lockstep_client::Client,
    args: &SupportBundleDeleteArgs,
    _destruction_token: DestructiveOperationToken,
) -> Result<(), anyhow::Error> {
    let _ = client
        .support_bundle_delete(args.id.as_untyped_uuid())
        .await
        .with_context(|| format!("deleting support bundle {}", args.id))?;
    println!("support bundle {} deleted", args.id);
    Ok(())
}

async fn write_stream_to_sink(
    stream: impl futures::Stream<Item = anyhow::Result<bytes::Bytes>>,
    mut sink: impl std::io::Write,
) -> Result<(), anyhow::Error> {
    let mut stream = std::pin::pin!(stream);
    while let Some(data) = stream.next().await {
        match data {
            Err(err) => return Err(anyhow::anyhow!(err)),
            Ok(data) => sink.write_all(&data)?,
        }
    }
    Ok(())
}

// Downloads a portion of a support bundle using range requests.
//
// "range" is in bytes, and is inclusive on both sides.
async fn support_bundle_download_range(
    client: &nexus_lockstep_client::Client,
    id: SupportBundleUuid,
    range: (u64, u64),
) -> anyhow::Result<impl futures::Stream<Item = anyhow::Result<bytes::Bytes>>> {
    let range = format!("bytes={}-{}", range.0, range.1);
    Ok(client
        .support_bundle_download(id.as_untyped_uuid(), Some(&range))
        .await
        .with_context(|| format!("downloading support bundle {}", id))?
        .into_inner_stream()
        .map(|r| r.map_err(|err| anyhow::anyhow!(err))))
}

// Downloads all ranges of a support bundle, and combines them into a single
// stream.
//
// Starts the download at "start" bytes (inclusive) and continues up to "end"
// bytes (exclusive).
fn support_bundle_download_ranges(
    client: &nexus_lockstep_client::Client,
    id: SupportBundleUuid,
    start: u64,
    end: u64,
) -> impl futures::Stream<Item = anyhow::Result<bytes::Bytes>> + use<'_> {
    // Arbitrary chunk size of 100 MiB.
    //
    // Note that we'll still stream data in packets which are smaller than this,
    // but we won't keep a single connection to Nexus open for longer than a 100
    // MiB download.
    const CHUNK_SIZE: u64 = 100 * (1 << 20);
    futures::stream::try_unfold(
        (start, start + CHUNK_SIZE - 1),
        move |range| async move {
            if end <= range.0 {
                return Ok(None);
            }

            let stream =
                support_bundle_download_range(client, id, range).await?;
            let next_range = (range.0 + CHUNK_SIZE, range.1 + CHUNK_SIZE);
            Ok::<_, anyhow::Error>(Some((stream, next_range)))
        },
    )
    .try_flatten()
}

/// Runs `omdb nexus support-bundles download`
async fn cmd_nexus_support_bundles_download(
    client: &nexus_lockstep_client::Client,
    args: &SupportBundleDownloadArgs,
) -> Result<(), anyhow::Error> {
    let total_length = client
        .support_bundle_head(args.id.as_untyped_uuid(), None)
        .await?
        .content_length()
        .ok_or_else(|| anyhow::anyhow!("No content length"))?;

    let start = match &args.output {
        Some(output) if output.exists() && args.resume => {
            output.metadata()?.len()
        }
        _ => 0,
    };

    let stream =
        support_bundle_download_ranges(client, args.id, start, total_length);

    let sink: Box<dyn std::io::Write> = match &args.output {
        Some(path) => Box::new(
            OpenOptions::new()
                .create(true)
                .append(true)
                .truncate(!args.resume)
                .open(path)?,
        ),
        None => Box::new(std::io::stdout()),
    };

    write_stream_to_sink(stream, sink)
        .await
        .with_context(|| format!("streaming support bundle {}", args.id))?;
    Ok(())
}

/// Runs `omdb nexus support-bundles get-index`
async fn cmd_nexus_support_bundles_get_index(
    client: &nexus_lockstep_client::Client,
    args: &SupportBundleIndexArgs,
) -> Result<(), anyhow::Error> {
    let stream = client
        .support_bundle_index(args.id.as_untyped_uuid(), None)
        .await
        .with_context(|| {
            format!("downloading support bundle index {}", args.id)
        })?
        .into_inner_stream()
        .map(|r| r.map_err(|err| anyhow::anyhow!(err)));

    write_stream_to_sink(stream, std::io::stdout()).await.with_context(
        || format!("streaming support bundle index {}", args.id),
    )?;
    Ok(())
}

/// Runs `omdb nexus support-bundles get-file`
async fn cmd_nexus_support_bundles_get_file(
    client: &nexus_lockstep_client::Client,
    args: &SupportBundleFileArgs,
) -> Result<(), anyhow::Error> {
    let stream = client
        .support_bundle_download_file(
            args.id.as_untyped_uuid(),
            args.path.as_str(),
            None,
        )
        .await
        .with_context(|| {
            format!(
                "downloading support bundle file {}: {}",
                args.id, args.path
            )
        })?
        .into_inner_stream()
        .map(|r| r.map_err(|err| anyhow::anyhow!(err)));

    let sink: Box<dyn std::io::Write> = match &args.output {
        Some(path) => Box::new(std::fs::File::create(path)?),
        None => Box::new(std::io::stdout()),
    };

    write_stream_to_sink(stream, sink).await.with_context(|| {
        format!("streaming support bundle file {}: {}", args.id, args.path)
    })?;
    Ok(())
}

/// Runs `omdb nexus support-bundles inspect`
async fn cmd_nexus_support_bundles_inspect(
    client: &nexus_lockstep_client::Client,
    args: &SupportBundleInspectArgs,
) -> Result<(), anyhow::Error> {
    let accessor: Box<dyn SupportBundleAccessor> = match (args.id, &args.path) {
        (None, Some(path)) => Box::new(LocalFileAccess::new(path)?),
        (maybe_id, None) => Box::new(
            crate::support_bundle::access_bundle_from_id(client, maybe_id)
                .await?,
        ),
        (Some(_), Some(_)) => {
            bail!("Cannot specify both UUID and path");
        }
    };

    support_bundle_viewer::run_dashboard(accessor).await
}<|MERGE_RESOLUTION|>--- conflicted
+++ resolved
@@ -1994,17 +1994,11 @@
                 time_loaded,
             } => {
                 println!(
-<<<<<<< HEAD
-                    "    loaded latest inventory collection as of {}: \
-                         collection {collection_id}, taken at {}",
-                    humantime::format_rfc3339_millis(time_loaded.into()),
-=======
                     "    loaded latest inventory collection as of {}:",
                     humantime::format_rfc3339_millis(time_loaded.into())
                 );
                 println!(
                     "        collection {collection_id}, taken at {}",
->>>>>>> 4449f015
                     humantime::format_rfc3339_millis(time_started.into()),
                 );
             }
