// This Source Code Form is subject to the terms of the Mozilla Public
// License, v. 2.0. If a copy of the MPL was not distributed with this
// file, You can obtain one at https://mozilla.org/MPL/2.0/.

//! omdb commands that query or update specific Nexus instances

use crate::Omdb;
use crate::check_allow_destructive::DestructiveOperationToken;
use crate::db::DbUrlOptions;
use crate::helpers::CONNECTION_OPTIONS_HEADING;
use crate::helpers::ConfirmationPrompt;
use crate::helpers::const_max_len;
use crate::helpers::display_option_blank;
use crate::helpers::should_colorize;
use anyhow::Context;
use anyhow::bail;
use camino::Utf8PathBuf;
use chrono::DateTime;
use chrono::SecondsFormat;
use chrono::Utc;
use clap::Args;
use clap::ColorChoice;
use clap::Subcommand;
use clap::ValueEnum;
use futures::StreamExt;
use futures::TryStreamExt;
use futures::future::try_join;
use http::StatusCode;
use internal_dns_types::names::ServiceName;
use itertools::Itertools;
use nexus_client::types::ActivationReason;
use nexus_client::types::BackgroundTask;
use nexus_client::types::BackgroundTasksActivateRequest;
use nexus_client::types::CurrentStatus;
use nexus_client::types::LastResult;
use nexus_client::types::PhysicalDiskPath;
use nexus_client::types::SagaState;
use nexus_client::types::SledSelector;
use nexus_client::types::UninitializedSledId;
use nexus_db_lookup::LookupPath;
use nexus_db_queries::db::DataStore;
use nexus_inventory::now_db_precision;
use nexus_saga_recovery::LastPass;
use nexus_types::deployment::Blueprint;
use nexus_types::deployment::ClickhouseMode;
use nexus_types::deployment::ClickhousePolicy;
use nexus_types::deployment::OximeterReadMode;
use nexus_types::deployment::OximeterReadPolicy;
use nexus_types::internal_api::background::AbandonedVmmReaperStatus;
use nexus_types::internal_api::background::BlueprintRendezvousStatus;
use nexus_types::internal_api::background::InstanceReincarnationStatus;
use nexus_types::internal_api::background::InstanceUpdaterStatus;
use nexus_types::internal_api::background::LookupRegionPortStatus;
use nexus_types::internal_api::background::ReadOnlyRegionReplacementStartStatus;
use nexus_types::internal_api::background::RegionReplacementDriverStatus;
use nexus_types::internal_api::background::RegionReplacementStatus;
use nexus_types::internal_api::background::RegionSnapshotReplacementFinishStatus;
use nexus_types::internal_api::background::RegionSnapshotReplacementGarbageCollectStatus;
use nexus_types::internal_api::background::RegionSnapshotReplacementStartStatus;
use nexus_types::internal_api::background::RegionSnapshotReplacementStepStatus;
use nexus_types::internal_api::background::SupportBundleCleanupReport;
use nexus_types::internal_api::background::SupportBundleCollectionReport;
use nexus_types::internal_api::background::TufArtifactReplicationCounters;
use nexus_types::internal_api::background::TufArtifactReplicationRequest;
use nexus_types::internal_api::background::TufArtifactReplicationStatus;
use nexus_types::inventory::BaseboardId;
use omicron_uuid_kinds::BlueprintUuid;
use omicron_uuid_kinds::CollectionUuid;
use omicron_uuid_kinds::DemoSagaUuid;
use omicron_uuid_kinds::GenericUuid;
use omicron_uuid_kinds::ParseError;
use omicron_uuid_kinds::PhysicalDiskUuid;
use omicron_uuid_kinds::SledUuid;
use omicron_uuid_kinds::SupportBundleUuid;
use serde::Deserialize;
use slog_error_chain::InlineErrorChain;
use std::collections::BTreeMap;
use std::collections::BTreeSet;
use std::str::FromStr;
use std::sync::Arc;
use tabled::Tabled;
use tabled::settings::Padding;
use tabled::settings::object::Columns;
use tokio::sync::OnceCell;
use update_engine::EventBuffer;
use update_engine::ExecutionStatus;
use update_engine::ExecutionTerminalInfo;
use update_engine::NestedError;
use update_engine::NestedSpec;
use update_engine::TerminalKind;
use update_engine::display::LineDisplay;
use update_engine::display::LineDisplayStyles;
use update_engine::display::ProgressRatioDisplay;
use update_engine::events::EventReport;
use update_engine::events::StepOutcome;
use uuid::Uuid;

/// Arguments to the "omdb nexus" subcommand
#[derive(Debug, Args)]
pub struct NexusArgs {
    /// URL of the Nexus internal API
    #[clap(
        long,
        env = "OMDB_NEXUS_URL",
        global = true,
        help_heading = CONNECTION_OPTIONS_HEADING,
    )]
    nexus_internal_url: Option<String>,

    #[command(subcommand)]
    command: NexusCommands,
}

/// Subcommands for the "omdb nexus" subcommand
#[allow(clippy::large_enum_variant)]
#[derive(Debug, Subcommand)]
enum NexusCommands {
    /// print information about background tasks
    BackgroundTasks(BackgroundTasksArgs),
    /// interact with blueprints
    Blueprints(BlueprintsArgs),
    /// interact with clickhouse policy
    ClickhousePolicy(ClickhousePolicyArgs),
    /// print information about pending MGS updates
    MgsUpdates,
    /// interact with oximeter read policy
    OximeterReadPolicy(OximeterReadPolicyArgs),
    /// view sagas, create and complete demo sagas
    Sagas(SagasArgs),
    /// interact with sleds
    Sleds(SledsArgs),
    /// interact with support bundles
    #[command(visible_alias = "sb")]
    SupportBundles(SupportBundleArgs),
}

#[derive(Debug, Args)]
struct BackgroundTasksArgs {
    #[command(subcommand)]
    command: BackgroundTasksCommands,
}

#[derive(Debug, Subcommand)]
enum BackgroundTasksCommands {
    /// Show documentation about background tasks
    Doc,
    /// Print a summary of the status of all background tasks
    List,
    /// Print human-readable summary of the status of each background task
    Show(BackgroundTasksShowArgs),
    /// Print an event report for a background task if available.
    PrintReport(BackgroundTasksPrintReportArgs),
    /// Activate one or more background tasks
    Activate(BackgroundTasksActivateArgs),
}

#[derive(Debug, Args)]
struct BackgroundTasksShowArgs {
    /// Names of background tasks to show (default: all)
    ///
    /// You can use any background task name here or one of the special strings
    /// "all", "dns_external", or "dns_internal".
    #[clap(value_name = "TASK_NAME")]
    tasks: Vec<String>,
}

#[derive(Debug, Args)]
struct BackgroundTasksPrintReportArgs {
    /// The name of the background task to print a report for.
    #[clap(value_name = "TASK_NAME")]
    task: String,
}

#[derive(Debug, Args)]
struct BackgroundTasksActivateArgs {
    /// Name of the background tasks to activate
    #[clap(value_name = "TASK_NAME", required = true)]
    tasks: Vec<String>,
}

#[derive(Debug, Args)]
struct BlueprintsArgs {
    #[command(subcommand)]
    command: BlueprintsCommands,
}

#[derive(Debug, Subcommand)]
enum BlueprintsCommands {
    /// List all blueprints
    List,
    /// Show a blueprint
    Show(BlueprintIdArgs),
    /// Diff two blueprints
    Diff(BlueprintDiffArgs),
    /// Delete a blueprint
    Delete(BlueprintIdArgs),
    /// Interact with the current target blueprint
    Target(BlueprintsTargetArgs),
    /// Generate a new blueprint
    Regenerate,
    /// Import a blueprint
    Import(BlueprintImportArgs),
}

#[derive(Debug, Clone, Copy)]
enum BlueprintIdOrCurrentTarget {
    CurrentTarget,
    BlueprintId(BlueprintUuid),
}

impl FromStr for BlueprintIdOrCurrentTarget {
    type Err = ParseError;

    fn from_str(s: &str) -> Result<Self, Self::Err> {
        if matches!(s, "current-target" | "current" | "target") {
            Ok(Self::CurrentTarget)
        } else {
            let id = s.parse()?;
            Ok(Self::BlueprintId(id))
        }
    }
}

impl BlueprintIdOrCurrentTarget {
    async fn resolve_to_id(
        &self,
        client: &nexus_client::Client,
    ) -> anyhow::Result<BlueprintUuid> {
        match self {
            Self::CurrentTarget => {
                let target = client
                    .blueprint_target_view()
                    .await
                    .context("getting current blueprint target")?;
                Ok(target.target_id)
            }
            Self::BlueprintId(id) => Ok(*id),
        }
    }

    async fn resolve_to_blueprint(
        &self,
        client: &nexus_client::Client,
    ) -> anyhow::Result<Blueprint> {
        let id = self.resolve_to_id(client).await?;
        let response = client
            .blueprint_view(id.as_untyped_uuid())
            .await
            .with_context(|| {
                let suffix = match self {
                    BlueprintIdOrCurrentTarget::CurrentTarget => {
                        " (current target)"
                    }
                    BlueprintIdOrCurrentTarget::BlueprintId(_) => "",
                };
                format!("fetching blueprint {id}{suffix}")
            })?;
        Ok(response.into_inner())
    }
}

#[derive(Debug, Clone, Copy, Args)]
struct BlueprintIdArgs {
    /// id of blueprint (or `target` for the current target)
    blueprint_id: BlueprintIdOrCurrentTarget,
}

#[derive(Debug, Args)]
struct BlueprintIdsArgs {
    /// id of first blueprint (or `target` for the current target)
    blueprint1_id: BlueprintIdOrCurrentTarget,
    /// id of second blueprint (or `target` for the current target)
    blueprint2_id: BlueprintIdOrCurrentTarget,
}

#[derive(Debug, Args)]
struct BlueprintDiffArgs {
    #[clap(flatten)]
    ids: BlueprintIdsArgs,
    /// Exit with 1 if there were differences, 0 if no differences.
    #[arg(long, default_value_t = false)]
    exit_code: bool,
}

#[derive(Debug, Args)]
struct CollectionIdArgs {
    /// id of an inventory collection
    collection_id: CollectionUuid,
}

#[derive(Debug, Args)]
struct BlueprintsTargetArgs {
    #[command(subcommand)]
    command: BlueprintTargetCommands,
}

#[derive(Debug, Subcommand)]
enum BlueprintTargetCommands {
    /// Show the current target blueprint
    Show,
    /// Change the current target blueprint
    Set(BlueprintTargetSetArgs),
    /// Enable the current target blueprint
    ///
    /// Fails if the specified blueprint id is not the current target
    Enable(BlueprintIdArgs),
    /// Disable the current target blueprint
    ///
    /// Fails if the specified blueprint id is not the current target
    Disable(BlueprintIdArgs),
}

#[derive(Debug, Args)]
struct BlueprintTargetSetArgs {
    /// id of blueprint to make target
    blueprint_id: BlueprintUuid,
    /// whether this blueprint should be enabled
    enabled: BlueprintTargetSetEnabled,
    /// if specified, diff against the current target and wait for confirmation
    /// before proceeding
    #[clap(long)]
    diff: bool,
}

#[derive(Debug, Clone, Copy, ValueEnum)]
enum BlueprintTargetSetEnabled {
    /// set the new current target as enabled
    Enabled,
    /// set the new current target as disabled
    Disabled,
    /// use the enabled setting from the parent blueprint
    Inherit,
}

#[derive(Debug, Args)]
struct BlueprintImportArgs {
    /// path to a file containing a JSON-serialized blueprint
    input: Utf8PathBuf,
}

#[derive(Debug, Args)]
struct ClickhousePolicyArgs {
    #[command(subcommand)]
    command: ClickhousePolicyCommands,
}

#[derive(Debug, Subcommand)]
enum ClickhousePolicyCommands {
    /// Get the current policy
    Get,
    /// Set the new policy
    Set(ClickhousePolicySetArgs),
}

#[derive(Debug, Args)]
struct ClickhousePolicySetArgs {
    mode: ClickhousePolicyMode,

    /// The number of servers in a clickhouse cluster
    #[arg(long, default_value_t = 3)]
    target_servers: u8,
    /// The number of keepers in a clickhouse cluster
    #[arg(long, default_value_t = 5)]
    target_keepers: u8,
}

#[derive(Debug, Clone, Copy, ValueEnum)]
enum ClickhousePolicyMode {
    /// Run only a single node clickhouse instance
    SingleNodeOnly,
    // Run only a clickhouse cluster
    ClusterOnly,
    // Run both single-node and clustered clickhouse deployments
    Both,
}

#[derive(Debug, Args)]
struct OximeterReadPolicyArgs {
    #[command(subcommand)]
    command: OximeterReadPolicyCommands,
}

#[derive(Debug, Subcommand)]
enum OximeterReadPolicyCommands {
    /// Get the current policy
    Get,
    /// Set the new policy
    Set(OximeterReadPolicySetArgs),
}

#[derive(Debug, Args)]
struct OximeterReadPolicySetArgs {
    mode: OximeterReadPolicyMode,
}

#[derive(Debug, Clone, Copy, ValueEnum)]
enum OximeterReadPolicyMode {
    /// Read from the clickhouse single node
    SingleNode,
    /// Read from the clickhouse cluster
    Cluster,
}

#[derive(Debug, Args)]
struct SagasArgs {
    #[command(subcommand)]
    command: SagasCommands,
}

#[derive(Debug, Subcommand)]
enum SagasCommands {
    /// List sagas run by this Nexus
    ///
    /// Note that this is reporting in-memory state about sagas run by *this*
    /// Nexus instance.  You'll get different answers if you ask different Nexus
    /// instances.
    List,

    /// Create a "demo" saga
    ///
    /// This saga will wait until it's explicitly completed using the
    /// "demo-complete" subcommand.
    DemoCreate,

    /// Complete a demo saga started with "demo-create".
    DemoComplete(DemoSagaIdArgs),
}

#[derive(Debug, Args)]
struct DemoSagaIdArgs {
    demo_saga_id: DemoSagaUuid,
}

#[derive(Debug, Args)]
struct SledsArgs {
    #[command(subcommand)]
    command: SledsCommands,
}

#[derive(Debug, Subcommand)]
#[allow(clippy::large_enum_variant)]
enum SledsCommands {
    /// List all uninitialized sleds
    ListUninitialized,
    /// Add an uninitialized sled
    Add(SledAddArgs),
    /// Expunge a sled (DANGEROUS)
    Expunge(SledExpungeArgs),
    /// Expunge a disk (DANGEROUS)
    ExpungeDisk(DiskExpungeArgs),
}

#[derive(Debug, Args)]
struct SledAddArgs {
    /// sled's serial number
    serial: String,
    /// sled's part number
    part: String,
}

#[derive(Debug, Args)]
struct SledExpungeArgs {
    // expunge is _extremely_ dangerous, so we also require a database
    // connection to perform some safety checks
    #[clap(flatten)]
    db_url_opts: DbUrlOptions,

    /// sled ID
    sled_id: SledUuid,
}

#[derive(Debug, Args)]
struct DiskExpungeArgs {
    // expunge is _extremely_ dangerous, so we also require a database
    // connection to perform some safety checks
    #[clap(flatten)]
    db_url_opts: DbUrlOptions,

    /// Physical disk ID
    physical_disk_id: PhysicalDiskUuid,
}

#[derive(Debug, Args)]
struct SupportBundleArgs {
    #[command(subcommand)]
    command: SupportBundleCommands,
}

#[derive(Debug, Subcommand)]
#[allow(clippy::large_enum_variant)]
enum SupportBundleCommands {
    /// List all support bundles
    List,
    /// Create a new support bundle
    Create,
    /// Delete a support bundle
    Delete(SupportBundleDeleteArgs),
    /// Download an entire support bundle
    Download(SupportBundleDownloadArgs),
    /// Download the index of a support bundle
    ///
    /// This is a "list of files", from which individual files can be accessed
    GetIndex(SupportBundleIndexArgs),
    /// Download a single file within a support bundle
    GetFile(SupportBundleFileArgs),
<<<<<<< HEAD
    /// Run a dashboard for viewing the contents of a support bundle
=======
    /// Creates a dashboard for viewing the contents of a support bundle
>>>>>>> 12d00d89
    Inspect(SupportBundleInspectArgs),
}

#[derive(Debug, Args)]
struct SupportBundleDeleteArgs {
    id: SupportBundleUuid,
}

#[derive(Debug, Args)]
struct SupportBundleDownloadArgs {
    id: SupportBundleUuid,

    /// Optional output path where the file should be written,
    /// instead of stdout.
    #[arg(short, long)]
    output: Option<Utf8PathBuf>,
}

#[derive(Debug, Args)]
struct SupportBundleIndexArgs {
    id: SupportBundleUuid,
}

#[derive(Debug, Args)]
struct SupportBundleFileArgs {
    id: SupportBundleUuid,
    path: Utf8PathBuf,
    /// Optional output path where the file should be written,
    /// instead of stdout.
    #[arg(short, long)]
    output: Option<Utf8PathBuf>,
}

#[derive(Debug, Args)]
struct SupportBundleInspectArgs {
    /// A specific bundle to inspect.
    ///
    /// If none is supplied, the latest active bundle is used.
    /// Mutually exclusive with "path".
    #[arg(short, long)]
    id: Option<SupportBundleUuid>,

    /// A local bundle file to inspect.
    ///
    /// If none is supplied, the latest active bundle is used.
    /// Mutually exclusive with "id".
    #[arg(short, long)]
    path: Option<Utf8PathBuf>,
}

impl NexusArgs {
    /// Run a `omdb nexus` subcommand.
    pub(crate) async fn run_cmd(
        &self,
        omdb: &Omdb,
        log: &slog::Logger,
    ) -> Result<(), anyhow::Error> {
        let nexus_url = match &self.nexus_internal_url {
            Some(cli_or_env_url) => cli_or_env_url.clone(),
            None => {
                eprintln!(
                    "note: Nexus URL not specified.  Will pick one from DNS."
                );
                let addr = omdb
                    .dns_lookup_one(log.clone(), ServiceName::Nexus)
                    .await?;
                format!("http://{}", addr)
            }
        };
        eprintln!("note: using Nexus URL {}", &nexus_url);
        let client = nexus_client::Client::new(&nexus_url, log.clone());

        match &self.command {
            NexusCommands::BackgroundTasks(BackgroundTasksArgs {
                command: BackgroundTasksCommands::Doc,
            }) => cmd_nexus_background_tasks_doc(&client).await,
            NexusCommands::BackgroundTasks(BackgroundTasksArgs {
                command: BackgroundTasksCommands::List,
            }) => cmd_nexus_background_tasks_list(&client).await,
            NexusCommands::BackgroundTasks(BackgroundTasksArgs {
                command: BackgroundTasksCommands::Show(args),
            }) => cmd_nexus_background_tasks_show(&client, args).await,
            NexusCommands::BackgroundTasks(BackgroundTasksArgs {
                command: BackgroundTasksCommands::PrintReport(args),
            }) => {
                cmd_nexus_background_tasks_print_report(
                    &client,
                    args,
                    omdb.output.color,
                )
                .await
            }
            NexusCommands::BackgroundTasks(BackgroundTasksArgs {
                command: BackgroundTasksCommands::Activate(args),
            }) => {
                let token = omdb.check_allow_destructive()?;
                cmd_nexus_background_tasks_activate(&client, args, token).await
            }

            NexusCommands::Blueprints(BlueprintsArgs {
                command: BlueprintsCommands::List,
            }) => cmd_nexus_blueprints_list(&client).await,
            NexusCommands::Blueprints(BlueprintsArgs {
                command: BlueprintsCommands::Show(args),
            }) => cmd_nexus_blueprints_show(&client, args).await,
            NexusCommands::Blueprints(BlueprintsArgs {
                command: BlueprintsCommands::Diff(args),
            }) => cmd_nexus_blueprints_diff(&client, args).await,
            NexusCommands::Blueprints(BlueprintsArgs {
                command: BlueprintsCommands::Delete(args),
            }) => {
                let token = omdb.check_allow_destructive()?;
                cmd_nexus_blueprints_delete(&client, args, token).await
            }
            NexusCommands::Blueprints(BlueprintsArgs {
                command:
                    BlueprintsCommands::Target(BlueprintsTargetArgs {
                        command: BlueprintTargetCommands::Show,
                    }),
            }) => cmd_nexus_blueprints_target_show(&client).await,
            NexusCommands::Blueprints(BlueprintsArgs {
                command:
                    BlueprintsCommands::Target(BlueprintsTargetArgs {
                        command: BlueprintTargetCommands::Set(args),
                    }),
            }) => {
                let token = omdb.check_allow_destructive()?;
                cmd_nexus_blueprints_target_set(&client, args, token).await
            }
            NexusCommands::Blueprints(BlueprintsArgs {
                command:
                    BlueprintsCommands::Target(BlueprintsTargetArgs {
                        command: BlueprintTargetCommands::Enable(args),
                    }),
            }) => {
                let token = omdb.check_allow_destructive()?;
                cmd_nexus_blueprints_target_set_enabled(
                    &client, args, true, token,
                )
                .await
            }
            NexusCommands::Blueprints(BlueprintsArgs {
                command:
                    BlueprintsCommands::Target(BlueprintsTargetArgs {
                        command: BlueprintTargetCommands::Disable(args),
                    }),
            }) => {
                let token = omdb.check_allow_destructive()?;
                cmd_nexus_blueprints_target_set_enabled(
                    &client, args, false, token,
                )
                .await
            }
            NexusCommands::Blueprints(BlueprintsArgs {
                command: BlueprintsCommands::Regenerate,
            }) => {
                let token = omdb.check_allow_destructive()?;
                cmd_nexus_blueprints_regenerate(&client, token).await
            }
            NexusCommands::Blueprints(BlueprintsArgs {
                command: BlueprintsCommands::Import(args),
            }) => {
                let token = omdb.check_allow_destructive()?;
                cmd_nexus_blueprints_import(&client, token, args).await
            }

            NexusCommands::ClickhousePolicy(ClickhousePolicyArgs {
                command,
            }) => match command {
                ClickhousePolicyCommands::Get => {
                    cmd_nexus_clickhouse_policy_get(&client).await
                }
                ClickhousePolicyCommands::Set(args) => {
                    let token = omdb.check_allow_destructive()?;
                    cmd_nexus_clickhouse_policy_set(&client, args, token).await
                }
            },

            NexusCommands::MgsUpdates => cmd_nexus_mgs_updates(&client).await,

            NexusCommands::OximeterReadPolicy(OximeterReadPolicyArgs {
                command,
            }) => match command {
                OximeterReadPolicyCommands::Get => {
                    cmd_nexus_oximeter_read_policy_get(&client).await
                }
                OximeterReadPolicyCommands::Set(args) => {
                    let token = omdb.check_allow_destructive()?;
                    cmd_nexus_oximeter_read_policy_set(&client, args, token)
                        .await
                }
            },

            NexusCommands::Sagas(SagasArgs { command }) => {
                if self.nexus_internal_url.is_none() {
                    eprintln!(
                        "{}",
                        textwrap::wrap(
                            "WARNING: A Nexus instance was selected from DNS \
                            because a specific one was not specified.  But \
                            the `omdb nexus sagas` commands usually only make \
                            sense when targeting a specific Nexus instance.",
                            80
                        )
                        .join("\n")
                    );
                }
                match command {
                    SagasCommands::List => cmd_nexus_sagas_list(&client).await,
                    SagasCommands::DemoCreate => {
                        let token = omdb.check_allow_destructive()?;
                        cmd_nexus_sagas_demo_create(&client, token).await
                    }
                    SagasCommands::DemoComplete(args) => {
                        let token = omdb.check_allow_destructive()?;
                        cmd_nexus_sagas_demo_complete(&client, args, token)
                            .await
                    }
                }
            }

            NexusCommands::Sleds(SledsArgs {
                command: SledsCommands::ListUninitialized,
            }) => cmd_nexus_sleds_list_uninitialized(&client).await,
            NexusCommands::Sleds(SledsArgs {
                command: SledsCommands::Add(args),
            }) => {
                let token = omdb.check_allow_destructive()?;
                cmd_nexus_sled_add(&client, args, token).await
            }
            NexusCommands::Sleds(SledsArgs {
                command: SledsCommands::Expunge(args),
            }) => {
                let token = omdb.check_allow_destructive()?;
                cmd_nexus_sled_expunge(&client, args, omdb, log, token).await
            }
            NexusCommands::Sleds(SledsArgs {
                command: SledsCommands::ExpungeDisk(args),
            }) => {
                let token = omdb.check_allow_destructive()?;
                cmd_nexus_sled_expunge_disk(&client, args, omdb, log, token)
                    .await
            }
            NexusCommands::SupportBundles(SupportBundleArgs {
                command: SupportBundleCommands::List,
            }) => cmd_nexus_support_bundles_list(&client).await,
            NexusCommands::SupportBundles(SupportBundleArgs {
                command: SupportBundleCommands::Create,
            }) => {
                let token = omdb.check_allow_destructive()?;
                cmd_nexus_support_bundles_create(&client, token).await
            }
            NexusCommands::SupportBundles(SupportBundleArgs {
                command: SupportBundleCommands::Delete(args),
            }) => {
                let token = omdb.check_allow_destructive()?;
                cmd_nexus_support_bundles_delete(&client, args, token).await
            }
            NexusCommands::SupportBundles(SupportBundleArgs {
                command: SupportBundleCommands::Download(args),
            }) => cmd_nexus_support_bundles_download(&client, args).await,
            NexusCommands::SupportBundles(SupportBundleArgs {
                command: SupportBundleCommands::GetIndex(args),
            }) => cmd_nexus_support_bundles_get_index(&client, args).await,
            NexusCommands::SupportBundles(SupportBundleArgs {
                command: SupportBundleCommands::GetFile(args),
            }) => cmd_nexus_support_bundles_get_file(&client, args).await,
            NexusCommands::SupportBundles(SupportBundleArgs {
                command: SupportBundleCommands::Inspect(args),
            }) => cmd_nexus_support_bundles_inspect(&client, args).await,
        }
    }
}

/// Runs `omdb nexus background-tasks doc`
async fn cmd_nexus_background_tasks_doc(
    client: &nexus_client::Client,
) -> Result<(), anyhow::Error> {
    let response =
        client.bgtask_list().await.context("listing background tasks")?;
    let tasks = response.into_inner();
    let tasks: BTreeMap<_, _> = tasks.into_iter().collect();
    for (_, bgtask) in &tasks {
        println!("task: {:?}", bgtask.name);
        println!(
            "{}",
            textwrap::fill(
                &bgtask.description,
                &textwrap::Options::new(80)
                    .initial_indent("    ")
                    .subsequent_indent("    ")
            )
        );

        println!("\n");
    }

    Ok(())
}

/// Runs `omdb nexus background-tasks list`
async fn cmd_nexus_background_tasks_list(
    client: &nexus_client::Client,
) -> Result<(), anyhow::Error> {
    let response =
        client.bgtask_list().await.context("listing background tasks")?;
    // Convert the HashMap to a BTreeMap because we want the keys in sorted
    // order.
    let tasks = response.into_inner().into_iter().collect::<BTreeMap<_, _>>();
    let table_rows = tasks.values().map(BackgroundTaskStatusRow::from);
    let table = tabled::Table::new(table_rows)
        .with(tabled::settings::Style::empty())
        .with(tabled::settings::Padding::new(0, 1, 0, 0))
        .to_string();
    println!("{}", table);
    Ok(())
}

/// Runs `omdb nexus background-tasks show`
async fn cmd_nexus_background_tasks_show(
    client: &nexus_client::Client,
    args: &BackgroundTasksShowArgs,
) -> Result<(), anyhow::Error> {
    let response =
        client.bgtask_list().await.context("listing background tasks")?;
    // Convert the HashMap to a BTreeMap because we want the keys in sorted
    // order.
    let mut tasks =
        response.into_inner().into_iter().collect::<BTreeMap<_, _>>();

    // Now, pick out the tasks that the user selected.
    //
    // The set of user tasks may include:
    //
    // - nothing at all, in which case we include all tasks
    // - individual task names
    // - certain groups that we recognize, like "dns_external" for all the tasks
    //   related to external DNS propagation.  "all" means "all tasks".
    let selected_set: BTreeSet<_> =
        args.tasks.iter().map(AsRef::as_ref).collect();
    let selected_all = selected_set.is_empty() || selected_set.contains("all");
    if !selected_all {
        for s in &selected_set {
            if !tasks.contains_key(*s)
                && *s != "all"
                && *s != "dns_external"
                && *s != "dns_internal"
            {
                bail!(
                    "unknown task name: {:?} (known task names: all, \
                    dns_external, dns_internal, {})",
                    s,
                    tasks.keys().join(", ")
                );
            }
        }

        tasks.retain(|k, _| {
            selected_set.contains(k.as_str())
                || selected_set.contains("all")
                || (selected_set.contains("dns_external")
                    && k.starts_with("dns_")
                    && k.ends_with("_external"))
                || (selected_set.contains("dns_internal")
                    && k.starts_with("dns_")
                    && k.ends_with("_internal"))
        });
    }

    // Some tasks should be grouped and printed together in a certain order,
    // even though their names aren't alphabetical.  Notably, the DNS tasks
    // logically go from config -> servers -> propagation, so we want to print
    // them in that order.  So we pick these out first and then print anything
    // else that we find in alphabetical order.
    for name in [
        "dns_config_internal",
        "dns_servers_internal",
        "dns_propagation_internal",
        "dns_config_external",
        "dns_servers_external",
        "dns_propagation_external",
        "nat_v4_garbage_collector",
        "blueprint_loader",
        "blueprint_executor",
    ] {
        if let Some(bgtask) = tasks.remove(name) {
            print_task(&bgtask);
        } else if selected_all {
            eprintln!("warning: expected to find background task {:?}", name);
        }
    }

    for (_, bgtask) in &tasks {
        print_task(bgtask);
    }

    Ok(())
}

/// Runs `omdb nexus background-tasks print-report`
async fn cmd_nexus_background_tasks_print_report(
    client: &nexus_client::Client,
    args: &BackgroundTasksPrintReportArgs,
    color: ColorChoice,
) -> Result<(), anyhow::Error> {
    let response = client
        .bgtask_view(&args.task)
        .await
        .context("fetching background task")?;
    let task = response.into_inner();
    match task.last {
        LastResult::NeverCompleted => {
            bail!("task {:?} has never completed", args.task);
        }
        LastResult::Completed(last) => {
            // Clone the details so the original details are preserved for the
            // error below.
            let event_buffer = extract_event_buffer(&mut last.details.clone())
                .with_context(|| {
                    format!(
                        "error extracting `event_report` from task details \
                         -- found {:?}",
                        last.details
                    )
                })?;
            let Some(event_buffer) = event_buffer else {
                bail!("task {:?} has no event report", args.task);
            };

            let mut line_display = LineDisplay::new(std::io::stdout());
            line_display.set_start_time(last.start_time);
            if should_colorize(color, supports_color::Stream::Stdout) {
                line_display.set_styles(LineDisplayStyles::colorized());
            }

            line_display.write_event_buffer(&event_buffer)?;
        }
    }

    Ok(())
}

/// Runs `omdb nexus background-tasks activate`
async fn cmd_nexus_background_tasks_activate(
    client: &nexus_client::Client,
    args: &BackgroundTasksActivateArgs,
    // This isn't quite "destructive" in the sense that of it being potentially
    // dangerous, but it does modify the system rather than being a read-only
    // view on it.
    _destruction_token: DestructiveOperationToken,
) -> Result<(), anyhow::Error> {
    let body =
        BackgroundTasksActivateRequest { bgtask_names: args.tasks.clone() };
    client
        .bgtask_activate(&body)
        .await
        .context("error activating background tasks")?;

    eprintln!("activated background tasks: {}", args.tasks.join(", "));
    Ok(())
}

fn print_task(bgtask: &BackgroundTask) {
    println!("task: {:?}", bgtask.name);
    println!(
        "  configured period: every {}",
        humantime::format_duration(bgtask.period.clone().into())
    );
    print!("  currently executing: ");
    match &bgtask.current {
        CurrentStatus::Idle => println!("no"),
        CurrentStatus::Running(current) => {
            let elapsed = std::time::SystemTime::from(current.start_time)
                .elapsed()
                .map(|s| format!("{:.3}ms", s.as_millis()))
                .unwrap_or_else(|error| format!("(unknown: {:#})", error));
            print!(
                "iter {}, triggered by {}\n",
                current.iteration,
                reason_str(&current.reason)
            );
            print!(
                "    started at {}, running for {}\n",
                humantime::format_rfc3339_millis(current.start_time.into()),
                elapsed,
            );
        }
    };

    print!("  last completed activation: ");
    match &bgtask.last {
        LastResult::NeverCompleted => print!("never\n"),
        LastResult::Completed(last) => {
            print!(
                "iter {}, triggered by {}\n",
                last.iteration,
                reason_str(&last.reason)
            );
            print!(
                "    started at {} ({}s ago) and ran for {:.3}ms\n",
                humantime::format_rfc3339_millis(last.start_time.into()),
                (Utc::now() - last.start_time).num_seconds(),
                std::time::Duration::from(last.elapsed.clone()).as_millis(),
            );
        }
    };

    // Print extra task-specific information.  This data is particularly
    // unstable -- it gets exposed by background tasks as unstructured
    // (schemaless) data.  We make a best effort to interpret it.
    if let LastResult::Completed(completed) = &bgtask.last {
        print_task_details(&bgtask, &completed.details);
    }
}

/// Interprets the unstable, schemaless output from each particular background
/// task and print a human-readable summary
///
/// Each activation of a background task produces an arbitrary JSON value that
/// gets passed to us here.  The task can put whatever status it wants here --
/// it's solely for debugging.  This function decodes these values and prints
/// them out.
///
/// As implied by not having a schema, the specific values are currently
/// undocumented and unstable (subject to change).  That does make this code
/// both ugly and brittle.  It's not a fatal error to fail to parse these, but
/// we do warn the user if that happens.
fn print_task_details(bgtask: &BackgroundTask, details: &serde_json::Value) {
    // All tasks might produce an "error" property.  If we find one, print that
    // out and stop.
    #[derive(Deserialize)]
    struct TaskError {
        error: String,
    }
    if let Ok(found_error) =
        serde_json::from_value::<TaskError>(details.clone())
    {
        println!("    last completion reported error: {}", found_error.error);
        println!("");
        return;
    }

    // The rest is task-specific, keyed by the name.
    let name = &bgtask.name;
    match name.as_str() {
        "abandoned_vmm_reaper" => {
            print_task_abandoned_vmm_reaper(details);
        }
        "blueprint_executor" => {
            print_task_blueprint_executor(details);
        }
        "blueprint_loader" => {
            print_task_blueprint_loader(details);
        }
        "blueprint_rendezvous" => {
            print_task_blueprint_rendezvous(details);
        }
        "dns_config_external" | "dns_config_internal" => {
            print_task_dns_config(details);
        }
        "dns_servers_external" | "dns_servers_internal" => {
            print_task_dns_servers(details);
        }
        "dns_propagation_internal" | "dns_propagation_external" => {
            print_task_dns_propagation(details);
        }
        "external_endpoints" => {
            print_task_external_endpoints(details);
        }
        "instance_reincarnation" => {
            print_task_instance_reincarnation(details);
        }
        "instance_updater" => {
            print_task_instance_updater(details);
        }
        "instance_watcher" => {
            print_task_instance_watcher(details);
        }
        "inventory_collection" => {
            print_task_inventory_collection(details);
        }
        "lookup_region_port" => {
            print_task_lookup_region_port(details);
        }
        "phantom_disks" => {
            print_task_phantom_disks(details);
        }
        "read_only_region_replacement_start" => {
            print_task_read_only_region_replacement_start(details);
        }
        "region_replacement" => {
            print_task_region_replacement(details);
        }
        "region_replacement_driver" => {
            print_task_region_replacement_driver(details);
        }
        "region_snapshot_replacement_finish" => {
            print_task_region_snapshot_replacement_finish(details);
        }
        "region_snapshot_replacement_garbage_collection" => {
            print_task_region_snapshot_replacement_garbage_collection(details);
        }
        "region_snapshot_replacement_start" => {
            print_task_region_snapshot_replacement_start(details);
        }
        "region_snapshot_replacement_step" => {
            print_task_region_snapshot_replacement_step(details);
        }
        "saga_recovery" => {
            print_task_saga_recovery(details);
        }
        "service_firewall_rule_propagation" => {
            print_task_service_firewall_rule_propagation(details);
        }
        "support_bundle_collector" => {
            print_task_support_bundle_collector(details);
        }
        "tuf_artifact_replication" => {
            print_task_tuf_artifact_replication(details);
        }
        "webhook_dispatcher" => {
            print_task_webhook_dispatcher(details);
        }
        "webhook_deliverator" => {
            print_task_webhook_deliverator(details);
        }
        _ => {
            println!(
                "warning: unknown background task: {:?} \
                (don't know how to interpret details: {:?})",
                name, details
            );
        }
    }

    println!("");
}

fn print_task_abandoned_vmm_reaper(details: &serde_json::Value) {
    match serde_json::from_value::<AbandonedVmmReaperStatus>(details.clone()) {
        Err(error) => eprintln!(
            "warning: failed to interpret task details: {:?}: {:?}",
            error, details
        ),
        Ok(AbandonedVmmReaperStatus {
            vmms_found,
            vmms_deleted,
            vmms_already_deleted,
            sled_reservations_deleted,
            errors,
        }) => {
            if !errors.is_empty() {
                println!(
                    "    task did not complete successfully! ({} errors)",
                    errors.len()
                );
                for error in errors {
                    println!("    > {error}");
                }
            }

            const VMMS_FOUND: &'static str = "total abandoned VMMs found:";
            const VMMS_DELETED: &'static str = "  VMM records deleted:";
            const VMMS_ALREADY_DELETED: &'static str =
                "  VMMs already deleted by another Nexus:";
            const SLED_RESERVATIONS_DELETED: &'static str =
                "sled resource reservations deleted:";
            // To align the number column, figure out the length of the
            // longest line of text and add one (so that there's a space).
            //
            // Yes, I *could* just count the number of characters in each
            // line myself, but why do something by hand when you could make
            // the computer do it for you? And, this way, if we change the
            // text, we won't need to figure it out again.
            const WIDTH: usize = const_max_len(&[
                VMMS_FOUND,
                VMMS_DELETED,
                VMMS_ALREADY_DELETED,
                SLED_RESERVATIONS_DELETED,
            ]) + 1;
            const NUM_WIDTH: usize = 3;

            println!("    {VMMS_FOUND:<WIDTH$}{vmms_found:>NUM_WIDTH$}");
            println!("    {VMMS_DELETED:<WIDTH$}{vmms_deleted:>NUM_WIDTH$}");
            println!(
                "    {VMMS_ALREADY_DELETED:<WIDTH$}{:>NUM_WIDTH$}",
                vmms_already_deleted
            );
            println!(
                "    {SLED_RESERVATIONS_DELETED:<WIDTH$}{:>NUM_WIDTH$}",
                sled_reservations_deleted,
            );
        }
    };
}

fn print_task_blueprint_executor(details: &serde_json::Value) {
    let mut value = details.clone();
    // Extract and remove the event report. (If we don't do this, the
    // `Debug` output can be quite large.)
    //
    // TODO: show more of the event buffer.
    let event_buffer = extract_event_buffer(&mut value);

    #[derive(Deserialize)]
    struct BlueprintExecutorStatus {
        target_id: Uuid,
        enabled: bool,
        execution_error: Option<NestedError>,
    }

    match serde_json::from_value::<BlueprintExecutorStatus>(value) {
        Err(error) => eprintln!(
            "warning: failed to interpret task details: {:?}: {:?}",
            error, details
        ),
        Ok(status) => {
            // TODO: switch the other outputs to tabled as well.
            let mut builder = tabled::builder::Builder::default();
            builder.push_record([
                "target blueprint:".to_string(),
                status.target_id.to_string(),
            ]);
            builder.push_record([
                "execution:".to_string(),
                if status.enabled {
                    "enabled".to_string()
                } else {
                    "disabled".to_string()
                },
            ]);

            push_event_buffer_summary(event_buffer, &mut builder);

            match status.execution_error {
                Some(error) => {
                    builder
                        .push_record(["error:".to_string(), error.to_string()]);

                    for source in error.sources() {
                        builder.push_record([
                            "  caused by:".to_string(),
                            source.to_string(),
                        ]);
                    }
                }
                None => {
                    builder.push_record([
                        "error:".to_string(),
                        "(none)".to_string(),
                    ]);
                }
            }

            let mut table = builder.build();
            bgtask_apply_kv_style(&mut table);
            println!("{}", table);
        }
    }
}

fn print_task_blueprint_loader(details: &serde_json::Value) {
    #[derive(Deserialize)]
    struct BlueprintLoaderStatus {
        target_id: Uuid,
        time_created: DateTime<Utc>,
        status: String,
        enabled: bool,
    }

    match serde_json::from_value::<BlueprintLoaderStatus>(details.clone()) {
        Err(error) => eprintln!(
            "warning: failed to interpret task details: {:?}: {:?}",
            error, details
        ),
        Ok(status) => {
            println!("    target blueprint: {}", status.target_id);
            println!(
                "    execution:        {}",
                if status.enabled { "enabled" } else { "disabled" }
            );
            println!(
                "    created at:       {}",
                humantime::format_rfc3339_millis(status.time_created.into())
            );
            println!("    status:           {}", status.status);
        }
    }
}

fn print_task_blueprint_rendezvous(details: &serde_json::Value) {
    match serde_json::from_value::<BlueprintRendezvousStatus>(details.clone()) {
        Err(error) => eprintln!(
            "warning: failed to interpret task details: {:?}: {:?}",
            error, details
        ),
        Ok(status) => {
            println!("    target blueprint:     {}", status.blueprint_id);
            println!(
                "    inventory collection: {}",
                status.inventory_collection_id
            );
            println!("    debug_dataset rendezvous counts:");
            println!(
                "        num_inserted:           {}",
                status.stats.debug_dataset.num_inserted
            );
            println!(
                "        num_already_exist:      {}",
                status.stats.debug_dataset.num_already_exist
            );
            println!(
                "        num_not_in_inventory:   {}",
                status.stats.debug_dataset.num_not_in_inventory
            );
            println!(
                "        num_tombstoned:         {}",
                status.stats.debug_dataset.num_tombstoned
            );
            println!(
                "        num_already_tombstoned: {}",
                status.stats.debug_dataset.num_already_tombstoned
            );
            println!("    crucible_dataset rendezvous counts:");
            println!(
                "        num_inserted:         {}",
                status.stats.crucible_dataset.num_inserted
            );
            println!(
                "        num_already_exist:    {}",
                status.stats.crucible_dataset.num_already_exist
            );
            println!(
                "        num_not_in_inventory: {}",
                status.stats.crucible_dataset.num_not_in_inventory
            );
        }
    }
}

fn print_task_dns_config(details: &serde_json::Value) {
    // The "dns_config" tasks emit the generation number of the config that
    // they read.
    #[derive(Deserialize)]
    struct DnsConfigSuccess {
        generation: usize,
    }

    match serde_json::from_value::<DnsConfigSuccess>(details.clone()) {
        Err(error) => eprintln!(
            "warning: failed to interpret task details: {:?}: {:?}",
            error, details
        ),
        Ok(found_dns_config) => println!(
            "    last generation found: {}",
            found_dns_config.generation
        ),
    };
}

fn print_task_dns_servers(details: &serde_json::Value) {
    // The "dns_servers" tasks emit the list of servers that were found.
    #[derive(Deserialize)]
    struct DnsServersSuccess {
        addresses: Vec<String>,
    }

    match serde_json::from_value::<DnsServersSuccess>(details.clone()) {
        Err(error) => eprintln!(
            "warning: failed to interpret task details: {:?}: {:?}",
            error, details
        ),
        Ok(found_dns_servers) => {
            println!(
                "    servers found: {}\n",
                found_dns_servers.addresses.len(),
            );

            if !found_dns_servers.addresses.is_empty() {
                #[derive(Tabled)]
                #[tabled(rename_all = "SCREAMING_SNAKE_CASE")]
                struct ServerRow<'a> {
                    dns_server_addr: &'a str,
                }

                let mut addrs = found_dns_servers.addresses;
                addrs.sort();
                let rows = addrs
                    .iter()
                    .map(|dns_server_addr| ServerRow { dns_server_addr });
                let table = tabled::Table::new(rows)
                    .with(tabled::settings::Style::empty())
                    .with(tabled::settings::Padding::new(0, 1, 0, 0))
                    .to_string();
                println!("{}", textwrap::indent(&table.to_string(), "      "));
            }
        }
    }
}

fn print_task_dns_propagation(details: &serde_json::Value) {
    // The "dns_propagation" tasks emit a mapping of (dns server address) to
    // (result of propagation attempt).  There's no data in the success
    // variant.  On error, there's an error message.
    #[derive(Deserialize)]
    struct DnsPropSuccess {
        generation: usize,
        server_results: BTreeMap<String, Result<(), String>>,
    }

    #[derive(Tabled)]
    #[tabled(rename_all = "SCREAMING_SNAKE_CASE")]
    struct DnsPropRow<'a> {
        dns_server_addr: &'a str,
        last_result: &'static str,
    }

    match serde_json::from_value::<DnsPropSuccess>(details.clone()) {
        Err(error) => eprintln!(
            "warning: failed to interpret task details: {:?}: {:?}",
            error, details
        ),
        Ok(details) => {
            println!(
                "    attempt to propagate generation: {}\n",
                details.generation
            );
            let server_results = &details.server_results;

            if !server_results.is_empty() {
                let rows =
                    server_results.iter().map(|(addr, result)| DnsPropRow {
                        dns_server_addr: addr,
                        last_result: match result {
                            Ok(_) => "success",
                            Err(_) => "error (see below)",
                        },
                    });

                let table = tabled::Table::new(rows)
                    .with(tabled::settings::Style::empty())
                    .with(tabled::settings::Padding::new(0, 1, 0, 0))
                    .to_string();
                println!("{}", textwrap::indent(&table.to_string(), "      "));
            }

            println!("");
            for (addr, error) in server_results.iter().filter_map(
                |(addr, result)| match result {
                    Ok(_) => None,
                    Err(error) => Some((addr, error)),
                },
            ) {
                println!("    error: server {}: {}", addr, error);
            }
        }
    };
}

fn print_task_external_endpoints(details: &serde_json::Value) {
    // The "external_endpoints" task emits somewhat complex data.
    // This corresponds to the `ExternalEndpoints` type in Nexus.
    #[derive(Deserialize)]
    struct EndpointsFound {
        /// mapping of DNS names on which we serve the API to "endpoint"
        by_dns_name: BTreeMap<String, Endpoint>,
        /// an endpoint used when we cannot figure out the DNS name of an
        /// incoming request
        default_endpoint: Option<Endpoint>,
        /// pending problems related to DNS/TLS configuration
        warnings: Vec<String>,
    }

    #[derive(Deserialize)]
    struct Endpoint {
        /// the silo id whose endpoint this is
        silo_id: Uuid,
        /// TLS certificates that could be used for this endpoint
        /// (digests only)
        tls_certs: Vec<String>,
    }

    #[derive(Tabled)]
    #[tabled(rename_all = "SCREAMING_SNAKE_CASE")]
    struct EndpointRow<'a> {
        #[tabled(rename = " ")]
        is_default: char,
        silo_id: Uuid,
        dns_name: &'a str,
    }

    #[derive(Tabled)]
    #[tabled(rename_all = "SCREAMING_SNAKE_CASE")]
    struct TlsCertRow<'a> {
        dns_name: &'a str,
        digest: &'a str,
    }

    match serde_json::from_value::<EndpointsFound>(details.clone()) {
        Err(error) => eprintln!(
            "warning: failed to interpret task details: {:?}: {:?}",
            error, details
        ),
        Ok(details) => {
            println!(
                "    external API endpoints: {} \
                ('*' below marks default)\n",
                details.by_dns_name.len()
            );
            let endpoint_rows =
                details.by_dns_name.iter().map(|(dns_name, endpoint)| {
                    let is_default = match &details.default_endpoint {
                        Some(e) if e.silo_id == endpoint.silo_id => '*',
                        _ => ' ',
                    };

                    EndpointRow {
                        silo_id: endpoint.silo_id,
                        is_default,
                        dns_name,
                    }
                });
            let table = tabled::Table::new(endpoint_rows)
                .with(tabled::settings::Style::empty())
                .with(tabled::settings::Padding::new(0, 1, 0, 0))
                .to_string();
            println!("{}\n", textwrap::indent(&table.to_string(), "        "));

            let tls_cert_rows: Vec<TlsCertRow> = details
                .by_dns_name
                .iter()
                .flat_map(|(dns_name, endpoint)| {
                    endpoint
                        .tls_certs
                        .iter()
                        .map(|digest| TlsCertRow { dns_name, digest })
                })
                .collect();

            println!("    warnings: {}", details.warnings.len());
            for w in &details.warnings {
                println!("        warning: {}", w);
            }

            println!("");
            println!("    TLS certificates: {}", tls_cert_rows.len());
            if !tls_cert_rows.is_empty() {
                let table = tabled::Table::new(tls_cert_rows)
                    .with(tabled::settings::Style::empty())
                    .with(tabled::settings::Padding::new(0, 1, 0, 0))
                    .to_string();
                println!(
                    "{}",
                    textwrap::indent(&table.to_string(), "        ")
                );
            }
        }
    }
}

fn print_task_instance_reincarnation(details: &serde_json::Value) {
    match serde_json::from_value::<InstanceReincarnationStatus>(details.clone())
    {
        Err(error) => eprintln!(
            "warning: failed to interpret task details: {:?}: {:?}",
            error, details
        ),
        Ok(status) => {
            const FOUND: &'static str = "instances eligible for reincarnation:";
            const REINCARNATED: &'static str =
                "instances reincarnated successfully:";
            const CHANGED_STATE: &'static str =
                "instances which changed state before they could reincarnate:";
            const ERRORS: &'static str =
                "instances which failed to reincarnate:";
            const WIDTH: usize =
                const_max_len(&[FOUND, REINCARNATED, CHANGED_STATE, ERRORS]);
            if status.disabled {
                println!(
                    "    instance reincarnation explicitly disabled \
                     by config!"
                );
                return;
            }

            if !status.errors.is_empty() {
                println!(
                    "    errors occurred while finding instances to \
                      reincarnate:"
                );
                for error in &status.errors {
                    println!("    > {error}")
                }
            }

            let n_restart_errors = status.restart_errors.len();
            let n_restarted = status.instances_reincarnated.len();
            let n_changed_state = status.changed_state.len();
            println!(
                "    {FOUND:<WIDTH$} {:>3}",
                status.total_instances_found()
            );
            for (reason, count) in &status.instances_found {
                let reason = format!("  {reason} instances:");
                println!("    {reason:<WIDTH$} {count:>3}",);
            }
            println!("    {REINCARNATED:<WIDTH$} {n_restarted:>3}");
            println!("    {CHANGED_STATE:<WIDTH$} {n_changed_state:>3}",);
            println!("    {ERRORS:<WIDTH$} {n_restart_errors:>3}");

            if n_restart_errors > 0 {
                println!(
                    "    errors occurred while restarting the following \
                     instances:"
                );
                for (id, error) in status.restart_errors {
                    println!("    > {id}: {error}");
                }
            }

            if n_restarted > 0 {
                println!("    the following instances have reincarnated:");
                for id in status.instances_reincarnated {
                    println!("    > {id}")
                }
            }

            if n_changed_state > 0 {
                println!(
                    "    the following instances states changed before \
                     they could be reincarnated:"
                );
                for id in status.changed_state {
                    println!("    > {id}")
                }
            }
        }
    }
}

fn print_task_instance_updater(details: &serde_json::Value) {
    let status = match serde_json::from_value::<InstanceUpdaterStatus>(
        details.clone(),
    ) {
        Err(error) => {
            eprintln!(
                "warning: failed to interpret task details: {:?}: {:?}",
                error, details,
            );
            return;
        }
        Ok(status) => status,
    };
    let errors = status.errors();
    let instances_found = status.total_instances_found();
    let InstanceUpdaterStatus {
        disabled,
        destroyed_active_vmms,
        failed_active_vmms,
        terminated_active_migrations,
        sagas_started,
        sagas_completed,
        saga_errors,
        query_errors,
    } = status;

    if disabled {
        println!("    task explicitly disabled by config!")
    }

    const FOUND: &'static str = "instances in need of updates:";
    const DESTROYED: &'static str = "  instances with Destroyed active VMMs:";
    const FAILED: &'static str = "  instances with Failed active VMMs:";
    const MIGRATIONS: &'static str = "  instances with terminated migrations:";
    const SAGAS_STARTED: &'static str = "update sagas started:";
    const SAGAS_COMPLETED: &'static str =
        "  update sagas completed successfully:";
    const SAGA_ERRORS: &'static str = "  update sagas failed:";
    const QUERY_ERRORS: &'static str = "  errors finding instances to update:";
    const WIDTH: usize = const_max_len(&[
        FOUND,
        DESTROYED,
        FAILED,
        MIGRATIONS,
        SAGAS_STARTED,
        SAGA_ERRORS,
        QUERY_ERRORS,
    ]) + 1;
    const NUM_WIDTH: usize = 3;
    if errors > 0 {
        println!("    task did not complete successfully! ({errors} errors)");
        println!(
            "      {QUERY_ERRORS:<WIDTH$}{:>NUM_WIDTH$}",
            query_errors.len()
        );
        for error in query_errors {
            println!("     > {error}");
        }
        println!(
            "      {SAGA_ERRORS:<WIDTH$}{:>NUM_WIDTH$}",
            saga_errors.len()
        );
        for (instance_id, error) in &saga_errors {
            match instance_id {
                Some(id) => println!("      > {id}: {error}"),
                None => println!("      > {error}"),
            }
        }
    }

    println!("    {FOUND:<WIDTH$}{instances_found:>NUM_WIDTH$}");
    println!("    {DESTROYED:<WIDTH$}{destroyed_active_vmms:>NUM_WIDTH$}",);
    println!("    {FAILED:<WIDTH$}{failed_active_vmms:>NUM_WIDTH$}");
    println!(
        "    {MIGRATIONS:<WIDTH$}{:>NUM_WIDTH$}",
        terminated_active_migrations,
    );
    println!("    {SAGAS_STARTED:<WIDTH$}{sagas_started:>NUM_WIDTH$}");
    println!("    {SAGAS_COMPLETED:<WIDTH$}{sagas_completed:>NUM_WIDTH$}",);
    println!("    {SAGA_ERRORS:<WIDTH$}{:>NUM_WIDTH$}", saga_errors.len());
}

fn print_task_instance_watcher(details: &serde_json::Value) {
    #[derive(Deserialize)]
    struct TaskSuccess {
        /// total number of instances checked
        total_instances: usize,

        /// number of stale instance metrics that were deleted
        pruned_instances: usize,

        /// update sagas queued due to instance updates.
        update_sagas_queued: usize,

        /// instance states from completed checks.
        ///
        /// this is a mapping of stringified instance states to the number
        /// of instances in that state. these stringified states correspond
        /// to the `state` field recorded by the instance watcher's
        /// `virtual_machine:check` timeseries with the `healthy` field set
        /// to `true`. any changes to the instance state type which cause it
        /// to print differently will be counted as a distinct state.
        instance_states: BTreeMap<String, usize>,

        /// instance check failures.
        ///
        /// this is a mapping of stringified instance check failure reasons
        /// to the number of instances with checks that failed for that
        /// reason. these stringified  failure reasons correspond to the
        /// `state` field recorded by the instance watcher's
        /// `virtual_machine:check` timeseries with the `healthy` field set
        /// to `false`. any changes to the instance state type which cause
        /// it to print differently will be counted as a distinct failure
        /// reason.
        failed_checks: BTreeMap<String, usize>,

        /// instance checks that could not be completed successfully.
        ///
        /// this is a mapping of stringified instance check errors
        /// to the number of instance checks that were not completed due to
        /// that error. these stringified errors correspond to the `reason `
        /// field recorded by the instance watcher's
        /// `virtual_machine:incomplete_check` timeseries. any changes to
        /// the check error type which cause it to print
        /// differently will be counted as a distinct check error.
        incomplete_checks: BTreeMap<String, usize>,
    }

    match serde_json::from_value::<TaskSuccess>(details.clone()) {
        Err(error) => eprintln!(
            "warning: failed to interpret task details: {:?}: {:?}",
            error, details
        ),
        Ok(TaskSuccess {
            total_instances,
            update_sagas_queued,
            pruned_instances,
            instance_states,
            failed_checks,
            incomplete_checks,
        }) => {
            let total_successes: usize = instance_states.values().sum();
            let total_failures: usize = failed_checks.values().sum();
            let total_incomplete: usize = incomplete_checks.values().sum();
            println!("    total instances checked: {total_instances}",);
            println!(
                "    checks completed: {}",
                total_successes + total_failures
            );
            println!("       successful checks: {total_successes}",);
            for (state, count) in &instance_states {
                println!("       -> {count} instances {state}")
            }
            println!("       update sagas queued: {update_sagas_queued}");
            println!("       failed checks: {total_failures}");
            for (failure, count) in &failed_checks {
                println!("       -> {count} {failure}")
            }
            println!(
                "    checks that could not be completed: {total_incomplete}",
            );
            for (error, count) in &incomplete_checks {
                println!("       -> {count} {error} errors")
            }
            println!("    stale instance metrics pruned: {pruned_instances}");
        }
    };
}

fn print_task_inventory_collection(details: &serde_json::Value) {
    #[derive(Deserialize)]
    struct InventorySuccess {
        collection_id: Uuid,
        time_started: DateTime<Utc>,
        time_done: DateTime<Utc>,
    }

    match serde_json::from_value::<InventorySuccess>(details.clone()) {
        Err(error) => eprintln!(
            "warning: failed to interpret task details: {:?}: {:?}",
            error, details
        ),
        Ok(found_inventory) => {
            println!(
                "    last collection id:      {}",
                found_inventory.collection_id
            );
            println!(
                "    last collection started: {}",
                found_inventory
                    .time_started
                    .to_rfc3339_opts(SecondsFormat::Secs, true),
            );
            println!(
                "    last collection done:    {}",
                found_inventory
                    .time_done
                    .to_rfc3339_opts(SecondsFormat::Secs, true),
            );
        }
    };
}

fn print_task_lookup_region_port(details: &serde_json::Value) {
    match serde_json::from_value::<LookupRegionPortStatus>(details.clone()) {
        Ok(LookupRegionPortStatus { found_port_ok, errors }) => {
            println!("    total filled in ports: {}", found_port_ok.len());
            for line in &found_port_ok {
                println!("    > {line}");
            }

            println!("    errors: {}", errors.len());
            for line in &errors {
                println!("    > {line}");
            }
        }

        Err(error) => eprintln!(
            "warning: failed to interpret task details: {:?}: {:?}",
            error, details,
        ),
    }
}

fn print_task_phantom_disks(details: &serde_json::Value) {
    #[derive(Deserialize)]
    struct TaskSuccess {
        /// how many phantom disks were deleted ok
        phantom_disk_deleted_ok: usize,

        /// how many phantom disks could not be deleted
        phantom_disk_deleted_err: usize,
    }

    match serde_json::from_value::<TaskSuccess>(details.clone()) {
        Err(error) => eprintln!(
            "warning: failed to interpret task details: {:?}: {:?}",
            error, details
        ),
        Ok(success) => {
            println!(
                "    number of phantom disks deleted: {}",
                success.phantom_disk_deleted_ok
            );
            println!(
                "    number of phantom disk delete errors: {}",
                success.phantom_disk_deleted_err
            );
        }
    };
}

fn print_task_read_only_region_replacement_start(details: &serde_json::Value) {
    match serde_json::from_value::<ReadOnlyRegionReplacementStartStatus>(
        details.clone(),
    ) {
        Err(error) => eprintln!(
            "warning: failed to interpret task details: {:?}: {:?}",
            error, details
        ),

        Ok(status) => {
            println!(
                "    total requests created ok: {}",
                status.requests_created_ok.len(),
            );
            for line in &status.requests_created_ok {
                println!("    > {line}");
            }

            println!("    errors: {}", status.errors.len());
            for line in &status.errors {
                println!("    > {line}");
            }
        }
    }
}

fn print_task_region_replacement(details: &serde_json::Value) {
    match serde_json::from_value::<RegionReplacementStatus>(details.clone()) {
        Err(error) => eprintln!(
            "warning: failed to interpret task details: {:?}: {:?}",
            error, details
        ),

        Ok(status) => {
            println!(
                "    region replacement requests created ok: {}",
                status.requests_created_ok.len()
            );
            for line in &status.requests_created_ok {
                println!("    > {line}");
            }

            println!(
                "    region replacement start sagas started ok: {}",
                status.start_invoked_ok.len()
            );
            for line in &status.start_invoked_ok {
                println!("    > {line}");
            }

            println!(
                "    region replacement requests set to completed ok: {}",
                status.requests_completed_ok.len()
            );
            for line in &status.requests_completed_ok {
                println!("    > {line}");
            }

            println!("    errors: {}", status.errors.len());
            for line in &status.errors {
                println!("    > {line}");
            }
        }
    };
}

fn print_task_region_replacement_driver(details: &serde_json::Value) {
    match serde_json::from_value::<RegionReplacementDriverStatus>(
        details.clone(),
    ) {
        Err(error) => eprintln!(
            "warning: failed to interpret task details: {:?}: {:?}",
            error, details
        ),

        Ok(status) => {
            println!(
                "    region replacement drive sagas started ok: {}",
                status.drive_invoked_ok.len()
            );
            for line in &status.drive_invoked_ok {
                println!("    > {line}");
            }

            println!(
                "    region replacement finish sagas started ok: {}",
                status.finish_invoked_ok.len()
            );
            for line in &status.finish_invoked_ok {
                println!("    > {line}");
            }

            println!("    errors: {}", status.errors.len());
            for line in &status.errors {
                println!("    > {line}");
            }
        }
    };
}

fn print_task_region_snapshot_replacement_finish(details: &serde_json::Value) {
    match serde_json::from_value::<RegionSnapshotReplacementFinishStatus>(
        details.clone(),
    ) {
        Err(error) => eprintln!(
            "warning: failed to interpret task details: {:?}: {:?}",
            error, details
        ),

        Ok(status) => {
            println!(
                "    region snapshot replacement finish sagas started \
                ok: {}",
                status.finish_invoked_ok.len()
            );
            for line in &status.finish_invoked_ok {
                println!("    > {line}");
            }

            println!("    errors: {}", status.errors.len());
            for line in &status.errors {
                println!("    > {line}");
            }
        }
    }
}

fn print_task_region_snapshot_replacement_garbage_collection(
    details: &serde_json::Value,
) {
    match serde_json::from_value::<RegionSnapshotReplacementGarbageCollectStatus>(
        details.clone(),
    ) {
        Err(error) => eprintln!(
            "warning: failed to interpret task details: {:?}: {:?}",
            error, details
        ),

        Ok(status) => {
            println!(
                "    total garbage collections requested: {}",
                status.garbage_collect_requested.len(),
            );
            for line in &status.garbage_collect_requested {
                println!("    > {line}");
            }

            println!("    errors: {}", status.errors.len());
            for line in &status.errors {
                println!("    > {line}");
            }
        }
    }
}

fn print_task_region_snapshot_replacement_start(details: &serde_json::Value) {
    match serde_json::from_value::<RegionSnapshotReplacementStartStatus>(
        details.clone(),
    ) {
        Err(error) => eprintln!(
            "warning: failed to interpret task details: {:?}: {:?}",
            error, details
        ),

        Ok(status) => {
            println!(
                "    total requests created ok: {}",
                status.requests_created_ok.len(),
            );
            for line in &status.requests_created_ok {
                println!("    > {line}");
            }

            println!(
                "    total start saga invoked ok: {}",
                status.start_invoked_ok.len(),
            );
            for line in &status.start_invoked_ok {
                println!("    > {line}");
            }

            println!(
                "    total requests completed ok: {}",
                status.requests_completed_ok.len(),
            );
            for line in &status.requests_completed_ok {
                println!("    > {line}");
            }

            println!("    errors: {}", status.errors.len());
            for line in &status.errors {
                println!("    > {line}");
            }
        }
    }
}

fn print_task_region_snapshot_replacement_step(details: &serde_json::Value) {
    match serde_json::from_value::<RegionSnapshotReplacementStepStatus>(
        details.clone(),
    ) {
        Err(error) => eprintln!(
            "warning: failed to interpret task details: {:?}: {:?}",
            error, details
        ),

        Ok(status) => {
            println!(
                "    total step records created ok: {}",
                status.step_records_created_ok.len(),
            );
            for line in &status.step_records_created_ok {
                println!("    > {line}");
            }

            println!(
                "    total step garbage collect saga invoked ok: {}",
                status.step_garbage_collect_invoked_ok.len(),
            );
            for line in &status.step_garbage_collect_invoked_ok {
                println!("    > {line}");
            }

            println!(
                "    total step saga invoked ok: {}",
                status.step_invoked_ok.len(),
            );
            for line in &status.step_invoked_ok {
                println!("    > {line}");
            }

            println!(
                "    total steps set to volume_deleted ok: {}",
                status.step_set_volume_deleted_ok.len(),
            );
            for line in &status.step_set_volume_deleted_ok {
                println!("    > {line}");
            }

            println!("    errors: {}", status.errors.len());
            for line in &status.errors {
                println!("    > {line}");
            }
        }
    }
}

fn print_task_saga_recovery(details: &serde_json::Value) {
    match serde_json::from_value::<nexus_saga_recovery::Report>(details.clone())
    {
        Err(error) => eprintln!(
            "warning: failed to interpret task details: {:?}: {:?}",
            error, details
        ),

        Ok(report) => {
            println!("    since Nexus started:");
            println!(
                "        sagas recovered:         {:3}",
                report.ntotal_recovered
            );
            println!(
                "        sagas recovery errors:   {:3}",
                report.ntotal_failures,
            );
            println!(
                "        sagas observed started:  {:3}",
                report.ntotal_started
            );
            println!(
                "        sagas inferred finished: {:3}",
                report.ntotal_finished
            );
            println!(
                "        missing from SEC:        {:3}",
                report.ntotal_sec_errors_missing,
            );
            println!(
                "        bad state in SEC:        {:3}",
                report.ntotal_sec_errors_bad_state,
            );
            match report.last_pass {
                LastPass::NeverStarted => {
                    println!("    never run");
                }
                LastPass::Failed { message } => {
                    println!("    last pass FAILED: {}", message);
                }
                LastPass::Success(success) => {
                    println!("    last pass:");
                    println!(
                        "        found sagas: {:3} \
                        (in-progress, assigned to this Nexus)",
                        success.nfound
                    );
                    println!(
                        "        recovered:   {:3} (successfully)",
                        success.nrecovered
                    );
                    println!("        failed:      {:3}", success.nfailed);
                    println!(
                        "        skipped:     {:3} (already running)",
                        success.nskipped
                    );
                    println!(
                        "        removed:     {:3} (newly finished)",
                        success.nskipped
                    );
                }
            };

            if report.recent_recoveries.is_empty() {
                println!("    no recovered sagas");
            } else {
                println!(
                    "    recently recovered sagas ({}):",
                    report.recent_recoveries.len()
                );

                #[derive(Tabled)]
                #[tabled(rename_all = "SCREAMING_SNAKE_CASE")]
                struct SagaRow {
                    time: String,
                    saga_id: String,
                }
                let table_rows =
                    report.recent_recoveries.iter().map(|r| SagaRow {
                        time: r.time.to_rfc3339_opts(SecondsFormat::Secs, true),
                        saga_id: r.saga_id.to_string(),
                    });
                let table = tabled::Table::new(table_rows)
                    .with(tabled::settings::Style::empty())
                    .with(tabled::settings::Padding::new(0, 1, 0, 0))
                    .to_string();
                println!(
                    "{}",
                    textwrap::indent(&table.to_string(), "        ")
                );
            }

            if report.recent_failures.is_empty() {
                println!("    no saga recovery failures");
            } else {
                println!(
                    "    recent sagas recovery failures ({}):",
                    report.recent_failures.len()
                );

                #[derive(Tabled)]
                #[tabled(rename_all = "SCREAMING_SNAKE_CASE")]
                struct SagaRow<'a> {
                    time: String,
                    saga_id: String,
                    message: &'a str,
                }
                let table_rows =
                    report.recent_failures.iter().map(|r| SagaRow {
                        time: r.time.to_rfc3339_opts(SecondsFormat::Secs, true),
                        saga_id: r.saga_id.to_string(),
                        message: &r.message,
                    });
                let table = tabled::Table::new(table_rows)
                    .with(tabled::settings::Style::empty())
                    .with(tabled::settings::Padding::new(0, 1, 0, 0))
                    .to_string();
                println!(
                    "{}",
                    textwrap::indent(&table.to_string(), "        ")
                );
            }
        }
    }
}

fn print_task_service_firewall_rule_propagation(details: &serde_json::Value) {
    match serde_json::from_value::<serde_json::Value>(details.clone()) {
        Err(error) => eprintln!(
            "warning: failed to interpret task details: {:?}: {:?}",
            error, details
        ),
        Ok(serde_json::Value::Object(map)) => {
            if !map.is_empty() {
                eprintln!("    unexpected return value from task: {:?}", map)
            }
        }
        Ok(val) => {
            eprintln!("    unexpected return value from task: {:?}", val)
        }
    };
}

fn print_task_support_bundle_collector(details: &serde_json::Value) {
    #[derive(Deserialize)]
    struct SupportBundleCollectionStatus {
        cleanup_report: Option<SupportBundleCleanupReport>,
        cleanup_err: Option<String>,
        collection_report: Option<SupportBundleCollectionReport>,
        collection_err: Option<String>,
    }

    match serde_json::from_value::<SupportBundleCollectionStatus>(
        details.clone(),
    ) {
        Err(error) => eprintln!(
            "warning: failed to interpret task details: {:?}: {:?}",
            error, details
        ),
        Ok(SupportBundleCollectionStatus {
            cleanup_report,
            cleanup_err,
            collection_report,
            collection_err,
        }) => {
            if let Some(cleanup_err) = cleanup_err {
                println!("    failed to perform cleanup: {cleanup_err}");
            }
            if let Some(SupportBundleCleanupReport {
                sled_bundles_deleted_ok,
                sled_bundles_deleted_not_found,
                sled_bundles_delete_failed,
                db_destroying_bundles_removed,
                db_failing_bundles_updated,
            }) = cleanup_report
            {
                println!("    Support Bundle Cleanup Report:");
                println!(
                    "      Bundles deleted from sleds: {sled_bundles_deleted_ok}"
                );
                println!(
                    "      Bundles not found on sleds: {sled_bundles_deleted_not_found}"
                );
                println!(
                    "      Bundles delete failed on sleds: {sled_bundles_delete_failed}"
                );
                println!(
                    "      Bundles deleted from database: {db_destroying_bundles_removed}"
                );
                println!(
                    "      Bundles marked failed in database: {db_failing_bundles_updated}"
                );
            }

            if let Some(collection_err) = collection_err {
                println!("    failed to perform collection: {collection_err}");
            }

            if let Some(SupportBundleCollectionReport {
                bundle,
                listed_in_service_sleds,
                activated_in_db_ok,
            }) = collection_report
            {
                println!("    Support Bundle Collection Report:");
                println!("      Bundle ID: {bundle}");
                println!(
                    "      Bundle was able to list in-service sleds: {listed_in_service_sleds}"
                );
                println!(
                    "      Bundle was activated in the database: {activated_in_db_ok}"
                );
            }
        }
    }
}

fn print_task_tuf_artifact_replication(details: &serde_json::Value) {
    fn print_counters(counters: TufArtifactReplicationCounters) {
        const ROWS: &[&str] = &[
            "put config ok:",
            "put config err:",
            "list ok:",
            "list err:",
            "put ok:",
            "put err:",
            "copy ok:",
            "copy err:",
        ];
        const WIDTH: usize = const_max_len(ROWS);

        for (label, value) in ROWS.iter().zip([
            counters.put_config_ok,
            counters.put_config_err,
            counters.list_ok,
            counters.list_err,
            counters.put_ok,
            counters.put_err,
            counters.copy_ok,
            counters.copy_err,
        ]) {
            println!("      {label:<WIDTH$} {value:>3}");
        }
    }

    match serde_json::from_value::<TufArtifactReplicationStatus>(
        details.clone(),
    ) {
        Err(error) => eprintln!(
            "warning: failed to interpret task details: {:?}: {:?}",
            error, details
        ),
        Ok(status) => {
            println!("    request ringbuf:");
            if status.request_debug_ringbuf.is_empty() {
                println!("      [no entries]");
            }
            for TufArtifactReplicationRequest {
                time,
                target_sled,
                operation,
                error,
            } in status.request_debug_ringbuf.iter()
            {
                println!("      - target sled: {target_sled}");
                println!("        operation: {operation:?}");
                println!(
                    "        at: {}",
                    time.to_rfc3339_opts(SecondsFormat::Secs, true)
                );
                if let Some(error) = error {
                    println!("        error: {error}")
                }
            }
            println!("    last run:");
            print_counters(status.last_run_counters);
            println!("    lifetime:");
            print_counters(status.lifetime_counters);
            println!("    local repos: {}", status.local_repos);
        }
    }
}

fn print_task_webhook_dispatcher(details: &serde_json::Value) {
    use nexus_types::internal_api::background::WebhookDispatched;
    use nexus_types::internal_api::background::WebhookDispatcherStatus;
    use nexus_types::internal_api::background::WebhookGlobStatus;

    let WebhookDispatcherStatus {
        globs_reprocessed,
        glob_version,
        errors,
        dispatched,
        no_receivers,
    } = match serde_json::from_value::<WebhookDispatcherStatus>(details.clone())
    {
        Err(error) => {
            eprintln!(
                "warning: failed to interpret task details: {:?}: {:?}",
                error, details
            );
            return;
        }
        Ok(status) => status,
    };

    if !errors.is_empty() {
        println!(
            "    task did not complete successfully! ({} errors)",
            errors.len()
        );
        for line in &errors {
            println!("    > {line}");
        }
    }

    const DISPATCHED: &str = "events dispatched:";
    const NO_RECEIVERS: &str = "events with no receivers subscribed:";
    const OUTDATED_GLOBS: &str = "outdated glob subscriptions:";
    const GLOBS_REPROCESSED: &str = "glob subscriptions reprocessed:";
    const ALREADY_REPROCESSED: &str =
        "globs already reprocessed by another Nexus:";
    const GLOB_ERRORS: &str = "globs that failed to be reprocessed";
    const WIDTH: usize = const_max_len(&[
        DISPATCHED,
        NO_RECEIVERS,
        OUTDATED_GLOBS,
        GLOBS_REPROCESSED,
        ALREADY_REPROCESSED,
        GLOB_ERRORS,
    ]) + 1;
    const NUM_WIDTH: usize = 3;

    println!("    {DISPATCHED:<WIDTH$}{:>NUM_WIDTH$}", dispatched.len());
    if !dispatched.is_empty() {
        #[derive(Tabled)]
        #[tabled(rename_all = "SCREAMING_SNAKE_CASE")]
        struct DispatchedRow {
            // Don't include the typed UUID's kind in the table, which the
            // TypedUuid fmt::Display impl will do...
            event: Uuid,
            subscribed: usize,
            dispatched: usize,
        }
        let table_rows = dispatched.iter().map(
            |&WebhookDispatched { event_id, subscribed, dispatched }| {
                DispatchedRow {
                    event: event_id.into_untyped_uuid(),
                    subscribed,
                    dispatched,
                }
            },
        );
        let table = tabled::Table::new(table_rows)
            .with(tabled::settings::Style::empty())
            .with(tabled::settings::Padding::new(0, 1, 0, 0))
            .to_string();
        println!("{}", textwrap::indent(&table.to_string(), "      "));
    }

    println!("    {NO_RECEIVERS:<WIDTH$}{:>NUM_WIDTH$}", no_receivers.len());
    for event in no_receivers {
        println!("      {event:?}");
    }

    let total_globs: usize =
        globs_reprocessed.values().map(|globs| globs.len()).sum();
    if total_globs > 0 {
        let mut reprocessed = 0;
        let mut already_reprocessed = 0;
        let mut glob_errors = 0;
        println!("    {OUTDATED_GLOBS:<WIDTH$}{total_globs:>NUM_WIDTH$}");
        println!("    current schema version: {glob_version}");
        for (rx_id, globs) in globs_reprocessed {
            if globs.is_empty() {
                continue;
            }
            println!("      receiver {rx_id:?}:");
            for (glob, status) in globs {
                match status {
                    Ok(WebhookGlobStatus::AlreadyReprocessed) => {
                        println!("      > {glob:?}: already reprocessed");
                        already_reprocessed += 1;
                    }
                    Ok(WebhookGlobStatus::Reprocessed {
                        created,
                        deleted,
                        prev_version,
                    }) => {
                        println!(
                            "      > {glob:?}: previously at \
                             {prev_version:?}\n        \
                             exact subscriptions: {created:>NUM_WIDTH$} \
                             created, {deleted:>NUM_WIDTH$} deleted",
                        );
                        reprocessed += 1;
                    }
                    Err(e) => {
                        println!("      > {glob:?}: FAILED: {e}");
                        glob_errors += 1;
                    }
                }
            }
        }
        println!("    {GLOBS_REPROCESSED:<WIDTH$}{reprocessed:>NUM_WIDTH$}");
        println!(
            "    {ALREADY_REPROCESSED:<WIDTH$}{:>NUM_WIDTH$}",
            already_reprocessed
        );
        println!(
            "{} {GLOB_ERRORS:<WIDTH$}{glob_errors:>NUM_WIDTH$}",
            warn_if_nonzero(glob_errors),
        );
    }
}
fn print_task_webhook_deliverator(details: &serde_json::Value) {
    use nexus_types::external_api::views::WebhookDeliveryAttemptResult;
    use nexus_types::internal_api::background::WebhookDeliveratorStatus;
    use nexus_types::internal_api::background::WebhookDeliveryFailure;
    use nexus_types::internal_api::background::WebhookRxDeliveryStatus;

    let WebhookDeliveratorStatus { by_rx, error } = match serde_json::from_value::<
        WebhookDeliveratorStatus,
    >(details.clone())
    {
        Err(error) => {
            eprintln!(
                "warning: failed to interpret task details: {:?}: {:?}",
                error, details
            );
            return;
        }
        Ok(status) => status,
    };

    if let Some(error) = error {
        println!("    task did not complete successfully:\n    {error}");
    }
    const RECEIVERS: &str = "receivers:";
    const TOTAL_OK: &str = "successful deliveries:";
    const TOTAL_FAILED: &str = "failed deliveries:";
    const TOTAL_ALREADY_DELIVERED: &str = "already delivered by another Nexus:";
    const TOTAL_IN_PROGRESS: &str = "in progress by another Nexus:";
    const TOTAL_ERRORS: &str = "internal delivery errors:";
    const WIDTH: usize = const_max_len(&[
        RECEIVERS,
        TOTAL_OK,
        TOTAL_FAILED,
        TOTAL_ALREADY_DELIVERED,
        TOTAL_IN_PROGRESS,
        TOTAL_ERRORS,
    ]) + 1;
    const NUM_WIDTH: usize = 3;

    let mut total_ok = 0;
    let mut total_already_delivered = 0;
    let mut total_in_progress = 0;
    let mut total_failed = 0;
    let mut total_errors = 0;
    println!("    {RECEIVERS:<WIDTH$}{:>NUM_WIDTH$}", by_rx.len());
    for (rx_id, status) in by_rx {
        let WebhookRxDeliveryStatus {
            ready,
            delivered_ok,
            already_delivered,
            in_progress,
            failed_deliveries,
            delivery_errors,
            error,
        } = status;
        println!("    > {rx_id:?}:    {ready}");

        const SUCCESSFUL: &str = "successfully delivered:";
        const FAILED: &str = "failed:";
        const IN_PROGRESS: &str = "in progress elsewhere:";
        const ALREADY_DELIVERED: &str = "already delivered:";
        const ERRORS: &str = "internal errors:";
        const WIDTH: usize = const_max_len(&[
            SUCCESSFUL,
            FAILED,
            IN_PROGRESS,
            ALREADY_DELIVERED,
            ERRORS,
        ]) + 1;
        const NUM_WIDTH: usize = 3;

        println!("      {SUCCESSFUL:<WIDTH$}{delivered_ok:>NUM_WIDTH$}");
        println!(
            "      {ALREADY_DELIVERED:<WIDTH$}{:>NUM_WIDTH$}",
            already_delivered,
        );
        println!("      {IN_PROGRESS:<WIDTH$}{in_progress:>NUM_WIDTH$}");
        total_ok += delivered_ok;
        total_already_delivered += total_already_delivered;
        total_in_progress += in_progress;
        let n_failed = failed_deliveries.len();
        total_failed += n_failed;
        println!("      {FAILED:<WIDTH$}{n_failed:>NUM_WIDTH$}");
        if n_failed > 0 {
            #[derive(Tabled)]
            #[tabled(rename_all = "SCREAMING_SNAKE_CASE")]
            struct FailureRow {
                event: Uuid,
                delivery: Uuid,
                #[tabled(rename = "#")]
                attempt: usize,
                result: WebhookDeliveryAttemptResult,
                #[tabled(display_with = "display_option_blank")]
                status: Option<u16>,
                #[tabled(display_with = "display_option_blank")]
                duration: Option<chrono::TimeDelta>,
            }
            let table_rows = failed_deliveries.into_iter().map(
                |WebhookDeliveryFailure {
                     delivery_id,
                     event_id,
                     attempt,
                     result,
                     response_status,
                     response_duration,
                 }| FailureRow {
                    // Turn these into untyped `Uuid`s so that the Display impl
                    // doesn't include the UUID kind in the table.
                    delivery: delivery_id.into_untyped_uuid(),
                    event: event_id.into_untyped_uuid(),
                    attempt,
                    result,
                    status: response_status,
                    duration: response_duration,
                },
            );
            let table = tabled::Table::new(table_rows)
                .with(tabled::settings::Style::empty())
                .with(tabled::settings::Padding::new(0, 1, 0, 0))
                .to_string();
            println!("{}", textwrap::indent(&table.to_string(), "      "));
        }
        let n_internal_errors =
            delivery_errors.len() + if error.is_some() { 1 } else { 0 };
        if n_internal_errors > 0 {
            total_errors += n_internal_errors;
            println!(
                "/!\\   {ERRORS:<WIDTH$}{:>NUM_WIDTH$}",
                n_internal_errors,
            );
            if let Some(error) = error {
                println!("      > {error}")
            }
            for (id, error) in delivery_errors {
                println!("      > {id:?}: {error}")
            }
        }
    }
    println!("    {TOTAL_OK:<WIDTH$}{total_ok:>NUM_WIDTH$}");
    println!("    {TOTAL_FAILED:<WIDTH$}{total_failed:>NUM_WIDTH$}");
    println!(
        "{} {TOTAL_ERRORS:<WIDTH$}{total_errors:>NUM_WIDTH$}",
        warn_if_nonzero(total_errors),
    );
    println!(
        "    {TOTAL_ALREADY_DELIVERED:<WIDTH$}{:>NUM_WIDTH$}",
        total_already_delivered
    );
    println!(
        "    {TOTAL_IN_PROGRESS:<WIDTH$}{:>NUM_WIDTH$}",
        total_in_progress
    );
}

fn warn_if_nonzero(n: usize) -> &'static str {
    if n > 0 { "/!\\" } else { "   " }
}

/// Summarizes an `ActivationReason`
fn reason_str(reason: &ActivationReason) -> &'static str {
    match reason {
        ActivationReason::Signaled => "an explicit signal",
        ActivationReason::Dependency => "a dependent task completing",
        ActivationReason::Timeout => "a periodic timer firing",
    }
}

fn bgtask_apply_kv_style(table: &mut tabled::Table) {
    let style = tabled::settings::Style::empty();
    table.with(style).with(
        tabled::settings::Modify::new(Columns::first())
            // Background task tables are offset by 4 characters.
            .with(Padding::new(4, 0, 0, 0)),
    );
}

/// Extract and remove the event report, returning None if it wasn't found and
/// an error if something else went wrong. (If we don't do this, the `Debug`
/// output can be quite large.)
fn extract_event_buffer(
    value: &mut serde_json::Value,
) -> anyhow::Result<Option<EventBuffer<NestedSpec>>> {
    let Some(obj) = value.as_object_mut() else {
        bail!("expected value to be an object")
    };
    let Some(event_report) = obj.remove("event_report") else {
        return Ok(None);
    };

    // Try deserializing the event report generically. We could deserialize to
    // a more explicit spec, e.g. `ReconfiguratorExecutionSpec`, but that's
    // unnecessary for omdb's purposes.
    let value: Result<EventReport<NestedSpec>, NestedError> =
        serde_json::from_value(event_report)
            .context("failed to deserialize event report")?;
    let event_report = value.context(
        "event report stored as Err rather than Ok (did receiver task panic?)",
    )?;

    let mut event_buffer = EventBuffer::default();
    event_buffer.add_event_report(event_report);
    Ok(Some(event_buffer))
}

// Make a short summary of the current state of an execution based on an event
// buffer, and add it to the table.
fn push_event_buffer_summary(
    event_buffer: anyhow::Result<Option<EventBuffer<NestedSpec>>>,
    builder: &mut tabled::builder::Builder,
) {
    match event_buffer {
        Ok(Some(buffer)) => {
            event_buffer_summary_impl(buffer, builder);
        }
        Ok(None) => {
            builder.push_record(["status:", "(no event report found)"]);
        }
        Err(error) => {
            builder.push_record([
                "event report error:".to_string(),
                error.to_string(),
            ]);
            for source in error.chain() {
                builder.push_record([
                    "  caused by:".to_string(),
                    source.to_string(),
                ]);
            }
        }
    }
}

fn event_buffer_summary_impl(
    buffer: EventBuffer<NestedSpec>,
    builder: &mut tabled::builder::Builder,
) {
    let Some(summary) = buffer.root_execution_summary() else {
        builder.push_record(["status:", "(no information found)"]);
        return;
    };

    match summary.execution_status {
        ExecutionStatus::NotStarted => {
            builder.push_record(["status:", "not started"]);
        }
        ExecutionStatus::Running { step_key, .. } => {
            let step_data = buffer.get(&step_key).expect("step exists");
            builder.push_record([
                "status:".to_string(),
                format!(
                    "running: {} (step {})",
                    step_data.step_info().description,
                    ProgressRatioDisplay::index_and_total(
                        step_key.index,
                        summary.total_steps,
                    ),
                ),
            ]);
        }
        ExecutionStatus::Terminal(info) => {
            push_event_buffer_terminal_info(
                &info,
                summary.total_steps,
                &buffer,
                builder,
            );
        }
    }

    // Also look for warnings.
    for (_, step_data) in buffer.iter_steps_recursive() {
        if let Some(reason) = step_data.step_status().completion_reason() {
            if let Some(info) = reason.step_completed_info() {
                if let StepOutcome::Warning { message, .. } = &info.outcome {
                    builder.push_record([
                        "warning:".to_string(),
                        // This can be a nested step, so don't print out the
                        // index.
                        format!(
                            "at: {}: {}",
                            step_data.step_info().description,
                            message
                        ),
                    ]);
                }
            }
        }
    }
}

fn push_event_buffer_terminal_info(
    info: &ExecutionTerminalInfo,
    total_steps: usize,
    buffer: &EventBuffer<NestedSpec>,
    builder: &mut tabled::builder::Builder,
) {
    let step_data = buffer.get(&info.step_key).expect("step exists");

    match info.kind {
        TerminalKind::Completed => {
            let v = format!("completed ({} steps)", total_steps);
            builder.push_record(["status:".to_string(), v]);
        }
        TerminalKind::Failed => {
            let v = format!(
                "failed at: {} (step {})",
                step_data.step_info().description,
                ProgressRatioDisplay::index_and_total(
                    info.step_key.index,
                    total_steps,
                )
            );
            builder.push_record(["status:".to_string(), v]);

            // Don't show the error here, because it's duplicated in another
            // field that's already shown.
        }
        TerminalKind::Aborted => {
            let v = format!(
                "aborted at: {} (step {})",
                step_data.step_info().description,
                ProgressRatioDisplay::index_and_total(
                    info.step_key.index,
                    total_steps,
                )
            );
            builder.push_record(["status:".to_string(), v]);

            let Some(reason) = step_data.step_status().abort_reason() else {
                builder.push_record(["  reason:", "(no reason found)"]);
                return;
            };

            builder.push_record([
                "  reason:".to_string(),
                reason.message_display(&buffer).to_string(),
            ]);
            // TODO: show last progress event
        }
    }
}

/// Used for printing background task status as a table
#[derive(Tabled)]
struct BackgroundTaskStatusRow {
    task_name: String,
    #[tabled(rename = "PGEN#")]
    completed_generation: String,
    #[tabled(rename = "PSTART")]
    completed_start_time: String,
    #[tabled(rename = "Psecs")]
    completed_elapsed: String,
    #[tabled(rename = "P")]
    completed_reason: char,
    #[tabled(rename = "CSTART")]
    running_since: String,
    #[tabled(rename = "C")]
    running_reason: char,
}

impl<'a> From<&'a BackgroundTask> for BackgroundTaskStatusRow {
    fn from(t: &'a BackgroundTask) -> Self {
        let (
            completed_generation,
            completed_start_time,
            completed_elapsed,
            completed_reason,
        ) = match &t.last {
            LastResult::NeverCompleted => {
                (String::from("-"), String::from("-"), String::from("-"), '-')
            }
            LastResult::Completed(last) => (
                last.iteration.to_string(),
                last.start_time.to_rfc3339_opts(SecondsFormat::Secs, true),
                format!(
                    "{:5.1}",
                    std::time::Duration::from(last.elapsed.clone())
                        .as_secs_f64()
                ),
                reason_code(last.reason),
            ),
        };

        let (running_since, running_reason) = match &t.current {
            CurrentStatus::Idle => (String::from("-"), '-'),
            CurrentStatus::Running(current) => (
                current.start_time.to_rfc3339_opts(SecondsFormat::Secs, true),
                reason_code(current.reason),
            ),
        };

        BackgroundTaskStatusRow {
            task_name: t.name.clone(),
            completed_generation,
            completed_start_time,
            completed_elapsed,
            completed_reason,
            running_since,
            running_reason,
        }
    }
}

fn reason_code(reason: ActivationReason) -> char {
    match reason {
        ActivationReason::Signaled => 'S',
        ActivationReason::Dependency => 'D',
        ActivationReason::Timeout => 'T',
    }
}

async fn cmd_nexus_blueprints_list(
    client: &nexus_client::Client,
) -> Result<(), anyhow::Error> {
    #[derive(Tabled)]
    #[tabled(rename_all = "SCREAMING_SNAKE_CASE")]
    struct BlueprintRow {
        #[tabled(rename = "T")]
        is_target: &'static str,
        #[tabled(rename = "ENA")]
        enabled: &'static str,
        id: String,
        parent: String,
        time_created: String,
    }

    let target = match client.blueprint_target_view().await {
        Ok(result) => Some(result.into_inner()),
        Err(error) => {
            // This request will fail if there's no target configured, so it's
            // not necessarily a big deal.
            eprintln!(
                "warn: failed to fetch current target: {}",
                InlineErrorChain::new(&error),
            );
            None
        }
    };

    let mut rows = client
        .blueprint_list_stream(None, None)
        .try_collect::<Vec<_>>()
        .await
        .context("listing blueprints")?;

    rows.sort_unstable_by_key(|blueprint| blueprint.time_created);

    let rows: Vec<_> = rows
        .into_iter()
        .map(|blueprint| {
            let (is_target, enabled) = match &target {
                Some(target) if target.target_id == blueprint.id => {
                    let enabled = if target.enabled { "yes" } else { "no" };
                    ("*", enabled)
                }
                _ => ("", ""),
            };

            BlueprintRow {
                is_target,
                enabled,
                id: blueprint.id.to_string(),
                parent: blueprint
                    .parent_blueprint_id
                    .map(|s| s.to_string())
                    .unwrap_or_else(|| String::from("<none>")),
                time_created: humantime::format_rfc3339_millis(
                    blueprint.time_created.into(),
                )
                .to_string(),
            }
        })
        .collect();

    let table = tabled::Table::new(rows)
        .with(tabled::settings::Style::empty())
        .with(tabled::settings::Padding::new(0, 1, 0, 0))
        .to_string();

    println!("{}", table);
    Ok(())
}

async fn cmd_nexus_blueprints_show(
    client: &nexus_client::Client,
    args: &BlueprintIdArgs,
) -> Result<(), anyhow::Error> {
    let blueprint = args.blueprint_id.resolve_to_blueprint(client).await?;
    println!("{}", blueprint.display());
    Ok(())
}

async fn cmd_nexus_blueprints_diff(
    client: &nexus_client::Client,
    args: &BlueprintDiffArgs,
) -> Result<(), anyhow::Error> {
    let (b1, b2) = try_join(
        args.ids.blueprint1_id.resolve_to_blueprint(client),
        args.ids.blueprint2_id.resolve_to_blueprint(client),
    )
    .await?;
    let diff = b2.diff_since_blueprint(&b1);
    println!("{}", diff.display());
    if args.exit_code && diff.has_changes() {
        std::process::exit(1);
    }
    Ok(())
}

async fn cmd_nexus_blueprints_delete(
    client: &nexus_client::Client,
    args: &BlueprintIdArgs,
    _destruction_token: DestructiveOperationToken,
) -> Result<(), anyhow::Error> {
    let blueprint_id = args.blueprint_id.resolve_to_id(client).await?;
    let _ = client
        .blueprint_delete(blueprint_id.as_untyped_uuid())
        .await
        .with_context(|| format!("deleting blueprint {blueprint_id}"))?;
    println!("blueprint {blueprint_id} deleted");
    Ok(())
}

async fn cmd_nexus_blueprints_target_show(
    client: &nexus_client::Client,
) -> Result<(), anyhow::Error> {
    let target = client
        .blueprint_target_view()
        .await
        .context("fetching target blueprint")?;
    println!("target blueprint: {}", target.target_id);
    println!("made target at:   {}", target.time_made_target);
    println!("enabled:          {}", target.enabled);
    Ok(())
}

async fn cmd_nexus_blueprints_target_set(
    client: &nexus_client::Client,
    args: &BlueprintTargetSetArgs,
    _destruction_token: DestructiveOperationToken,
) -> Result<(), anyhow::Error> {
    // Helper to only fetch the current target once. We may need it immediately
    // if `args.diff` is true, or later if `args.enabled` is "inherit" (or
    // both).
    let current_target = OnceCell::new();
    let get_current_target = async || {
        current_target
            .get_or_try_init(|| client.blueprint_target_view())
            .await
            .context("failed to fetch current target blueprint")
    };

    if args.diff {
        let current_target = get_current_target().await?;
        let blueprint1 = client
            .blueprint_view(current_target.target_id.as_untyped_uuid())
            .await
            .context("failed to fetch target blueprint")?
            .into_inner();
        let blueprint2 = client
            .blueprint_view(args.blueprint_id.as_untyped_uuid())
            .await
            .with_context(|| {
                format!("fetching blueprint {}", args.blueprint_id)
            })?;
        let diff = blueprint2.diff_since_blueprint(&blueprint1);
        println!("{}", diff.display());
        println!(
            "\nDo you want to make {} the target blueprint?",
            args.blueprint_id
        );
        let mut prompt = ConfirmationPrompt::new();
        prompt.read_and_validate("y/N", "y")?;
    }

    let enabled = match args.enabled {
        BlueprintTargetSetEnabled::Enabled => true,
        BlueprintTargetSetEnabled::Disabled => false,
        // There's a small TOCTOU race with "inherit": What if the user wants to
        // inherit the parent blueprint enabled bit but the current target
        // blueprint enabled bit is flipped or the current target blueprint is
        // changed? We expect neither of these to be problematic in practice:
        // the only way for the `enable` bit to be set to anything at all is via
        // `omdb`, so the user would have to be racing with another `omdb`
        // operator. (In the case of the current target blueprint being changed
        // entirely, that will result in a failure to set the current target
        // below, because its parent will no longer be the current target.)
        BlueprintTargetSetEnabled::Inherit => {
            get_current_target().await?.enabled
        }
    };

    client
        .blueprint_target_set(&nexus_client::types::BlueprintTargetSet {
            target_id: args.blueprint_id,
            enabled,
        })
        .await
        .with_context(|| {
            format!("setting target to blueprint {}", args.blueprint_id)
        })?;
    eprintln!("set target blueprint to {}", args.blueprint_id);
    Ok(())
}

async fn cmd_nexus_blueprints_target_set_enabled(
    client: &nexus_client::Client,
    args: &BlueprintIdArgs,
    enabled: bool,
    _destruction_token: DestructiveOperationToken,
) -> Result<(), anyhow::Error> {
    let blueprint_id = args.blueprint_id.resolve_to_id(client).await?;
    let description = if enabled { "enabled" } else { "disabled" };
    client
        .blueprint_target_set_enabled(
            &nexus_client::types::BlueprintTargetSet {
                target_id: blueprint_id,
                enabled,
            },
        )
        .await
        .with_context(|| {
            format!("setting blueprint {blueprint_id} to {description}")
        })?;
    eprintln!("set target blueprint {blueprint_id} to {description}");
    Ok(())
}

async fn cmd_nexus_blueprints_regenerate(
    client: &nexus_client::Client,
    _destruction_token: DestructiveOperationToken,
) -> Result<(), anyhow::Error> {
    let blueprint =
        client.blueprint_regenerate().await.context("generating blueprint")?;
    eprintln!("generated new blueprint {}", blueprint.id);
    Ok(())
}

async fn cmd_nexus_blueprints_import(
    client: &nexus_client::Client,
    _destruction_token: DestructiveOperationToken,
    args: &BlueprintImportArgs,
) -> Result<(), anyhow::Error> {
    let input_path = &args.input;
    let contents = std::fs::read_to_string(input_path)
        .with_context(|| format!("open {:?}", input_path))?;
    let blueprint: Blueprint = serde_json::from_str(&contents)
        .with_context(|| format!("read {:?}", input_path))?;
    client
        .blueprint_import(&blueprint)
        .await
        .with_context(|| format!("upload {:?}", input_path))?;
    eprintln!("uploaded new blueprint {}", blueprint.id);
    Ok(())
}

async fn cmd_nexus_clickhouse_policy_get(
    client: &nexus_client::Client,
) -> Result<(), anyhow::Error> {
    let res = client.clickhouse_policy_get().await;

    match res {
        Err(err) => {
            if err.status() == Some(StatusCode::NOT_FOUND) {
                println!(
                    "No clickhouse policy: \
                    Defaulting to single-node deployment"
                );
            } else {
                eprintln!("error: {:#}", err);
            }
        }
        Ok(policy) => {
            println!("Clickhouse Policy: ");
            println!("    version: {}", policy.version);
            println!("    creation time: {}", policy.time_created);
            match policy.mode {
                ClickhouseMode::SingleNodeOnly => {
                    println!("    mode: single-node-only");
                }
                ClickhouseMode::ClusterOnly {
                    target_servers,
                    target_keepers,
                } => {
                    println!("    mode: cluster-only");
                    println!("    target-servers: {}", target_servers);
                    println!("    target-keepers: {}", target_keepers);
                }
                ClickhouseMode::Both { target_servers, target_keepers } => {
                    println!("    mode: both single-node and cluster");
                    println!("    target-servers: {}", target_servers);
                    println!("    target-keepers: {}", target_keepers);
                }
            }
        }
    }

    Ok(())
}

async fn cmd_nexus_mgs_updates(
    client: &nexus_client::Client,
) -> Result<(), anyhow::Error> {
    let response = client
        .mgs_updates()
        .await
        .context("fetching update status")?
        .into_inner();
    println!("{}", response.detailed_display());
    Ok(())
}

async fn cmd_nexus_clickhouse_policy_set(
    client: &nexus_client::Client,
    args: &ClickhousePolicySetArgs,
    _destruction_token: DestructiveOperationToken,
) -> Result<(), anyhow::Error> {
    let mode = match args.mode {
        ClickhousePolicyMode::SingleNodeOnly => ClickhouseMode::SingleNodeOnly,
        ClickhousePolicyMode::ClusterOnly => ClickhouseMode::ClusterOnly {
            target_servers: args.target_servers,
            target_keepers: args.target_keepers,
        },
        ClickhousePolicyMode::Both => ClickhouseMode::Both {
            target_servers: args.target_servers,
            target_keepers: args.target_keepers,
        },
    };

    let res = client.clickhouse_policy_get().await;
    let new_policy = match res {
        Err(err) => {
            if err.status() == Some(StatusCode::NOT_FOUND) {
                ClickhousePolicy {
                    version: 1,
                    mode,
                    time_created: now_db_precision(),
                }
            } else {
                eprintln!("error: {:#}", err);
                return Err(err).context("retrieving clickhouse policy");
            }
        }
        Ok(policy) => ClickhousePolicy {
            version: policy.version + 1,
            mode,
            time_created: now_db_precision(),
        },
    };

    client.clickhouse_policy_set(&new_policy).await.with_context(|| {
        format!("inserting new context at version {}", new_policy.version)
    })?;

    println!(
        "Successfully inserted new policy at version {}",
        new_policy.version
    );

    Ok(())
}

async fn cmd_nexus_oximeter_read_policy_get(
    client: &nexus_client::Client,
) -> Result<(), anyhow::Error> {
    let res = client.oximeter_read_policy_get().await;

    match res {
        Err(err) => {
            if err.status() == Some(StatusCode::NOT_FOUND) {
                println!(
                    "No oximeter read policy: \
                    Defaulting to reading from a single-node"
                );
            } else {
                eprintln!("error: {:#}", err);
            }
        }
        Ok(policy) => {
            println!("Oximeter Read Policy: ");
            println!("    version: {}", policy.version);
            println!("    creation time: {}", policy.time_created);
            match policy.mode {
                OximeterReadMode::SingleNode => {
                    println!("    mode: single-node");
                }
                OximeterReadMode::Cluster => {
                    println!("    mode: cluster");
                }
            }
        }
    }

    Ok(())
}

async fn cmd_nexus_oximeter_read_policy_set(
    client: &nexus_client::Client,
    args: &OximeterReadPolicySetArgs,
    _destruction_token: DestructiveOperationToken,
) -> Result<(), anyhow::Error> {
    let mode = match args.mode {
        OximeterReadPolicyMode::SingleNode => OximeterReadMode::SingleNode,
        OximeterReadPolicyMode::Cluster => OximeterReadMode::Cluster,
    };

    let res = client.oximeter_read_policy_get().await;
    let new_policy = match res {
        Err(err) => {
            if err.status() == Some(StatusCode::NOT_FOUND) {
                OximeterReadPolicy {
                    version: 1,
                    mode,
                    time_created: now_db_precision(),
                }
            } else {
                eprintln!("error: {:#}", err);
                return Err(err).context("retrieving oximeter read policy");
            }
        }
        Ok(policy) => OximeterReadPolicy {
            version: policy.version + 1,
            mode,
            time_created: now_db_precision(),
        },
    };

    client.oximeter_read_policy_set(&new_policy).await.with_context(|| {
        format!("inserting new context at version {}", new_policy.version)
    })?;

    println!(
        "Successfully inserted new policy at version {}",
        new_policy.version
    );

    Ok(())
}

/// Runs `omdb nexus sagas list`
async fn cmd_nexus_sagas_list(
    client: &nexus_client::Client,
) -> Result<(), anyhow::Error> {
    // We don't want users to confuse this with a general way to list all sagas.
    // Such a command would read database state and it would go under "omdb db".
    eprintln!(
        "{}",
        textwrap::wrap(
            "NOTE: This command only reads in-memory state from the targeted \
            Nexus instance.  Sagas may be missing if they were run by a \
            different Nexus instance or if they finished before this Nexus \
            instance last started up.",
            80
        )
        .join("\n")
    );

    let saga_stream = client.saga_list_stream(None, None);
    let sagas =
        saga_stream.try_collect::<Vec<_>>().await.context("listing sagas")?;

    #[derive(Tabled)]
    #[tabled(rename_all = "SCREAMING_SNAKE_CASE")]
    struct SagaRow {
        saga_id: Uuid,
        state: &'static str,
    }
    let rows = sagas.into_iter().map(|saga| SagaRow {
        saga_id: saga.id,
        state: match saga.state {
            SagaState::Running => "running",
            SagaState::Succeeded => "succeeded",
            SagaState::Failed { .. } => "failed",
            SagaState::Stuck { .. } => "stuck",
        },
    });
    let table = tabled::Table::new(rows)
        .with(tabled::settings::Style::empty())
        .with(tabled::settings::Padding::new(0, 1, 0, 0))
        .to_string();
    println!("{}", table);
    Ok(())
}

/// Runs `omdb nexus sagas demo-create`
async fn cmd_nexus_sagas_demo_create(
    client: &nexus_client::Client,
    _destruction_token: DestructiveOperationToken,
) -> Result<(), anyhow::Error> {
    let demo_saga =
        client.saga_demo_create().await.context("creating demo saga")?;
    println!("saga id:      {}", demo_saga.saga_id);
    println!(
        "demo saga id: {} (use this with `demo-complete`)",
        demo_saga.demo_saga_id,
    );
    Ok(())
}

/// Runs `omdb nexus sagas demo-complete`
async fn cmd_nexus_sagas_demo_complete(
    client: &nexus_client::Client,
    args: &DemoSagaIdArgs,
    _destruction_token: DestructiveOperationToken,
) -> Result<(), anyhow::Error> {
    if let Err(error) = client
        .saga_demo_complete(&args.demo_saga_id)
        .await
        .context("completing demo saga")
    {
        eprintln!("error: {:#}", error);
        eprintln!(
            "note: `demo-complete` must be run against the same Nexus \
            instance that is currently running that saga."
        );
        eprintln!(
            "note: Be sure that you're using the demo_saga_id, not the saga_id."
        );
        Err(error)
    } else {
        Ok(())
    }
}

/// Runs `omdb nexus sleds list-uninitialized`
async fn cmd_nexus_sleds_list_uninitialized(
    client: &nexus_client::Client,
) -> Result<(), anyhow::Error> {
    let response = client
        .sled_list_uninitialized()
        .await
        .context("listing uninitialized sleds")?;
    let sleds = response.into_inner();
    if sleds.next_page.is_some() {
        eprintln!(
            "warning: response includes next_page token; \
             pagination not implemented"
        );
    }
    let mut sleds = sleds.items;
    sleds.sort_by_key(|sled| sled.cubby);

    #[derive(Tabled)]
    #[tabled(rename_all = "SCREAMING_SNAKE_CASE")]
    struct UninitializedSledRow {
        rack_id: Uuid,
        cubby: u16,
        serial: String,
        part: String,
        revision: u32,
    }
    let rows = sleds.into_iter().map(|sled| UninitializedSledRow {
        rack_id: sled.rack_id,
        cubby: sled.cubby,
        serial: sled.baseboard.serial,
        part: sled.baseboard.part,
        revision: sled.baseboard.revision,
    });
    let table = tabled::Table::new(rows)
        .with(tabled::settings::Style::empty())
        .with(tabled::settings::Padding::new(0, 1, 0, 0))
        .to_string();
    println!("{}", table);
    Ok(())
}

/// Runs `omdb nexus sleds add`
async fn cmd_nexus_sled_add(
    client: &nexus_client::Client,
    args: &SledAddArgs,
    _destruction_token: DestructiveOperationToken,
) -> Result<(), anyhow::Error> {
    let sled_id = client
        .sled_add(&UninitializedSledId {
            part: args.part.clone(),
            serial: args.serial.clone(),
        })
        .await
        .context("adding sled")?
        .into_inner()
        .id;
    eprintln!("added sled {} ({}): {sled_id}", args.serial, args.part);
    Ok(())
}

/// Runs `omdb nexus sleds expunge`
async fn cmd_nexus_sled_expunge(
    client: &nexus_client::Client,
    args: &SledExpungeArgs,
    omdb: &Omdb,
    log: &slog::Logger,
    destruction_token: DestructiveOperationToken,
) -> Result<(), anyhow::Error> {
    let datastore = args.db_url_opts.connect(omdb, log).await?;
    let result = cmd_nexus_sled_expunge_with_datastore(
        &datastore,
        client,
        args,
        log,
        destruction_token,
    )
    .await;
    datastore.terminate().await;
    result
}

// `omdb nexus sleds expunge`, but borrowing a datastore
async fn cmd_nexus_sled_expunge_with_datastore(
    datastore: &Arc<DataStore>,
    client: &nexus_client::Client,
    args: &SledExpungeArgs,
    log: &slog::Logger,
    _destruction_token: DestructiveOperationToken,
) -> Result<(), anyhow::Error> {
    // This is an extremely dangerous and irreversible operation. We put a
    // couple of safeguards in place to ensure this cannot be called without
    // due consideration:
    //
    // 1. We'll require manual input on stdin to confirm the sled to be removed
    // 2. We'll warn sternly if the sled-to-be-expunged is still present in the
    //    most recent inventory collection
    use nexus_db_queries::context::OpContext;

    let opctx = OpContext::for_tests(log.clone(), datastore.clone());
    let opctx = &opctx;

    // First, we need to look up the sled so we know its serial number.
    let (_authz_sled, sled) = LookupPath::new(opctx, datastore)
        .sled_id(args.sled_id.into_untyped_uuid())
        .fetch()
        .await
        .with_context(|| format!("failed to find sled {}", args.sled_id))?;

    // Helper to get confirmation messages from the user.
    let mut prompt = ConfirmationPrompt::new();

    // Now check whether its sled-agent or SP were found in the most recent
    // inventory collection.
    match datastore
        .inventory_get_latest_collection(opctx)
        .await
        .context("loading latest collection")?
    {
        Some(collection) => {
            let sled_baseboard = BaseboardId {
                part_number: sled.part_number().to_string(),
                serial_number: sled.serial_number().to_string(),
            };
            // Check the collection for either the sled-id or the baseboard. In
            // general a sled-agent's self report should result in both the
            // sled-id and the baseboard being present in the collection, but
            // there are some test environments (e.g., `omicron-dev run-all`)
            // where that isn't guaranteed.
            let sled_present_in_collection =
                collection.sled_agents.contains_key(&args.sled_id)
                    || collection.baseboards.contains(&sled_baseboard);
            if sled_present_in_collection {
                eprintln!(
                    "WARNING: sled {} is PRESENT in the most recent inventory \
                     collection (spotted at {}). It is dangerous to expunge a \
                     sled that is still running. Are you sure you want to \
                     proceed anyway?",
                    args.sled_id, collection.time_done,
                );
                prompt.read_and_validate("y/N", "y")?;
            }
        }
        None => {
            eprintln!(
                "WARNING: cannot verify that the sled is physically gone \
                 because there are no inventory collections present. Please \
                 make sure that the sled has been physically removed."
            );
        }
    }

    eprintln!(
        "WARNING: This operation will PERMANENTLY and IRRECOVABLY mark sled \
        {} ({}) expunged. To proceed, type the sled's serial number.",
        args.sled_id,
        sled.serial_number(),
    );
    prompt.read_and_validate("sled serial number", sled.serial_number())?;

    let old_policy = client
        .sled_expunge(&SledSelector { sled: args.sled_id.into_untyped_uuid() })
        .await
        .context("expunging sled")?
        .into_inner();
    eprintln!(
        "expunged sled {} (previous policy: {old_policy:?})",
        args.sled_id
    );
    Ok(())
}

/// Runs `omdb nexus sleds expunge-disk`
async fn cmd_nexus_sled_expunge_disk(
    client: &nexus_client::Client,
    args: &DiskExpungeArgs,
    omdb: &Omdb,
    log: &slog::Logger,
    destruction_token: DestructiveOperationToken,
) -> Result<(), anyhow::Error> {
    let datastore = args.db_url_opts.connect(omdb, log).await?;
    let result = cmd_nexus_sled_expunge_disk_with_datastore(
        &datastore,
        client,
        args,
        log,
        destruction_token,
    )
    .await;
    datastore.terminate().await;
    result
}

async fn cmd_nexus_sled_expunge_disk_with_datastore(
    datastore: &Arc<DataStore>,
    client: &nexus_client::Client,
    args: &DiskExpungeArgs,
    log: &slog::Logger,
    _destruction_token: DestructiveOperationToken,
) -> Result<(), anyhow::Error> {
    use nexus_db_queries::context::OpContext;

    let opctx = OpContext::for_tests(log.clone(), datastore.clone());
    let opctx = &opctx;

    // First, we need to look up the disk so we can lookup identity information.
    let (_authz_physical_disk, physical_disk) =
        LookupPath::new(opctx, datastore)
            .physical_disk(args.physical_disk_id)
            .fetch()
            .await
            .with_context(|| {
                format!(
                    "failed to find physical disk {}",
                    args.physical_disk_id
                )
            })?;

    // Helper to get confirmation messages from the user.
    let mut prompt = ConfirmationPrompt::new();

    // Now check whether its sled-agent was found in the most recent
    // inventory collection.
    match datastore
        .inventory_get_latest_collection(opctx)
        .await
        .context("loading latest collection")?
    {
        Some(collection) => {
            let disk_identity = omicron_common::disk::DiskIdentity {
                vendor: physical_disk.vendor.clone(),
                serial: physical_disk.serial.clone(),
                model: physical_disk.model.clone(),
            };

            let mut sleds_containing_disk = vec![];

            for (sled_id, sled_agent) in collection.sled_agents {
                for sled_disk in sled_agent.disks {
                    if sled_disk.identity == disk_identity {
                        sleds_containing_disk.push(sled_id);
                    }
                }
            }

            match sleds_containing_disk.len() {
                0 => {}
                1 => {
                    eprintln!(
                        "WARNING: physical disk {} is PRESENT in the most \
                         recent inventory collection (spotted at {}). Although \
                         expunging a running disk is supported, it is safer \
                         to expunge a disk from a system where it has been \
                         removed. Are you sure you want to proceed anyway?",
                        args.physical_disk_id, collection.time_done,
                    );
                    prompt.read_and_validate("y/N", "y")?;
                }
                _ => {
                    // This should be impossible due to a unique database index,
                    // "vendor_serial_model_unique".
                    //
                    // Even if someone tried moving a disk, it would need to be
                    // decommissioned before being re-commissioned elsewhere.
                    //
                    // However, we still print out an error message here in the
                    // (unlikely) even that it happens anyway.
                    eprintln!(
                        "ERROR: physical disk {} is PRESENT MULTIPLE TIMES in \
                        the most recent inventory collection (spotted at {}).
                        This should not be possible, and is an indication of a \
                        database issue.",
                        args.physical_disk_id, collection.time_done,
                    );
                    bail!("Physical Disk appeared on multiple sleds");
                }
            }
        }
        None => {
            eprintln!(
                "ERROR: cannot verify the physical disk inventory status \
                 because there are no inventory collections present. Please \
                 ensure that inventory may be collected."
            );
            bail!("No inventory");
        }
    }

    eprintln!(
        "WARNING: This operation will PERMANENTLY and IRRECOVABLY mark \
        physical disk {} ({}) expunged. To proceed, type the physical disk's \
        serial number.",
        args.physical_disk_id, physical_disk.serial,
    );
    prompt.read_and_validate("disk serial number", &physical_disk.serial)?;

    client
        .physical_disk_expunge(&PhysicalDiskPath {
            disk_id: args.physical_disk_id.into_untyped_uuid(),
        })
        .await
        .context("expunging disk")?;
    eprintln!("expunged disk {}", args.physical_disk_id);
    Ok(())
}

/// Runs `omdb nexus support-bundles list`
async fn cmd_nexus_support_bundles_list(
    client: &nexus_client::Client,
) -> Result<(), anyhow::Error> {
    let support_bundle_stream = client.support_bundle_list_stream(None, None);

    let support_bundles = support_bundle_stream
        .try_collect::<Vec<_>>()
        .await
        .context("listing support bundles")?;

    #[derive(Tabled)]
    #[tabled(rename_all = "SCREAMING_SNAKE_CASE")]
    struct SupportBundleInfo {
        id: Uuid,
        time_created: DateTime<Utc>,
        reason_for_creation: String,
        reason_for_failure: String,
        state: String,
    }
    let rows = support_bundles.into_iter().map(|sb| SupportBundleInfo {
        id: *sb.id,
        time_created: sb.time_created,
        reason_for_creation: sb.reason_for_creation,
        reason_for_failure: sb
            .reason_for_failure
            .unwrap_or_else(|| "-".to_string()),
        state: format!("{:?}", sb.state),
    });
    let table = tabled::Table::new(rows)
        .with(tabled::settings::Style::empty())
        .with(tabled::settings::Padding::new(0, 1, 0, 0))
        .to_string();
    println!("{}", table);
    Ok(())
}

/// Runs `omdb nexus support-bundles create`
async fn cmd_nexus_support_bundles_create(
    client: &nexus_client::Client,
    _destruction_token: DestructiveOperationToken,
) -> Result<(), anyhow::Error> {
    let support_bundle_id = client
        .support_bundle_create()
        .await
        .context("creating support bundle")?
        .into_inner()
        .id;
    println!("created support bundle: {support_bundle_id}");
    Ok(())
}

/// Runs `omdb nexus support-bundles delete`
async fn cmd_nexus_support_bundles_delete(
    client: &nexus_client::Client,
    args: &SupportBundleDeleteArgs,
    _destruction_token: DestructiveOperationToken,
) -> Result<(), anyhow::Error> {
    let _ = client
        .support_bundle_delete(args.id.as_untyped_uuid())
        .await
        .with_context(|| format!("deleting support bundle {}", args.id))?;
    println!("support bundle {} deleted", args.id);
    Ok(())
}

async fn write_stream_to_sink(
    mut stream: impl futures::Stream<Item = reqwest::Result<bytes::Bytes>>
    + std::marker::Unpin,
    mut sink: impl std::io::Write,
) -> Result<(), anyhow::Error> {
    while let Some(data) = stream.next().await {
        match data {
            Err(err) => return Err(anyhow::anyhow!(err)),
            Ok(data) => sink.write_all(&data)?,
        }
    }
    Ok(())
}

/// Runs `omdb nexus support-bundles download`
async fn cmd_nexus_support_bundles_download(
    client: &nexus_client::Client,
    args: &SupportBundleDownloadArgs,
) -> Result<(), anyhow::Error> {
    let stream = client
        .support_bundle_download(args.id.as_untyped_uuid())
        .await
        .with_context(|| format!("downloading support bundle {}", args.id))?
        .into_inner_stream();

    let sink: Box<dyn std::io::Write> = match &args.output {
        Some(path) => Box::new(std::fs::File::create(path)?),
        None => Box::new(std::io::stdout()),
    };

    write_stream_to_sink(stream, sink)
        .await
        .with_context(|| format!("streaming support bundle {}", args.id))?;
    Ok(())
}

/// Runs `omdb nexus support-bundles get-index`
async fn cmd_nexus_support_bundles_get_index(
    client: &nexus_client::Client,
    args: &SupportBundleIndexArgs,
) -> Result<(), anyhow::Error> {
    let stream = client
        .support_bundle_index(args.id.as_untyped_uuid())
        .await
        .with_context(|| {
            format!("downloading support bundle index {}", args.id)
        })?
        .into_inner_stream();

    write_stream_to_sink(stream, std::io::stdout()).await.with_context(
        || format!("streaming support bundle index {}", args.id),
    )?;
    Ok(())
}

/// Runs `omdb nexus support-bundles get-file`
async fn cmd_nexus_support_bundles_get_file(
    client: &nexus_client::Client,
    args: &SupportBundleFileArgs,
) -> Result<(), anyhow::Error> {
    let stream = client
        .support_bundle_download_file(
            args.id.as_untyped_uuid(),
            args.path.as_str(),
        )
        .await
        .with_context(|| {
            format!(
                "downloading support bundle file {}: {}",
                args.id, args.path
            )
        })?
        .into_inner_stream();

    let sink: Box<dyn std::io::Write> = match &args.output {
        Some(path) => Box::new(std::fs::File::create(path)?),
        None => Box::new(std::io::stdout()),
    };

    write_stream_to_sink(stream, sink).await.with_context(|| {
        format!("streaming support bundle file {}: {}", args.id, args.path)
    })?;
    Ok(())
}

/// Runs `omdb nexus support-bundles inspect`
async fn cmd_nexus_support_bundles_inspect(
    client: &nexus_client::Client,
    args: &SupportBundleInspectArgs,
) -> Result<(), anyhow::Error> {
    support_bundle_reader_lib::run_dashboard(
        client,
        args.id,
        args.path.as_ref(),
    )
    .await
}<|MERGE_RESOLUTION|>--- conflicted
+++ resolved
@@ -503,11 +503,7 @@
     GetIndex(SupportBundleIndexArgs),
     /// Download a single file within a support bundle
     GetFile(SupportBundleFileArgs),
-<<<<<<< HEAD
-    /// Run a dashboard for viewing the contents of a support bundle
-=======
     /// Creates a dashboard for viewing the contents of a support bundle
->>>>>>> 12d00d89
     Inspect(SupportBundleInspectArgs),
 }
 
