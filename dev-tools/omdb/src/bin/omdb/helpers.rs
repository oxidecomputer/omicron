// This Source Code Form is subject to the terms of the Mozilla Public
// License, v. 2.0. If a copy of the MPL was not distributed with this
// file, You can obtain one at https://mozilla.org/MPL/2.0/.

//! Utility helpers for the omdb CLI.

use anyhow::bail;
use clap::ColorChoice;
use reedline::DefaultPrompt;
use reedline::DefaultPromptSegment;
use reedline::Reedline;
use supports_color::Stream;

pub(crate) const CONNECTION_OPTIONS_HEADING: &str = "Connection Options";
pub(crate) const DATABASE_OPTIONS_HEADING: &str = "Database Options";
pub(crate) const SAFETY_OPTIONS_HEADING: &str = "Safety Options";

pub(crate) fn should_colorize(color: ColorChoice, stream: Stream) -> bool {
    match color {
        ColorChoice::Always => true,
        ColorChoice::Auto => supports_color::on(stream).is_some(),
        ColorChoice::Never => false,
    }
}

pub(crate) const fn const_max_len(strs: &[&str]) -> usize {
    let mut max = 0;
    let mut i = 0;
    while i < strs.len() {
        let len = strs[i].len();
        if len > max {
            max = len;
        }
        i += 1;
    }
    max
}
<<<<<<< HEAD
// Display an empty cell for an Option<T> if it's None.
pub(crate) fn display_option_blank<T: std::fmt::Display>(
    opt: &Option<T>,
) -> String {
    opt.as_ref().map(|x| x.to_string()).unwrap_or_else(|| "".to_string())
=======

pub(crate) struct ConfirmationPrompt(Reedline);

impl ConfirmationPrompt {
    pub(crate) fn new() -> Self {
        Self(Reedline::create())
    }

    fn read(&mut self, message: &str) -> Result<String, anyhow::Error> {
        let prompt = DefaultPrompt::new(
            DefaultPromptSegment::Basic(message.to_string()),
            DefaultPromptSegment::Empty,
        );
        if let Ok(reedline::Signal::Success(input)) = self.0.read_line(&prompt)
        {
            Ok(input)
        } else {
            bail!("operation aborted")
        }
    }

    pub(crate) fn read_and_validate(
        &mut self,
        message: &str,
        expected: &str,
    ) -> Result<(), anyhow::Error> {
        let input = self.read(message)?;
        if input != expected {
            bail!("Aborting, input did not match expected value");
        }
        Ok(())
    }
>>>>>>> 63967311
}<|MERGE_RESOLUTION|>--- conflicted
+++ resolved
@@ -35,13 +35,13 @@
     }
     max
 }
-<<<<<<< HEAD
+
 // Display an empty cell for an Option<T> if it's None.
 pub(crate) fn display_option_blank<T: std::fmt::Display>(
     opt: &Option<T>,
 ) -> String {
     opt.as_ref().map(|x| x.to_string()).unwrap_or_else(|| "".to_string())
-=======
+}
 
 pub(crate) struct ConfirmationPrompt(Reedline);
 
@@ -74,5 +74,4 @@
         }
         Ok(())
     }
->>>>>>> 63967311
 }