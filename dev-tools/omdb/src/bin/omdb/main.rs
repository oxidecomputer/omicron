--- conflicted
+++ resolved
@@ -98,16 +98,12 @@
     dns_server: Option<SocketAddr>,
 
     /// Allow potentially-destructive subcommands.
-<<<<<<< HEAD
     #[arg(
         short = 'w',
         long = "destructive",
         global = true,
         help_heading = helpers::SAFETY_OPTIONS_HEADING,
     )]
-=======
-    #[arg(short = 'w', long = "destructive")]
->>>>>>> 1aa9cbaa
     allow_destructive: bool,
 
     #[command(subcommand)]
