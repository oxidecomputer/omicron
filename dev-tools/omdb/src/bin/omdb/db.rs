--- conflicted
+++ resolved
@@ -2567,13 +2567,8 @@
         datastore.find_deleted_volume_regions().await?;
 
     #[derive(Tabled)]
-<<<<<<< HEAD
     struct RegionRow {
-        dataset_id: Uuid,
-=======
-    struct Row {
         dataset_id: DatasetUuid,
->>>>>>> 574b6975
         region_id: Uuid,
     }
 
