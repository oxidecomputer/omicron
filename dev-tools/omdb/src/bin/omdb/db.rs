--- conflicted
+++ resolved
@@ -45,12 +45,9 @@
 use nexus_db_model::Region;
 use nexus_db_model::RegionSnapshot;
 use nexus_db_model::Sled;
-<<<<<<< HEAD
-use nexus_db_model::SwCaboose;
-=======
 use nexus_db_model::Snapshot;
 use nexus_db_model::SnapshotState;
->>>>>>> 561f5450
+use nexus_db_model::SwCaboose;
 use nexus_db_model::Vmm;
 use nexus_db_model::Zpool;
 use nexus_db_queries::context::OpContext;
@@ -72,11 +69,8 @@
 use omicron_common::postgres_config::PostgresConfigWithUrl;
 use std::cmp::Ordering;
 use std::collections::BTreeMap;
-<<<<<<< HEAD
 use std::collections::BTreeSet;
-=======
 use std::collections::HashMap;
->>>>>>> 561f5450
 use std::collections::HashSet;
 use std::fmt::Display;
 use std::num::NonZeroU32;
@@ -147,21 +141,18 @@
     Disks(DiskArgs),
     /// Print information about internal and external DNS
     Dns(DnsArgs),
-    /// Print information about customer instances
-    Instances,
     /// Print information about collected hardware/software inventory
     Inventory(InventoryArgs),
-    /// Print information about the network
-    Network(NetworkArgs),
-<<<<<<< HEAD
     /// Print information about control plane services
     Services(ServicesArgs),
     /// Print information about sleds
     Sleds,
-=======
+    /// Print information about customer instances
+    Instances,
+    /// Print information about the network
+    Network(NetworkArgs),
     /// Print information about snapshots
     Snapshots(SnapshotArgs),
->>>>>>> 561f5450
 }
 
 #[derive(Debug, Args)]
@@ -391,18 +382,8 @@
                 cmd_db_dns_names(&opctx, &datastore, self.fetch_limit, args)
                     .await
             }
-            DbCommands::Instances => {
-                cmd_db_instances(&datastore, self.fetch_limit).await
-            }
             DbCommands::Inventory(inventory_args) => {
                 cmd_db_inventory(&datastore, self.fetch_limit, inventory_args)
-                    .await
-            }
-            DbCommands::Network(NetworkArgs {
-                command: NetworkCommands::ListEips,
-                verbose,
-            }) => {
-                cmd_db_eips(&opctx, &datastore, self.fetch_limit, *verbose)
                     .await
             }
             DbCommands::Services(ServicesArgs {
@@ -428,8 +409,6 @@
             DbCommands::Sleds => {
                 cmd_db_sleds(&opctx, &datastore, self.fetch_limit).await
             }
-<<<<<<< HEAD
-=======
             DbCommands::Instances => {
                 cmd_db_instances(&opctx, &datastore, self.fetch_limit).await
             }
@@ -446,7 +425,6 @@
             DbCommands::Snapshots(SnapshotArgs {
                 command: SnapshotCommands::List,
             }) => cmd_db_snapshot_list(&datastore, self.fetch_limit).await,
->>>>>>> 561f5450
         }
     }
 }
