--- conflicted
+++ resolved
@@ -39,13 +39,10 @@
 use futures::StreamExt;
 use gateway_client::types::SpType;
 use ipnetwork::IpNetwork;
-<<<<<<< HEAD
+use nexus_config::PostgresConfigWithUrl;
 use nexus_db_model::saga_types::Saga;
 use nexus_db_model::saga_types::SagaId;
 use nexus_db_model::saga_types::SagaNodeEvent;
-=======
-use nexus_config::PostgresConfigWithUrl;
->>>>>>> 5586f3a3
 use nexus_db_model::Dataset;
 use nexus_db_model::Disk;
 use nexus_db_model::DnsGroup;
@@ -101,14 +98,10 @@
 use omicron_common::api::external::Generation;
 use omicron_common::api::external::LookupType;
 use omicron_common::api::external::MacAddr;
-<<<<<<< HEAD
-use omicron_common::postgres_config::PostgresConfigWithUrl;
 use petgraph::graph::NodeIndex;
 use petgraph::Graph;
 use serde::Deserialize;
 use serde::Serialize;
-=======
->>>>>>> 5586f3a3
 use sled_agent_client::types::VolumeConstructionRequest;
 use std::borrow::Cow;
 use std::cmp::Ordering;
@@ -2887,10 +2880,7 @@
 
             // Sorting by time_created requires a full table scan with the
             // current index definitions.
-            conn.batch_execute_async(
-                nexus_test_utils::db::ALLOW_FULL_TABLE_SCAN_SQL,
-            )
-            .await?;
+            conn.batch_execute_async(ALLOW_FULL_TABLE_SCAN_SQL).await?;
 
             db::paginated(
                 dsl::saga,
@@ -2924,10 +2914,7 @@
 
             // Sorting by time_created requires a full table scan with the
             // current index definitions.
-            conn.batch_execute_async(
-                nexus_test_utils::db::ALLOW_FULL_TABLE_SCAN_SQL,
-            )
-            .await?;
+            conn.batch_execute_async(ALLOW_FULL_TABLE_SCAN_SQL).await?;
 
             let stuck_sagas: Vec<SagaId> = db::paginated(
                 dsl::saga_node_event,
@@ -3015,10 +3002,7 @@
 
             // Sorting by time_created requires a full table scan with the
             // current index definitions.
-            conn.batch_execute_async(
-                nexus_test_utils::db::ALLOW_FULL_TABLE_SCAN_SQL,
-            )
-            .await?;
+            conn.batch_execute_async(ALLOW_FULL_TABLE_SCAN_SQL).await?;
 
             let undo_failed_sagas: HashSet<SagaId> = db::paginated(
                 dsl::saga_node_event,
@@ -3088,10 +3072,7 @@
 
             // Sorting by event_time without selecting by id requires a full
             // table scan with the current index definitions.
-            conn.batch_execute_async(
-                nexus_test_utils::db::ALLOW_FULL_TABLE_SCAN_SQL,
-            )
-            .await?;
+            conn.batch_execute_async(ALLOW_FULL_TABLE_SCAN_SQL).await?;
 
             db::paginated(
                 dsl::saga_node_event,
@@ -3154,10 +3135,7 @@
 
             // Sorting by time_created requires a full table scan with the
             // current index definitions.
-            conn.batch_execute_async(
-                nexus_test_utils::db::ALLOW_FULL_TABLE_SCAN_SQL,
-            )
-            .await?;
+            conn.batch_execute_async(ALLOW_FULL_TABLE_SCAN_SQL).await?;
 
             let saga_ids: Vec<SagaId> = db::paginated(
                 dsl::saga_node_event,
@@ -3446,10 +3424,7 @@
             .transaction_async(|conn| async move {
                 use db::schema::disk::dsl;
 
-                conn.batch_execute_async(
-                    nexus_test_utils::db::ALLOW_FULL_TABLE_SCAN_SQL,
-                )
-                .await?;
+                conn.batch_execute_async(ALLOW_FULL_TABLE_SCAN_SQL).await?;
 
                 db::paginated(
                     dsl::disk,
@@ -3476,10 +3451,7 @@
             .transaction_async(|conn| async move {
                 use db::schema::snapshot::dsl;
 
-                conn.batch_execute_async(
-                    nexus_test_utils::db::ALLOW_FULL_TABLE_SCAN_SQL,
-                )
-                .await?;
+                conn.batch_execute_async(ALLOW_FULL_TABLE_SCAN_SQL).await?;
 
                 db::paginated(
                     dsl::snapshot,
@@ -3510,10 +3482,7 @@
             .transaction_async(|conn| async move {
                 use db::schema::image::dsl;
 
-                conn.batch_execute_async(
-                    nexus_test_utils::db::ALLOW_FULL_TABLE_SCAN_SQL,
-                )
-                .await?;
+                conn.batch_execute_async(ALLOW_FULL_TABLE_SCAN_SQL).await?;
 
                 db::paginated(
                     dsl::image,
