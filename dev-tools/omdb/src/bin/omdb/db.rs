--- conflicted
+++ resolved
@@ -3234,11 +3234,7 @@
 
             println!("    ZONES FOUND");
             for z in &zones.zones.zones {
-<<<<<<< HEAD
-                println!("      zone {} (type {})", z.id, z.zone_type.tag());
-=======
                 println!("      zone {} (type {})", z.id, z.zone_type.kind());
->>>>>>> 86e00cb5
             }
         } else {
             println!("  warning: no zone information found");
@@ -3252,7 +3248,7 @@
 }
 
 impl LongStringFormatter {
-    fn maybe_truncate<'a>(&self, s: &'a str) -> Cow<'a, str> {
+    fn maybe_truncatel'a>(&self, s: &'a str) -> Cow<'a, str> {
         use unicode_width::UnicodeWidthChar;
 
         // pick an arbitrary width at which we'll truncate, knowing that these
