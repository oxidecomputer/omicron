--- conflicted
+++ resolved
@@ -2881,13 +2881,9 @@
         instance::dsl as instance_dsl, migration::dsl as migration_dsl,
         vmm::dsl as vmm_dsl,
     };
-<<<<<<< HEAD
     use nexus_db_model::{
         Instance, InstanceKarmicStatus, InstanceRuntimeState, Migration, Vmm,
     };
-=======
-    use nexus_db_model::{Instance, InstanceRuntimeState, Migration, Vmm};
->>>>>>> 2f3c2f96
     let InstanceInfoArgs { id } = args;
 
     let instance = instance_dsl::instance
@@ -2932,11 +2928,7 @@
     // `nexus_db_model::Instance` type will want to make sure to update this
     // code as well. Unfortunately, we can't just destructure the struct here to
     // make sure this code breaks, since the `identity` field isn't public.
-<<<<<<< HEAD
     // So...just don't forget to do that, I guess.
-=======
-    // So...just don't forget to do that, I  guess.
->>>>>>> 2f3c2f96
     const ID: &'static str = "ID";
     const PROJECT_ID: &'static str = "project ID";
     const NAME: &'static str = "name";
@@ -2947,19 +2939,12 @@
     const VCPUS: &'static str = "vCPUs";
     const MEMORY: &'static str = "memory";
     const HOSTNAME: &'static str = "hostname";
-<<<<<<< HEAD
     const AUTO_RESTART: &'static str = "auto-restart";
     const STATE: &'static str = "nexus state";
     const LAST_MODIFIED: &'static str = "last modified at";
     const LAST_UPDATED: &'static str = "last updated at";
     const LAST_AUTO_RESTART: &'static str = "last auto-restarted at";
     const KARMIC_STATUS: &'static str = "karmic status";
-=======
-    const AUTO_RESTART: &'static str = "auto-restart policy";
-    const STATE: &'static str = "nexus state";
-    const LAST_MODIFIED: &'static str = "last modified at";
-    const LAST_UPDATED: &'static str = "last updated at";
->>>>>>> 2f3c2f96
     const ACTIVE_VMM: &'static str = "active VMM ID";
     const TARGET_VMM: &'static str = "target VMM ID";
     const MIGRATION_ID: &'static str = "migration ID";
@@ -2981,11 +2966,8 @@
         API_STATE,
         LAST_UPDATED,
         LAST_MODIFIED,
-<<<<<<< HEAD
         LAST_AUTO_RESTART,
         KARMIC_STATUS,
-=======
->>>>>>> 2f3c2f96
         ACTIVE_VMM,
         TARGET_VMM,
         MIGRATION_ID,
@@ -2994,7 +2976,6 @@
         MIGRATION_RECORD,
         TARGET_VMM_RECORD,
     ]);
-<<<<<<< HEAD
 
     fn print_multiline_debug(slug: &str, thing: &impl core::fmt::Debug) {
         println!(
@@ -3005,9 +2986,7 @@
             )
         );
     }
-
-=======
->>>>>>> 2f3c2f96
+  
     println!("\n{:=<80}", "== INSTANCE ");
     println!("    {ID:>WIDTH$}: {}", instance.id());
     println!("    {PROJECT_ID:>WIDTH$}: {}", instance.project_id);
@@ -3023,11 +3002,7 @@
     println!("    {VCPUS:>WIDTH$}: {}", instance.ncpus.0 .0);
     println!("    {MEMORY:>WIDTH$}: {}", instance.memory.0);
     println!("    {HOSTNAME:>WIDTH$}: {}", instance.hostname);
-<<<<<<< HEAD
     print_multiline_debug(AUTO_RESTART, &instance.auto_restart);
-=======
-    println!("    {AUTO_RESTART:>WIDTH$}: {:?}", instance.auto_restart_policy);
->>>>>>> 2f3c2f96
     println!("\n{:=<80}", "== RUNTIME STATE ");
     let InstanceRuntimeState {
         time_updated,
@@ -3036,10 +3011,7 @@
         migration_id,
         nexus_state,
         r#gen,
-<<<<<<< HEAD
         time_last_auto_restarted,
-=======
->>>>>>> 2f3c2f96
     } = instance.runtime_state;
     println!("    {STATE:>WIDTH$}: {nexus_state:?}");
     let effective_state = InstanceAndActiveVmm::determine_effective_state(
@@ -3054,7 +3026,6 @@
         "    {LAST_UPDATED:>WIDTH$}: {time_updated:?} (generation {})",
         r#gen.0
     );
-<<<<<<< HEAD
     println!("    {LAST_AUTO_RESTART:>WIDTH$}: {time_last_auto_restarted:?}");
     match instance.auto_restart.status(&instance.runtime_state) {
         InstanceKarmicStatus::NotFailed => {}
@@ -3071,8 +3042,6 @@
             );
         }
     }
-=======
->>>>>>> 2f3c2f96
     println!("    {ACTIVE_VMM:>WIDTH$}: {propolis_id:?}");
     println!("    {TARGET_VMM:>WIDTH$}: {dst_propolis_id:?}");
     println!(
