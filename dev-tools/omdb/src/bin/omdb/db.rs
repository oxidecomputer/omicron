--- conflicted
+++ resolved
@@ -3318,11 +3318,7 @@
     }
 
     if !disks.is_empty() {
-<<<<<<< HEAD
         println!("\n{:=<80}", "== ATTACHED DISKS ");
-=======
-        println!("\n{:=<80}\n", "== ATTACHED DISKS ");
->>>>>>> 2c519796
 
         check_limit(&disks, fetch_opts.fetch_limit, ctx);
         let table = if fetch_opts.include_deleted {
