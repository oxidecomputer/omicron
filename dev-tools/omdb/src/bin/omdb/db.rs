--- conflicted
+++ resolved
@@ -175,10 +175,7 @@
 
 mod alert;
 mod blueprints;
-<<<<<<< HEAD
-=======
 mod db_metadata;
->>>>>>> 45c032b4
 mod ereport;
 mod saga;
 mod user_data_export;
@@ -351,11 +348,8 @@
     ///
     /// Most blueprint information is available via `omdb nexus`, not `omdb db`.
     Blueprints(blueprints::BlueprintsArgs),
-<<<<<<< HEAD
-=======
     /// Commands for database metadata
     DbMetadata(DbMetadataArgs),
->>>>>>> 45c032b4
     /// Commands relevant to Crucible datasets
     CrucibleDataset(CrucibleDatasetArgs),
     /// Print any Crucible resources that are located on expunged physical disks
@@ -1149,14 +1143,11 @@
                     DbCommands::Blueprints(args) => {
                         cmd_db_blueprints(&opctx, &datastore, &fetch_opts, &args).await
                     }
-<<<<<<< HEAD
-=======
                     DbCommands::DbMetadata(DbMetadataArgs {
                         command: DbMetadataCommands::ListNexus,
                     }) => {
                         cmd_db_metadata_list_nexus(&opctx, &datastore).await
                     }
->>>>>>> 45c032b4
                     DbCommands::CrucibleDataset(CrucibleDatasetArgs {
                         command: CrucibleDatasetCommands::List,
                     }) => {
