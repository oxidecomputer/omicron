// This Source Code Form is subject to the terms of the Mozilla Public
// License, v. 2.0. If a copy of the MPL was not distributed with this
// file, You can obtain one at https://mozilla.org/MPL/2.0/.

//! omdb commands that query or update the database
//!
//! GROUND RULES: There aren't many ground rules (see top-level docs).  But
//! where possible, stick to operations provided by `DataStore` rather than
//! querying the database directly.  The DataStore operations generally provide
//! a safer level of abstraction.  But there are cases where we want to do
//! things that really don't need to be in the DataStore -- i.e., where `omdb`
//! would be the only consumer -- and in that case it's okay to query the
//! database directly.

// NOTE: emanates from Tabled macros
#![allow(clippy::useless_vec)]

use crate::Omdb;
use anyhow::anyhow;
use anyhow::bail;
use anyhow::Context;
use async_bb8_diesel::AsyncConnection;
use async_bb8_diesel::AsyncRunQueryDsl;
use async_bb8_diesel::AsyncSimpleConnection;
use chrono::SecondsFormat;
use clap::Args;
use clap::Subcommand;
use clap::ValueEnum;
use diesel::expression::SelectableHelper;
use diesel::query_dsl::QueryDsl;
use diesel::BoolExpressionMethods;
use diesel::ExpressionMethods;
use diesel::JoinOnDsl;
use diesel::NullableExpressionMethods;
use diesel::TextExpressionMethods;
use gateway_client::types::SpType;
use nexus_db_model::Dataset;
use nexus_db_model::Disk;
use nexus_db_model::DnsGroup;
use nexus_db_model::DnsName;
use nexus_db_model::DnsVersion;
use nexus_db_model::DnsZone;
use nexus_db_model::ExternalIp;
use nexus_db_model::HwBaseboardId;
use nexus_db_model::Instance;
use nexus_db_model::InvCollection;
use nexus_db_model::Project;
use nexus_db_model::Region;
use nexus_db_model::RegionSnapshot;
use nexus_db_model::Sled;
use nexus_db_model::Snapshot;
use nexus_db_model::SnapshotState;
use nexus_db_model::SwCaboose;
use nexus_db_model::SwRotPage;
use nexus_db_model::Vmm;
use nexus_db_model::Volume;
use nexus_db_model::Zpool;
use nexus_db_queries::context::OpContext;
use nexus_db_queries::db;
use nexus_db_queries::db::datastore::read_only_resources_associated_with_volume;
use nexus_db_queries::db::datastore::CrucibleTargets;
use nexus_db_queries::db::datastore::DataStoreConnection;
use nexus_db_queries::db::datastore::InstanceAndActiveVmm;
use nexus_db_queries::db::identity::Asset;
use nexus_db_queries::db::lookup::LookupPath;
use nexus_db_queries::db::model::ServiceKind;
use nexus_db_queries::db::DataStore;
use nexus_test_utils::db::ALLOW_FULL_TABLE_SCAN_SQL;
use nexus_types::identity::Resource;
use nexus_types::internal_api::params::DnsRecord;
use nexus_types::internal_api::params::Srv;
use nexus_types::inventory::CabooseWhich;
use nexus_types::inventory::Collection;
use nexus_types::inventory::RotPageWhich;
use omicron_common::api::external::DataPageParams;
use omicron_common::api::external::Generation;
use omicron_common::postgres_config::PostgresConfigWithUrl;
<<<<<<< HEAD
use std::borrow::Cow;
=======
use sled_agent_client::types::VolumeConstructionRequest;
>>>>>>> e37f3d00
use std::cmp::Ordering;
use std::collections::BTreeMap;
use std::collections::BTreeSet;
use std::collections::HashMap;
use std::collections::HashSet;
use std::fmt::Display;
use std::num::NonZeroU32;
use std::sync::Arc;
use strum::IntoEnumIterator;
use tabled::Tabled;
use uuid::Uuid;

const NO_ACTIVE_PROPOLIS_MSG: &str = "<no active Propolis>";
const NOT_ON_SLED_MSG: &str = "<not on any sled>";

struct MaybePropolisId(Option<Uuid>);
struct MaybeSledId(Option<Uuid>);

impl From<&InstanceAndActiveVmm> for MaybePropolisId {
    fn from(value: &InstanceAndActiveVmm) -> Self {
        Self(value.instance().runtime().propolis_id)
    }
}

impl Display for MaybePropolisId {
    fn fmt(&self, f: &mut std::fmt::Formatter<'_>) -> std::fmt::Result {
        if let Some(id) = self.0 {
            write!(f, "{}", id)
        } else {
            write!(f, "{}", NO_ACTIVE_PROPOLIS_MSG)
        }
    }
}

impl From<&InstanceAndActiveVmm> for MaybeSledId {
    fn from(value: &InstanceAndActiveVmm) -> Self {
        Self(value.sled_id())
    }
}

impl Display for MaybeSledId {
    fn fmt(&self, f: &mut std::fmt::Formatter<'_>) -> std::fmt::Result {
        if let Some(id) = self.0 {
            write!(f, "{}", id)
        } else {
            write!(f, "{}", NOT_ON_SLED_MSG)
        }
    }
}

#[derive(Debug, Args)]
pub struct DbArgs {
    /// URL of the database SQL interface
    #[clap(long, env("OMDB_DB_URL"))]
    db_url: Option<PostgresConfigWithUrl>,

    /// limit to apply to queries that fetch rows
    #[clap(
        long = "fetch-limit",
        default_value_t = NonZeroU32::new(500).unwrap(),
        env("OMDB_FETCH_LIMIT"),
    )]
    fetch_limit: NonZeroU32,

    #[command(subcommand)]
    command: DbCommands,
}

/// Subcommands that query or update the database
#[derive(Debug, Subcommand)]
enum DbCommands {
    /// Print information about disks
    Disks(DiskArgs),
    /// Print information about internal and external DNS
    Dns(DnsArgs),
    /// Print information about collected hardware/software inventory
    Inventory(InventoryArgs),
    /// Print information about control plane services
    Services(ServicesArgs),
    /// Print information about sleds
    Sleds,
    /// Print information about customer instances
    Instances,
    /// Print information about the network
    Network(NetworkArgs),
    /// Print information about snapshots
    Snapshots(SnapshotArgs),
    /// Validate the contents of the database
    Validate(ValidateArgs),
}

#[derive(Debug, Args)]
struct DiskArgs {
    #[command(subcommand)]
    command: DiskCommands,
}

#[derive(Debug, Subcommand)]
enum DiskCommands {
    /// Get info for a specific disk
    Info(DiskInfoArgs),
    /// Summarize current disks
    List,
    /// Determine what crucible resources are on the given physical disk.
    Physical(DiskPhysicalArgs),
}

#[derive(Debug, Args)]
struct DiskInfoArgs {
    /// The UUID of the volume
    uuid: Uuid,
}

#[derive(Debug, Args)]
struct DiskPhysicalArgs {
    /// The UUID of the physical disk
    uuid: Uuid,
}

#[derive(Debug, Args)]
struct DnsArgs {
    #[command(subcommand)]
    command: DnsCommands,
}

#[derive(Debug, Subcommand)]
enum DnsCommands {
    /// Summarize current version of all DNS zones
    Show,
    /// Show what changed in a given DNS version
    Diff(DnsVersionArgs),
    /// Show the full contents of a given DNS zone and version
    Names(DnsVersionArgs),
}

#[derive(Debug, Args)]
struct DnsVersionArgs {
    /// name of a DNS group
    #[arg(value_enum)]
    group: CliDnsGroup,
    /// version of the group's data
    version: u32,
}

#[derive(Clone, Copy, Debug, ValueEnum)]
enum CliDnsGroup {
    Internal,
    External,
}

impl CliDnsGroup {
    fn dns_group(&self) -> DnsGroup {
        match self {
            CliDnsGroup::Internal => DnsGroup::Internal,
            CliDnsGroup::External => DnsGroup::External,
        }
    }
}

#[derive(Debug, Args)]
struct InventoryArgs {
    #[command(subcommand)]
    command: InventoryCommands,
}

#[derive(Debug, Subcommand)]
enum InventoryCommands {
    /// list all baseboards ever found
    BaseboardIds,
    /// list all cabooses ever found
    Cabooses,
    /// list all root of trust pages every found
    RotPages,
    /// list and show details from particular collections
    Collections(CollectionsArgs),
}

#[derive(Debug, Args)]
struct CollectionsArgs {
    #[command(subcommand)]
    command: CollectionsCommands,
}

#[derive(Debug, Subcommand)]
enum CollectionsCommands {
    /// list collections
    List,
    /// show what was found in a particular collection
    Show(CollectionsShowArgs),
}

#[derive(Debug, Args)]
struct CollectionsShowArgs {
    /// id of the collection
    id: Uuid,
    /// show long strings in their entirety
    #[clap(long)]
    show_long_strings: bool,
}

#[derive(Debug, Args)]
struct ServicesArgs {
    #[command(subcommand)]
    command: ServicesCommands,
}

#[derive(Debug, Subcommand)]
enum ServicesCommands {
    /// List service instances
    ListInstances,
    /// List service instances, grouped by sled
    ListBySled,
}

#[derive(Debug, Args)]
struct NetworkArgs {
    #[command(subcommand)]
    command: NetworkCommands,

    /// Print out raw data structures from the data store.
    #[clap(long)]
    verbose: bool,
}

#[derive(Debug, Subcommand)]
enum NetworkCommands {
    /// List external IPs
    ListEips,
}

#[derive(Debug, Args)]
struct SnapshotArgs {
    #[command(subcommand)]
    command: SnapshotCommands,
}

#[derive(Debug, Subcommand)]
enum SnapshotCommands {
    /// Get info for a specific snapshot
    Info(SnapshotInfoArgs),
    /// Summarize current snapshots
    List,
}

#[derive(Debug, Args)]
struct SnapshotInfoArgs {
    /// The UUID of the snapshot
    uuid: Uuid,
}

#[derive(Debug, Args)]
struct ValidateArgs {
    #[command(subcommand)]
    command: ValidateCommands,
}

#[derive(Debug, Subcommand)]
enum ValidateCommands {
    /// Validate each `volume_references` column in the region snapshots table
    ValidateVolumeReferences,

    /// Find either region snapshots Nexus knows about that the corresponding
    /// Crucible agent says were deleted, or region snapshots that Nexus doesn't
    /// know about.
    ValidateRegionSnapshots,
}

impl DbArgs {
    /// Run a `omdb db` subcommand.
    pub(crate) async fn run_cmd(
        &self,
        omdb: &Omdb,
        log: &slog::Logger,
    ) -> Result<(), anyhow::Error> {
        let db_url = match &self.db_url {
            Some(cli_or_env_url) => cli_or_env_url.clone(),
            None => {
                eprintln!(
                    "note: database URL not specified.  Will search DNS."
                );
                eprintln!("note: (override with --db-url or OMDB_DB_URL)");
                let addrs = omdb
                    .dns_lookup_all(
                        log.clone(),
                        internal_dns::ServiceName::Cockroach,
                    )
                    .await?;

                format!(
                    "postgresql://root@{}/omicron?sslmode=disable",
                    addrs
                        .into_iter()
                        .map(|a| a.to_string())
                        .collect::<Vec<_>>()
                        .join(",")
                )
                .parse()
                .context("failed to parse constructed postgres URL")?
            }
        };
        eprintln!("note: using database URL {}", &db_url);

        let db_config = db::Config { url: db_url.clone() };
        let pool = Arc::new(db::Pool::new(&log.clone(), &db_config));

        // Being a dev tool, we want to try this operation even if the schema
        // doesn't match what we expect.  So we use `DataStore::new_unchecked()`
        // here.  We will then check the schema version explicitly and warn the
        // user if it doesn't match.
        let datastore = Arc::new(
            DataStore::new_unchecked(pool)
                .map_err(|e| anyhow!(e).context("creating datastore"))?,
        );
        check_schema_version(&datastore).await;

        let opctx = OpContext::for_tests(log.clone(), datastore.clone());
        match &self.command {
            DbCommands::Disks(DiskArgs {
                command: DiskCommands::Info(uuid),
            }) => cmd_db_disk_info(&opctx, &datastore, uuid).await,
            DbCommands::Disks(DiskArgs { command: DiskCommands::List }) => {
                cmd_db_disk_list(&datastore, self.fetch_limit).await
            }
            DbCommands::Disks(DiskArgs {
                command: DiskCommands::Physical(uuid),
            }) => {
                cmd_db_disk_physical(&opctx, &datastore, self.fetch_limit, uuid)
                    .await
            }
            DbCommands::Dns(DnsArgs { command: DnsCommands::Show }) => {
                cmd_db_dns_show(&opctx, &datastore, self.fetch_limit).await
            }
            DbCommands::Dns(DnsArgs { command: DnsCommands::Diff(args) }) => {
                cmd_db_dns_diff(&opctx, &datastore, self.fetch_limit, args)
                    .await
            }
            DbCommands::Dns(DnsArgs { command: DnsCommands::Names(args) }) => {
                cmd_db_dns_names(&opctx, &datastore, self.fetch_limit, args)
                    .await
            }
            DbCommands::Inventory(inventory_args) => {
                cmd_db_inventory(
                    &opctx,
                    &datastore,
                    self.fetch_limit,
                    inventory_args,
                )
                .await
            }
            DbCommands::Services(ServicesArgs {
                command: ServicesCommands::ListInstances,
            }) => {
                cmd_db_services_list_instances(
                    &opctx,
                    &datastore,
                    self.fetch_limit,
                )
                .await
            }
            DbCommands::Services(ServicesArgs {
                command: ServicesCommands::ListBySled,
            }) => {
                cmd_db_services_list_by_sled(
                    &opctx,
                    &datastore,
                    self.fetch_limit,
                )
                .await
            }
            DbCommands::Sleds => {
                cmd_db_sleds(&opctx, &datastore, self.fetch_limit).await
            }
            DbCommands::Instances => {
                cmd_db_instances(&opctx, &datastore, self.fetch_limit).await
            }
            DbCommands::Network(NetworkArgs {
                command: NetworkCommands::ListEips,
                verbose,
            }) => {
                cmd_db_eips(&opctx, &datastore, self.fetch_limit, *verbose)
                    .await
            }
            DbCommands::Snapshots(SnapshotArgs {
                command: SnapshotCommands::Info(uuid),
            }) => cmd_db_snapshot_info(&opctx, &datastore, uuid).await,
            DbCommands::Snapshots(SnapshotArgs {
                command: SnapshotCommands::List,
            }) => cmd_db_snapshot_list(&datastore, self.fetch_limit).await,
            DbCommands::Validate(ValidateArgs {
                command: ValidateCommands::ValidateVolumeReferences,
            }) => {
                cmd_db_validate_volume_references(&datastore, self.fetch_limit)
                    .await
            }
            DbCommands::Validate(ValidateArgs {
                command: ValidateCommands::ValidateRegionSnapshots,
            }) => {
                cmd_db_validate_region_snapshots(&datastore, self.fetch_limit)
                    .await
            }
        }
    }
}

/// Check the version of the schema in the database and report whether it
/// appears to be compatible with this tool.
///
/// This is just advisory.  We will not abort if the version appears
/// incompatible because in practice it may well not matter and it's very
/// valuable for this tool to work if it possibly can.
async fn check_schema_version(datastore: &DataStore) {
    let expected_version = nexus_db_model::schema::SCHEMA_VERSION;
    let version_check = datastore.database_schema_version().await;

    match version_check {
        Ok(found_version) => {
            if found_version == expected_version {
                eprintln!(
                    "note: database schema version matches expected ({})",
                    expected_version
                );
                return;
            }

            eprintln!(
                "WARN: found schema version {}, expected {}",
                found_version, expected_version
            );
        }
        Err(error) => {
            eprintln!("WARN: failed to query schema version: {:#}", error);
        }
    };

    eprintln!(
        "{}",
        textwrap::fill(
            "It's possible the database is running a version that's different \
            from what this tool understands.  This may result in errors or \
            incorrect output.",
            80
        )
    );
}

/// Check the result of a query to see if it hit the given limit.  If so, warn
/// the user that our output may be incomplete and that they might try a larger
/// one.  (We don't want to bail out, though.  Incomplete data is better than no
/// data.)
fn check_limit<I, F, D>(items: &[I], limit: NonZeroU32, context: F)
where
    F: FnOnce() -> D,
    D: Display,
{
    if items.len() == usize::try_from(limit.get()).unwrap() {
        limit_error(limit, context);
    }
}

fn limit_error<F, D>(limit: NonZeroU32, context: F)
where
    F: FnOnce() -> D,
    D: Display,
{
    eprintln!(
        "WARN: {}: found {} items (the limit).  There may be more items \
            that were ignored.  Consider overriding with --fetch-limit.",
        context(),
        limit,
    );
}

/// Returns pagination parameters to fetch the first page of results for a
/// paginated endpoint
fn first_page<'a, T>(limit: NonZeroU32) -> DataPageParams<'a, T> {
    DataPageParams {
        marker: None,
        direction: dropshot::PaginationOrder::Ascending,
        limit,
    }
}

// Disks

/// Run `omdb db disk list`.
async fn cmd_db_disk_list(
    datastore: &DataStore,
    limit: NonZeroU32,
) -> Result<(), anyhow::Error> {
    #[derive(Tabled)]
    #[tabled(rename_all = "SCREAMING_SNAKE_CASE")]
    struct DiskRow {
        name: String,
        id: String,
        size: String,
        state: String,
        attached_to: String,
    }

    let ctx = || "listing disks".to_string();

    use db::schema::disk::dsl;
    let disks = dsl::disk
        .filter(dsl::time_deleted.is_null())
        .limit(i64::from(u32::from(limit)))
        .select(Disk::as_select())
        .load_async(&*datastore.pool_connection_for_tests().await?)
        .await
        .context("loading disks")?;

    check_limit(&disks, limit, ctx);

    let rows = disks.into_iter().map(|disk| DiskRow {
        name: disk.name().to_string(),
        id: disk.id().to_string(),
        size: disk.size.to_string(),
        state: disk.runtime().disk_state,
        attached_to: match disk.runtime().attach_instance_id {
            Some(uuid) => uuid.to_string(),
            None => "-".to_string(),
        },
    });
    let table = tabled::Table::new(rows)
        .with(tabled::settings::Style::empty())
        .with(tabled::settings::Padding::new(0, 1, 0, 0))
        .to_string();

    println!("{}", table);

    Ok(())
}

/// Run `omdb db disk info <UUID>`.
async fn cmd_db_disk_info(
    opctx: &OpContext,
    datastore: &DataStore,
    args: &DiskInfoArgs,
) -> Result<(), anyhow::Error> {
    // The row describing the instance
    #[derive(Tabled)]
    #[tabled(rename_all = "SCREAMING_SNAKE_CASE")]
    struct UpstairsRow {
        host_serial: String,
        disk_name: String,
        instance_name: String,
        propolis_zone: String,
        volume_id: String,
        disk_state: String,
    }

    // The rows describing the downstairs regions for this disk/volume
    #[derive(Tabled)]
    #[tabled(rename_all = "SCREAMING_SNAKE_CASE")]
    struct DownstairsRow {
        host_serial: String,
        region: String,
        zone: String,
        physical_disk: String,
    }

    use db::schema::disk::dsl as disk_dsl;

    let conn = datastore.pool_connection_for_tests().await?;

    let disk = disk_dsl::disk
        .filter(disk_dsl::id.eq(args.uuid))
        .limit(1)
        .select(Disk::as_select())
        .load_async(&*conn)
        .await
        .context("loading requested disk")?;

    let Some(disk) = disk.into_iter().next() else {
        bail!("no disk: {} found", args.uuid);
    };

    // For information about where this disk is attached.
    let mut rows = Vec::new();

    // If the disk is attached to an instance, show information
    // about that instance.
    let usr = if let Some(instance_uuid) = disk.runtime().attach_instance_id {
        // Get the instance this disk is attached to
        use db::schema::instance::dsl as instance_dsl;
        use db::schema::vmm::dsl as vmm_dsl;
        let instances: Vec<InstanceAndActiveVmm> = instance_dsl::instance
            .filter(instance_dsl::id.eq(instance_uuid))
            .left_join(
                vmm_dsl::vmm.on(vmm_dsl::id
                    .nullable()
                    .eq(instance_dsl::active_propolis_id)
                    .and(vmm_dsl::time_deleted.is_null())),
            )
            .limit(1)
            .select((Instance::as_select(), Option::<Vmm>::as_select()))
            .load_async(&*conn)
            .await
            .context("loading requested instance")?
            .into_iter()
            .map(|i: (Instance, Option<Vmm>)| i.into())
            .collect();

        let Some(instance) = instances.into_iter().next() else {
            bail!("no instance: {} found", instance_uuid);
        };

        let instance_name = instance.instance().name().to_string();
        let disk_name = disk.name().to_string();
        if instance.vmm().is_some() {
            let propolis_id =
                instance.instance().runtime().propolis_id.unwrap();
            let my_sled_id = instance.sled_id().unwrap();

            let (_, my_sled) = LookupPath::new(opctx, datastore)
                .sled_id(my_sled_id)
                .fetch()
                .await
                .context("failed to look up sled")?;

            UpstairsRow {
                host_serial: my_sled.serial_number().to_string(),
                disk_name,
                instance_name,
                propolis_zone: format!("oxz_propolis-server_{}", propolis_id),
                volume_id: disk.volume_id.to_string(),
                disk_state: disk.runtime_state.disk_state.to_string(),
            }
        } else {
            UpstairsRow {
                host_serial: NOT_ON_SLED_MSG.to_string(),
                disk_name,
                instance_name,
                propolis_zone: NO_ACTIVE_PROPOLIS_MSG.to_string(),
                volume_id: disk.volume_id.to_string(),
                disk_state: disk.runtime_state.disk_state.to_string(),
            }
        }
    } else {
        // If the disk is not attached to anything, just print empty
        // fields.
        UpstairsRow {
            host_serial: "-".to_string(),
            disk_name: disk.name().to_string(),
            instance_name: "-".to_string(),
            propolis_zone: "-".to_string(),
            volume_id: disk.volume_id.to_string(),
            disk_state: disk.runtime_state.disk_state.to_string(),
        }
    };
    rows.push(usr);

    let table = tabled::Table::new(rows)
        .with(tabled::settings::Style::empty())
        .with(tabled::settings::Padding::new(0, 1, 0, 0))
        .to_string();

    println!("{}", table);

    // Get the dataset backing this volume.
    let regions = datastore.get_allocated_regions(disk.volume_id).await?;

    let mut rows = Vec::with_capacity(3);
    for (dataset, region) in regions {
        let my_pool_id = dataset.pool_id;
        let (_, my_zpool) = LookupPath::new(opctx, datastore)
            .zpool_id(my_pool_id)
            .fetch()
            .await
            .context("failed to look up zpool")?;

        let my_sled_id = my_zpool.sled_id;

        let (_, my_sled) = LookupPath::new(opctx, datastore)
            .sled_id(my_sled_id)
            .fetch()
            .await
            .context("failed to look up sled")?;

        rows.push(DownstairsRow {
            host_serial: my_sled.serial_number().to_string(),
            region: region.id().to_string(),
            zone: format!("oxz_crucible_{}", dataset.id()),
            physical_disk: my_zpool.physical_disk_id.to_string(),
        });
    }

    let table = tabled::Table::new(rows)
        .with(tabled::settings::Style::empty())
        .with(tabled::settings::Padding::new(0, 1, 0, 0))
        .to_string();

    println!("{}", table);

    Ok(())
}

/// Run `omdb db disk physical <UUID>`.
async fn cmd_db_disk_physical(
    opctx: &OpContext,
    datastore: &DataStore,
    limit: NonZeroU32,
    args: &DiskPhysicalArgs,
) -> Result<(), anyhow::Error> {
    let conn = datastore.pool_connection_for_tests().await?;

    // We start by finding any zpools that are using the physical disk.
    use db::schema::zpool::dsl as zpool_dsl;
    let zpools = zpool_dsl::zpool
        .filter(zpool_dsl::time_deleted.is_null())
        .filter(zpool_dsl::physical_disk_id.eq(args.uuid))
        .select(Zpool::as_select())
        .load_async(&*conn)
        .await
        .context("loading zpool from pysical disk id")?;

    let mut sled_ids = HashSet::new();
    let mut dataset_ids = HashSet::new();

    if zpools.is_empty() {
        println!("Found no zpools on physical disk UUID {}", args.uuid);
        return Ok(());
    }
    // The current plan is a single zpool per physical disk, so we expect that
    // this will have a single item.  However, If single zpool per disk ever
    // changes, this code will still work.
    for zp in zpools {
        // zpool has the sled id, record that so we can find the serial number.
        sled_ids.insert(zp.sled_id);

        // Next, we find all the datasets that are on our zpool.
        use db::schema::dataset::dsl as dataset_dsl;
        let datasets = dataset_dsl::dataset
            .filter(dataset_dsl::time_deleted.is_null())
            .filter(dataset_dsl::pool_id.eq(zp.id()))
            .select(Dataset::as_select())
            .load_async(&*conn)
            .await
            .context("loading dataset")?;

        // Add all the datasets ids that are using this pool.
        for ds in datasets {
            dataset_ids.insert(ds.id());
        }
    }

    // If we do have more than one sled ID, then something is wrong, but
    // go ahead and print out whatever we have found.
    for sid in sled_ids {
        let (_, my_sled) = LookupPath::new(opctx, datastore)
            .sled_id(sid)
            .fetch()
            .await
            .context("failed to look up sled")?;

        println!(
            "Physical disk: {} found on sled: {}",
            args.uuid,
            my_sled.serial_number()
        );
    }
    println!("DATASETS: {:?}", dataset_ids);

    let mut volume_ids = HashSet::new();
    // Now, take the list of datasets we found and search all the regions
    // to see if any of them are on the dataset.  If we find a region that
    // is on one of our datasets, then record the volume ID of that region.
    for did in dataset_ids.clone().into_iter() {
        use db::schema::region::dsl as region_dsl;
        let regions = region_dsl::region
            .filter(region_dsl::dataset_id.eq(did))
            .select(Region::as_select())
            .load_async(&*conn)
            .await
            .context("loading region")?;

        for rs in regions {
            volume_ids.insert(rs.volume_id());
        }
    }

    // At this point, we have a list of volume IDs that contain a region
    // that is part of a dataset on a pool on our disk.  The next step is
    // to find the virtual disks associated with these volume IDs and
    // display information about those disks.
    use db::schema::disk::dsl;
    let disks = dsl::disk
        .filter(dsl::time_deleted.is_null())
        .filter(dsl::volume_id.eq_any(volume_ids))
        .limit(i64::from(u32::from(limit)))
        .select(Disk::as_select())
        .load_async(&*conn)
        .await
        .context("loading disks")?;

    check_limit(&disks, limit, || "listing disks".to_string());

    #[derive(Tabled)]
    #[tabled(rename_all = "SCREAMING_SNAKE_CASE")]
    struct DiskRow {
        disk_name: String,
        id: String,
        state: String,
        instance_name: String,
    }

    let mut rows = Vec::new();

    for disk in disks {
        // If the disk is attached to an instance, determine the name of the
        // instance.
        let instance_name =
            if let Some(instance_uuid) = disk.runtime().attach_instance_id {
                // Get the instance this disk is attached to
                use db::schema::instance::dsl as instance_dsl;
                let instance = instance_dsl::instance
                    .filter(instance_dsl::id.eq(instance_uuid))
                    .limit(1)
                    .select(Instance::as_select())
                    .load_async(&*conn)
                    .await
                    .context("loading requested instance")?;

                if let Some(instance) = instance.into_iter().next() {
                    instance.name().to_string()
                } else {
                    "???".to_string()
                }
            } else {
                "-".to_string()
            };

        rows.push(DiskRow {
            disk_name: disk.name().to_string(),
            id: disk.id().to_string(),
            state: disk.runtime().disk_state,
            instance_name,
        });
    }

    let table = tabled::Table::new(rows)
        .with(tabled::settings::Style::empty())
        .with(tabled::settings::Padding::new(0, 1, 0, 0))
        .to_string();

    println!("{}", table);

    // Collect the region_snapshots associated with the dataset IDs
    use db::schema::region_snapshot::dsl as region_snapshot_dsl;
    let region_snapshots = region_snapshot_dsl::region_snapshot
        .filter(region_snapshot_dsl::dataset_id.eq_any(dataset_ids))
        .limit(i64::from(u32::from(limit)))
        .select(RegionSnapshot::as_select())
        .load_async(&*conn)
        .await
        .context("loading region snapshots")?;

    check_limit(&region_snapshots, limit, || {
        "listing region snapshots".to_string()
    });

    // The row describing the region_snapshot.
    #[derive(Tabled)]
    #[tabled(rename_all = "SCREAMING_SNAKE_CASE")]
    struct RegionSnapshotRow {
        dataset_id: String,
        region_id: String,
        snapshot_id: String,
        volume_references: String,
    }
    let mut rsnap = Vec::new();

    // From each region snapshot:
    // Collect the snapshot IDs for later use.
    // Display the region snapshot rows.
    let mut snapshot_ids = HashSet::new();
    for rs in region_snapshots {
        snapshot_ids.insert(rs.snapshot_id);
        let rs = RegionSnapshotRow {
            dataset_id: rs.dataset_id.to_string(),
            region_id: rs.region_id.to_string(),
            snapshot_id: rs.snapshot_id.to_string(),
            volume_references: rs.volume_references.to_string(),
        };
        rsnap.push(rs);
    }
    let table = tabled::Table::new(rsnap)
        .with(tabled::settings::Style::empty())
        .with(tabled::settings::Padding::new(0, 1, 0, 0))
        .to_string();

    println!("{}", table);

    // Get the snapshots from the list of IDs we built above.
    // Display information about those snapshots.
    use db::schema::snapshot::dsl as snapshot_dsl;
    let snapshots = snapshot_dsl::snapshot
        .filter(snapshot_dsl::time_deleted.is_null())
        .filter(snapshot_dsl::id.eq_any(snapshot_ids))
        .limit(i64::from(u32::from(limit)))
        .select(Snapshot::as_select())
        .load_async(&*conn)
        .await
        .context("loading snapshots")?;

    check_limit(&snapshots, limit, || "listing snapshots".to_string());

    let rows =
        snapshots.into_iter().map(|snapshot| SnapshotRow::from(snapshot));
    let table = tabled::Table::new(rows)
        .with(tabled::settings::Style::empty())
        .with(tabled::settings::Padding::new(0, 1, 0, 0))
        .to_string();

    println!("{}", table);
    Ok(())
}

// SERVICES

#[derive(Tabled)]
#[tabled(rename_all = "SCREAMING_SNAKE_CASE")]
struct ServiceInstanceRow {
    #[tabled(rename = "SERVICE")]
    kind: String,
    instance_id: Uuid,
    addr: String,
    sled_serial: String,
}

// Snapshots
fn format_snapshot(state: &SnapshotState) -> impl Display {
    match state {
        SnapshotState::Creating => "creating".to_string(),
        SnapshotState::Ready => "ready".to_string(),
        SnapshotState::Faulted => "faulted".to_string(),
        SnapshotState::Destroyed => "destroyed".to_string(),
    }
}

// The row describing the snapshot
#[derive(Tabled)]
#[tabled(rename_all = "SCREAMING_SNAKE_CASE")]
struct SnapshotRow {
    snap_name: String,
    id: String,
    state: String,
    size: String,
    source_disk_id: String,
    source_volume_id: String,
    destination_volume_id: String,
}

impl From<Snapshot> for SnapshotRow {
    fn from(s: Snapshot) -> Self {
        SnapshotRow {
            snap_name: s.name().to_string(),
            id: s.id().to_string(),
            state: format_snapshot(&s.state).to_string(),
            size: s.size.to_string(),
            source_disk_id: s.disk_id.to_string(),
            source_volume_id: s.volume_id.to_string(),
            destination_volume_id: s.destination_volume_id.to_string(),
        }
    }
}

/// Run `omdb db snapshot list`.
async fn cmd_db_snapshot_list(
    datastore: &DataStore,
    limit: NonZeroU32,
) -> Result<(), anyhow::Error> {
    let ctx = || "listing snapshots".to_string();

    use db::schema::snapshot::dsl;
    let snapshots = dsl::snapshot
        .filter(dsl::time_deleted.is_null())
        .limit(i64::from(u32::from(limit)))
        .select(Snapshot::as_select())
        .load_async(&*datastore.pool_connection_for_tests().await?)
        .await
        .context("loading snapshots")?;

    check_limit(&snapshots, limit, ctx);

    let rows =
        snapshots.into_iter().map(|snapshot| SnapshotRow::from(snapshot));
    let table = tabled::Table::new(rows)
        .with(tabled::settings::Style::empty())
        .with(tabled::settings::Padding::new(0, 1, 0, 0))
        .to_string();

    println!("{}", table);

    Ok(())
}

/// Run `omdb db snapshot info <UUID>`.
async fn cmd_db_snapshot_info(
    opctx: &OpContext,
    datastore: &DataStore,
    args: &SnapshotInfoArgs,
) -> Result<(), anyhow::Error> {
    // The rows describing the downstairs regions for this snapshot/volume
    #[derive(Tabled)]
    #[tabled(rename_all = "SCREAMING_SNAKE_CASE")]
    struct DownstairsRow {
        host_serial: String,
        region: String,
        zone: String,
        physical_disk: String,
    }

    use db::schema::snapshot::dsl as snapshot_dsl;
    let snapshots = snapshot_dsl::snapshot
        .filter(snapshot_dsl::id.eq(args.uuid))
        .limit(1)
        .select(Snapshot::as_select())
        .load_async(&*datastore.pool_connection_for_tests().await?)
        .await
        .context("loading requested snapshot")?;

    let mut dest_volume_ids = Vec::new();
    let rows = snapshots.into_iter().map(|snapshot| {
        dest_volume_ids.push(snapshot.destination_volume_id);
        SnapshotRow::from(snapshot)
    });
    if rows.len() == 0 {
        bail!("No snapshout with UUID: {} found", args.uuid);
    }

    let table = tabled::Table::new(rows)
        .with(tabled::settings::Style::empty())
        .with(tabled::settings::Padding::new(0, 1, 0, 0))
        .to_string();

    println!("{}", table);

    for vol_id in dest_volume_ids {
        // Get the dataset backing this volume.
        let regions = datastore.get_allocated_regions(vol_id).await?;

        let mut rows = Vec::with_capacity(3);
        for (dataset, region) in regions {
            let my_pool_id = dataset.pool_id;
            let (_, my_zpool) = LookupPath::new(opctx, datastore)
                .zpool_id(my_pool_id)
                .fetch()
                .await
                .context("failed to look up zpool")?;

            let my_sled_id = my_zpool.sled_id;

            let (_, my_sled) = LookupPath::new(opctx, datastore)
                .sled_id(my_sled_id)
                .fetch()
                .await
                .context("failed to look up sled")?;

            rows.push(DownstairsRow {
                host_serial: my_sled.serial_number().to_string(),
                region: region.id().to_string(),
                zone: format!("oxz_crucible_{}", dataset.id()),
                physical_disk: my_zpool.physical_disk_id.to_string(),
            });
        }

        let table = tabled::Table::new(rows)
            .with(tabled::settings::Style::empty())
            .with(tabled::settings::Padding::new(0, 1, 0, 0))
            .to_string();

        println!("{}", table);
    }

    Ok(())
}

/// Run `omdb db services list-instances`.
async fn cmd_db_services_list_instances(
    opctx: &OpContext,
    datastore: &DataStore,
    limit: NonZeroU32,
) -> Result<(), anyhow::Error> {
    let sled_list = datastore
        .sled_list(&opctx, &first_page(limit))
        .await
        .context("listing sleds")?;
    check_limit(&sled_list, limit, || String::from("listing sleds"));

    let sleds: BTreeMap<Uuid, Sled> =
        sled_list.into_iter().map(|s| (s.id(), s)).collect();

    let mut rows = vec![];

    for service_kind in ServiceKind::iter() {
        let context =
            || format!("listing instances of kind {:?}", service_kind);
        let instances = datastore
            .services_list_kind(&opctx, service_kind, &first_page(limit))
            .await
            .with_context(&context)?;
        check_limit(&instances, limit, &context);

        rows.extend(instances.into_iter().map(|instance| {
            let addr =
                std::net::SocketAddrV6::new(*instance.ip, *instance.port, 0, 0)
                    .to_string();

            ServiceInstanceRow {
                kind: format!("{:?}", service_kind),
                instance_id: instance.id(),
                addr,
                sled_serial: sleds
                    .get(&instance.sled_id)
                    .map(|s| s.serial_number())
                    .unwrap_or("unknown")
                    .to_string(),
            }
        }));
    }

    let table = tabled::Table::new(rows)
        .with(tabled::settings::Style::empty())
        .with(tabled::settings::Padding::new(0, 1, 0, 0))
        .to_string();

    println!("{}", table);

    Ok(())
}

// SLEDS

#[derive(Tabled)]
#[tabled(rename_all = "SCREAMING_SNAKE_CASE")]
struct ServiceInstanceSledRow {
    #[tabled(rename = "SERVICE")]
    kind: String,
    instance_id: Uuid,
    addr: String,
}

/// Run `omdb db services list-by-sled`.
async fn cmd_db_services_list_by_sled(
    opctx: &OpContext,
    datastore: &DataStore,
    limit: NonZeroU32,
) -> Result<(), anyhow::Error> {
    let sled_list = datastore
        .sled_list(&opctx, &first_page(limit))
        .await
        .context("listing sleds")?;
    check_limit(&sled_list, limit, || String::from("listing sleds"));

    let sleds: BTreeMap<Uuid, Sled> =
        sled_list.into_iter().map(|s| (s.id(), s)).collect();
    let mut services_by_sled: BTreeMap<Uuid, Vec<ServiceInstanceSledRow>> =
        BTreeMap::new();

    for service_kind in ServiceKind::iter() {
        let context =
            || format!("listing instances of kind {:?}", service_kind);
        let instances = datastore
            .services_list_kind(&opctx, service_kind, &first_page(limit))
            .await
            .with_context(&context)?;
        check_limit(&instances, limit, &context);

        for i in instances {
            let addr =
                std::net::SocketAddrV6::new(*i.ip, *i.port, 0, 0).to_string();
            let sled_instances =
                services_by_sled.entry(i.sled_id).or_insert_with(Vec::new);
            sled_instances.push(ServiceInstanceSledRow {
                kind: format!("{:?}", service_kind),
                instance_id: i.id(),
                addr,
            })
        }
    }

    for (sled_id, instances) in services_by_sled {
        println!(
            "sled: {} (id {})\n",
            sleds.get(&sled_id).map(|s| s.serial_number()).unwrap_or("unknown"),
            sled_id,
        );
        let table = tabled::Table::new(instances)
            .with(tabled::settings::Style::empty())
            .with(tabled::settings::Padding::new(0, 1, 0, 0))
            .to_string();
        println!("{}", textwrap::indent(&table.to_string(), "  "));
        println!("");
    }

    Ok(())
}

#[derive(Tabled)]
#[tabled(rename_all = "SCREAMING_SNAKE_CASE")]
struct SledRow {
    serial: String,
    ip: String,
    role: &'static str,
    id: Uuid,
}

impl From<Sled> for SledRow {
    fn from(s: Sled) -> Self {
        SledRow {
            id: s.id(),
            serial: s.serial_number().to_string(),
            ip: s.address().to_string(),
            role: if s.is_scrimlet() { "scrimlet" } else { "-" },
        }
    }
}

/// Run `omdb db sleds`.
async fn cmd_db_sleds(
    opctx: &OpContext,
    datastore: &DataStore,
    limit: NonZeroU32,
) -> Result<(), anyhow::Error> {
    let sleds = datastore
        .sled_list(&opctx, &first_page(limit))
        .await
        .context("listing sleds")?;
    check_limit(&sleds, limit, || String::from("listing sleds"));

    let rows = sleds.into_iter().map(|s| SledRow::from(s));
    let table = tabled::Table::new(rows)
        .with(tabled::settings::Style::empty())
        .with(tabled::settings::Padding::new(0, 1, 0, 0))
        .to_string();

    println!("{}", table);

    Ok(())
}

#[derive(Tabled)]
#[tabled(rename_all = "SCREAMING_SNAKE_CASE")]
struct CustomerInstanceRow {
    id: String,
    name: String,
    state: String,
    propolis_id: MaybePropolisId,
    sled_id: MaybeSledId,
    host_serial: String,
}

/// Run `omdb db instances`: list data about customer VMs.
async fn cmd_db_instances(
    opctx: &OpContext,
    datastore: &DataStore,
    limit: NonZeroU32,
) -> Result<(), anyhow::Error> {
    use db::schema::instance::dsl;
    use db::schema::vmm::dsl as vmm_dsl;
    let instances: Vec<InstanceAndActiveVmm> = dsl::instance
        .left_join(
            vmm_dsl::vmm.on(vmm_dsl::id
                .nullable()
                .eq(dsl::active_propolis_id)
                .and(vmm_dsl::time_deleted.is_null())),
        )
        .limit(i64::from(u32::from(limit)))
        .select((Instance::as_select(), Option::<Vmm>::as_select()))
        .load_async(&*datastore.pool_connection_for_tests().await?)
        .await
        .context("loading instances")?
        .into_iter()
        .map(|i: (Instance, Option<Vmm>)| i.into())
        .collect();

    let ctx = || "listing instances".to_string();
    check_limit(&instances, limit, ctx);

    let mut rows = Vec::new();
    let mut h_to_s: HashMap<Uuid, String> = HashMap::new();

    for i in instances {
        let host_serial = if i.vmm().is_some() {
            if let std::collections::hash_map::Entry::Vacant(e) =
                h_to_s.entry(i.sled_id().unwrap())
            {
                let (_, my_sled) = LookupPath::new(opctx, datastore)
                    .sled_id(i.sled_id().unwrap())
                    .fetch()
                    .await
                    .context("failed to look up sled")?;

                let host_serial = my_sled.serial_number().to_string();
                e.insert(host_serial.to_string());
                host_serial.to_string()
            } else {
                h_to_s.get(&i.sled_id().unwrap()).unwrap().to_string()
            }
        } else {
            "-".to_string()
        };

        let cir = CustomerInstanceRow {
            id: i.instance().id().to_string(),
            name: i.instance().name().to_string(),
            state: i.effective_state().to_string(),
            propolis_id: (&i).into(),
            sled_id: (&i).into(),
            host_serial,
        };

        rows.push(cir);
    }

    let table = tabled::Table::new(rows)
        .with(tabled::settings::Style::empty())
        .with(tabled::settings::Padding::new(0, 1, 0, 0))
        .to_string();

    println!("{}", table);

    Ok(())
}

// DNS

/// Run `omdb db dns show`.
async fn cmd_db_dns_show(
    opctx: &OpContext,
    datastore: &DataStore,
    limit: NonZeroU32,
) -> Result<(), anyhow::Error> {
    #[derive(Tabled)]
    #[tabled(rename_all = "SCREAMING_SNAKE_CASE")]
    struct ZoneRow {
        group: String,
        zone: String,
        #[tabled(rename = "ver")]
        version: String,
        updated: String,
        reason: String,
    }

    let mut rows = Vec::with_capacity(2);
    for group in [DnsGroup::Internal, DnsGroup::External] {
        let ctx = || format!("listing DNS zones for DNS group {:?}", group);
        let group_zones = datastore
            .dns_zones_list(opctx, group, &first_page(limit))
            .await
            .with_context(ctx)?;
        check_limit(&group_zones, limit, ctx);

        let version = datastore
            .dns_group_latest_version(opctx, group)
            .await
            .with_context(|| {
                format!("fetching latest version for DNS group {:?}", group)
            })?;

        rows.extend(group_zones.into_iter().map(|zone| ZoneRow {
            group: group.to_string(),
            zone: zone.zone_name,
            version: version.version.0.to_string(),
            updated:
                version.time_created.to_rfc3339_opts(SecondsFormat::Secs, true),
            reason: version.comment.clone(),
        }));
    }

    let table = tabled::Table::new(rows)
        .with(tabled::settings::Style::empty())
        .with(tabled::settings::Padding::new(0, 1, 0, 0))
        .to_string();
    println!("{}", table);
    Ok(())
}

async fn load_zones_version(
    opctx: &OpContext,
    datastore: &DataStore,
    limit: NonZeroU32,
    args: &DnsVersionArgs,
) -> Result<(Vec<DnsZone>, DnsVersion), anyhow::Error> {
    // The caller gave us a DNS group.  First we need to find the zones.
    let group = args.group.dns_group();
    let ctx = || format!("listing DNS zones for DNS group {:?}", group);
    let group_zones = datastore
        .dns_zones_list(opctx, group, &first_page(limit))
        .await
        .with_context(ctx)?;
    check_limit(&group_zones, limit, ctx);

    // Now load the full version info.
    use nexus_db_queries::db::schema::dns_version::dsl;
    let version = Generation::try_from(i64::from(args.version)).unwrap();
    let versions = dsl::dns_version
        .filter(dsl::dns_group.eq(group))
        .filter(dsl::version.eq(nexus_db_model::Generation::from(version)))
        .limit(1)
        .select(DnsVersion::as_select())
        .load_async(&*datastore.pool_connection_for_tests().await?)
        .await
        .context("loading requested version")?;

    let Some(version) = versions.into_iter().next() else {
        bail!("no such DNS version: {}", args.version);
    };

    Ok((group_zones, version))
}

/// Run `omdb db dns diff`.
async fn cmd_db_dns_diff(
    opctx: &OpContext,
    datastore: &DataStore,
    limit: NonZeroU32,
    args: &DnsVersionArgs,
) -> Result<(), anyhow::Error> {
    let (dns_zones, version) =
        load_zones_version(opctx, datastore, limit, args).await?;

    for zone in dns_zones {
        println!(
            "DNS zone:                   {} ({:?})",
            zone.zone_name, args.group
        );
        println!(
            "requested version:          {} (created at {})",
            *version.version,
            version.time_created.to_rfc3339_opts(SecondsFormat::Secs, true)
        );
        println!("version created by Nexus:   {}", version.creator);
        println!("version created because:    {}", version.comment);

        // Load the added and removed items.
        use nexus_db_queries::db::schema::dns_name::dsl;

        let added = dsl::dns_name
            .filter(dsl::dns_zone_id.eq(zone.id))
            .filter(dsl::version_added.eq(version.version))
            .limit(i64::from(u32::from(limit)))
            .select(DnsName::as_select())
            .load_async(&*datastore.pool_connection_for_tests().await?)
            .await
            .context("loading added names")?;
        check_limit(&added, limit, || "loading added names");

        let removed = dsl::dns_name
            .filter(dsl::dns_zone_id.eq(zone.id))
            .filter(dsl::version_removed.eq(version.version))
            .limit(i64::from(u32::from(limit)))
            .select(DnsName::as_select())
            .load_async(&*datastore.pool_connection_for_tests().await?)
            .await
            .context("loading added names")?;
        check_limit(&added, limit, || "loading removed names");
        println!(
            "changes:                    names added: {}, names removed: {}",
            added.len(),
            removed.len()
        );
        println!("");

        for a in added {
            print_name("+", &a.name, a.records().context("parsing records"));
        }

        for r in removed {
            print_name("-", &r.name, r.records().context("parsing records"));
        }
    }

    Ok(())
}

/// Run `omdb db dns names`.
async fn cmd_db_dns_names(
    opctx: &OpContext,
    datastore: &DataStore,
    limit: NonZeroU32,
    args: &DnsVersionArgs,
) -> Result<(), anyhow::Error> {
    let (group_zones, version) =
        load_zones_version(opctx, datastore, limit, args).await?;

    if group_zones.is_empty() {
        println!("no DNS zones found for group {:?}", args.group);
        return Ok(());
    }

    // There will almost never be more than one zone.  But just in case, we'll
    // iterate over whatever we find and print all the names in each one.
    for zone in group_zones {
        println!("{:?} zone: {}", args.group, zone.zone_name);
        println!("  {:50} {}", "NAME", "RECORDS");
        let ctx = || format!("listing names for zone {:?}", zone.zone_name);
        let mut names = datastore
            .dns_names_list(opctx, zone.id, version.version, &first_page(limit))
            .await
            .with_context(ctx)?;
        check_limit(&names, limit, ctx);
        names.sort_by(|(n1, _), (n2, _)| {
            // A natural sort by name puts records starting with numbers first
            // (which will be some of the uuids), then underscores (the SRV
            // names), and then the letters (the rest of the uuids).  This is
            // ugly.  Put the SRV records last (based on the underscore).  (We
            // could look at the record type instead, but that's just as cheesy:
            // names can in principle have multiple different kinds of records,
            // and we'd still want records of the same type to be sorted by
            // name.)
            match (n1.chars().next(), n2.chars().next()) {
                (Some('_'), Some(c)) if c != '_' => Ordering::Greater,
                (Some(c), Some('_')) if c != '_' => Ordering::Less,
                _ => n1.cmp(n2),
            }
        });

        for (name, records) in names {
            print_name("", &name, Ok(records));
        }
    }

    Ok(())
}

async fn cmd_db_eips(
    opctx: &OpContext,
    datastore: &DataStore,
    limit: NonZeroU32,
    verbose: bool,
) -> Result<(), anyhow::Error> {
    use db::schema::external_ip::dsl;
    let ips: Vec<ExternalIp> = dsl::external_ip
        .filter(dsl::time_deleted.is_null())
        .select(ExternalIp::as_select())
        .get_results_async(&*datastore.pool_connection_for_tests().await?)
        .await?;

    check_limit(&ips, limit, || String::from("listing external ips"));

    struct PortRange {
        first: u16,
        last: u16,
    }

    impl Display for PortRange {
        fn fmt(&self, f: &mut std::fmt::Formatter<'_>) -> std::fmt::Result {
            write!(f, "{}/{}", self.first, self.last)
        }
    }

    #[derive(Tabled)]
    enum Owner {
        Instance { project: String, name: String },
        Service { kind: String },
        None,
    }

    impl Display for Owner {
        fn fmt(&self, f: &mut std::fmt::Formatter<'_>) -> std::fmt::Result {
            match self {
                Self::Instance { project, name } => {
                    write!(f, "Instance {project}/{name}")
                }
                Self::Service { kind } => write!(f, "Service {kind}"),
                Self::None => write!(f, "None"),
            }
        }
    }

    #[derive(Tabled)]
    struct IpRow {
        ip: ipnetwork::IpNetwork,
        ports: PortRange,
        kind: String,
        owner: Owner,
    }

    if verbose {
        for ip in &ips {
            if verbose {
                println!("{ip:#?}");
            }
        }
        return Ok(());
    }

    let mut rows = Vec::new();

    for ip in &ips {
        let owner = if let Some(owner_id) = ip.parent_id {
            if ip.is_service {
                let service = match LookupPath::new(opctx, datastore)
                    .service_id(owner_id)
                    .fetch()
                    .await
                {
                    Ok(instance) => instance,
                    Err(e) => {
                        eprintln!(
                            "error looking up service with id {owner_id}: {e}"
                        );
                        continue;
                    }
                };
                Owner::Service { kind: format!("{:?}", service.1.kind) }
            } else {
                use db::schema::instance::dsl as instance_dsl;
                let instance = match instance_dsl::instance
                    .filter(instance_dsl::id.eq(owner_id))
                    .limit(1)
                    .select(Instance::as_select())
                    .load_async(&*datastore.pool_connection_for_tests().await?)
                    .await
                    .context("loading requested instance")?
                    .pop()
                {
                    Some(instance) => instance,
                    None => {
                        eprintln!("instance with id {owner_id} not found");
                        continue;
                    }
                };

                use db::schema::project::dsl as project_dsl;
                let project = match project_dsl::project
                    .filter(project_dsl::id.eq(instance.project_id))
                    .limit(1)
                    .select(Project::as_select())
                    .load_async(&*datastore.pool_connection_for_tests().await?)
                    .await
                    .context("loading requested project")?
                    .pop()
                {
                    Some(instance) => instance,
                    None => {
                        eprintln!(
                            "project with id {} not found",
                            instance.project_id
                        );
                        continue;
                    }
                };

                Owner::Instance {
                    project: project.name().to_string(),
                    name: instance.name().to_string(),
                }
            }
        } else {
            Owner::None
        };

        let row = IpRow {
            ip: ip.ip,
            ports: PortRange {
                first: ip.first_port.into(),
                last: ip.last_port.into(),
            },
            kind: format!("{:?}", ip.kind),
            owner,
        };
        rows.push(row);
    }

    rows.sort_by(|a, b| a.ip.cmp(&b.ip));
    let table = tabled::Table::new(rows)
        .with(tabled::settings::Style::empty())
        .to_string();

    println!("{}", table);

    Ok(())
}

/// Validate the `volume_references` column of the region snapshots table
async fn cmd_db_validate_volume_references(
    datastore: &DataStore,
    limit: NonZeroU32,
) -> Result<(), anyhow::Error> {
    // First, get all region snapshot records
    let region_snapshots: Vec<RegionSnapshot> = {
        let region_snapshots: Vec<RegionSnapshot> = datastore
            .pool_connection_for_tests()
            .await?
            .transaction_async(|conn| async move {
                // Selecting all region snapshots requires a full table scan
                conn.batch_execute_async(ALLOW_FULL_TABLE_SCAN_SQL).await?;

                use db::schema::region_snapshot::dsl;
                dsl::region_snapshot
                    .select(RegionSnapshot::as_select())
                    .get_results_async(&conn)
                    .await
            })
            .await?;

        check_limit(&region_snapshots, limit, || {
            String::from("listing region snapshots")
        });

        region_snapshots
    };

    #[derive(Tabled)]
    struct Row {
        dataset_id: Uuid,
        region_id: Uuid,
        snapshot_id: Uuid,
        error: String,
    }

    let mut rows = Vec::new();

    // Then, for each, make sure that the `volume_references` matches what is in
    // the volume table
    for region_snapshot in region_snapshots {
        let matching_volumes: Vec<Volume> = {
            let snapshot_addr = region_snapshot.snapshot_addr.clone();

            let matching_volumes = datastore
                .pool_connection_for_tests()
                .await?
                .transaction_async(|conn| async move {
                    // Selecting all volumes based on the data column requires a
                    // full table scan
                    conn.batch_execute_async(ALLOW_FULL_TABLE_SCAN_SQL).await?;

                    let pattern = format!("%{}%", &snapshot_addr);

                    use db::schema::volume::dsl;

                    // Find all volumes that have not been deleted that contain
                    // this snapshot_addr. If a Volume has been soft deleted,
                    // then the region snapshot record should have had its
                    // volume references column updated accordingly.
                    dsl::volume
                        .filter(dsl::time_deleted.is_null())
                        .filter(dsl::data.like(pattern))
                        .select(Volume::as_select())
                        .get_results_async(&conn)
                        .await
                })
                .await?;

            check_limit(&matching_volumes, limit, || {
                String::from("finding matching volumes")
            });

            matching_volumes
        };

        // The Crucible Agent will reuse ports for regions and running snapshots
        // when they're deleted. Check that the matching volume construction requests
        // reference this snapshot addr as a read-only target.
        let matching_volumes = matching_volumes
            .into_iter()
            .filter(|volume| {
                let vcr: VolumeConstructionRequest =
                    serde_json::from_str(&volume.data()).unwrap();

                let mut targets = CrucibleTargets::default();
                read_only_resources_associated_with_volume(&vcr, &mut targets);

                targets
                    .read_only_targets
                    .contains(&region_snapshot.snapshot_addr)
            })
            .count();

        if matching_volumes != region_snapshot.volume_references as usize {
            rows.push(Row {
                dataset_id: region_snapshot.dataset_id,
                region_id: region_snapshot.region_id,
                snapshot_id: region_snapshot.snapshot_id,
                error: format!(
                    "record has {} volume references when it should be {}!",
                    region_snapshot.volume_references, matching_volumes,
                ),
            });
        } else {
            // The volume references are correct, but additionally check to see
            // deleting is true when matching_volumes is 0. Be careful: in the
            // snapshot create saga, the region snapshot record is created
            // before the snapshot's volume is inserted into the DB. There's a
            // time between these operations that this function would flag that
            // this region snapshot should have `deleting` set to true.

            if matching_volumes == 0 && !region_snapshot.deleting {
                rows.push(Row {
                    dataset_id: region_snapshot.dataset_id,
                    region_id: region_snapshot.region_id,
                    snapshot_id: region_snapshot.snapshot_id,
                    error: String::from(
                        "record has 0 volume references but deleting is false!",
                    ),
                });
            }
        }
    }

    let table = tabled::Table::new(rows)
        .with(tabled::settings::Style::empty())
        .to_string();

    println!("{}", table);

    Ok(())
}

async fn cmd_db_validate_region_snapshots(
    datastore: &DataStore,
    limit: NonZeroU32,
) -> Result<(), anyhow::Error> {
    let mut regions_to_snapshots_map: BTreeMap<Uuid, HashSet<Uuid>> =
        BTreeMap::default();

    // First, get all region snapshot records (with their corresponding dataset)
    let datasets_and_region_snapshots: Vec<(Dataset, RegionSnapshot)> = {
        let datasets_region_snapshots: Vec<(Dataset, RegionSnapshot)> =
            datastore
                .pool_connection_for_tests()
                .await?
                .transaction_async(|conn| async move {
                    // Selecting all datasets and region snapshots requires a full table scan
                    conn.batch_execute_async(ALLOW_FULL_TABLE_SCAN_SQL).await?;

                    use db::schema::dataset::dsl as dataset_dsl;
                    use db::schema::region_snapshot::dsl;

                    dsl::region_snapshot
                        .inner_join(
                            dataset_dsl::dataset
                                .on(dsl::dataset_id.eq(dataset_dsl::id)),
                        )
                        .select((
                            Dataset::as_select(),
                            RegionSnapshot::as_select(),
                        ))
                        .get_results_async(&conn)
                        .await
                })
                .await?;

        check_limit(&datasets_region_snapshots, limit, || {
            String::from("listing datasets and region snapshots")
        });

        datasets_region_snapshots
    };

    #[derive(Tabled)]
    struct Row {
        dataset_id: Uuid,
        region_id: Uuid,
        snapshot_id: Uuid,
        dataset_addr: std::net::SocketAddrV6,
        error: String,
    }

    let mut rows = Vec::new();

    // Then, for each one, reconcile with the corresponding Crucible Agent: do
    // the region_snapshot records match reality?
    for (dataset, region_snapshot) in datasets_and_region_snapshots {
        regions_to_snapshots_map
            .entry(region_snapshot.region_id)
            .or_default()
            .insert(region_snapshot.snapshot_id);

        use crucible_agent_client::types::RegionId;
        use crucible_agent_client::types::State;
        use crucible_agent_client::Client as CrucibleAgentClient;

        let url = format!("http://{}", dataset.address());
        let client = CrucibleAgentClient::new(&url);

        let actual_region_snapshots = client
            .region_get_snapshots(&RegionId(
                region_snapshot.region_id.to_string(),
            ))
            .await?;

        let snapshot_id = region_snapshot.snapshot_id.to_string();

        if actual_region_snapshots
            .snapshots
            .iter()
            .any(|x| x.name == snapshot_id)
        {
            // A snapshot currently exists, matching the database entry
        } else {
            // In this branch, there's a database entry for a snapshot that was
            // deleted. Due to how the snapshot create saga is currently
            // written, a database entry would not have been created unless a
            // snapshot was successfully made: unless that saga changes, we can
            // be reasonably sure that this snapshot existed at some point.

            match actual_region_snapshots.running_snapshots.get(&snapshot_id) {
                Some(running_snapshot) => {
                    match running_snapshot.state {
                        State::Destroyed | State::Failed => {
                            // In this branch, we can be sure a snapshot previously
                            // existed and was deleted: a running snapshot was made
                            // from it, then deleted, and the snapshot does not
                            // currently exist in the list of snapshots for this
                            // region. This record should be deleted.

                            // Before recommending anything, validate the higher
                            // level Snapshot object too: it should have been
                            // destroyed.

                            let snapshot: Snapshot = {
                                use db::schema::snapshot::dsl;

                                dsl::snapshot
                                    .filter(
                                        dsl::id.eq(region_snapshot.snapshot_id),
                                    )
                                    .select(Snapshot::as_select())
                                    .first_async(
                                        &*datastore
                                            .pool_connection_for_tests()
                                            .await?,
                                    )
                                    .await?
                            };

                            if snapshot.time_deleted().is_some() {
                                // This is ok - Nexus currently soft-deletes its
                                // resource records.
                                rows.push(Row {
                                    dataset_id: region_snapshot.dataset_id,
                                    region_id: region_snapshot.region_id,
                                    snapshot_id: region_snapshot.snapshot_id,
                                    dataset_addr: dataset.address(),
                                    error: String::from(
                                        "region snapshot was deleted, please remove its record",
                                    ),
                                });
                            } else {
                                // If the higher level Snapshot was _not_
                                // deleted, this is a Nexus bug: something told
                                // the Agent to delete the snapshot when the
                                // higher level Snapshot was not deleted!

                                rows.push(Row {
                                    dataset_id: region_snapshot.dataset_id,
                                    region_id: region_snapshot.region_id,
                                    snapshot_id: region_snapshot.snapshot_id,
                                    dataset_addr: dataset.address(),
                                    error: String::from(
                                        "NEXUS BUG: region snapshot was deleted, but the higher level snapshot was not!",
                                    ),
                                });
                            }
                        }

                        State::Requested
                        | State::Created
                        | State::Tombstoned => {
                            // The agent is in a bad state: we did not find the
                            // snapshot in the list of snapshots for this
                            // region, but either:
                            //
                            // - there's a requested or existing running
                            //   snapshot for it, or
                            //
                            // - there's a running snapshot that should have
                            //   been completely deleted before the snapshot
                            //   itself was deleted.
                            //
                            // This should have never been allowed to happen by
                            // the Agent, so it's a bug.

                            rows.push(Row {
                                dataset_id: region_snapshot.dataset_id,
                                region_id: region_snapshot.region_id,
                                snapshot_id: region_snapshot.snapshot_id,
                                dataset_addr: dataset.address(),
                                error: format!(
                                    "AGENT BUG: region snapshot was deleted but has a running snapshot in state {:?}!",
                                    running_snapshot.state,
                                ),
                            });
                        }
                    }
                }

                None => {
                    // A running snapshot never existed for this snapshot
                }
            }
        }
    }

    // Second, get all regions
    let datasets_and_regions: Vec<(Dataset, Region)> = {
        let datasets_and_regions: Vec<(Dataset, Region)> = datastore
            .pool_connection_for_tests()
            .await?
            .transaction_async(|conn| async move {
                // Selecting all datasets and regions requires a full table scan
                conn.batch_execute_async(ALLOW_FULL_TABLE_SCAN_SQL).await?;

                use db::schema::dataset::dsl as dataset_dsl;
                use db::schema::region::dsl;

                dsl::region
                    .inner_join(
                        dataset_dsl::dataset
                            .on(dsl::dataset_id.eq(dataset_dsl::id)),
                    )
                    .select((Dataset::as_select(), Region::as_select()))
                    .get_results_async(&conn)
                    .await
            })
            .await?;

        check_limit(&datasets_and_regions, limit, || {
            String::from("listing datasets and regions")
        });

        datasets_and_regions
    };

    // Reconcile with the Crucible agents: are there snapshots that Nexus does
    // not know about?
    for (dataset, region) in datasets_and_regions {
        use crucible_agent_client::types::RegionId;
        use crucible_agent_client::types::State;
        use crucible_agent_client::Client as CrucibleAgentClient;

        let url = format!("http://{}", dataset.address());
        let client = CrucibleAgentClient::new(&url);

        let actual_region_snapshots = client
            .region_get_snapshots(&RegionId(region.id().to_string()))
            .await?;

        let default = HashSet::default();
        let nexus_region_snapshots: &HashSet<Uuid> =
            regions_to_snapshots_map.get(&region.id()).unwrap_or(&default);

        for actual_region_snapshot in &actual_region_snapshots.snapshots {
            let snapshot_id: Uuid = actual_region_snapshot.name.parse()?;
            if !nexus_region_snapshots.contains(&snapshot_id) {
                rows.push(Row {
                    dataset_id: dataset.id(),
                    region_id: region.id(),
                    snapshot_id,
                    dataset_addr: dataset.address(),
                    error: String::from(
                        "Nexus does not know about this snapshot!",
                    ),
                });
            }
        }

        for (_, actual_region_running_snapshot) in
            &actual_region_snapshots.running_snapshots
        {
            let snapshot_id: Uuid =
                actual_region_running_snapshot.name.parse()?;

            match actual_region_running_snapshot.state {
                State::Destroyed | State::Failed | State::Tombstoned => {
                    // don't check, Nexus would consider this gone
                }

                State::Requested | State::Created => {
                    if !nexus_region_snapshots.contains(&snapshot_id) {
                        rows.push(Row {
                            dataset_id: dataset.id(),
                            region_id: region.id(),
                            snapshot_id,
                            dataset_addr: dataset.address(),
                            error: String::from(
                                "Nexus does not know about this running snapshot!"
                            ),
                        });
                    }
                }
            }
        }
    }

    let table = tabled::Table::new(rows)
        .with(tabled::settings::Style::empty())
        .to_string();

    println!("{}", table);

    Ok(())
}

fn print_name(
    prefix: &str,
    name: &str,
    maybe_records: Result<Vec<DnsRecord>, anyhow::Error>,
) {
    let records = match maybe_records {
        Ok(records) => records,
        Err(error) => {
            println!(
                "{}  {:50} (failed to parse record data: {:#})",
                prefix, name, error
            );
            return;
        }
    };

    if records.len() == 1 {
        match &records[0] {
            DnsRecord::Srv(_) => (),
            DnsRecord::Aaaa(_) | DnsRecord::A(_) => {
                println!(
                    "{}  {:50} {}",
                    prefix,
                    name,
                    format_record(&records[0])
                );
                return;
            }
        }
    }

    println!("{}  {:50} (records: {})", prefix, name, records.len());
    for r in &records {
        println!("{}      {}", prefix, format_record(r));
    }
}

fn format_record(record: &DnsRecord) -> impl Display {
    match record {
        DnsRecord::A(addr) => format!("A    {}", addr),
        DnsRecord::Aaaa(addr) => format!("AAAA {}", addr),
        DnsRecord::Srv(Srv { port, target, .. }) => {
            format!("SRV  port {:5} {}", port, target)
        }
    }
}

// Inventory

async fn cmd_db_inventory(
    opctx: &OpContext,
    datastore: &DataStore,
    limit: NonZeroU32,
    inventory_args: &InventoryArgs,
) -> Result<(), anyhow::Error> {
    let conn = datastore.pool_connection_for_tests().await?;
    match inventory_args.command {
        InventoryCommands::BaseboardIds => {
            cmd_db_inventory_baseboard_ids(&conn, limit).await
        }
        InventoryCommands::Cabooses => {
            cmd_db_inventory_cabooses(&conn, limit).await
        }
        InventoryCommands::RotPages => {
            cmd_db_inventory_rot_pages(&conn, limit).await
        }
        InventoryCommands::Collections(CollectionsArgs {
            command: CollectionsCommands::List,
        }) => cmd_db_inventory_collections_list(&conn, limit).await,
        InventoryCommands::Collections(CollectionsArgs {
<<<<<<< HEAD
            command:
                CollectionsCommands::Show(CollectionsShowArgs {
                    id,
                    show_long_strings,
                }),
        }) => {
            let long_string_formatter =
                LongStringFormatter { show_long_strings };
            cmd_db_inventory_collections_show(
                datastore,
                id,
                limit,
                long_string_formatter,
            )
            .await
=======
            command: CollectionsCommands::Show(CollectionsShowArgs { id }),
        }) => {
            cmd_db_inventory_collections_show(opctx, datastore, id, limit).await
>>>>>>> e37f3d00
        }
    }
}

async fn cmd_db_inventory_baseboard_ids(
    conn: &DataStoreConnection<'_>,
    limit: NonZeroU32,
) -> Result<(), anyhow::Error> {
    #[derive(Tabled)]
    #[tabled(rename_all = "SCREAMING_SNAKE_CASE")]
    struct BaseboardRow {
        id: Uuid,
        part_number: String,
        serial_number: String,
    }

    use db::schema::hw_baseboard_id::dsl;
    let baseboard_ids = dsl::hw_baseboard_id
        .order_by((dsl::part_number, dsl::serial_number))
        .limit(i64::from(u32::from(limit)))
        .select(HwBaseboardId::as_select())
        .load_async(&**conn)
        .await
        .context("loading baseboard ids")?;
    check_limit(&baseboard_ids, limit, || "loading baseboard ids");

    let rows = baseboard_ids.into_iter().map(|baseboard_id| BaseboardRow {
        id: baseboard_id.id,
        part_number: baseboard_id.part_number,
        serial_number: baseboard_id.serial_number,
    });
    let table = tabled::Table::new(rows)
        .with(tabled::settings::Style::empty())
        .with(tabled::settings::Padding::new(0, 1, 0, 0))
        .to_string();

    println!("{}", table);

    Ok(())
}

async fn cmd_db_inventory_cabooses(
    conn: &DataStoreConnection<'_>,
    limit: NonZeroU32,
) -> Result<(), anyhow::Error> {
    #[derive(Tabled)]
    #[tabled(rename_all = "SCREAMING_SNAKE_CASE")]
    struct CabooseRow {
        id: Uuid,
        board: String,
        git_commit: String,
        name: String,
        version: String,
    }

    use db::schema::sw_caboose::dsl;
    let mut cabooses = dsl::sw_caboose
        .limit(i64::from(u32::from(limit)))
        .select(SwCaboose::as_select())
        .load_async(&**conn)
        .await
        .context("loading cabooses")?;
    check_limit(&cabooses, limit, || "loading cabooses");
    cabooses.sort();

    let rows = cabooses.into_iter().map(|caboose| CabooseRow {
        id: caboose.id,
        board: caboose.board,
        name: caboose.name,
        version: caboose.version,
        git_commit: caboose.git_commit,
    });
    let table = tabled::Table::new(rows)
        .with(tabled::settings::Style::empty())
        .with(tabled::settings::Padding::new(0, 1, 0, 0))
        .to_string();

    println!("{}", table);

    Ok(())
}

async fn cmd_db_inventory_rot_pages(
    conn: &DataStoreConnection<'_>,
    limit: NonZeroU32,
) -> Result<(), anyhow::Error> {
    #[derive(Tabled)]
    #[tabled(rename_all = "SCREAMING_SNAKE_CASE")]
    struct RotPageRow {
        id: Uuid,
        data_base64: String,
    }

    use db::schema::sw_root_of_trust_page::dsl;
    let mut rot_pages = dsl::sw_root_of_trust_page
        .limit(i64::from(u32::from(limit)))
        .select(SwRotPage::as_select())
        .load_async(&**conn)
        .await
        .context("loading rot_pages")?;
    check_limit(&rot_pages, limit, || "loading rot_pages");
    rot_pages.sort();

    let rows = rot_pages.into_iter().map(|rot_page| RotPageRow {
        id: rot_page.id,
        data_base64: rot_page.data_base64,
    });
    let table = tabled::Table::new(rows)
        .with(tabled::settings::Style::empty())
        .with(tabled::settings::Padding::new(0, 1, 0, 0))
        .to_string();

    println!("{}", table);

    Ok(())
}

async fn cmd_db_inventory_collections_list(
    conn: &DataStoreConnection<'_>,
    limit: NonZeroU32,
) -> Result<(), anyhow::Error> {
    #[derive(Tabled)]
    #[tabled(rename_all = "SCREAMING_SNAKE_CASE")]
    struct CollectionRow {
        id: Uuid,
        started: String,
        took: String,
        nsps: i64,
        nerrors: i64,
    }

    let collections = {
        use db::schema::inv_collection::dsl;
        dsl::inv_collection
            .order_by(dsl::time_started)
            .limit(i64::from(u32::from(limit)))
            .select(InvCollection::as_select())
            .load_async(&**conn)
            .await
            .context("loading collections")?
    };
    check_limit(&collections, limit, || "loading collections");

    let mut rows = Vec::new();
    for collection in collections {
        let nerrors = {
            use db::schema::inv_collection_error::dsl;
            dsl::inv_collection_error
                .filter(dsl::inv_collection_id.eq(collection.id))
                .select(diesel::dsl::count_star())
                .first_async(&**conn)
                .await
                .context("counting errors")?
        };

        let nsps = {
            use db::schema::inv_service_processor::dsl;
            dsl::inv_service_processor
                .filter(dsl::inv_collection_id.eq(collection.id))
                .select(diesel::dsl::count_star())
                .first_async(&**conn)
                .await
                .context("counting SPs")?
        };

        let took = format!(
            "{} ms",
            collection
                .time_done
                .signed_duration_since(&collection.time_started)
                .num_milliseconds()
        );
        rows.push(CollectionRow {
            id: collection.id,
            started: humantime::format_rfc3339_seconds(
                collection.time_started.into(),
            )
            .to_string(),
            took,
            nsps,
            nerrors,
        });
    }

    let table = tabled::Table::new(rows)
        .with(tabled::settings::Style::empty())
        .with(tabled::settings::Padding::new(0, 1, 0, 0))
        .to_string();

    println!("{}", table);

    Ok(())
}

async fn cmd_db_inventory_collections_show(
    opctx: &OpContext,
    datastore: &DataStore,
    id: Uuid,
    limit: NonZeroU32,
    long_string_formatter: LongStringFormatter,
) -> Result<(), anyhow::Error> {
    let (collection, incomplete) = datastore
        .inventory_collection_read_best_effort(opctx, id, limit)
        .await
        .context("reading collection")?;
    if incomplete {
        limit_error(limit, || "loading collection");
    }

    inv_collection_print(&collection).await?;
    let nerrors = inv_collection_print_errors(&collection).await?;
    inv_collection_print_devices(&collection, &long_string_formatter).await?;

    if nerrors > 0 {
        eprintln!(
            "warning: {} collection error{} {} reported above",
            nerrors,
            if nerrors == 1 { "was" } else { "were" },
            if nerrors == 1 { "" } else { "s" }
        );
    }

    Ok(())
}

async fn inv_collection_print(
    collection: &Collection,
) -> Result<(), anyhow::Error> {
    println!("collection: {}", collection.id);
    println!(
        "collector:  {}{}",
        collection.collector,
        if collection.collector.parse::<Uuid>().is_ok() {
            " (likely a Nexus instance)"
        } else {
            ""
        }
    );
    println!(
        "started:    {}",
        humantime::format_rfc3339_millis(collection.time_started.into())
    );
    println!(
        "done:       {}",
        humantime::format_rfc3339_millis(collection.time_done.into())
    );

    Ok(())
}

async fn inv_collection_print_errors(
    collection: &Collection,
) -> Result<u32, anyhow::Error> {
    println!("errors:     {}", collection.errors.len());
    for (index, message) in collection.errors.iter().enumerate() {
        println!("  error {}: {}", index, message);
    }

    Ok(collection
        .errors
        .len()
        .try_into()
        .expect("could not convert error count into u32 (yikes)"))
}

async fn inv_collection_print_devices(
    collection: &Collection,
    long_string_formatter: &LongStringFormatter,
) -> Result<(), anyhow::Error> {
    // Assemble a list of baseboard ids, sorted first by device type (sled,
    // switch, power), then by slot number.  This is the order in which we will
    // print everything out.
    let mut sorted_baseboard_ids: Vec<_> =
        collection.sps.keys().cloned().collect();
    sorted_baseboard_ids.sort_by(|s1, s2| {
        let sp1 = collection.sps.get(s1).unwrap();
        let sp2 = collection.sps.get(s2).unwrap();
        sp1.sp_type.cmp(&sp2.sp_type).then(sp1.sp_slot.cmp(&sp2.sp_slot))
    });

    // Now print them.
    for baseboard_id in &sorted_baseboard_ids {
        // This unwrap should not fail because the collection we're iterating
        // over came from the one we're looking into now.
        let sp = collection.sps.get(baseboard_id).unwrap();
        let baseboard = collection.baseboards.get(baseboard_id);
        let rot = collection.rots.get(baseboard_id);

        println!("");
        match baseboard {
            None => {
                // It should be impossible to find an SP whose baseboard
                // information we didn't previously fetch.  That's either a bug
                // in this tool (for failing to fetch or find the right
                // baseboard information) or the inventory system (for failing
                // to insert a record into the hw_baseboard_id table).
                println!(
                    "{:?} (serial number unknown -- this is a bug)",
                    sp.sp_type
                );
                println!("    part number: unknown");
            }
            Some(baseboard) => {
                println!("{:?} {}", sp.sp_type, baseboard.serial_number);
                println!("    part number: {}", baseboard.part_number);
            }
        };

        println!("    power:    {:?}", sp.power_state);
        println!("    revision: {}", sp.baseboard_revision);
        print!("    MGS slot: {:?} {}", sp.sp_type, sp.sp_slot);
        if let SpType::Sled = sp.sp_type {
            print!(" (cubby {})", sp.sp_slot);
        }
        println!("");
        println!("    found at: {} from {}", sp.time_collected, sp.source);

        #[derive(Tabled)]
        #[tabled(rename_all = "SCREAMING_SNAKE_CASE")]
        struct CabooseRow<'a> {
            slot: String,
            board: &'a str,
            name: &'a str,
            version: &'a str,
            git_commit: &'a str,
        }

        println!("    cabooses:");
        let caboose_rows: Vec<_> = CabooseWhich::iter()
            .filter_map(|c| {
                collection.caboose_for(c, baseboard_id).map(|d| (c, d))
            })
            .map(|(c, found_caboose)| CabooseRow {
                slot: format!("{:?}", c),
                board: &found_caboose.caboose.board,
                name: &found_caboose.caboose.name,
                version: &found_caboose.caboose.version,
                git_commit: &found_caboose.caboose.git_commit,
            })
            .collect();
        let table = tabled::Table::new(caboose_rows)
            .with(tabled::settings::Style::empty())
            .with(tabled::settings::Padding::new(0, 1, 0, 0))
            .to_string();
        println!("{}", textwrap::indent(&table.to_string(), "        "));

        #[derive(Tabled)]
        #[tabled(rename_all = "SCREAMING_SNAKE_CASE")]
        struct RotPageRow<'a> {
            slot: String,
            data_base64: Cow<'a, str>,
        }

        println!("    RoT pages:");
        let rot_page_rows: Vec<_> = RotPageWhich::iter()
            .filter_map(|which| {
                collection.rot_page_for(which, baseboard_id).map(|d| (which, d))
            })
            .map(|(which, found_page)| RotPageRow {
                slot: format!("{which:?}"),
                data_base64: long_string_formatter
                    .maybe_truncate(&found_page.page.data_base64),
            })
            .collect();
        let table = tabled::Table::new(rot_page_rows)
            .with(tabled::settings::Style::empty())
            .with(tabled::settings::Padding::new(0, 1, 0, 0))
            .to_string();
        println!("{}", textwrap::indent(&table.to_string(), "        "));

        if let Some(rot) = rot {
            println!("    RoT: active slot: slot {:?}", rot.active_slot);
            println!(
                "    RoT: persistent boot preference: slot {:?}",
                rot.persistent_boot_preference,
            );
            println!(
                "    RoT: pending persistent boot preference: {}",
                rot.pending_persistent_boot_preference
                    .map(|s| format!("slot {:?}", s))
                    .unwrap_or_else(|| String::from("-"))
            );
            println!(
                "    RoT: transient boot preference: {}",
                rot.transient_boot_preference
                    .map(|s| format!("slot {:?}", s))
                    .unwrap_or_else(|| String::from("-"))
            );

            println!(
                "    RoT: slot A SHA3-256: {}",
                rot.slot_a_sha3_256_digest
                    .clone()
                    .unwrap_or_else(|| String::from("-"))
            );

            println!(
                "    RoT: slot B SHA3-256: {}",
                rot.slot_b_sha3_256_digest
                    .clone()
                    .unwrap_or_else(|| String::from("-"))
            );
        } else {
            println!("    RoT: no information found");
        }
    }

    println!("");
    for sp_missing_rot in collection
        .sps
        .keys()
        .collect::<BTreeSet<_>>()
        .difference(&collection.rots.keys().collect::<BTreeSet<_>>())
    {
        // It's not a bug in either omdb or the inventory system to find an SP
        // with no RoT.  It just means that when we collected inventory from the
        // SP, it couldn't communicate with its RoT.
        let sp = collection.sps.get(*sp_missing_rot).unwrap();
        println!(
            "warning: found SP with no RoT: {:?} slot {}",
            sp.sp_type, sp.sp_slot
        );
    }

    for rot_missing_sp in collection
        .rots
        .keys()
        .collect::<BTreeSet<_>>()
        .difference(&collection.sps.keys().collect::<BTreeSet<_>>())
    {
        // It *is* a bug in the inventory system (or omdb) to find an RoT with
        // no SP, since we get the RoT information from the SP in the first
        // place.
        println!(
            "error: found RoT with no SP: \
            hw_baseboard_id {:?} -- this is a bug",
            rot_missing_sp
        );
    }

    Ok(())
}

#[derive(Debug)]
struct LongStringFormatter {
    show_long_strings: bool,
}

impl LongStringFormatter {
    fn maybe_truncate<'a>(&self, s: &'a str) -> Cow<'a, str> {
        use unicode_width::UnicodeWidthChar;

        // pick an arbitrary width at which we'll truncate, knowing that these
        // strings are probably contained in tables with other columns
        const TRUNCATE_AT_WIDTH: usize = 32;

        // quick check for short strings or if we should show long strings in
        // their entirety
        if self.show_long_strings || s.len() <= TRUNCATE_AT_WIDTH {
            return s.into();
        }

        // longer check; we'll do the proper thing here and check the unicode
        // width, and we don't really care about speed, so we can just iterate
        // over chars
        let mut width = 0;
        for (pos, ch) in s.char_indices() {
            let ch_width = UnicodeWidthChar::width(ch).unwrap_or(0);
            if width + ch_width > TRUNCATE_AT_WIDTH {
                let (prefix, _) = s.split_at(pos);
                return format!("{prefix}...").into();
            }
            width += ch_width;
        }

        // if we didn't break out of the loop, `s` in its entirety is not too
        // wide, so return it as-is
        s.into()
    }
}<|MERGE_RESOLUTION|>--- conflicted
+++ resolved
@@ -75,11 +75,8 @@
 use omicron_common::api::external::DataPageParams;
 use omicron_common::api::external::Generation;
 use omicron_common::postgres_config::PostgresConfigWithUrl;
-<<<<<<< HEAD
+use sled_agent_client::types::VolumeConstructionRequest;
 use std::borrow::Cow;
-=======
-use sled_agent_client::types::VolumeConstructionRequest;
->>>>>>> e37f3d00
 use std::cmp::Ordering;
 use std::collections::BTreeMap;
 use std::collections::BTreeSet;
@@ -2247,7 +2244,6 @@
             command: CollectionsCommands::List,
         }) => cmd_db_inventory_collections_list(&conn, limit).await,
         InventoryCommands::Collections(CollectionsArgs {
-<<<<<<< HEAD
             command:
                 CollectionsCommands::Show(CollectionsShowArgs {
                     id,
@@ -2257,17 +2253,13 @@
             let long_string_formatter =
                 LongStringFormatter { show_long_strings };
             cmd_db_inventory_collections_show(
+                opctx,
                 datastore,
                 id,
                 limit,
                 long_string_formatter,
             )
             .await
-=======
-            command: CollectionsCommands::Show(CollectionsShowArgs { id }),
-        }) => {
-            cmd_db_inventory_collections_show(opctx, datastore, id, limit).await
->>>>>>> e37f3d00
         }
     }
 }
