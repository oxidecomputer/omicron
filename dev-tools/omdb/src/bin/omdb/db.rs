// This Source Code Form is subject to the terms of the Mozilla Public
// License, v. 2.0. If a copy of the MPL was not distributed with this
// file, You can obtain one at https://mozilla.org/MPL/2.0/.

//! omdb commands that query or update the database
//!
//! GROUND RULES: There aren't many ground rules (see top-level docs).  But
//! where possible, stick to operations provided by `DataStore` rather than
//! querying the database directly.  The DataStore operations generally provide
//! a safer level of abstraction.  But there are cases where we want to do
//! things that really don't need to be in the DataStore -- i.e., where `omdb`
//! would be the only consumer -- and in that case it's okay to query the
//! database directly.

// NOTE: emanates from Tabled macros
#![allow(clippy::useless_vec)]
// NOTE: allowing "transaction_async" without retry
#![allow(clippy::disallowed_methods)]

use crate::Omdb;
use crate::check_allow_destructive::DestructiveOperationToken;
use crate::helpers::CONNECTION_OPTIONS_HEADING;
use crate::helpers::DATABASE_OPTIONS_HEADING;
use crate::helpers::const_max_len;
use crate::helpers::display_option_blank;
use anyhow::Context;
use anyhow::bail;
use async_bb8_diesel::AsyncConnection;
use async_bb8_diesel::AsyncRunQueryDsl;
use async_bb8_diesel::AsyncSimpleConnection;
use chrono::DateTime;
use chrono::SecondsFormat;
use chrono::Utc;
use clap::ArgAction;
use clap::Args;
use clap::Subcommand;
use clap::ValueEnum;
use clap::builder::PossibleValue;
use clap::builder::PossibleValuesParser;
use clap::builder::TypedValueParser;
use diesel::BoolExpressionMethods;
use diesel::ExpressionMethods;
use diesel::JoinOnDsl;
use diesel::NullableExpressionMethods;
use diesel::OptionalExtension;
use diesel::TextExpressionMethods;
use diesel::expression::SelectableHelper;
use diesel::query_dsl::QueryDsl;
use gateway_client::types::SpType;
use indicatif::ProgressBar;
use indicatif::ProgressDrawTarget;
use indicatif::ProgressStyle;
use internal_dns_types::names::ServiceName;
use ipnetwork::IpNetwork;
use itertools::Itertools;
use nexus_config::PostgresConfigWithUrl;
use nexus_db_model::CrucibleDataset;
use nexus_db_model::Disk;
use nexus_db_model::DnsGroup;
use nexus_db_model::DnsName;
use nexus_db_model::DnsVersion;
use nexus_db_model::DnsZone;
use nexus_db_model::ExternalIp;
use nexus_db_model::HwBaseboardId;
use nexus_db_model::Image;
use nexus_db_model::Instance;
use nexus_db_model::InvCollection;
use nexus_db_model::InvNvmeDiskFirmware;
use nexus_db_model::InvPhysicalDisk;
use nexus_db_model::IpAttachState;
use nexus_db_model::IpKind;
use nexus_db_model::Migration;
use nexus_db_model::MigrationState;
use nexus_db_model::NetworkInterface;
use nexus_db_model::NetworkInterfaceKind;
use nexus_db_model::PhysicalDisk;
use nexus_db_model::Probe;
use nexus_db_model::Project;
use nexus_db_model::ReadOnlyTargetReplacement;
use nexus_db_model::Region;
use nexus_db_model::RegionReplacement;
use nexus_db_model::RegionReplacementState;
use nexus_db_model::RegionReplacementStep;
use nexus_db_model::RegionReplacementStepType;
use nexus_db_model::RegionSnapshot;
use nexus_db_model::RegionSnapshotReplacement;
use nexus_db_model::RegionSnapshotReplacementState;
use nexus_db_model::Sled;
use nexus_db_model::Snapshot;
use nexus_db_model::SnapshotState;
use nexus_db_model::SwCaboose;
use nexus_db_model::SwRotPage;
use nexus_db_model::UpstairsRepairNotification;
use nexus_db_model::UpstairsRepairProgress;
use nexus_db_model::Vmm;
use nexus_db_model::Volume;
use nexus_db_model::VolumeRepair;
use nexus_db_model::VpcSubnet;
use nexus_db_model::Zpool;
use nexus_db_model::to_db_typed_uuid;
use nexus_db_queries::context::OpContext;
use nexus_db_queries::db;
use nexus_db_queries::db::DataStore;
use nexus_db_queries::db::datastore::CrucibleTargets;
use nexus_db_queries::db::datastore::DataStoreConnection;
use nexus_db_queries::db::datastore::InstanceAndActiveVmm;
use nexus_db_queries::db::datastore::read_only_resources_associated_with_volume;
use nexus_db_queries::db::identity::Asset;
use nexus_db_queries::db::lookup::LookupPath;
use nexus_db_queries::db::model::ServiceKind;
use nexus_db_queries::db::pagination::paginated;
use nexus_db_queries::db::queries::ALLOW_FULL_TABLE_SCAN_SQL;
use nexus_types::deployment::Blueprint;
use nexus_types::deployment::BlueprintZoneDisposition;
use nexus_types::deployment::BlueprintZoneType;
use nexus_types::deployment::DiskFilter;
use nexus_types::deployment::SledFilter;
use nexus_types::external_api::views::PhysicalDiskPolicy;
use nexus_types::external_api::views::PhysicalDiskState;
use nexus_types::external_api::views::SledPolicy;
use nexus_types::external_api::views::SledState;
use nexus_types::identity::Resource;
use nexus_types::internal_api::params::DnsRecord;
use nexus_types::internal_api::params::Srv;
use nexus_types::inventory::CabooseWhich;
use nexus_types::inventory::Collection;
use nexus_types::inventory::RotPageWhich;
use omicron_common::api::external::DataPageParams;
use omicron_common::api::external::Generation;
use omicron_common::api::external::InstanceState;
use omicron_common::api::external::MacAddr;
use omicron_uuid_kinds::CollectionUuid;
use omicron_uuid_kinds::DatasetUuid;
use omicron_uuid_kinds::GenericUuid;
use omicron_uuid_kinds::InstanceUuid;
use omicron_uuid_kinds::PhysicalDiskUuid;
use omicron_uuid_kinds::PropolisUuid;
use omicron_uuid_kinds::SledUuid;
use omicron_uuid_kinds::VolumeUuid;
use sled_agent_client::VolumeConstructionRequest;
use std::borrow::Cow;
use std::cmp::Ordering;
use std::collections::BTreeMap;
use std::collections::BTreeSet;
use std::collections::HashMap;
use std::collections::HashSet;
use std::fmt::Display;
use std::future::Future;
use std::num::NonZeroU32;
use std::sync::Arc;
use strum::IntoEnumIterator;
use tabled::Tabled;
use uuid::Uuid;

const NO_ACTIVE_PROPOLIS_MSG: &str = "<no active Propolis>";
const NOT_ON_SLED_MSG: &str = "<not on any sled>";

struct MaybePropolisId(Option<PropolisUuid>);
struct MaybeSledId(Option<SledUuid>);

impl From<&InstanceAndActiveVmm> for MaybePropolisId {
    fn from(value: &InstanceAndActiveVmm) -> Self {
        Self(
            value
                .instance()
                .runtime()
                .propolis_id
                .map(PropolisUuid::from_untyped_uuid),
        )
    }
}

impl Display for MaybePropolisId {
    fn fmt(&self, f: &mut std::fmt::Formatter<'_>) -> std::fmt::Result {
        if let Some(id) = self.0 {
            write!(f, "{}", id)
        } else {
            write!(f, "{}", NO_ACTIVE_PROPOLIS_MSG)
        }
    }
}

impl From<&InstanceAndActiveVmm> for MaybeSledId {
    fn from(value: &InstanceAndActiveVmm) -> Self {
        Self(value.sled_id())
    }
}

impl Display for MaybeSledId {
    fn fmt(&self, f: &mut std::fmt::Formatter<'_>) -> std::fmt::Result {
        if let Some(id) = self.0 {
            write!(f, "{}", id)
        } else {
            write!(f, "{}", NOT_ON_SLED_MSG)
        }
    }
}

#[derive(Debug, Args)]
pub struct DbArgs {
    #[clap(flatten)]
    db_url_opts: DbUrlOptions,

    #[clap(flatten)]
    fetch_opts: DbFetchOptions,

    #[command(subcommand)]
    command: DbCommands,
}

#[derive(Debug, Args)]
pub struct DbUrlOptions {
    /// URL of the database SQL interface
    #[clap(
        long,
        env = "OMDB_DB_URL",
        global = true,
        help_heading = CONNECTION_OPTIONS_HEADING,
    )]
    db_url: Option<PostgresConfigWithUrl>,
}

impl DbUrlOptions {
    async fn resolve_pg_url(
        &self,
        omdb: &Omdb,
        log: &slog::Logger,
    ) -> anyhow::Result<PostgresConfigWithUrl> {
        match &self.db_url {
            Some(cli_or_env_url) => Ok(cli_or_env_url.clone()),
            None => {
                eprintln!(
                    "note: database URL not specified.  Will search DNS."
                );
                eprintln!("note: (override with --db-url or OMDB_DB_URL)");
                let addrs = omdb
                    .dns_lookup_all(log.clone(), ServiceName::Cockroach)
                    .await?;

                format!(
                    "postgresql://root@{}/omicron?sslmode=disable",
                    addrs
                        .into_iter()
                        .map(|a| a.to_string())
                        .collect::<Vec<_>>()
                        .join(",")
                )
                .parse()
                .context("failed to parse constructed postgres URL")
            }
        }
    }

    pub async fn connect(
        &self,
        omdb: &Omdb,
        log: &slog::Logger,
    ) -> anyhow::Result<Arc<DataStore>> {
        let db_url = self.resolve_pg_url(omdb, log).await?;
        eprintln!("note: using database URL {}", &db_url);

        let db_config = db::Config { url: db_url.clone() };
        let pool =
            Arc::new(db::Pool::new_single_host(&log.clone(), &db_config));

        // Being a dev tool, we want to try this operation even if the schema
        // doesn't match what we expect.  So we use `DataStore::new_unchecked()`
        // here.  We will then check the schema version explicitly and warn the
        // user if it doesn't match.
        let datastore = Arc::new(DataStore::new_unchecked(log.clone(), pool));
        check_schema_version(&datastore).await;
        Ok(datastore)
    }

    pub async fn with_datastore<F, Fut, T>(
        &self,
        omdb: &Omdb,
        log: &slog::Logger,
        f: F,
    ) -> anyhow::Result<T>
    where
        F: FnOnce(OpContext, Arc<DataStore>) -> Fut,
        Fut: Future<Output = anyhow::Result<T>>,
    {
        let datastore = self.connect(omdb, log).await?;
        let opctx = OpContext::for_tests(log.clone(), datastore.clone());
        let result = f(opctx, datastore.clone()).await;
        datastore.terminate().await;
        result
    }
}

#[derive(Debug, Args, Clone)]
pub struct DbFetchOptions {
    /// limit to apply to queries that fetch rows
    #[clap(
        long = "fetch-limit",
        default_value_t = NonZeroU32::new(500).unwrap(),
        env = "OMDB_FETCH_LIMIT",
        global = true,
        help_heading = DATABASE_OPTIONS_HEADING,
    )]
    fetch_limit: NonZeroU32,

    /// whether to include soft-deleted records when enumerating objects that
    /// can be soft-deleted
    #[clap(
        long,
        default_value_t = false,
        global = true,
        help_heading = DATABASE_OPTIONS_HEADING,
    )]
    include_deleted: bool,
}

/// Subcommands that query or update the database
#[derive(Debug, Subcommand, Clone)]
enum DbCommands {
    /// Print any Crucible resources that are located on expunged physical disks
    ReplacementsToDo,
    /// Print information about the rack
    Rack(RackArgs),
    /// Print information about virtual disks
    Disks(DiskArgs),
    /// Print information about internal and external DNS
    Dns(DnsArgs),
    /// Print information about collected hardware/software inventory
    Inventory(InventoryArgs),
    /// Print information about physical disks
    PhysicalDisks(PhysicalDisksArgs),
    /// Print information about regions
    Region(RegionArgs),
    /// Query for information about region replacements, optionally manually
    /// triggering one.
    RegionReplacement(RegionReplacementArgs),
    /// Query for information about region snapshot replacements, optionally
    /// manually triggering one.
    RegionSnapshotReplacement(RegionSnapshotReplacementArgs),
    /// Print information about sleds
    Sleds(SledsArgs),
    /// Print information about customer instances.
    Instance(InstanceArgs),
    /// Alias to `omdb instance list`.
    Instances(InstanceListArgs),
    /// Print information about the network
    Network(NetworkArgs),
    /// Print information about migrations
    #[clap(alias = "migration")]
    Migrations(MigrationsArgs),
    /// Print information about snapshots
    Snapshots(SnapshotArgs),
    /// Validate the contents of the database
    Validate(ValidateArgs),
    /// Print information about volumes
    Volumes(VolumeArgs),
    /// Print information about Propolis virtual machine manager (VMM)
    /// processes.
    Vmm(VmmArgs),
    /// Alias to `omdb db vmm list`.
    Vmms(VmmListArgs),
    /// Print information about the oximeter collector.
    Oximeter(OximeterArgs),
}

#[derive(Debug, Args, Clone)]
struct RackArgs {
    #[command(subcommand)]
    command: RackCommands,
}

#[derive(Debug, Subcommand, Clone)]
enum RackCommands {
    /// Summarize current racks
    List,
}

#[derive(Debug, Args, Clone)]
struct DiskArgs {
    #[command(subcommand)]
    command: DiskCommands,
}

#[derive(Debug, Subcommand, Clone)]
enum DiskCommands {
    /// Get info for a specific disk
    Info(DiskInfoArgs),
    /// Summarize current disks
    List,
    /// Determine what crucible resources are on the given physical disk.
    Physical(DiskPhysicalArgs),
}

#[derive(Debug, Args, Clone)]
struct DiskInfoArgs {
    /// The UUID of the volume
    uuid: Uuid,
}

#[derive(Debug, Args, Clone)]
struct DiskPhysicalArgs {
    /// The UUID of the physical disk
    uuid: Uuid,
}

#[derive(Debug, Args, Clone)]
struct DnsArgs {
    #[command(subcommand)]
    command: DnsCommands,
}

#[derive(Debug, Subcommand, Clone)]
enum DnsCommands {
    /// Summarize current version of all DNS zones
    Show,
    /// Show what changed in a given DNS version
    Diff(DnsVersionArgs),
    /// Show the full contents of a given DNS zone and version
    Names(DnsVersionArgs),
}

#[derive(Debug, Args, Clone)]
struct DnsVersionArgs {
    /// name of a DNS group
    #[arg(value_enum)]
    group: CliDnsGroup,
    /// version of the group's data
    version: u32,
}

#[derive(Clone, Copy, Debug, ValueEnum)]
enum CliDnsGroup {
    Internal,
    External,
}

impl CliDnsGroup {
    fn dns_group(&self) -> DnsGroup {
        match self {
            CliDnsGroup::Internal => DnsGroup::Internal,
            CliDnsGroup::External => DnsGroup::External,
        }
    }
}

#[derive(Debug, Args, Clone)]
struct InstanceArgs {
    #[command(subcommand)]
    command: InstanceCommands,
}

#[derive(Debug, Subcommand, Clone)]
enum InstanceCommands {
    /// list instances
    #[clap(alias = "ls")]
    List(InstanceListArgs),
    /// show detailed output for the selected instance.
    #[clap(alias = "show")]
    Info(InstanceInfoArgs),
}

#[derive(Debug, Args, Clone)]
struct InstanceListArgs {
    /// Only show the running instances
    #[arg(short, long, action=ArgAction::SetTrue)]
    running: bool,

    /// Only show instances in the provided state(s).
    ///
    /// By default, all instances are selected.
    #[arg(
        short,
        long = "state",
        conflicts_with = "running",
        value_parser = PossibleValuesParser::new(
            db::model::InstanceState::ALL_STATES
                .iter()
                .map(|v| PossibleValue::new(v.label()))
        ).try_map(|s| s.parse::<db::model::InstanceState>()),
        action = ArgAction::Append,
    )]
    states: Vec<db::model::InstanceState>,
}

#[derive(Debug, Args, Clone)]
struct InstanceInfoArgs {
    /// the UUID of the instance to show details for
    #[clap(value_name = "UUID")]
    id: InstanceUuid,

    /// include a list of VMMs and migrations previously associated with this
    /// instance.
    ///
    /// note that this is not exhaustive, as some VMM or migration records may
    /// have been hard-deleted.
    ///
    /// this is also enabled by `--all`.
    #[arg(short = 'i', long)]
    history: bool,

    /// include virtual resources provisioned by this instance.
    ///
    /// this is also enabled by `--all`.
    #[arg(short = 'r', long)]
    resources: bool,

    /// include all optional output.
    #[arg(short = 'a', long)]
    all: bool,
}

#[derive(Debug, Args, Clone)]
struct InventoryArgs {
    #[command(subcommand)]
    command: InventoryCommands,
}

#[derive(Debug, Subcommand, Clone)]
enum InventoryCommands {
    /// list all baseboards ever found
    BaseboardIds,
    /// list all cabooses ever found
    Cabooses,
    /// list and show details from particular collections
    Collections(CollectionsArgs),
    /// show all physical disks ever found
    PhysicalDisks(InvPhysicalDisksArgs),
    /// list all root of trust pages ever found
    RotPages,
}

#[derive(Debug, Args, Clone)]
struct CollectionsArgs {
    #[command(subcommand)]
    command: CollectionsCommands,
}

#[derive(Debug, Subcommand, Clone)]
enum CollectionsCommands {
    /// list collections
    List,
    /// show what was found in a particular collection
    Show(CollectionsShowArgs),
}

#[derive(Debug, Args, Clone)]
struct CollectionsShowArgs {
    /// id of the collection
    id: CollectionUuid,
    /// show long strings in their entirety
    #[clap(long)]
    show_long_strings: bool,
}

#[derive(Debug, Args, Clone, Copy)]
struct InvPhysicalDisksArgs {
    #[clap(long)]
    collection_id: Option<CollectionUuid>,

    #[clap(long, requires("collection_id"))]
    sled_id: Option<SledUuid>,
}

#[derive(Debug, Args, Clone)]
struct PhysicalDisksArgs {
    /// Show disks that match the given filter
    #[clap(short = 'F', long, value_enum)]
    filter: Option<DiskFilter>,
}

#[derive(Debug, Args, Clone)]
struct SledsArgs {
    /// Show sleds that match the given filter
    #[clap(short = 'F', long, value_enum)]
    filter: Option<SledFilter>,
}

#[derive(Debug, Args, Clone)]
struct RegionArgs {
    #[command(subcommand)]
    command: RegionCommands,
}

#[derive(Debug, Subcommand, Clone)]
enum RegionCommands {
    /// List regions that are still missing ports
    ListRegionsMissingPorts,

    /// List all regions
    List(RegionListArgs),

    /// Find what is using a region
    UsedBy(RegionUsedByArgs),

    /// Find deleted volume regions
    FindDeletedVolumeRegions,
}

#[derive(Debug, Args, Clone)]
struct RegionListArgs {
    /// Print region IDs only
    #[arg(short)]
    id_only: bool,
}

#[derive(Debug, Args, Clone)]
struct RegionUsedByArgs {
    region_id: Vec<Uuid>,
}

#[derive(Debug, Args, Clone)]
struct RegionReplacementArgs {
    #[command(subcommand)]
    command: RegionReplacementCommands,
}

#[derive(Debug, Subcommand, Clone)]
enum RegionReplacementCommands {
    /// List region replacement requests
    List(RegionReplacementListArgs),
    /// Show current region replacements and their status
    Status,
    /// Show detailed information for a region replacement
    Info(RegionReplacementInfoArgs),
    /// Manually request a region replacement
    Request(RegionReplacementRequestArgs),
}

#[derive(Debug, Args, Clone)]
struct RegionReplacementListArgs {
    /// Only show region replacement requests in this state
    #[clap(long)]
    state: Option<RegionReplacementState>,

    /// Only show region replacement requests after a certain date
    #[clap(long)]
    after: Option<DateTime<Utc>>,
}

#[derive(Debug, Args, Clone)]
struct RegionReplacementInfoArgs {
    /// The UUID of the region replacement request
    replacement_id: Uuid,
}

#[derive(Debug, Args, Clone)]
struct RegionReplacementRequestArgs {
    /// The UUID of the region to replace
    region_id: Uuid,
}

#[derive(Debug, Args, Clone)]
struct NetworkArgs {
    #[command(subcommand)]
    command: NetworkCommands,

    /// Print out raw data structures from the data store.
    #[clap(long, global = true)]
    verbose: bool,
}

#[derive(Debug, Subcommand, Clone)]
enum NetworkCommands {
    /// List external IPs
    ListEips,
    /// List virtual network interfaces
    ListVnics,
}

#[derive(Debug, Args, Clone)]
struct MigrationsArgs {
    #[command(subcommand)]
    command: MigrationsCommands,
}

#[derive(Debug, Subcommand, Clone)]
enum MigrationsCommands {
    /// List migrations
    #[clap(alias = "ls")]
    List(MigrationsListArgs),
    // N.B. I'm making this a subcommand not because there are currently any
    // other subcommands, but to reserve the optionality to add things other
    // than `list`...
}

#[derive(Debug, Args, Clone)]
struct MigrationsListArgs {
    /// Include only migrations where at least one side reports the migration
    /// is in progress.
    ///
    /// By default, migrations in all states are included. This can be combined
    /// with the `--pending`, `--completed`, and `--failed` arguments to include
    /// migrations in  multiple states.
    #[arg(short = 'r', long, action = ArgAction::SetTrue)]
    in_progress: bool,

    /// Include only migrations where at least one side is still pending (the
    /// sled-agent hasn't reported in yet).
    ///
    /// By default, migrations in all states are included. This can be combined
    /// with the `--in-progress`, `--completed` and `--failed` arguments to
    /// include migrations in multiple states.
    #[arg(short = 'p', long, action = ArgAction::SetTrue)]
    pending: bool,

    /// Include only migrations where at least one side reports the migration
    /// has completed.
    ///
    /// By default, migrations in all states are included. This can be combined
    /// with the `--in-progress`, `--pending`, and `--failed` arguments to
    /// include migrations in multiple states.
    #[arg(short = 'c', long, action = ArgAction::SetTrue)]
    completed: bool,

    /// Include only migrations where at least one side reports the migration
    /// has failed.
    ///
    /// By default, migrations in all states are included. This can be combined
    /// with the `--pending`, `--in-progress`, and --completed` arguments to
    /// include migrations  in multiple states.
    #[arg(short = 'f', long, action = ArgAction::SetTrue)]
    failed: bool,

    /// Show only migrations for this instance ID.
    ///
    /// By default, all instances are shown. This argument be repeated to select
    /// other instances.
    #[arg(short = 'i', long = "instance-id")]
    instance_ids: Vec<Uuid>,

    /// Output all data from the migration record.
    ///
    /// This includes update and deletion timestamps, the source and target
    /// generation numbers.
    #[arg(short, long, action = ArgAction::SetTrue)]
    verbose: bool,
}

#[derive(Debug, Args, Clone)]
struct SnapshotArgs {
    #[command(subcommand)]
    command: SnapshotCommands,
}

#[derive(Debug, Subcommand, Clone)]
enum SnapshotCommands {
    /// Get info for a specific snapshot
    Info(SnapshotInfoArgs),
    /// Summarize current snapshots
    List,
}

#[derive(Debug, Args, Clone)]
struct SnapshotInfoArgs {
    /// The UUID of the snapshot
    uuid: Uuid,
}

#[derive(Debug, Args, Clone)]
struct RegionSnapshotReplacementArgs {
    #[command(subcommand)]
    command: RegionSnapshotReplacementCommands,
}

#[derive(Debug, Subcommand, Clone)]
enum RegionSnapshotReplacementCommands {
    /// List region snapshot replacement requests
    List(RegionSnapshotReplacementListArgs),
    /// Show current region snapshot replacements and their status
    Status,
    /// Show detailed information for a region snapshot replacement
    Info(RegionSnapshotReplacementInfoArgs),
    /// Manually request a region snapshot replacement
    Request(RegionSnapshotReplacementRequestArgs),
}

#[derive(Debug, Args, Clone)]
struct RegionSnapshotReplacementListArgs {
    /// Only show region snapshot replacement requests in this state
    #[clap(long)]
    state: Option<RegionSnapshotReplacementState>,

    /// Only show region snapshot replacement requests after a certain date
    #[clap(long)]
    after: Option<DateTime<Utc>>,
}

#[derive(Debug, Args, Clone)]
struct RegionSnapshotReplacementInfoArgs {
    /// The UUID of the region snapshot replacement request
    replacement_id: Uuid,
}

#[derive(Debug, Args, Clone)]
struct RegionSnapshotReplacementRequestArgs {
    /// The dataset id for a given region snapshot
    dataset_id: DatasetUuid,

    /// The region id for a given region snapshot
    region_id: Uuid,

    /// The snapshot id for a given region snapshot
    snapshot_id: Uuid,
}

#[derive(Debug, Args, Clone)]
struct ValidateArgs {
    #[command(subcommand)]
    command: ValidateCommands,
}

#[derive(Debug, Subcommand, Clone)]
enum ValidateCommands {
    /// Validate each `volume_references` column in the region snapshots table
    ValidateVolumeReferences,

    /// Find either regions Nexus knows about that the corresponding Crucible
    /// agent says were deleted, or regions that Nexus doesn't know about.
    ValidateRegions(ValidateRegionsArgs),

    /// Find either region snapshots Nexus knows about that the corresponding
    /// Crucible agent says were deleted, or region snapshots that Nexus doesn't
    /// know about.
    ValidateRegionSnapshots,
}

#[derive(Debug, Args, Clone)]
struct ValidateRegionsArgs {
    /// Delete Regions Nexus is unaware of
    #[clap(long, default_value_t = false)]
    clean_up_orphaned_regions: bool,
}

#[derive(Debug, Args, Clone)]
struct VolumeArgs {
    #[command(subcommand)]
    command: VolumeCommands,
}

#[derive(Debug, Subcommand, Clone)]
enum VolumeCommands {
    /// Get info for a specific volume
    Info(VolumeInfoArgs),
    /// Summarize current volumes
    List,
    /// What is holding the lock?
    LockHolder(VolumeLockHolderArgs),
}

#[derive(Debug, Args, Clone)]
struct VolumeInfoArgs {
    /// The UUID of the volume
    uuid: Uuid,
}

#[derive(Debug, Args, Clone)]
struct VolumeLockHolderArgs {
    /// The UUID of the volume
    uuid: Uuid,
}

#[derive(Debug, Args, Clone)]
struct VmmArgs {
    #[command(subcommand)]
    command: VmmCommands,
}

#[derive(Debug, Subcommand, Clone)]
enum VmmCommands {
    /// Get info for a specific VMM process
    #[clap(alias = "show")]
    Info(VmmInfoArgs),
    /// List VMM processes
    #[clap(alias = "ls")]
    List(VmmListArgs),
}

#[derive(Debug, Args, Clone)]
struct VmmInfoArgs {
    /// The UUID of the VMM process.
    uuid: Uuid,
}

#[derive(Debug, Args, Clone)]
struct VmmListArgs {
    /// Enable verbose output.
    ///
    /// You may need a really wide monitor for this!
    #[arg(long, short)]
    verbose: bool,

    /// Only show VMMs in the provided state(s).
    ///
    /// By default, all VMM states are selected.
    #[arg(
        short,
        long = "state",
        value_parser = PossibleValuesParser::new(
            db::model::VmmState::ALL_STATES
                .iter()
                .map(|v| PossibleValue::new(v.label()))
        )
        .try_map(|s| s.parse::<db::model::VmmState>()),
        action = ArgAction::Append,
    )]
    states: Vec<db::model::VmmState>,
}

impl DbArgs {
    /// Run a `omdb db` subcommand.
    ///
    /// Mostly delegates to the async block in this function, taking care to
    /// properly terminate the database connection.
    pub(crate) async fn run_cmd(
        &self,
        omdb: &Omdb,
        log: &slog::Logger,
    ) -> Result<(), anyhow::Error> {
        let fetch_opts = &self.fetch_opts;
        self.db_url_opts.with_datastore(omdb, log, |opctx, datastore| {
            async move {
                match &self.command {
                    DbCommands::ReplacementsToDo => {
                        replacements_to_do(&opctx, &datastore).await
                    }
                    DbCommands::Rack(RackArgs { command: RackCommands::List }) => {
                        cmd_db_rack_list(&opctx, &datastore, &fetch_opts).await
                    }
                    DbCommands::Disks(DiskArgs {
                        command: DiskCommands::Info(uuid),
                    }) => cmd_db_disk_info(&opctx, &datastore, uuid).await,
                    DbCommands::Disks(DiskArgs { command: DiskCommands::List }) => {
                        cmd_db_disk_list(&datastore, &fetch_opts).await
                    }
                    DbCommands::Disks(DiskArgs {
                        command: DiskCommands::Physical(uuid),
                    }) => {
                        cmd_db_disk_physical(&opctx, &datastore, &fetch_opts, uuid)
                            .await
                    }
                    DbCommands::Dns(DnsArgs { command: DnsCommands::Show }) => {
                        cmd_db_dns_show(&opctx, &datastore, &fetch_opts).await
                    }
                    DbCommands::Dns(DnsArgs { command: DnsCommands::Diff(args) }) => {
                        cmd_db_dns_diff(&opctx, &datastore, &fetch_opts, args)
                            .await
                    }
                    DbCommands::Dns(DnsArgs { command: DnsCommands::Names(args) }) => {
                        cmd_db_dns_names(&opctx, &datastore, &fetch_opts, args)
                            .await
                    }
                    DbCommands::Inventory(inventory_args) => {
                        cmd_db_inventory(
                            &opctx,
                            &datastore,
                            &fetch_opts,
                            inventory_args,
                        )
                        .await
                    }
                    DbCommands::PhysicalDisks(args) => {
                        cmd_db_physical_disks(
                            &opctx,
                            &datastore,
                            &fetch_opts,
                            args,
                        )
                        .await
                    }
                    DbCommands::Region(RegionArgs {
                        command: RegionCommands::ListRegionsMissingPorts,
                    }) => cmd_db_region_missing_porst(&opctx, &datastore).await,
                    DbCommands::Region(RegionArgs {
                        command: RegionCommands::List(region_list_args),
                    }) => {
                        cmd_db_region_list(
                            &datastore,
                            &fetch_opts,
                            region_list_args,
                        )
                        .await
                    }
                    DbCommands::Region(RegionArgs {
                        command: RegionCommands::UsedBy(region_used_by_args),
                    }) => {
                        cmd_db_region_used_by(
                            &datastore,
                            &fetch_opts,
                            region_used_by_args,
                        )
                        .await
                    }
                    DbCommands::Region(RegionArgs {
                        command: RegionCommands::FindDeletedVolumeRegions,
                    }) => cmd_db_region_find_deleted(&datastore).await,
                    DbCommands::RegionReplacement(RegionReplacementArgs {
                        command: RegionReplacementCommands::List(args),
                    }) => {
                        cmd_db_region_replacement_list(
                            &datastore,
                            &fetch_opts,
                            args,
                        )
                        .await
                    }
                    DbCommands::RegionReplacement(RegionReplacementArgs {
                        command: RegionReplacementCommands::Status,
                    }) => {
                        cmd_db_region_replacement_status(
                            &opctx,
                            &datastore,
                            &fetch_opts,
                        )
                        .await
                    }
                    DbCommands::RegionReplacement(RegionReplacementArgs {
                        command: RegionReplacementCommands::Info(args),
                    }) => {
                        cmd_db_region_replacement_info(&opctx, &datastore, args).await
                    }
                    DbCommands::RegionReplacement(RegionReplacementArgs {
                        command: RegionReplacementCommands::Request(args),
                    }) => {
                        let token = omdb.check_allow_destructive()?;
                        cmd_db_region_replacement_request(
                            &opctx, &datastore, args, token,
                        )
                        .await
                    }
                    DbCommands::Sleds(args) => {
                        cmd_db_sleds(&opctx, &datastore, &fetch_opts, args).await
                    }
                    DbCommands::Instance(InstanceArgs {
                        command: InstanceCommands::List(args),
                    }) => {
                        cmd_db_instances(&opctx, &datastore, &fetch_opts, args)
                            .await
                    }
                    DbCommands::Instance(InstanceArgs {
                        command: InstanceCommands::Info(args),
                    }) => {
                        cmd_db_instance_info(&opctx, &datastore, &fetch_opts, args)
                            .await
                    }
                    DbCommands::Instances(instances_options) => {
                        cmd_db_instances(
                            &opctx,
                            &datastore,
                            &fetch_opts,
                            instances_options,
                        )
                        .await
                    }
                    DbCommands::Network(NetworkArgs {
                        command: NetworkCommands::ListEips,
                        verbose,
                    }) => {
                        cmd_db_eips(&opctx, &datastore, &fetch_opts, *verbose)
                            .await
                    }
                    DbCommands::Network(NetworkArgs {
                        command: NetworkCommands::ListVnics,
                        verbose,
                    }) => {
                        cmd_db_network_list_vnics(
                            &datastore,
                            &fetch_opts,
                            *verbose,
                        )
                        .await
                    }
                    DbCommands::Migrations(MigrationsArgs {
                        command: MigrationsCommands::List(args),
                    }) => {
                        cmd_db_migrations_list(&datastore, &fetch_opts, args).await
                    }
                    DbCommands::Snapshots(SnapshotArgs {
                        command: SnapshotCommands::Info(uuid),
                    }) => cmd_db_snapshot_info(&opctx, &datastore, uuid).await,
                    DbCommands::Snapshots(SnapshotArgs {
                        command: SnapshotCommands::List,
                    }) => cmd_db_snapshot_list(&datastore, &fetch_opts).await,
                    DbCommands::RegionSnapshotReplacement(
                        RegionSnapshotReplacementArgs {
                            command: RegionSnapshotReplacementCommands::List(args),
                        },
                    ) => {
                        cmd_db_region_snapshot_replacement_list(
                            &datastore,
                            &fetch_opts,
                            args,
                        )
                        .await
                    }
                    DbCommands::RegionSnapshotReplacement(
                        RegionSnapshotReplacementArgs {
                            command: RegionSnapshotReplacementCommands::Status,
                        },
                    ) => {
                        cmd_db_region_snapshot_replacement_status(
                            &opctx,
                            &datastore,
                            &fetch_opts,
                        )
                        .await
                    }
                    DbCommands::RegionSnapshotReplacement(
                        RegionSnapshotReplacementArgs {
                            command: RegionSnapshotReplacementCommands::Info(args),
                        },
                    ) => {
                        cmd_db_region_snapshot_replacement_info(
                            &opctx, &datastore, args,
                        )
                        .await
                    }
                    DbCommands::RegionSnapshotReplacement(
                        RegionSnapshotReplacementArgs {
                            command: RegionSnapshotReplacementCommands::Request(args),
                        },
                    ) => {
                        let token = omdb.check_allow_destructive()?;
                        cmd_db_region_snapshot_replacement_request(
                            &opctx, &datastore, args, token,
                        )
                        .await
                    }
                    DbCommands::Validate(ValidateArgs {
                        command: ValidateCommands::ValidateVolumeReferences,
                    }) => cmd_db_validate_volume_references(&datastore).await,
                    DbCommands::Validate(ValidateArgs {
                        command: ValidateCommands::ValidateRegions(args),
                    }) => {
                        let clean_up_orphaned_regions =
                            if args.clean_up_orphaned_regions {
                                let token = omdb.check_allow_destructive()?;
                                CleanUpOrphanedRegions::Yes { _token: token }
                            } else {
                                CleanUpOrphanedRegions::No
                            };

                        cmd_db_validate_regions(&datastore, clean_up_orphaned_regions)
                            .await
                    }
                    DbCommands::Validate(ValidateArgs {
                        command: ValidateCommands::ValidateRegionSnapshots,
                    }) => cmd_db_validate_region_snapshots(&datastore).await,
                    DbCommands::Volumes(VolumeArgs {
                        command: VolumeCommands::Info(args),
                    }) => cmd_db_volume_info(&datastore, args).await,
                    DbCommands::Volumes(VolumeArgs {
                        command: VolumeCommands::List,
                    }) => cmd_db_volume_list(&datastore, &fetch_opts).await,
                    DbCommands::Volumes(VolumeArgs {
                        command: VolumeCommands::LockHolder(args),
                    }) => cmd_db_volume_lock_holder(&datastore, args).await,

                    DbCommands::Vmm(VmmArgs { command: VmmCommands::Info(args) }) => {
                        cmd_db_vmm_info(&opctx, &datastore, &fetch_opts, &args)
                            .await
                    }
                    DbCommands::Vmm(VmmArgs { command: VmmCommands::List(args) })
                    | DbCommands::Vmms(args) => {
                        cmd_db_vmm_list(&datastore, &fetch_opts, args).await
                    }
                    DbCommands::Oximeter(OximeterArgs {
                        command: OximeterCommands::ListProducers
                    }) => cmd_db_oximeter_list_producers(&datastore, fetch_opts).await,
                }
            }
        }).await
    }
}

/// Check the version of the schema in the database and report whether it
/// appears to be compatible with this tool.
///
/// This is just advisory.  We will not abort if the version appears
/// incompatible because in practice it may well not matter and it's very
/// valuable for this tool to work if it possibly can.
async fn check_schema_version(datastore: &DataStore) {
    let expected_version = nexus_db_model::SCHEMA_VERSION;
    let version_check = datastore.database_schema_version().await;

    match version_check {
        Ok((found_version, found_target)) => {
            if let Some(target) = found_target {
                eprintln!(
                    "note: database schema target exists (mid-upgrade?) ({})",
                    target
                );
            }

            if found_version == expected_version {
                eprintln!(
                    "note: database schema version matches expected ({})",
                    expected_version
                );
                return;
            }

            eprintln!(
                "WARN: found schema version {}, expected {}",
                found_version, expected_version
            );
        }
        Err(error) => {
            eprintln!("WARN: failed to query schema version: {:#}", error);
        }
    };

    eprintln!(
        "{}",
        textwrap::fill(
            "It's possible the database is running a version that's different \
            from what this tool understands.  This may result in errors or \
            incorrect output.",
            80
        )
    );
}

/// Check the result of a query to see if it hit the given limit.  If so, warn
/// the user that our output may be incomplete and that they might try a larger
/// one.  (We don't want to bail out, though.  Incomplete data is better than no
/// data.)
fn check_limit<I, F, D>(items: &[I], limit: NonZeroU32, context: F)
where
    F: FnOnce() -> D,
    D: Display,
{
    if items.len() == usize::try_from(limit.get()).unwrap() {
        limit_error(limit, context);
    }
}

fn limit_error<F, D>(limit: NonZeroU32, context: F)
where
    F: FnOnce() -> D,
    D: Display,
{
    eprintln!(
        "WARN: {}: found {} items (the limit).  There may be more items \
            that were ignored.  Consider overriding with --fetch-limit.",
        context(),
        limit,
    );
}

/// Returns pagination parameters to fetch the first page of results for a
/// paginated endpoint
fn first_page<'a, T>(limit: NonZeroU32) -> DataPageParams<'a, T> {
    DataPageParams {
        marker: None,
        direction: dropshot::PaginationOrder::Ascending,
        limit,
    }
}

/// Helper function to look up an instance with the given ID.
async fn lookup_instance(
    datastore: &DataStore,
    instance_id: Uuid,
) -> anyhow::Result<Option<Instance>> {
    use db::schema::instance::dsl;

    let conn = datastore.pool_connection_for_tests().await?;
    dsl::instance
        .filter(dsl::id.eq(instance_id))
        .limit(1)
        .select(Instance::as_select())
        .get_result_async(&*conn)
        .await
        .optional()
        .with_context(|| format!("loading instance {instance_id}"))
}

#[derive(Clone, Debug)]
struct ServiceInfo {
    service_kind: ServiceKind,
    disposition: BlueprintZoneDisposition,
}

/// Helper function to look up the service with the given ID.
///
/// Requires the caller to first have fetched the current target blueprint.
async fn lookup_service_info(
    service_id: Uuid,
    blueprint: &Blueprint,
) -> anyhow::Result<Option<ServiceInfo>> {
    let Some(zone_config) = blueprint
        .all_omicron_zones(BlueprintZoneDisposition::any)
        .find_map(|(_sled_id, zone_config)| {
            if zone_config.id.into_untyped_uuid() == service_id {
                Some(zone_config)
            } else {
                None
            }
        })
    else {
        return Ok(None);
    };

    let service_kind = match &zone_config.zone_type {
        BlueprintZoneType::BoundaryNtp(_)
        | BlueprintZoneType::InternalNtp(_) => ServiceKind::Ntp,
        BlueprintZoneType::Clickhouse(_) => ServiceKind::Clickhouse,
        BlueprintZoneType::ClickhouseKeeper(_) => ServiceKind::ClickhouseKeeper,
        BlueprintZoneType::ClickhouseServer(_) => ServiceKind::ClickhouseServer,
        BlueprintZoneType::CockroachDb(_) => ServiceKind::Cockroach,
        BlueprintZoneType::Crucible(_) => ServiceKind::Crucible,
        BlueprintZoneType::CruciblePantry(_) => ServiceKind::CruciblePantry,
        BlueprintZoneType::ExternalDns(_) => ServiceKind::ExternalDns,
        BlueprintZoneType::InternalDns(_) => ServiceKind::InternalDns,
        BlueprintZoneType::Nexus(_) => ServiceKind::Nexus,
        BlueprintZoneType::Oximeter(_) => ServiceKind::Oximeter,
    };

    Ok(Some(ServiceInfo { service_kind, disposition: zone_config.disposition }))
}

/// Helper function to looks up a probe with the given ID.
async fn lookup_probe(
    datastore: &DataStore,
    probe_id: Uuid,
) -> anyhow::Result<Option<Probe>> {
    use db::schema::probe::dsl;

    let conn = datastore.pool_connection_for_tests().await?;
    dsl::probe
        .filter(dsl::id.eq(probe_id))
        .limit(1)
        .select(Probe::as_select())
        .get_result_async(&*conn)
        .await
        .optional()
        .with_context(|| format!("loading probe {probe_id}"))
}

/// Helper function to looks up a project with the given ID.
async fn lookup_project(
    datastore: &DataStore,
    project_id: Uuid,
) -> anyhow::Result<Option<Project>> {
    use db::schema::project::dsl;

    let conn = datastore.pool_connection_for_tests().await?;
    dsl::project
        .filter(dsl::id.eq(project_id))
        .limit(1)
        .select(Project::as_select())
        .get_result_async(&*conn)
        .await
        .optional()
        .with_context(|| format!("loading project {project_id}"))
}

// Disks

#[derive(Tabled)]
#[tabled(rename_all = "SCREAMING_SNAKE_CASE")]
struct DiskIdentity {
    id: Uuid,
    size: String,
    state: String,
    name: String,
}

impl From<&'_ db::model::Disk> for DiskIdentity {
    fn from(disk: &db::model::Disk) -> Self {
        Self {
            name: disk.name().to_string(),
            id: disk.id(),
            size: disk.size.to_string(),
            state: disk.runtime().disk_state,
        }
    }
}

/// Run `omdb db disk list`.
async fn cmd_db_disk_list(
    datastore: &DataStore,
    fetch_opts: &DbFetchOptions,
) -> Result<(), anyhow::Error> {
    let ctx = || "listing disks".to_string();

    use db::schema::disk::dsl;
    let mut query = dsl::disk.into_boxed();
    if !fetch_opts.include_deleted {
        query = query.filter(dsl::time_deleted.is_null());
    }

    #[derive(Tabled)]
    #[tabled(rename_all = "SCREAMING_SNAKE_CASE")]
    struct DiskRow {
        #[tabled(inline)]
        identity: DiskIdentity,
        attached_to: String,
    }

    impl From<&'_ db::model::Disk> for DiskRow {
        fn from(disk: &db::model::Disk) -> Self {
            Self {
                identity: disk.into(),
                attached_to: match disk.runtime().attach_instance_id {
                    Some(uuid) => uuid.to_string(),
                    None => "-".to_string(),
                },
            }
        }
    }

    let disks = query
        .limit(i64::from(u32::from(fetch_opts.fetch_limit)))
        .select(Disk::as_select())
        .load_async(&*datastore.pool_connection_for_tests().await?)
        .await
        .context("loading disks")?;

    check_limit(&disks, fetch_opts.fetch_limit, ctx);

    let rows = disks.iter().map(DiskRow::from);
    let table = tabled::Table::new(rows)
        .with(tabled::settings::Style::empty())
        .with(tabled::settings::Padding::new(0, 1, 0, 0))
        .to_string();

    println!("{}", table);

    Ok(())
}

async fn replacements_to_do(
    opctx: &OpContext,
    datastore: &DataStore,
) -> Result<(), anyhow::Error> {
    #[derive(Tabled)]
    #[tabled(rename_all = "SCREAMING_SNAKE_CASE")]
    struct RegionRow {
        id: String,
        dataset_id: String,
        resource: String,
    }

    let region_rows: Vec<RegionRow> = vec![
        datastore
            .find_read_only_regions_on_expunged_physical_disks(opctx)
            .await?,
        datastore
            .find_read_write_regions_on_expunged_physical_disks(opctx)
            .await?,
    ]
    .into_iter()
    .flatten()
    .map(|region| RegionRow {
        id: region.id().to_string(),
        dataset_id: region.dataset_id().to_string(),
        resource: if region.read_only() {
            String::from("read-only region")
        } else {
            String::from("read/write region")
        },
    })
    .collect();

    let table = tabled::Table::new(region_rows)
        .with(tabled::settings::Style::empty())
        .with(tabled::settings::Padding::new(0, 1, 0, 0))
        .to_string();

    println!("{}", table);

    println!("");

    #[derive(Tabled)]
    #[tabled(rename_all = "SCREAMING_SNAKE_CASE")]
    struct RegionSnapshotRow {
        dataset_id: String,
        region_id: String,
        snapshot_id: String,
    }

    let rs_rows: Vec<RegionSnapshotRow> = datastore
        .find_region_snapshots_on_expunged_physical_disks(opctx)
        .await?
        .into_iter()
        .map(|rs| RegionSnapshotRow {
            dataset_id: rs.dataset_id().to_string(),
            region_id: rs.region_id.to_string(),
            snapshot_id: rs.snapshot_id.to_string(),
        })
        .collect();

    let table = tabled::Table::new(rs_rows)
        .with(tabled::settings::Style::empty())
        .with(tabled::settings::Padding::new(0, 1, 0, 0))
        .to_string();

    println!("{}", table);

    Ok(())
}

/// Run `omdb db rack info`.
async fn cmd_db_rack_list(
    opctx: &OpContext,
    datastore: &DataStore,
    fetch_opts: &DbFetchOptions,
) -> Result<(), anyhow::Error> {
    #[derive(Tabled)]
    #[tabled(rename_all = "SCREAMING_SNAKE_CASE")]
    struct RackRow {
        id: String,
        initialized: bool,
        tuf_base_url: String,
        rack_subnet: String,
    }

    let ctx = || "listing racks".to_string();

    let limit = fetch_opts.fetch_limit;
    let rack_list = datastore
        .rack_list(opctx, &first_page(limit))
        .await
        .context("listing racks")?;
    check_limit(&rack_list, limit, ctx);

    let rows = rack_list.into_iter().map(|rack| RackRow {
        id: rack.id().to_string(),
        initialized: rack.initialized,
        tuf_base_url: rack.tuf_base_url.unwrap_or_else(|| "-".to_string()),
        rack_subnet: rack
            .rack_subnet
            .map(|subnet| subnet.to_string())
            .unwrap_or_else(|| "-".to_string()),
    });

    let table = tabled::Table::new(rows)
        .with(tabled::settings::Style::empty())
        .with(tabled::settings::Padding::new(0, 1, 0, 0))
        .to_string();

    println!("{}", table);

    Ok(())
}

/// Run `omdb db disk info <UUID>`.
async fn cmd_db_disk_info(
    opctx: &OpContext,
    datastore: &DataStore,
    args: &DiskInfoArgs,
) -> Result<(), anyhow::Error> {
    // The row describing the instance
    #[derive(Tabled)]
    #[tabled(rename_all = "SCREAMING_SNAKE_CASE")]
    struct UpstairsRow {
        host_serial: String,
        disk_name: String,
        instance_name: String,
        propolis_zone: String,
        volume_id: String,
        disk_state: String,
    }

    // The rows describing the downstairs regions for this disk/volume
    #[derive(Tabled)]
    #[tabled(rename_all = "SCREAMING_SNAKE_CASE")]
    struct DownstairsRow {
        host_serial: String,
        region: String,
        dataset: String,
        physical_disk: String,
    }

    use db::schema::disk::dsl as disk_dsl;

    let conn = datastore.pool_connection_for_tests().await?;

    let disk = disk_dsl::disk
        .filter(disk_dsl::id.eq(args.uuid))
        .limit(1)
        .select(Disk::as_select())
        .load_async(&*conn)
        .await
        .context("loading requested disk")?;

    let Some(disk) = disk.into_iter().next() else {
        bail!("no disk: {} found", args.uuid);
    };

    // For information about where this disk is attached.
    let mut rows = Vec::new();

    // If the disk is attached to an instance, show information
    // about that instance.
    let usr = if let Some(instance_uuid) = disk.runtime().attach_instance_id {
        // Get the instance this disk is attached to
        use db::schema::instance::dsl as instance_dsl;
        use db::schema::vmm::dsl as vmm_dsl;
        let instances: Vec<InstanceAndActiveVmm> = instance_dsl::instance
            .filter(instance_dsl::id.eq(instance_uuid))
            .left_join(
                vmm_dsl::vmm.on(vmm_dsl::id
                    .nullable()
                    .eq(instance_dsl::active_propolis_id)
                    .and(vmm_dsl::time_deleted.is_null())),
            )
            .limit(1)
            .select((Instance::as_select(), Option::<Vmm>::as_select()))
            .load_async(&*conn)
            .await
            .context("loading requested instance")?
            .into_iter()
            .map(|i: (Instance, Option<Vmm>)| i.into())
            .collect();

        let Some(instance) = instances.into_iter().next() else {
            bail!("no instance: {} found", instance_uuid);
        };

        let instance_name = instance.instance().name().to_string();
        let disk_name = disk.name().to_string();
        if instance.vmm().is_some() {
            let propolis_id =
                instance.instance().runtime().propolis_id.unwrap();
            let my_sled_id = instance.sled_id().unwrap();

            let (_, my_sled) = LookupPath::new(opctx, datastore)
                .sled_id(my_sled_id.into_untyped_uuid())
                .fetch()
                .await
                .context("failed to look up sled")?;

            UpstairsRow {
                host_serial: my_sled.serial_number().to_string(),
                disk_name,
                instance_name,
                propolis_zone: format!("oxz_propolis-server_{}", propolis_id),
                volume_id: disk.volume_id().to_string(),
                disk_state: disk.runtime_state.disk_state.to_string(),
            }
        } else {
            UpstairsRow {
                host_serial: NOT_ON_SLED_MSG.to_string(),
                disk_name,
                instance_name,
                propolis_zone: NO_ACTIVE_PROPOLIS_MSG.to_string(),
                volume_id: disk.volume_id().to_string(),
                disk_state: disk.runtime_state.disk_state.to_string(),
            }
        }
    } else {
        // If the disk is not attached to anything, just print empty
        // fields.
        UpstairsRow {
            host_serial: "-".to_string(),
            disk_name: disk.name().to_string(),
            instance_name: "-".to_string(),
            propolis_zone: "-".to_string(),
            volume_id: disk.volume_id().to_string(),
            disk_state: disk.runtime_state.disk_state.to_string(),
        }
    };
    rows.push(usr);

    let table = tabled::Table::new(rows)
        .with(tabled::settings::Style::empty())
        .with(tabled::settings::Padding::new(0, 1, 0, 0))
        .to_string();

    println!("{}", table);

    // Get the dataset backing this volume.
    let regions = datastore.get_allocated_regions(disk.volume_id()).await?;

    let mut rows = Vec::with_capacity(3);
    for (dataset, region) in regions {
        let my_pool_id = dataset.pool_id;
        let (_, my_zpool) = LookupPath::new(opctx, datastore)
            .zpool_id(my_pool_id)
            .fetch()
            .await
            .context("failed to look up zpool")?;

        let my_sled_id = my_zpool.sled_id;

        let (_, my_sled) = LookupPath::new(opctx, datastore)
            .sled_id(my_sled_id)
            .fetch()
            .await
            .context("failed to look up sled")?;

        rows.push(DownstairsRow {
            host_serial: my_sled.serial_number().to_string(),
            region: region.id().to_string(),
            dataset: dataset.id().to_string(),
            physical_disk: my_zpool.physical_disk_id.to_string(),
        });
    }

    let table = tabled::Table::new(rows)
        .with(tabled::settings::Style::empty())
        .with(tabled::settings::Padding::new(0, 1, 0, 0))
        .to_string();

    println!("{}", table);

    get_and_display_vcr(disk.volume_id(), datastore).await?;
    Ok(())
}

// Given a UUID, search the database for a volume with that ID
// If found, attempt to parse the .data field into a VolumeConstructionRequest
// and display it if successful.
async fn get_and_display_vcr(
    volume_id: VolumeUuid,
    datastore: &DataStore,
) -> Result<(), anyhow::Error> {
    // Get the VCR from the volume and display selected parts.
    use db::schema::volume::dsl as volume_dsl;
    let volumes = volume_dsl::volume
        .filter(volume_dsl::id.eq(to_db_typed_uuid(volume_id)))
        .limit(1)
        .select(Volume::as_select())
        .load_async(&*datastore.pool_connection_for_tests().await?)
        .await
        .context("loading requested volume")?;

    for v in volumes {
        match serde_json::from_str(&v.data()) {
            Ok(vcr) => {
                println!("VCR from volume ID {volume_id}");
                print_vcr(vcr, 0);
            }
            Err(e) => {
                println!("Volume had invalid VCR in data field: {e}");
            }
        }
    }
    Ok(())
}

/// Run `omdb db disk physical <UUID>`.
async fn cmd_db_disk_physical(
    opctx: &OpContext,
    datastore: &DataStore,
    fetch_opts: &DbFetchOptions,
    args: &DiskPhysicalArgs,
) -> Result<(), anyhow::Error> {
    let conn = datastore.pool_connection_for_tests().await?;

    // We start by finding any zpools that are using the physical disk.
    use db::schema::zpool::dsl as zpool_dsl;
    let mut query = zpool_dsl::zpool.into_boxed();
    if !fetch_opts.include_deleted {
        query = query.filter(zpool_dsl::time_deleted.is_null());
    }

    let zpools = query
        .filter(zpool_dsl::physical_disk_id.eq(args.uuid))
        .select(Zpool::as_select())
        .load_async(&*conn)
        .await
        .context("loading zpool from pysical disk id")?;

    let mut sled_ids = HashSet::new();
    let mut dataset_ids: HashSet<DatasetUuid> = HashSet::new();

    if zpools.is_empty() {
        println!("Found no zpools on physical disk UUID {}", args.uuid);
        return Ok(());
    }

    // The current plan is a single zpool per physical disk, so we expect that
    // this will have a single item.  However, If single zpool per disk ever
    // changes, this code will still work.
    for zp in zpools {
        // zpool has the sled id, record that so we can find the serial number.
        sled_ids.insert(zp.sled_id);

        // Next, we find all the Crucible datasets that are on our zpool.
        use db::schema::crucible_dataset::dsl as dataset_dsl;
        let mut query = dataset_dsl::crucible_dataset.into_boxed();
        if !fetch_opts.include_deleted {
            query = query.filter(dataset_dsl::time_deleted.is_null());
        }

        let datasets = query
            .filter(dataset_dsl::pool_id.eq(zp.id()))
            .select(CrucibleDataset::as_select())
            .load_async(&*conn)
            .await
            .context("loading dataset")?;

        // Add all the datasets ids that are using this pool.
        for ds in datasets {
            dataset_ids.insert(ds.id());
        }
    }

    // If we do have more than one sled ID, then something is wrong, but
    // go ahead and print out whatever we have found.
    for sid in sled_ids {
        let (_, my_sled) = LookupPath::new(opctx, datastore)
            .sled_id(sid)
            .fetch()
            .await
            .context("failed to look up sled")?;

        println!(
            "Physical disk: {} found on sled: {}",
            args.uuid,
            my_sled.serial_number()
        );
    }
    println!("CRUCIBLE DATASETS: {:?}", dataset_ids);

    let mut volume_ids = HashSet::new();
    // Now, take the list of datasets we found and search all the regions
    // to see if any of them are on the dataset.  If we find a region that
    // is on one of our datasets, then record the volume ID of that region.
    for did in dataset_ids.clone().into_iter() {
        use db::schema::region::dsl as region_dsl;
        let regions = region_dsl::region
            .filter(region_dsl::dataset_id.eq(to_db_typed_uuid(did)))
            .select(Region::as_select())
            .load_async(&*conn)
            .await
            .context("loading region")?;

        for rs in regions {
            volume_ids.insert(rs.volume_id().into_untyped_uuid());
        }
    }

    // At this point, we have a list of volume IDs that contain a region
    // that is part of a dataset on a pool on our disk.  The next step is
    // to find the virtual disks associated with these volume IDs and
    // display information about those disks.
    use db::schema::disk::dsl;
    let mut query = dsl::disk.into_boxed();
    if !fetch_opts.include_deleted {
        query = query.filter(dsl::time_deleted.is_null());
    }

    let disks = query
        .filter(dsl::volume_id.eq_any(volume_ids))
        .limit(i64::from(u32::from(fetch_opts.fetch_limit)))
        .select(Disk::as_select())
        .load_async(&*conn)
        .await
        .context("loading disks")?;

    check_limit(&disks, fetch_opts.fetch_limit, || "listing disks".to_string());

    #[derive(Tabled)]
    #[tabled(rename_all = "SCREAMING_SNAKE_CASE")]
    struct DiskRow {
        disk_name: String,
        id: String,
        state: String,
        instance_name: String,
    }

    let mut rows = Vec::new();

    for disk in disks {
        // If the disk is attached to an instance, determine the name of the
        // instance.
        let instance_name =
            if let Some(instance_uuid) = disk.runtime().attach_instance_id {
                // Get the instance this disk is attached to
                use db::schema::instance::dsl as instance_dsl;
                let instance = instance_dsl::instance
                    .filter(instance_dsl::id.eq(instance_uuid))
                    .limit(1)
                    .select(Instance::as_select())
                    .load_async(&*conn)
                    .await
                    .context("loading requested instance")?;

                if let Some(instance) = instance.into_iter().next() {
                    instance.name().to_string()
                } else {
                    "???".to_string()
                }
            } else {
                "-".to_string()
            };

        rows.push(DiskRow {
            disk_name: disk.name().to_string(),
            id: disk.id().to_string(),
            state: disk.runtime().disk_state,
            instance_name,
        });
    }

    let table = tabled::Table::new(rows)
        .with(tabled::settings::Style::empty())
        .with(tabled::settings::Padding::new(0, 1, 0, 0))
        .to_string();

    println!("{}", table);

    // Collect the region_snapshots associated with the dataset IDs
    let dataset_ids: Vec<_> =
        dataset_ids.into_iter().map(|did| to_db_typed_uuid(did)).collect();

    let limit = fetch_opts.fetch_limit;
    use db::schema::region_snapshot::dsl as region_snapshot_dsl;
    let region_snapshots = region_snapshot_dsl::region_snapshot
        .filter(region_snapshot_dsl::dataset_id.eq_any(dataset_ids))
        .limit(i64::from(u32::from(limit)))
        .select(RegionSnapshot::as_select())
        .load_async(&*conn)
        .await
        .context("loading region snapshots")?;

    check_limit(&region_snapshots, limit, || {
        "listing region snapshots".to_string()
    });

    // The row describing the region_snapshot.
    #[derive(Tabled)]
    #[tabled(rename_all = "SCREAMING_SNAKE_CASE")]
    struct RegionSnapshotRow {
        dataset_id: String,
        region_id: String,
        snapshot_id: String,
        volume_references: String,
    }
    let mut rsnap = Vec::new();

    // From each region snapshot:
    // Collect the snapshot IDs for later use.
    // Display the region snapshot rows.
    let mut snapshot_ids = HashSet::new();
    for rs in region_snapshots {
        snapshot_ids.insert(rs.snapshot_id);
        let rs = RegionSnapshotRow {
            dataset_id: rs.dataset_id.to_string(),
            region_id: rs.region_id.to_string(),
            snapshot_id: rs.snapshot_id.to_string(),
            volume_references: rs.volume_references.to_string(),
        };
        rsnap.push(rs);
    }
    let table = tabled::Table::new(rsnap)
        .with(tabled::settings::Style::empty())
        .with(tabled::settings::Padding::new(0, 1, 0, 0))
        .to_string();

    println!("{}", table);

    // Get the snapshots from the list of IDs we built above.
    // Display information about those snapshots.
    use db::schema::snapshot::dsl as snapshot_dsl;
    let mut query = snapshot_dsl::snapshot.into_boxed();
    if !fetch_opts.include_deleted {
        query = query.filter(snapshot_dsl::time_deleted.is_null());
    }

    let snapshots = query
        .filter(snapshot_dsl::id.eq_any(snapshot_ids))
        .limit(i64::from(u32::from(limit)))
        .select(Snapshot::as_select())
        .load_async(&*conn)
        .await
        .context("loading snapshots")?;

    check_limit(&snapshots, limit, || "listing snapshots".to_string());

    let rows =
        snapshots.into_iter().map(|snapshot| SnapshotRow::from(snapshot));
    let table = tabled::Table::new(rows)
        .with(tabled::settings::Style::empty())
        .with(tabled::settings::Padding::new(0, 1, 0, 0))
        .to_string();

    println!("{}", table);
    Ok(())
}

#[derive(Tabled)]
#[tabled(rename_all = "SCREAMING_SNAKE_CASE")]
struct PhysicalDiskRow {
    id: PhysicalDiskUuid,
    serial: String,
    vendor: String,
    model: String,
    sled_id: Uuid,
    policy: PhysicalDiskPolicy,
    state: PhysicalDiskState,
}

impl From<PhysicalDisk> for PhysicalDiskRow {
    fn from(d: PhysicalDisk) -> Self {
        PhysicalDiskRow {
            id: d.id(),
            serial: d.serial.clone(),
            vendor: d.vendor.clone(),
            model: d.model.clone(),
            sled_id: d.sled_id,
            policy: d.disk_policy.into(),
            state: d.disk_state.into(),
        }
    }
}

/// Run `omdb db physical-disks`.
async fn cmd_db_physical_disks(
    opctx: &OpContext,
    datastore: &DataStore,
    fetch_opts: &DbFetchOptions,
    args: &PhysicalDisksArgs,
) -> Result<(), anyhow::Error> {
    let limit = fetch_opts.fetch_limit;
    let filter = match args.filter {
        Some(filter) => filter,
        None => {
            eprintln!(
                "note: listing all in-service disks \
                 (use -F to filter, e.g. -F in-service)"
            );
            DiskFilter::InService
        }
    };

    let sleds = datastore
        .physical_disk_list(&opctx, &first_page(limit), filter)
        .await
        .context("listing physical disks")?;
    check_limit(&sleds, limit, || String::from("listing physical disks"));

    let rows = sleds.into_iter().map(|s| PhysicalDiskRow::from(s));
    let table = tabled::Table::new(rows)
        .with(tabled::settings::Style::empty())
        .with(tabled::settings::Padding::new(1, 1, 0, 0))
        .to_string();

    println!("{}", table);

    Ok(())
}

// SERVICES

// Snapshots
fn format_snapshot(state: &SnapshotState) -> impl Display {
    match state {
        SnapshotState::Creating => "creating".to_string(),
        SnapshotState::Ready => "ready".to_string(),
        SnapshotState::Faulted => "faulted".to_string(),
        SnapshotState::Destroyed => "destroyed".to_string(),
    }
}

// The row describing the snapshot
#[derive(Tabled)]
#[tabled(rename_all = "SCREAMING_SNAKE_CASE")]
struct SnapshotRow {
    snap_name: String,
    id: String,
    state: String,
    size: String,
    source_disk_id: String,
    source_volume_id: String,
    destination_volume_id: String,
}

impl From<Snapshot> for SnapshotRow {
    fn from(s: Snapshot) -> Self {
        SnapshotRow {
            snap_name: s.name().to_string(),
            id: s.id().to_string(),
            state: format_snapshot(&s.state).to_string(),
            size: s.size.to_string(),
            source_disk_id: s.disk_id.to_string(),
            source_volume_id: s.volume_id().to_string(),
            destination_volume_id: s.destination_volume_id().to_string(),
        }
    }
}

/// Run `omdb db snapshot list`.
async fn cmd_db_snapshot_list(
    datastore: &DataStore,
    fetch_opts: &DbFetchOptions,
) -> Result<(), anyhow::Error> {
    let ctx = || "listing snapshots".to_string();
    let limit = fetch_opts.fetch_limit;

    use db::schema::snapshot::dsl;
    let mut query = dsl::snapshot.into_boxed();
    if !fetch_opts.include_deleted {
        query = query.filter(dsl::time_deleted.is_null());
    }

    let snapshots = query
        .limit(i64::from(u32::from(limit)))
        .select(Snapshot::as_select())
        .load_async(&*datastore.pool_connection_for_tests().await?)
        .await
        .context("loading snapshots")?;

    check_limit(&snapshots, limit, ctx);

    let rows =
        snapshots.into_iter().map(|snapshot| SnapshotRow::from(snapshot));
    let table = tabled::Table::new(rows)
        .with(tabled::settings::Style::empty())
        .with(tabled::settings::Padding::new(0, 1, 0, 0))
        .to_string();

    println!("{}", table);

    Ok(())
}

/// Run `omdb db snapshot info <UUID>`.
async fn cmd_db_snapshot_info(
    opctx: &OpContext,
    datastore: &DataStore,
    args: &SnapshotInfoArgs,
) -> Result<(), anyhow::Error> {
    // The rows describing the downstairs regions for this snapshot/volume
    #[derive(Tabled)]
    #[tabled(rename_all = "SCREAMING_SNAKE_CASE")]
    struct DownstairsRow {
        host_serial: String,
        region: String,
        dataset: String,
        physical_disk: String,
    }

    use db::schema::snapshot::dsl as snapshot_dsl;
    let mut snapshots = snapshot_dsl::snapshot
        .filter(snapshot_dsl::id.eq(args.uuid))
        .limit(1)
        .select(Snapshot::as_select())
        .load_async(&*datastore.pool_connection_for_tests().await?)
        .await
        .context("loading requested snapshot")?;

    if snapshots.is_empty() {
        bail!("No snapshot with UUID: {} found", args.uuid);
    }
    let snap = snapshots.pop().expect("Found more that one snapshot");

    let dest_vol_id = snap.destination_volume_id;
    let source_vol_id = snap.volume_id;
    let snap = SnapshotRow::from(snap);

    println!("                 Name: {}", snap.snap_name);
    println!("                   id: {}", snap.id);
    println!("                state: {}", snap.state);
    println!("                 size: {}", snap.size);
    println!("       source_disk_id: {}", snap.source_disk_id);
    println!("     source_volume_id: {}", snap.source_volume_id);
    println!("destination_volume_id: {}", snap.destination_volume_id);

    use db::schema::region_snapshot::dsl as region_snapshot_dsl;
    let region_snapshots = region_snapshot_dsl::region_snapshot
        .filter(region_snapshot_dsl::snapshot_id.eq(args.uuid))
        .select(RegionSnapshot::as_select())
        .load_async(&*datastore.pool_connection_for_tests().await?)
        .await
        .context("loading region snapshots")?;

    println!();
    if region_snapshots.is_empty() {
        println!("No region snapshot info found");
    } else {
        // The row describing the region_snapshot.
        #[derive(Tabled)]
        #[tabled(rename_all = "SCREAMING_SNAKE_CASE")]
        struct RegionSnapshotRow {
            dataset_id: String,
            region_id: String,
            snapshot_id: String,
            snapshot_addr: String,
            volume_references: String,
        }
        let mut rsnap = Vec::new();

        // From each region snapshot:
        // Collect the snapshot IDs for later use.
        // Display the region snapshot rows.
        let mut snapshot_ids = HashSet::new();
        for rs in region_snapshots {
            snapshot_ids.insert(rs.snapshot_id);
            let rs = RegionSnapshotRow {
                dataset_id: rs.dataset_id.to_string(),
                region_id: rs.region_id.to_string(),
                snapshot_id: rs.snapshot_id.to_string(),
                snapshot_addr: rs.snapshot_addr.to_string(),
                volume_references: rs.volume_references.to_string(),
            };
            rsnap.push(rs);
        }
        let table = tabled::Table::new(rsnap)
            .with(tabled::settings::Style::empty())
            .with(tabled::settings::Padding::new(0, 1, 0, 0))
            .to_string();

        println!("REGION SNAPSHOT INFO:");
        println!("{}", table);
    }

    let regions = datastore.get_allocated_regions(source_vol_id.into()).await?;
    if regions.is_empty() {
        println!("\nNo source region info found");
    } else {
        let mut rows = Vec::with_capacity(3);
        for (dataset, region) in regions {
            let my_pool_id = dataset.pool_id;
            let (_, my_zpool) = LookupPath::new(opctx, datastore)
                .zpool_id(my_pool_id)
                .fetch()
                .await
                .context("failed to look up zpool")?;

            let my_sled_id = my_zpool.sled_id;

            let (_, my_sled) = LookupPath::new(opctx, datastore)
                .sled_id(my_sled_id)
                .fetch()
                .await
                .context("failed to look up sled")?;

            rows.push(DownstairsRow {
                host_serial: my_sled.serial_number().to_string(),
                region: region.id().to_string(),
                dataset: dataset.id().to_string(),
                physical_disk: my_zpool.physical_disk_id.to_string(),
            });
        }

        let table = tabled::Table::new(rows)
            .with(tabled::settings::Style::empty())
            .with(tabled::settings::Padding::new(0, 1, 0, 0))
            .to_string();

        println!("\nSOURCE REGION INFO:");
        println!("{}", table);
    }

    println!("SOURCE VOLUME VCR:");
    get_and_display_vcr(source_vol_id.into(), datastore).await?;

    // Get the dataset backing this volume.
    let regions = datastore.get_allocated_regions(dest_vol_id.into()).await?;

    let mut rows = Vec::with_capacity(3);
    for (dataset, region) in regions {
        let my_pool_id = dataset.pool_id;
        let (_, my_zpool) = LookupPath::new(opctx, datastore)
            .zpool_id(my_pool_id)
            .fetch()
            .await
            .context("failed to look up zpool")?;

        let my_sled_id = my_zpool.sled_id;

        let (_, my_sled) = LookupPath::new(opctx, datastore)
            .sled_id(my_sled_id)
            .fetch()
            .await
            .context("failed to look up sled")?;

        rows.push(DownstairsRow {
            host_serial: my_sled.serial_number().to_string(),
            region: region.id().to_string(),
            dataset: dataset.id().to_string(),
            physical_disk: my_zpool.physical_disk_id.to_string(),
        });
    }

    let table = tabled::Table::new(rows)
        .with(tabled::settings::Style::empty())
        .with(tabled::settings::Padding::new(0, 1, 0, 0))
        .to_string();

    println!("DESTINATION REGION INFO:");
    println!("{}", table);
    println!("DESTINATION VOLUME VCR:");
    get_and_display_vcr(dest_vol_id.into(), datastore).await?;

    Ok(())
}

// Volumes
/// Run `omdb db volume list`.
async fn cmd_db_volume_list(
    datastore: &DataStore,
    fetch_opts: &DbFetchOptions,
) -> Result<(), anyhow::Error> {
    #[derive(Tabled)]
    #[tabled(rename_all = "SCREAMING_SNAKE_CASE")]
    struct VolumeRow {
        id: String,
        created: String,
        modified: String,
        deleted: String,
    }

    let ctx = || "listing volumes".to_string();

    use db::schema::volume::dsl;
    let mut query = dsl::volume.into_boxed();
    if !fetch_opts.include_deleted {
        query = query.filter(dsl::time_deleted.is_null());
    }

    let volumes = query
        .limit(i64::from(u32::from(fetch_opts.fetch_limit)))
        .select(Volume::as_select())
        .load_async(&*datastore.pool_connection_for_tests().await?)
        .await
        .context("loading volumes")?;

    check_limit(&volumes, fetch_opts.fetch_limit, ctx);

    let rows = volumes.into_iter().map(|volume| VolumeRow {
        id: volume.id().to_string(),
        created: volume.time_created().to_string(),
        modified: volume.time_modified().to_string(),
        deleted: match volume.time_deleted {
            Some(time) => time.to_string(),
            None => "NULL".to_string(),
        },
    });
    let table = tabled::Table::new(rows)
        .with(tabled::settings::Style::empty())
        .with(tabled::settings::Padding::new(0, 1, 0, 0))
        .to_string();

    println!("{}", table);

    Ok(())
}

/// Run `omdb db volume info <UUID>`.
async fn cmd_db_volume_info(
    datastore: &DataStore,
    args: &VolumeInfoArgs,
) -> Result<(), anyhow::Error> {
    #[derive(Tabled)]
    #[tabled(rename_all = "SCREAMING_SNAKE_CASE")]
    struct VolumeRow {
        id: String,
        created: String,
        modified: String,
        deleted: String,
    }

    use db::schema::volume::dsl as volume_dsl;

    let volumes = volume_dsl::volume
        .filter(volume_dsl::id.eq(args.uuid))
        .limit(1)
        .select(Volume::as_select())
        .load_async(&*datastore.pool_connection_for_tests().await?)
        .await
        .context("loading requested volume")?;

    let mut vcrs = Vec::new();
    let rows = volumes.into_iter().map(|volume| {
        match serde_json::from_str(&volume.data()) {
            Ok(vcr) => {
                vcrs.push(vcr);
            }
            Err(e) => {
                println!("Volume had invalid VCR in data field: {e}");
            }
        }

        VolumeRow {
            id: volume.id().to_string(),
            created: volume.time_created().to_string(),
            modified: volume.time_modified().to_string(),
            deleted: match volume.time_deleted {
                Some(time) => time.to_string(),
                None => "NULL".to_string(),
            },
        }
    });
    let table = tabled::Table::new(rows)
        .with(tabled::settings::Style::empty())
        .with(tabled::settings::Padding::new(0, 1, 0, 0))
        .to_string();

    println!("{}", table);

    for vcr in vcrs {
        print_vcr(vcr, 0);
    }
    Ok(())
}

// Print the fields that I want to see of a VolumeConstructionRequests
// This will call itself on all sub_volumes and read_only_parents it finds.
// We use the pad variable to indicate how much indent we want to display
// information at.  Each time we recurse into another VCR layer, we increase
// the amount of indention.
fn print_vcr(vcr: VolumeConstructionRequest, pad: usize) {
    #[derive(Tabled)]
    #[tabled(rename_all = "SCREAMING_SNAKE_CASE")]
    struct VCRVolume {
        id: String,
        bs: String,
        sub_volumes: usize,
        read_only_parent: bool,
    }

    #[derive(Tabled)]
    #[tabled(rename_all = "SCREAMING_SNAKE_CASE")]
    struct VCRRegion {
        id: String,
        bs: String,
        bpe: u64,
        ec: u32,
        gen: u64,
        read_only: bool,
    }

    let indent = " ".repeat(pad);
    match vcr {
        VolumeConstructionRequest::Volume {
            id,
            block_size,
            sub_volumes,
            read_only_parent,
        } => {
            let row = VCRVolume {
                id: id.to_string(),
                bs: block_size.to_string(),
                sub_volumes: sub_volumes.len(),
                read_only_parent: read_only_parent.is_some(),
            };
            let table = tabled::Table::new(&[row])
                .with(tabled::settings::Style::empty())
                .with(tabled::settings::Padding::new(0, 1, 0, 0))
                .to_string();

            // Shift the entire table over our indent amount.
            let indented_table: String = table
                .lines()
                .map(|line| format!("{}{}", indent, line))
                .collect::<Vec<String>>()
                .join("\n");
            println!("{}\n", indented_table);

            for (index, sv) in sub_volumes.iter().enumerate() {
                println!("{indent}SUB VOLUME {index}");
                print_vcr(sv.clone(), pad + 4);
                println!("");
            }

            if let Some(rop) = read_only_parent {
                println!("{indent}READ ONLY PARENT:");
                print_vcr(*rop, pad + 4);
            }
        }
        VolumeConstructionRequest::Region {
            block_size,
            blocks_per_extent,
            extent_count,
            gen,
            opts,
        } => {
            let row = VCRRegion {
                id: opts.id.to_string(),
                bs: block_size.to_string(),
                bpe: blocks_per_extent,
                ec: extent_count,
                gen,
                read_only: opts.read_only,
            };
            let table = tabled::Table::new(&[row])
                .with(tabled::settings::Style::empty())
                .with(tabled::settings::Padding::new(0, 1, 0, 0))
                .to_string();

            // Shift the entire table over our indent amount.
            let indented_table: String = table
                .lines()
                .map(|line| format!("{}{}", indent, line))
                .collect::<Vec<String>>()
                .join("\n");
            println!("{}", indented_table);
            for target in opts.target {
                println!("{indent}{target}");
            }
        }
        _ => {
            println!("{indent}Unsupported volume type");
        }
    }
}

/// What is holding the volume lock?
async fn cmd_db_volume_lock_holder(
    datastore: &DataStore,
    args: &VolumeLockHolderArgs,
) -> Result<(), anyhow::Error> {
    #[derive(Tabled)]
    #[tabled(rename_all = "SCREAMING_SNAKE_CASE")]
    struct HolderRow {
        volume_id: String,
        lock_id: String,
        holder_type: String,
    }

    let mut rows = vec![];

    let volume_id = VolumeUuid::from_untyped_uuid(args.uuid);

    let maybe_volume_repair_record = datastore
        .pool_connection_for_tests()
        .await?
        .transaction_async(|conn| async move {
            use db::schema::volume_repair::dsl;

            conn.batch_execute_async(ALLOW_FULL_TABLE_SCAN_SQL).await?;

            dsl::volume_repair
                .filter(dsl::volume_id.eq(to_db_typed_uuid(volume_id)))
                .select(VolumeRepair::as_select())
                .first_async(&conn)
                .await
        })
        .await
        .optional()?;

    if let Some(volume_repair_record) = maybe_volume_repair_record {
        let conn = datastore.pool_connection_for_tests().await?;

        let is_region_replacement = {
            use db::schema::region_replacement::dsl;

            dsl::region_replacement
                .filter(dsl::id.eq(volume_repair_record.repair_id))
                .select(RegionReplacement::as_select())
                .load_async(&*conn)
                .await
                .optional()?
                .is_some()
        };

        let is_region_snapshot_replacement = {
            use db::schema::region_snapshot_replacement::dsl;

            dsl::region_snapshot_replacement
                .filter(dsl::id.eq(volume_repair_record.repair_id))
                .select(RegionSnapshotReplacement::as_select())
                .load_async(&*conn)
                .await
                .optional()?
                .is_some()
        };

        let holder_type = if is_region_replacement {
            String::from("region replacement")
        } else if is_region_snapshot_replacement {
            String::from("region snapshot replacement")
        } else {
            // It's possible that the `snapshot_create` saga has taken the lock,
            // but there's no way to know what that lock id is as it is randomly
            // generated during the saga.
            //
            // TODO with a better interface for querying sagas, one could:
            //
            // - scan for all the currently running `snapshot_create` sagas
            // - deserialize the output (if it's there) of the "lock_id" nodes
            // - match against that
            //
            String::from("unknown (could be snapshot?)")
        };

        rows.push(HolderRow {
            volume_id: volume_id.to_string(),
            lock_id: volume_repair_record.repair_id.to_string(),
            holder_type,
        });
    }

    let table = tabled::Table::new(rows)
        .with(tabled::settings::Style::empty())
        .with(tabled::settings::Padding::new(0, 1, 0, 0))
        .to_string();

    println!("{}", table);

    Ok(())
}

/// List all regions still missing ports
async fn cmd_db_region_missing_porst(
    opctx: &OpContext,
    datastore: &DataStore,
) -> Result<(), anyhow::Error> {
    let regions: Vec<Region> = datastore.regions_missing_ports(opctx).await?;

    for region in regions {
        println!("{:?}", region.id());
    }

    Ok(())
}

/// List all regions
async fn cmd_db_region_list(
    datastore: &DataStore,
    fetch_opts: &DbFetchOptions,
    args: &RegionListArgs,
) -> Result<(), anyhow::Error> {
    use db::schema::region::dsl;

    let regions: Vec<Region> = paginated(
        dsl::region,
        dsl::id,
        &first_page::<dsl::id>(fetch_opts.fetch_limit),
    )
    .select(Region::as_select())
    .load_async(&*datastore.pool_connection_for_tests().await?)
    .await?;

    check_limit(&regions, fetch_opts.fetch_limit, || {
        String::from("listing regions")
    });

    if args.id_only {
        for region in regions {
            println!("{}", region.id());
        }
    } else {
        #[derive(Tabled)]
        struct RegionRow {
            id: Uuid,
            dataset_id: DatasetUuid,
            volume_id: VolumeUuid,
            block_size: i64,
            blocks_per_extent: u64,
            extent_count: u64,
            read_only: bool,
            deleting: bool,
        }

        let rows: Vec<_> = regions
            .into_iter()
            .map(|region: Region| RegionRow {
                id: region.id(),
                dataset_id: region.dataset_id(),
                volume_id: region.volume_id(),
                block_size: region.block_size().into(),
                blocks_per_extent: region.blocks_per_extent(),
                extent_count: region.extent_count(),
                read_only: region.read_only(),
                deleting: region.deleting(),
            })
            .collect();

        let table = tabled::Table::new(rows)
            .with(tabled::settings::Style::psql())
            .to_string();

        println!("{}", table);
    }

    Ok(())
}

/// Find what is using a region
async fn cmd_db_region_used_by(
    datastore: &DataStore,
    fetch_opts: &DbFetchOptions,
    args: &RegionUsedByArgs,
) -> Result<(), anyhow::Error> {
    use db::schema::region::dsl;

    let regions: Vec<Region> = paginated(
        dsl::region,
        dsl::id,
        &first_page::<dsl::id>(fetch_opts.fetch_limit),
    )
    .filter(dsl::id.eq_any(args.region_id.clone()))
    .select(Region::as_select())
    .load_async(&*datastore.pool_connection_for_tests().await?)
    .await?;

    check_limit(&regions, fetch_opts.fetch_limit, || {
        String::from("listing regions")
    });

    let volumes: Vec<Uuid> =
        regions.iter().map(|x| x.volume_id().into_untyped_uuid()).collect();

    let disks_used: Vec<Disk> = {
        let volumes = volumes.clone();
        datastore
            .pool_connection_for_tests()
            .await?
            .transaction_async(|conn| async move {
                use db::schema::disk::dsl;

                conn.batch_execute_async(ALLOW_FULL_TABLE_SCAN_SQL).await?;

                paginated(
                    dsl::disk,
                    dsl::id,
                    &first_page::<dsl::id>(fetch_opts.fetch_limit),
                )
                .filter(dsl::volume_id.eq_any(volumes))
                .select(Disk::as_select())
                .load_async(&conn)
                .await
            })
            .await?
    };

    check_limit(&disks_used, fetch_opts.fetch_limit, || {
        String::from("listing disks used")
    });

    let snapshots_used: Vec<Snapshot> = {
        let volumes = volumes.clone();
        datastore
            .pool_connection_for_tests()
            .await?
            .transaction_async(|conn| async move {
                use db::schema::snapshot::dsl;

                conn.batch_execute_async(ALLOW_FULL_TABLE_SCAN_SQL).await?;

                paginated(
                    dsl::snapshot,
                    dsl::id,
                    &first_page::<dsl::id>(fetch_opts.fetch_limit),
                )
                .filter(
                    dsl::volume_id
                        .eq_any(volumes.clone())
                        .or(dsl::destination_volume_id.eq_any(volumes.clone())),
                )
                .select(Snapshot::as_select())
                .load_async(&conn)
                .await
            })
            .await?
    };

    check_limit(&snapshots_used, fetch_opts.fetch_limit, || {
        String::from("listing snapshots used")
    });

    let images_used: Vec<Image> = {
        let volumes = volumes.clone();
        datastore
            .pool_connection_for_tests()
            .await?
            .transaction_async(|conn| async move {
                use db::schema::image::dsl;

                conn.batch_execute_async(ALLOW_FULL_TABLE_SCAN_SQL).await?;

                paginated(
                    dsl::image,
                    dsl::id,
                    &first_page::<dsl::id>(fetch_opts.fetch_limit),
                )
                .filter(dsl::volume_id.eq_any(volumes))
                .select(Image::as_select())
                .load_async(&conn)
                .await
            })
            .await?
    };

    check_limit(&images_used, fetch_opts.fetch_limit, || {
        String::from("listing images used")
    });

    #[derive(Tabled)]
    struct RegionRow {
        id: Uuid,
        volume_id: VolumeUuid,
        usage_type: String,
        usage_id: String,
        usage_name: String,
        deleted: bool,
    }

    let rows: Vec<_> = regions
        .into_iter()
        .map(|region: Region| {
            if let Some(image) =
                images_used.iter().find(|x| x.volume_id() == region.volume_id())
            {
                RegionRow {
                    id: region.id(),
                    volume_id: region.volume_id(),

                    usage_type: String::from("image"),
                    usage_id: image.id().to_string(),
                    usage_name: image.name().to_string(),
                    deleted: image.time_deleted().is_some(),
                }
            } else if let Some(snapshot) = snapshots_used
                .iter()
                .find(|x| x.volume_id() == region.volume_id())
            {
                RegionRow {
                    id: region.id(),
                    volume_id: region.volume_id(),

                    usage_type: String::from("snapshot"),
                    usage_id: snapshot.id().to_string(),
                    usage_name: snapshot.name().to_string(),
                    deleted: snapshot.time_deleted().is_some(),
                }
            } else if let Some(snapshot) = snapshots_used
                .iter()
                .find(|x| x.destination_volume_id() == region.volume_id())
            {
                RegionRow {
                    id: region.id(),
                    volume_id: region.volume_id(),

                    usage_type: String::from("snapshot dest"),
                    usage_id: snapshot.id().to_string(),
                    usage_name: snapshot.name().to_string(),
                    deleted: snapshot.time_deleted().is_some(),
                }
            } else if let Some(disk) =
                disks_used.iter().find(|x| x.volume_id() == region.volume_id())
            {
                RegionRow {
                    id: region.id(),
                    volume_id: region.volume_id(),

                    usage_type: String::from("disk"),
                    usage_id: disk.id().to_string(),
                    usage_name: disk.name().to_string(),
                    deleted: disk.time_deleted().is_some(),
                }
            } else {
                RegionRow {
                    id: region.id(),
                    volume_id: region.volume_id(),

                    usage_type: String::from("unknown!"),
                    usage_id: String::from(""),
                    usage_name: String::from(""),
                    deleted: false,
                }
            }
        })
        .collect();

    let table = tabled::Table::new(rows)
        .with(tabled::settings::Style::psql())
        .to_string();

    println!("{}", table);

    Ok(())
}

/// Find deleted volume regions
async fn cmd_db_region_find_deleted(
    datastore: &DataStore,
) -> Result<(), anyhow::Error> {
    let freed_crucible_resources =
        datastore.find_deleted_volume_regions().await?;

    #[derive(Tabled)]
    struct RegionRow {
        dataset_id: DatasetUuid,
        region_id: Uuid,
    }

    #[derive(Tabled)]
    struct VolumeRow {
        volume_id: VolumeUuid,
    }

    let region_rows: Vec<RegionRow> = freed_crucible_resources
        .datasets_and_regions
        .iter()
        .map(|row| {
            let (dataset, region) = row;

            RegionRow { dataset_id: dataset.id(), region_id: region.id() }
        })
        .collect();

    let table = tabled::Table::new(region_rows)
        .with(tabled::settings::Style::psql())
        .to_string();

    println!("{}", table);

    let volume_rows: Vec<VolumeRow> = freed_crucible_resources
        .volumes
        .iter()
        .map(|volume_id| VolumeRow { volume_id: *volume_id })
        .collect();

    let volume_table = tabled::Table::new(volume_rows)
        .with(tabled::settings::Style::psql())
        .to_string();

    println!("{}", volume_table);

    Ok(())
}

/// List all region replacement requests
async fn cmd_db_region_replacement_list(
    datastore: &DataStore,
    fetch_opts: &DbFetchOptions,
    args: &RegionReplacementListArgs,
) -> Result<(), anyhow::Error> {
    let ctx = || "listing region replacement requests".to_string();
    let limit = fetch_opts.fetch_limit;

    let requests: Vec<RegionReplacement> = {
        let conn = datastore.pool_connection_for_tests().await?;

        use db::schema::region_replacement::dsl;

        match (args.state, args.after) {
            (Some(state), Some(after)) => {
                dsl::region_replacement
                    .filter(dsl::replacement_state.eq(state))
                    .filter(dsl::request_time.gt(after))
                    .limit(i64::from(u32::from(limit)))
                    .select(RegionReplacement::as_select())
                    .get_results_async(&*conn)
                    .await?
            }

            (Some(state), None) => {
                dsl::region_replacement
                    .filter(dsl::replacement_state.eq(state))
                    .limit(i64::from(u32::from(limit)))
                    .select(RegionReplacement::as_select())
                    .get_results_async(&*conn)
                    .await?
            }

            (None, Some(after)) => {
                dsl::region_replacement
                    .filter(dsl::request_time.gt(after))
                    .limit(i64::from(u32::from(limit)))
                    .select(RegionReplacement::as_select())
                    .get_results_async(&*conn)
                    .await?
            }

            (None, None) => {
                dsl::region_replacement
                    .limit(i64::from(u32::from(limit)))
                    .select(RegionReplacement::as_select())
                    .get_results_async(&*conn)
                    .await?
            }
        }
    };

    check_limit(&requests, limit, ctx);

    #[derive(Tabled)]
    #[tabled(rename_all = "SCREAMING_SNAKE_CASE")]
    struct Row {
        pub id: Uuid,
        #[tabled(display_with = "datetime_rfc3339_concise")]
        pub request_time: DateTime<Utc>,
        pub replacement_state: String,
    }

    let mut rows = Vec::with_capacity(requests.len());

    for request in requests {
        rows.push(Row {
            id: request.id,
            request_time: request.request_time,
            replacement_state: format!("{:?}", request.replacement_state),
        });
    }

    let table = tabled::Table::new(rows)
        .with(tabled::settings::Style::empty())
        .with(tabled::settings::Padding::new(0, 1, 0, 0))
        .with(tabled::settings::Panel::header("Region replacement requests"))
        .to_string();

    println!("{}", table);

    Ok(())
}

/// Display all non-complete region replacements
async fn cmd_db_region_replacement_status(
    opctx: &OpContext,
    datastore: &DataStore,
    fetch_opts: &DbFetchOptions,
) -> Result<(), anyhow::Error> {
    let ctx = || "listing region replacement requests".to_string();
    let limit = fetch_opts.fetch_limit;

    let requests: Vec<RegionReplacement> = {
        let conn = datastore.pool_connection_for_tests().await?;

        use db::schema::region_replacement::dsl;

        dsl::region_replacement
            .filter(dsl::replacement_state.ne(RegionReplacementState::Complete))
            .limit(i64::from(u32::from(limit)))
            .select(RegionReplacement::as_select())
            .get_results_async(&*conn)
            .await?
    };

    check_limit(&requests, limit, ctx);

    for request in requests {
        println!("{}:", request.id);
        println!();

        println!("      started: {}", request.request_time);
        println!("        state: {:?}", request.replacement_state);
        println!("old region id: {}", request.old_region_id);
        println!("new region id: {:?}", request.new_region_id);
        println!();

        if let Some(new_region_id) = request.new_region_id {
            // Find the most recent upstairs repair notification where the
            // downstairs being repaired is a "new" region id. This will give us
            // the most recent repair id.
            let maybe_repair: Option<UpstairsRepairNotification> = datastore
                .most_recent_started_repair_notification(opctx, new_region_id)
                .await?;

            if let Some(repair) = maybe_repair {
                let maybe_repair_progress: Option<UpstairsRepairProgress> =
                    datastore
                        .most_recent_repair_progress(
                            opctx,
                            repair.repair_id.into(),
                        )
                        .await?;

                if let Some(repair_progress) = maybe_repair_progress {
                    let bar = ProgressBar::with_draw_target(
                        Some(repair_progress.total_items as u64),
                        ProgressDrawTarget::stdout(),
                    )
                    .with_style(ProgressStyle::with_template(
                        "progress:\t{wide_bar:.green} [{pos:>7}/{len:>7}]",
                    )?)
                    .with_position(repair_progress.current_item as u64);

                    bar.abandon();

                    println!();
                }
            }
        }

        println!();
    }

    Ok(())
}

/// Show details for a single region replacement
async fn cmd_db_region_replacement_info(
    opctx: &OpContext,
    datastore: &DataStore,
    args: &RegionReplacementInfoArgs,
) -> Result<(), anyhow::Error> {
    let request = datastore
        .get_region_replacement_request_by_id(opctx, args.replacement_id)
        .await?;

    // Show details
    println!("      started: {}", request.request_time);
    println!("        state: {:?}", request.replacement_state);
    println!("old region id: {}", request.old_region_id);
    println!("new region id: {:?}", request.new_region_id);
    println!();

    if let Some(new_region_id) = request.new_region_id {
        // Find all related notifications
        let notifications: Vec<UpstairsRepairNotification> = datastore
            .repair_notifications_for_region(opctx, new_region_id)
            .await?;

        #[derive(Tabled)]
        #[tabled(rename_all = "SCREAMING_SNAKE_CASE")]
        struct Row {
            #[tabled(display_with = "datetime_rfc3339_concise")]
            pub time: DateTime<Utc>,

            pub repair_id: String,
            pub repair_type: String,

            pub upstairs_id: String,
            pub session_id: String,

            pub notification_type: String,
        }

        let mut rows = Vec::with_capacity(notifications.len());

        for notification in &notifications {
            rows.push(Row {
                time: notification.time,
                repair_id: notification.repair_id.to_string(),
                repair_type: format!("{:?}", notification.repair_type),
                upstairs_id: notification.upstairs_id.to_string(),
                session_id: notification.session_id.to_string(),
                notification_type: format!(
                    "{:?}",
                    notification.notification_type
                ),
            });
        }

        let table = tabled::Table::new(rows)
            .with(tabled::settings::Style::empty())
            .with(tabled::settings::Padding::new(0, 1, 0, 0))
            .with(tabled::settings::Panel::header("Repair notifications"))
            .to_string();

        println!("{}", table);

        println!();

        // Use the most recent notification to get the most recent repair ID,
        // and use that to search for progress.

        let maybe_repair: Option<UpstairsRepairNotification> = datastore
            .most_recent_started_repair_notification(opctx, new_region_id)
            .await?;

        if let Some(repair) = maybe_repair {
            let maybe_repair_progress: Option<UpstairsRepairProgress> =
                datastore
                    .most_recent_repair_progress(opctx, repair.repair_id.into())
                    .await?;

            if let Some(repair_progress) = maybe_repair_progress {
                let bar = ProgressBar::with_draw_target(
                    Some(repair_progress.total_items as u64),
                    ProgressDrawTarget::stdout(),
                )
                .with_style(ProgressStyle::with_template(
                    "progress:\t{wide_bar:.green} [{pos:>7}/{len:>7}]",
                )?)
                .with_position(repair_progress.current_item as u64);

                bar.abandon();

                println!();
            }
        }

        // Find the steps that the driver saga has committed to the DB.

        let steps: Vec<RegionReplacementStep> = datastore
            .region_replacement_request_steps(opctx, args.replacement_id)
            .await?;

        #[derive(Tabled)]
        #[tabled(rename_all = "SCREAMING_SNAKE_CASE")]
        struct StepRow {
            #[tabled(display_with = "datetime_rfc3339_concise")]
            pub time: DateTime<Utc>,
            pub step_type: String,
            pub details: String,
        }

        let mut rows = Vec::with_capacity(steps.len());

        for step in steps {
            rows.push(StepRow {
                time: step.step_time,
                step_type: format!("{:?}", step.step_type),
                details: match step.step_type {
                    RegionReplacementStepType::Propolis => {
                        format!(
                            "instance {:?} vmm {:?}",
                            step.step_associated_instance_id,
                            step.step_associated_vmm_id,
                        )
                    }

                    RegionReplacementStepType::Pantry => {
                        format!(
                            "address {:?}:{:?} job {:?}",
                            step.step_associated_pantry_ip,
                            step.step_associated_pantry_port,
                            step.step_associated_pantry_job_id,
                        )
                    }
                },
            });
        }

        println!();

        let table = tabled::Table::new(rows)
            .with(tabled::settings::Style::empty())
            .with(tabled::settings::Padding::new(0, 1, 0, 0))
            .with(tabled::settings::Panel::header("Repair steps"))
            .to_string();

        println!("{}", table);
    }

    Ok(())
}

/// Manually request a region replacement
async fn cmd_db_region_replacement_request(
    opctx: &OpContext,
    datastore: &DataStore,
    args: &RegionReplacementRequestArgs,
    _destruction_token: DestructiveOperationToken,
) -> Result<(), anyhow::Error> {
    let region = datastore.get_region(args.region_id).await?;

    if region.read_only() {
        let request_id = datastore
            .create_read_only_region_replacement_request(opctx, region.id())
            .await?;

        println!("region snapshot replacement {request_id} created");
    } else {
        let request_id = datastore
            .create_region_replacement_request_for_region(opctx, &region)
            .await?;

        println!("region replacement {request_id} created");
    }

    Ok(())
}

// SLEDS

#[derive(Tabled)]
#[tabled(rename_all = "SCREAMING_SNAKE_CASE")]
struct SledRow {
    serial: String,
    ip: String,
    role: &'static str,
    policy: SledPolicy,
    state: SledState,
    id: Uuid,
}

impl From<Sled> for SledRow {
    fn from(s: Sled) -> Self {
        SledRow {
            id: s.id(),
            serial: s.serial_number().to_string(),
            ip: s.address().to_string(),
            role: if s.is_scrimlet() { "scrimlet" } else { "-" },
            policy: s.policy(),
            state: s.state().into(),
        }
    }
}

/// Run `omdb db sleds`.
async fn cmd_db_sleds(
    opctx: &OpContext,
    datastore: &DataStore,
    fetch_opts: &DbFetchOptions,
    args: &SledsArgs,
) -> Result<(), anyhow::Error> {
    let limit = fetch_opts.fetch_limit;
    let filter = match args.filter {
        Some(filter) => filter,
        None => {
            eprintln!(
                "note: listing all commissioned sleds \
                 (use -F to filter, e.g. -F in-service)"
            );
            SledFilter::Commissioned
        }
    };

    let sleds = datastore
        .sled_list(&opctx, &first_page(limit), filter)
        .await
        .context("listing sleds")?;
    check_limit(&sleds, limit, || String::from("listing sleds"));

    let rows = sleds.into_iter().map(|s| SledRow::from(s));
    let table = tabled::Table::new(rows)
        .with(tabled::settings::Style::empty())
        .with(tabled::settings::Padding::new(1, 1, 0, 0))
        .to_string();

    println!("{}", table);

    Ok(())
}

// INSTANCES

/// Run `omdb db instance info`: show details about a customer VM.
async fn cmd_db_instance_info(
    _: &OpContext,
    datastore: &DataStore,
    fetch_opts: &DbFetchOptions,
    args: &InstanceInfoArgs,
) -> Result<(), anyhow::Error> {
    use nexus_db_model::schema::{
        disk::dsl as disk_dsl, instance::dsl as instance_dsl,
        migration::dsl as migration_dsl, vmm::dsl as vmm_dsl,
    };
    use nexus_db_model::{
        Instance, InstanceKarmicStatus, InstanceRuntimeState, Migration,
        Reincarnatability,
    };
    let &InstanceInfoArgs { ref id, history, resources, all } = args;

    let instance = instance_dsl::instance
        .filter(instance_dsl::id.eq(id.into_untyped_uuid()))
        .select(Instance::as_select())
        .limit(1)
        .load_async(&*datastore.pool_connection_for_tests().await?)
        .await
        .with_context(|| format!("failed to fetch instance record for {id}"))?
        .into_iter()
        .next()
        .ok_or_else(|| anyhow::anyhow!("no instance found with ID {id}"))?;

    let active_vmm = if let Some(id) = instance.runtime_state.propolis_id {
        let fetch_result = vmm_dsl::vmm
            .filter(vmm_dsl::id.eq(id))
            .select(Vmm::as_select())
            .limit(1)
            .load_async(&*datastore.pool_connection_for_tests().await?)
            .await;
        let vmm = match fetch_result {
            Ok(rs) => rs.into_iter().next(),
            Err(e) => {
                eprintln!(
                    "warning: failed to look up active VMM record {id}: {e}"
                );
                None
            }
        };
        if vmm.is_none() {
            eprintln!(
                " /!\\ BAD: instance has an active VMM ({id}) but no matching VMM record was found!"
            );
        }
        vmm
    } else {
        None
    };
    // Manually format the instance struct because using its `fmt::Debug` impl
    // will print out the user-data array one byte per line, which is horrible.
    //
    // /!\ WARNING /!\
    // This does mean that anyone who adds new fields to the
    // `nexus_db_model::Instance` type will want to make sure to update this
    // code as well. Unfortunately, we can't just destructure the struct here to
    // make sure this code breaks, since the `identity` field isn't public.
    // So...just don't forget to do that, I guess.
    const ID: &'static str = "ID";
    const PROJECT_ID: &'static str = "project ID";
    const NAME: &'static str = "name";
    const DESCRIPTION: &'static str = "description";
    const CREATED: &'static str = "created at";
    const DELETED: &'static str = "deleted at";
    const API_STATE: &'static str = "external API state";
    const VCPUS: &'static str = "vCPUs";
    const MEMORY: &'static str = "memory";
    const HOSTNAME: &'static str = "hostname";
    const BOOT_DISK: &'static str = "boot disk";
    const AUTO_RESTART: &'static str = "auto-restart";
    const STATE: &'static str = "nexus state";
    const LAST_MODIFIED: &'static str = "last modified at";
    const LAST_UPDATED: &'static str = "last updated at";
    const LAST_AUTO_RESTART: &'static str = "  last reincarnated at";
    const KARMIC_STATUS: &'static str = "  karmic status";
    const NEEDS_REINCARNATION: &'static str = "needs reincarnation";
    const ACTIVE_VMM: &'static str = "active VMM ID";
    const TARGET_VMM: &'static str = "target VMM ID";
    const MIGRATION_ID: &'static str = "migration ID";
    const UPDATER_LOCK: &'static str = "updater lock";
    const ACTIVE_VMM_RECORD: &'static str = "active VMM record";
    const MIGRATION_RECORD: &'static str = "migration record";
    const TARGET_VMM_RECORD: &'static str = "target VMM record";
    const WIDTH: usize = crate::helpers::const_max_len(&[
        ID,
        NAME,
        DESCRIPTION,
        CREATED,
        DELETED,
        VCPUS,
        MEMORY,
        BOOT_DISK,
        HOSTNAME,
        AUTO_RESTART,
        STATE,
        API_STATE,
        LAST_UPDATED,
        LAST_MODIFIED,
        LAST_AUTO_RESTART,
        KARMIC_STATUS,
        NEEDS_REINCARNATION,
        ACTIVE_VMM,
        TARGET_VMM,
        MIGRATION_ID,
        UPDATER_LOCK,
        ACTIVE_VMM_RECORD,
        MIGRATION_RECORD,
        TARGET_VMM_RECORD,
    ]);

    fn print_multiline_debug(slug: &str, thing: &impl core::fmt::Debug) {
        println!(
            "    {slug:>WIDTH$}:\n{}",
            textwrap::indent(
                &format!("{thing:#?}"),
                &" ".repeat(WIDTH - slug.len() + 8)
            )
        );
    }

    println!("\n{:=<80}", "== INSTANCE ");
    println!("    {ID:>WIDTH$}: {}", instance.id());
    println!("    {PROJECT_ID:>WIDTH$}: {}", instance.project_id);
    println!("    {NAME:>WIDTH$}: {}", instance.name());
    println!("    {DESCRIPTION:>WIDTH$}: {}", instance.description());
    println!("    {CREATED:>WIDTH$}: {}", instance.time_created());
    println!("    {LAST_MODIFIED:>WIDTH$}: {}", instance.time_modified());
    if let Some(deleted) = instance.time_deleted() {
        println!("/!\\ {DELETED:>WIDTH$}: {deleted}");
    }

    println!("\n{:=<80}", "== CONFIGURATION ");
    println!("    {VCPUS:>WIDTH$}: {}", instance.ncpus.0.0);
    println!("    {MEMORY:>WIDTH$}: {}", instance.memory.0);
    println!("    {HOSTNAME:>WIDTH$}: {}", instance.hostname);
    println!("    {BOOT_DISK:>WIDTH$}: {:?}", instance.boot_disk_id);
    print_multiline_debug(AUTO_RESTART, &instance.auto_restart);
    println!("\n{:=<80}", "== RUNTIME STATE ");
    let InstanceRuntimeState {
        time_updated,
        propolis_id,
        dst_propolis_id,
        migration_id,
        nexus_state,
        r#gen,
        time_last_auto_restarted,
    } = instance.runtime_state;
    println!("    {STATE:>WIDTH$}: {nexus_state:?}");
    let effective_state = InstanceAndActiveVmm::determine_effective_state(
        &instance,
        active_vmm.as_ref(),
    );
    println!(
        "{} {API_STATE:>WIDTH$}: {effective_state:?}",
        if effective_state == InstanceState::Failed { "/!\\" } else { "(i)" }
    );
    println!(
        "    {LAST_UPDATED:>WIDTH$}: {time_updated:?} (generation {})",
        r#gen.0
    );

    // Reincarnation status
    let InstanceKarmicStatus { needs_reincarnation, can_reincarnate } =
        instance
            .auto_restart
            .status(&instance.runtime_state, active_vmm.as_ref());
    println!(
        "{} {NEEDS_REINCARNATION:>WIDTH$}: {needs_reincarnation}",
        if needs_reincarnation { "(i)" } else { "   " }
    );
    match can_reincarnate {
        Reincarnatability::WillReincarnate => {
            println!(
                "    {KARMIC_STATUS:>WIDTH$}: saṃsāra (reincarnation enabled)"
            );
        }
        Reincarnatability::Nirvana => {
            println!(
                "    {KARMIC_STATUS:>WIDTH$}: nirvāṇa (reincarnation disabled)"
            );
        }
        Reincarnatability::CoolingDown(remaining) => {
            println!(
                "/!\\ {KARMIC_STATUS:>WIDTH$}: cooling down \
                 ({remaining:?} remaining)"
            );
        }
    }
    println!("    {LAST_AUTO_RESTART:>WIDTH$}: {time_last_auto_restarted:?}");

    println!("    {ACTIVE_VMM:>WIDTH$}: {propolis_id:?}");
    println!("    {TARGET_VMM:>WIDTH$}: {dst_propolis_id:?}");

    println!(
        "{}{MIGRATION_ID:>WIDTH$}: {migration_id:?}",
        if migration_id.is_some() { "(i) " } else { "    " },
    );
    if let Some(id) = instance.updater_id {
        print!("(i) {UPDATER_LOCK:>WIDTH$}: LOCKED by {id}")
    } else {
        print!("    {UPDATER_LOCK:>WIDTH$}: UNLOCKED");
    }
    println!(" at generation: {}", instance.updater_gen.0);

    fn print_vmm(kind: &str, id: Uuid, vmm: Option<&Vmm>) {
        match vmm {
            Some(vmm) => {
                println!(
                    "\n{:=<80}",
                    format!("== {} VMM ", kind.to_ascii_uppercase())
                );
                prettyprint_vmm("    ", vmm, Some(WIDTH), None, true);
                if vmm.time_deleted.is_some() {
                    eprintln!(
                        "\n/!\\ BAD: dangling foreign key to deleted {kind} \
                         VMM {id}"
                    );
                }
            }
            None => {
                eprintln!(
                    "\n/!\\ BAD: instance has a {kind} VMM with ID {id}, \
                     but no such VMM record exists in the database!"
                );
            }
        }
    }

    if let Some(id) = propolis_id {
        print_vmm("active", id, active_vmm.as_ref());
    }

    if let Some(id) = dst_propolis_id {
        let fetch_result = vmm_dsl::vmm
            .filter(vmm_dsl::id.eq(id))
            .select(Vmm::as_select())
            .limit(1)
            .load_async(&*datastore.pool_connection_for_tests().await?)
            .await;
        match fetch_result {
            Ok(rs) => {
                let vmm = rs.into_iter().next();
                print_vmm("target", id, vmm.as_ref());
            }
            Err(e) => {
                eprintln!("error looking up target VMM record {id}: {e}");
            }
        }
    }

    if let Some(id) = migration_id {
        let fetch_result = migration_dsl::migration
            .filter(migration_dsl::id.eq(id))
            .select(Migration::as_select())
            .limit(1)
            .load_async(&*datastore.pool_connection_for_tests().await?)
            .await;
        match fetch_result.map(|mut rs| rs.pop()) {
            Ok(Some(migration)) => {
                println!(
                    "\n    {MIGRATION_RECORD:>WIDTH$}:\n{}",
                    textwrap::indent(
                        &format!("{migration:#?}"),
                        &" ".repeat(WIDTH - MIGRATION_RECORD.len() + 8)
                    )
                );
                if migration.time_deleted.is_some() {
                    eprintln!(
                        "\n/!\\ BAD: dangling foreign key to deleted active \
                         migration {id}"
                    );
                }
            }
            Ok(None) => {
                eprintln!(
                    "\n/!\\ BAD: instance has a current migration with ID \
                    {id}, but no such migration exists in the database!"
                );
            }

            Err(e) => {
                eprintln!("error looking up migration record {id}: {e}");
            }
        }
    }

    let ctx = || "listing attached disks";
    let mut query = disk_dsl::disk
        .filter(disk_dsl::attach_instance_id.eq(id.into_untyped_uuid()))
        .limit(i64::from(u32::from(fetch_opts.fetch_limit)))
        .order_by(disk_dsl::time_created.desc())
        .into_boxed();
    if !fetch_opts.include_deleted {
        query = query.filter(disk_dsl::time_deleted.is_null());
    }

    let disks = query
        .select(Disk::as_select())
        .load_async(&*datastore.pool_connection_for_tests().await?)
        .await
        .with_context(ctx)?;

    #[derive(Tabled)]
    #[tabled(rename_all = "SCREAMING_SNAKE_CASE")]
    struct DiskRow {
        #[tabled(rename = "#", display_with = "display_option_blank")]
        slot: Option<u8>,
        #[tabled(inline)]
        identity: DiskIdentity,
    }

    #[derive(Tabled)]
    #[tabled(rename_all = "SCREAMING_SNAKE_CASE")]
    struct MaybeDeletedDiskRow {
        #[tabled(inline)]
        r: DiskRow,
        #[tabled(display_with = "datetime_opt_rfc3339_concise")]
        time_deleted: Option<DateTime<Utc>>,
    }

    impl From<&'_ db::model::Disk> for DiskRow {
        fn from(disk: &db::model::Disk) -> Self {
            Self { slot: disk.slot.map(|s| s.into()), identity: disk.into() }
        }
    }

    impl From<&'_ db::model::Disk> for MaybeDeletedDiskRow {
        fn from(disk: &db::model::Disk) -> Self {
            Self { r: disk.into(), time_deleted: disk.time_deleted() }
        }
    }

    if !disks.is_empty() {
        println!("\n{:=<80}", "== ATTACHED DISKS ");

        check_limit(&disks, fetch_opts.fetch_limit, ctx);
        let mut table = if fetch_opts.include_deleted {
            tabled::Table::new(disks.iter().map(MaybeDeletedDiskRow::from))
        } else {
            tabled::Table::new(disks.iter().map(DiskRow::from))
        };
        table
            .with(tabled::settings::Style::empty())
            .with(tabled::settings::Padding::new(0, 1, 0, 0));
        println!("{table}");
    }

    if resources || all {
        use db::schema::virtual_provisioning_resource::dsl as resource_dsl;
        let resources = resource_dsl::virtual_provisioning_resource
            .filter(resource_dsl::id.eq(id.into_untyped_uuid()))
            .select(db::model::VirtualProvisioningResource::as_select())
            .load_async(&*datastore.pool_connection_for_tests().await?)
            .await
            .context("fetching instance virtual provisioning record")?;
        println!("\n{:=<80}", "== VIRTUAL RESOURCES PROVISIONED ");
        if resources.is_empty() {
            println!("(i) no virtual resources provisioned for this instance")
        } else {
            if resources.len() > 1 {
                println!(
                    "/!\\ there should only be one virtual resource record \
                     for a given UUID! this is a bug!",
                );
            }
            for resource in resources {
                let db::model::VirtualProvisioningResource {
                    id: _,
                    time_modified,
                    resource_type,
                    virtual_disk_bytes_provisioned: db::model::ByteCount(disk),
                    cpus_provisioned,
                    ram_provisioned: db::model::ByteCount(ram),
                } = resource;
                const DISK: &'static str = "virtual disk";
                const RAM: &'static str = "RAM";
                const WIDTH: usize = crate::helpers::const_max_len(&[
                    VCPUS,
                    DISK,
                    RAM,
                    LAST_UPDATED,
                ]);
                if resource_type != "instance" {
                    println!(
                        "/!\\ virtual provisioning resource type is \
                 {resource_type:?} (expected \"instance\")",
                    );
                }
                println!("    {VCPUS:>WIDTH$}: {cpus_provisioned}");
                println!("    {RAM:>WIDTH$}: {ram}");
                println!("    {DISK:>WIDTH$}: {disk}");
                if let Some(modified) = time_modified {
                    println!("    {LAST_UPDATED:>WIDTH$}: {modified}")
                }
            }
        }
    }

    if history || all {
        let ctx = || "listing migrations";
        let past_migrations = migration_dsl::migration
            .filter(migration_dsl::instance_id.eq(id.into_untyped_uuid()))
            .limit(i64::from(u32::from(fetch_opts.fetch_limit)))
            .order_by(migration_dsl::time_created.desc())
            // This is just to prove to CRDB that it can use the
            // migrations-by-time-created index, it doesn't actually do anything.
            .filter(
                migration_dsl::time_created.gt(chrono::DateTime::UNIX_EPOCH),
            )
            .select(Migration::as_select())
            .load_async(&*datastore.pool_connection_for_tests().await?)
            .await
            .with_context(ctx)?;

        if !past_migrations.is_empty() {
            println!("\n{:=<80}\n", "== MIGRATION HISTORY");

            check_limit(&past_migrations, fetch_opts.fetch_limit, ctx);

            let rows = past_migrations.into_iter().map(|m| {
                SingleInstanceMigrationRow {
                    created: m.time_created,
                    vmms: MigrationVmms::from(&m),
                }
            });

            let table = tabled::Table::new(rows)
                .with(tabled::settings::Style::empty())
                .with(tabled::settings::Padding::new(0, 1, 0, 0))
                .to_string();

            println!("{table}");
        }

        let ctx = || "listing past VMMs";
        #[derive(Tabled)]
        #[tabled(rename_all = "SCREAMING_SNAKE_CASE")]
        struct VmmRow {
            #[tabled(inline)]
            state: VmmStateRow,
            sled_id: Uuid,
            #[tabled(display_with = "datetime_rfc3339_concise")]
            time_created: chrono::DateTime<Utc>,
            #[tabled(display_with = "datetime_opt_rfc3339_concise")]
            time_deleted: Option<chrono::DateTime<Utc>>,
        }
        let vmms = vmm_dsl::vmm
            .filter(vmm_dsl::instance_id.eq(id.into_untyped_uuid()))
            .limit(i64::from(u32::from(fetch_opts.fetch_limit)))
            .order_by(vmm_dsl::time_created.desc())
            .select(Vmm::as_select())
            .load_async(&*datastore.pool_connection_for_tests().await?)
            .await
            .with_context(ctx)?;

        if !vmms.is_empty() {
            println!("\n{:=<80}", "== VMM HISTORY ");

            check_limit(&vmms, fetch_opts.fetch_limit, ctx);

            let table = tabled::Table::new(vmms.iter().map(|vmm| {
                let &Vmm {
                    id,
                    sled_id,
                    propolis_ip: _,
                    propolis_port: _,
                    instance_id: _,
                    time_created,
                    time_deleted,
                    runtime:
                        db::model::VmmRuntimeState {
                            time_state_updated: _,
                            r#gen,
                            state,
                        },
                } = vmm;
                VmmRow {
                    state: VmmStateRow {
                        id,
                        state,
                        generation: r#gen.0.into(),
                    },
                    sled_id,
                    time_created,
                    time_deleted,
                }
            }))
            .with(tabled::settings::Style::empty())
            .with(tabled::settings::Padding::new(0, 1, 0, 0))
            .to_string();
            println!("{table}");
        }
    }

    Ok(())
}

#[derive(Tabled)]
#[tabled(rename_all = "SCREAMING_SNAKE_CASE")]
struct VmmStateRow {
    id: Uuid,
    state: db::model::VmmState,
    #[tabled(rename = "GEN")]
    generation: u64,
}

#[derive(Tabled)]
#[tabled(rename_all = "SCREAMING_SNAKE_CASE")]
struct CustomerInstanceRow {
    id: String,
    state: String,
    propolis_id: MaybePropolisId,
    sled_id: MaybeSledId,
    host_serial: String,
    name: String,
}

/// Run `omdb db instances`: list data about customer VMs.
async fn cmd_db_instances(
    opctx: &OpContext,
    datastore: &DataStore,
    fetch_opts: &DbFetchOptions,
    &InstanceListArgs { running, ref states }: &InstanceListArgs,
) -> Result<(), anyhow::Error> {
    use db::schema::instance::dsl;
    use db::schema::vmm::dsl as vmm_dsl;

    let limit = fetch_opts.fetch_limit;
    let mut query = dsl::instance.into_boxed();
    if !fetch_opts.include_deleted {
        query = query.filter(dsl::time_deleted.is_null());
    }

    if !states.is_empty() {
        query = query.filter(dsl::state.eq_any(states.clone()));
    }

    let instances: Vec<InstanceAndActiveVmm> = query
        .left_join(
            vmm_dsl::vmm.on(vmm_dsl::id
                .nullable()
                .eq(dsl::active_propolis_id)
                .and(vmm_dsl::time_deleted.is_null())),
        )
        .limit(i64::from(u32::from(limit)))
        .select((Instance::as_select(), Option::<Vmm>::as_select()))
        .load_async(&*datastore.pool_connection_for_tests().await?)
        .await
        .context("loading instances")?
        .into_iter()
        .map(|i: (Instance, Option<Vmm>)| i.into())
        .collect();

    let ctx = || "listing instances".to_string();
    check_limit(&instances, limit, ctx);

    let mut rows = Vec::new();
    let mut h_to_s: HashMap<SledUuid, String> = HashMap::new();

    for i in instances {
        let host_serial = if i.vmm().is_some() {
            if let std::collections::hash_map::Entry::Vacant(e) =
                h_to_s.entry(i.sled_id().unwrap())
            {
                let (_, my_sled) = LookupPath::new(opctx, datastore)
                    .sled_id(i.sled_id().unwrap().into_untyped_uuid())
                    .fetch()
                    .await
                    .context("failed to look up sled")?;

                let host_serial = my_sled.serial_number().to_string();
                e.insert(host_serial.to_string());
                host_serial.to_string()
            } else {
                h_to_s.get(&i.sled_id().unwrap()).unwrap().to_string()
            }
        } else {
            "-".to_string()
        };

        if running && i.effective_state() != InstanceState::Running {
            continue;
        }

        let cir = CustomerInstanceRow {
            id: i.instance().id().to_string(),
            name: i.instance().name().to_string(),
            state: i.effective_state().to_string(),
            propolis_id: (&i).into(),
            sled_id: (&i).into(),
            host_serial,
        };

        rows.push(cir);
    }

    let table = tabled::Table::new(rows)
        .with(tabled::settings::Style::empty())
        .with(tabled::settings::Padding::new(0, 1, 0, 0))
        .to_string();

    println!("{}", table);

    Ok(())
}

// DNS

/// Run `omdb db dns show`.
async fn cmd_db_dns_show(
    opctx: &OpContext,
    datastore: &DataStore,
    fetch_opts: &DbFetchOptions,
) -> Result<(), anyhow::Error> {
    #[derive(Tabled)]
    #[tabled(rename_all = "SCREAMING_SNAKE_CASE")]
    struct ZoneRow {
        group: String,
        zone: String,
        #[tabled(rename = "ver")]
        version: String,
        updated: String,
        reason: String,
    }

    let limit = fetch_opts.fetch_limit;
    let mut rows = Vec::with_capacity(2);
    for group in [DnsGroup::Internal, DnsGroup::External] {
        let ctx = || format!("listing DNS zones for DNS group {:?}", group);
        let group_zones = datastore
            .dns_zones_list(opctx, group, &first_page(limit))
            .await
            .with_context(ctx)?;
        check_limit(&group_zones, limit, ctx);

        let version = datastore
            .dns_group_latest_version(opctx, group)
            .await
            .with_context(|| {
                format!("fetching latest version for DNS group {:?}", group)
            })?;

        rows.extend(group_zones.into_iter().map(|zone| ZoneRow {
            group: group.to_string(),
            zone: zone.zone_name,
            version: version.version.0.to_string(),
            updated:
                version.time_created.to_rfc3339_opts(SecondsFormat::Secs, true),
            reason: version.comment.clone(),
        }));
    }

    let table = tabled::Table::new(rows)
        .with(tabled::settings::Style::empty())
        .with(tabled::settings::Padding::new(0, 1, 0, 0))
        .to_string();
    println!("{}", table);
    Ok(())
}

async fn load_zones_version(
    opctx: &OpContext,
    datastore: &DataStore,
    limit: NonZeroU32,
    args: &DnsVersionArgs,
) -> Result<(Vec<DnsZone>, DnsVersion), anyhow::Error> {
    // The caller gave us a DNS group.  First we need to find the zones.
    let group = args.group.dns_group();
    let ctx = || format!("listing DNS zones for DNS group {:?}", group);
    let group_zones = datastore
        .dns_zones_list(opctx, group, &first_page(limit))
        .await
        .with_context(ctx)?;
    check_limit(&group_zones, limit, ctx);

    // Now load the full version info.
    use nexus_db_queries::db::schema::dns_version::dsl;
    let version = Generation::try_from(i64::from(args.version)).unwrap();
    let versions = dsl::dns_version
        .filter(dsl::dns_group.eq(group))
        .filter(dsl::version.eq(nexus_db_model::Generation::from(version)))
        .limit(1)
        .select(DnsVersion::as_select())
        .load_async(&*datastore.pool_connection_for_tests().await?)
        .await
        .context("loading requested version")?;

    let Some(version) = versions.into_iter().next() else {
        bail!("no such DNS version: {}", args.version);
    };

    Ok((group_zones, version))
}

/// Run `omdb db dns diff`.
async fn cmd_db_dns_diff(
    opctx: &OpContext,
    datastore: &DataStore,
    fetch_opts: &DbFetchOptions,
    args: &DnsVersionArgs,
) -> Result<(), anyhow::Error> {
    let limit = fetch_opts.fetch_limit;
    let (dns_zones, version) =
        load_zones_version(opctx, datastore, limit, args).await?;

    for zone in dns_zones {
        println!(
            "DNS zone:                   {} ({:?})",
            zone.zone_name, args.group
        );
        println!(
            "requested version:          {} (created at {})",
            *version.version,
            version.time_created.to_rfc3339_opts(SecondsFormat::Secs, true)
        );
        println!("version created by Nexus:   {}", version.creator);
        println!("version created because:    {}", version.comment);

        // Load the added and removed items.
        use nexus_db_queries::db::schema::dns_name::dsl;

        let added = dsl::dns_name
            .filter(dsl::dns_zone_id.eq(zone.id))
            .filter(dsl::version_added.eq(version.version))
            .limit(i64::from(u32::from(limit)))
            .select(DnsName::as_select())
            .load_async(&*datastore.pool_connection_for_tests().await?)
            .await
            .context("loading added names")?;
        check_limit(&added, limit, || "loading added names");

        let removed = dsl::dns_name
            .filter(dsl::dns_zone_id.eq(zone.id))
            .filter(dsl::version_removed.eq(version.version))
            .limit(i64::from(u32::from(limit)))
            .select(DnsName::as_select())
            .load_async(&*datastore.pool_connection_for_tests().await?)
            .await
            .context("loading added names")?;
        check_limit(&added, limit, || "loading removed names");
        println!(
            "changes:                    names added: {}, names removed: {}",
            added.len(),
            removed.len()
        );
        println!("");

        for a in added {
            print_name("+", &a.name, a.records().context("parsing records"));
        }

        for r in removed {
            print_name("-", &r.name, r.records().context("parsing records"));
        }
    }

    Ok(())
}

/// Run `omdb db dns names`.
async fn cmd_db_dns_names(
    opctx: &OpContext,
    datastore: &DataStore,
    fetch_opts: &DbFetchOptions,
    args: &DnsVersionArgs,
) -> Result<(), anyhow::Error> {
    let limit = fetch_opts.fetch_limit;
    let (group_zones, version) =
        load_zones_version(opctx, datastore, limit, args).await?;

    if group_zones.is_empty() {
        println!("no DNS zones found for group {:?}", args.group);
        return Ok(());
    }

    // There will almost never be more than one zone.  But just in case, we'll
    // iterate over whatever we find and print all the names in each one.
    for zone in group_zones {
        println!("{:?} zone: {}", args.group, zone.zone_name);
        println!("  {:50} {}", "NAME", "RECORDS");
        let ctx = || format!("listing names for zone {:?}", zone.zone_name);
        let mut names = datastore
            .dns_names_list(opctx, zone.id, version.version, &first_page(limit))
            .await
            .with_context(ctx)?;
        check_limit(&names, limit, ctx);
        names.sort_by(|(n1, _), (n2, _)| {
            // A natural sort by name puts records starting with numbers first
            // (which will be some of the uuids), then underscores (the SRV
            // names), and then the letters (the rest of the uuids).  This is
            // ugly.  Put the SRV records last (based on the underscore).  (We
            // could look at the record type instead, but that's just as cheesy:
            // names can in principle have multiple different kinds of records,
            // and we'd still want records of the same type to be sorted by
            // name.)
            match (n1.chars().next(), n2.chars().next()) {
                (Some('_'), Some(c)) if c != '_' => Ordering::Greater,
                (Some(c), Some('_')) if c != '_' => Ordering::Less,
                _ => n1.cmp(n2),
            }
        });

        for (name, records) in names {
            print_name("", &name, Ok(records));
        }
    }

    Ok(())
}

async fn cmd_db_eips(
    opctx: &OpContext,
    datastore: &DataStore,
    fetch_opts: &DbFetchOptions,
    verbose: bool,
) -> Result<(), anyhow::Error> {
    use db::schema::external_ip::dsl;
    let mut query = dsl::external_ip.into_boxed();
    if !fetch_opts.include_deleted {
        query = query.filter(dsl::time_deleted.is_null());
    }

    let ips: Vec<ExternalIp> = query
        .select(ExternalIp::as_select())
        .limit(i64::from(u32::from(fetch_opts.fetch_limit)))
        .get_results_async(&*datastore.pool_connection_for_tests().await?)
        .await?;

    check_limit(&ips, fetch_opts.fetch_limit, || {
        String::from("listing external ips")
    });

    struct PortRange {
        first: u16,
        last: u16,
    }

    impl Display for PortRange {
        fn fmt(&self, f: &mut std::fmt::Formatter<'_>) -> std::fmt::Result {
            write!(f, "{}/{}", self.first, self.last)
        }
    }

    enum Owner {
        Instance {
            id: Uuid,
            project: String,
            name: String,
        },
        Service {
            id: Uuid,
            kind: String,
            disposition: Option<BlueprintZoneDisposition>,
        },
        Project {
            id: Uuid,
            name: String,
        },
        None,
    }

    impl Owner {
        fn kind(&self) -> &'static str {
            match self {
                Owner::Instance { .. } => "instance",
                Owner::Service { .. } => "service",
                Owner::Project { .. } => "project",
                Owner::None => "none",
            }
        }

        fn id(&self) -> String {
            match self {
                Owner::Instance { id, .. }
                | Owner::Service { id, .. }
                | Owner::Project { id, .. } => id.to_string(),
                Owner::None => "none".to_string(),
            }
        }

        fn name(&self) -> String {
            match self {
                Self::Instance { project, name, .. } => {
                    format!("{project}/{name}")
                }
                Self::Service { kind, .. } => kind.to_string(),
                Self::Project { name, .. } => name.to_string(),
                Self::None => "none".to_string(),
            }
        }

        fn disposition(&self) -> Option<BlueprintZoneDisposition> {
            match self {
                Self::Service { disposition, .. } => *disposition,
                _ => None,
            }
        }
    }

    #[derive(Tabled)]
    #[tabled(rename_all = "SCREAMING_SNAKE_CASE")]
    struct IpRow {
        ip: ipnetwork::IpNetwork,
        ports: PortRange,
        kind: IpKind,
        state: IpAttachState,
        owner_kind: &'static str,
        owner_id: String,
        owner_name: String,
        #[tabled(display_with = "display_option_blank")]
        owner_disposition: Option<BlueprintZoneDisposition>,
    }

    if verbose {
        for ip in &ips {
            if verbose {
                println!("{ip:#?}");
            }
        }
        return Ok(());
    }

    let mut rows = Vec::new();

    let (_, current_target_blueprint) = datastore
        .blueprint_target_get_current_full(opctx)
        .await
        .context("loading current target blueprint")?;

    for ip in &ips {
        let owner = if let Some(owner_id) = ip.parent_id {
            if ip.is_service {
                let (kind, disposition) = match lookup_service_info(
                    owner_id,
                    &current_target_blueprint,
                )
                .await?
                {
                    Some(info) => (
                        format!("{:?}", info.service_kind),
                        Some(info.disposition),
                    ),
                    None => {
                        ("UNKNOWN (service ID not found)".to_string(), None)
                    }
                };
                Owner::Service { id: owner_id, kind, disposition }
            } else {
                let instance =
                    match lookup_instance(datastore, owner_id).await? {
                        Some(instance) => instance,
                        None => {
                            eprintln!("instance with id {owner_id} not found");
                            continue;
                        }
                    };

                let project =
                    match lookup_project(datastore, instance.project_id).await?
                    {
                        Some(project) => project,
                        None => {
                            eprintln!(
                                "project with id {} not found",
                                instance.project_id
                            );
                            continue;
                        }
                    };

                Owner::Instance {
                    id: owner_id,
                    project: project.name().to_string(),
                    name: instance.name().to_string(),
                }
            }
        } else if let Some(project_id) = ip.project_id {
            use db::schema::project::dsl as project_dsl;
            let project = match project_dsl::project
                .filter(project_dsl::id.eq(project_id))
                .limit(1)
                .select(Project::as_select())
                .load_async(&*datastore.pool_connection_for_tests().await?)
                .await
                .context("loading requested project")?
                .pop()
            {
                Some(project) => project,
                None => {
                    eprintln!("project with id {} not found", project_id);
                    continue;
                }
            };

            Owner::Project { id: project_id, name: project.name().to_string() }
        } else {
            Owner::None
        };

        let row = IpRow {
            ip: ip.ip,
            ports: PortRange {
                first: ip.first_port.into(),
                last: ip.last_port.into(),
            },
            state: ip.state,
            kind: ip.kind,
            owner_kind: owner.kind(),
            owner_id: owner.id(),
            owner_name: owner.name(),
            owner_disposition: owner.disposition(),
        };
        rows.push(row);
    }

    rows.sort_by(|a, b| a.ip.cmp(&b.ip));
    let table = tabled::Table::new(rows)
        .with(tabled::settings::Style::empty())
        .to_string();

    println!("{}", table);

    Ok(())
}

async fn cmd_db_network_list_vnics(
    datastore: &DataStore,
    fetch_opts: &DbFetchOptions,
    verbose: bool,
) -> Result<(), anyhow::Error> {
    #[derive(Tabled)]
    #[tabled(rename_all = "SCREAMING_SNAKE_CASE")]
    struct NicRow {
        ip: IpNetwork,
        mac: MacAddr,
        slot: u8,
        primary: bool,
        kind: &'static str,
        subnet: String,
        parent_id: Uuid,
        parent_name: String,
    }
    use db::schema::network_interface::dsl;
    let mut query = dsl::network_interface.into_boxed();
    if !fetch_opts.include_deleted {
        query = query.filter(dsl::time_deleted.is_null());
    }

    let nics: Vec<NetworkInterface> = query
        .select(NetworkInterface::as_select())
        .limit(i64::from(u32::from(fetch_opts.fetch_limit)))
        .get_results_async(&*datastore.pool_connection_for_tests().await?)
        .await?;

    check_limit(&nics, fetch_opts.fetch_limit, || {
        String::from("listing network interfaces")
    });

    if verbose {
        for nic in &nics {
            if verbose {
                println!("{nic:#?}");
            }
        }
        return Ok(());
    }

    let mut rows = Vec::new();

    for nic in &nics {
        let (kind, parent_name) = match nic.kind {
            NetworkInterfaceKind::Instance => {
                match lookup_instance(datastore, nic.parent_id).await? {
                    Some(instance) => {
                        match lookup_project(datastore, instance.project_id)
                            .await?
                        {
                            Some(project) => (
                                "instance",
                                format!(
                                    "{}/{}",
                                    project.name(),
                                    instance.name()
                                ),
                            ),
                            None => {
                                eprintln!(
                                    "project with id {} not found",
                                    instance.project_id
                                );
                                continue;
                            }
                        }
                    }
                    None => {
                        ("instance?", "parent instance not found".to_string())
                    }
                }
            }
            NetworkInterfaceKind::Probe => {
                match lookup_probe(datastore, nic.parent_id).await? {
                    Some(probe) => {
                        match lookup_project(datastore, probe.project_id)
                            .await?
                        {
                            Some(project) => (
                                "probe",
                                format!("{}/{}", project.name(), probe.name()),
                            ),
                            None => {
                                eprintln!(
                                    "project with id {} not found",
                                    probe.project_id
                                );
                                continue;
                            }
                        }
                    }
                    None => ("probe?", "parent probe not found".to_string()),
                }
            }
            NetworkInterfaceKind::Service => {
                // We create service NICs named after the service, so we can use
                // the nic name instead of looking up the service.
                ("service", nic.name().to_string())
            }
        };

        let subnet = {
            use db::schema::vpc_subnet::dsl;
            let subnet = match dsl::vpc_subnet
                .filter(dsl::id.eq(nic.subnet_id))
                .limit(1)
                .select(VpcSubnet::as_select())
                .load_async(&*datastore.pool_connection_for_tests().await?)
                .await
                .context("loading requested subnet")?
                .pop()
            {
                Some(subnet) => subnet,
                None => {
                    eprintln!("subnet with id {} not found", nic.subnet_id);
                    continue;
                }
            };

            if nic.ip.is_ipv4() {
                subnet.ipv4_block.to_string()
            } else {
                subnet.ipv6_block.to_string()
            }
        };

        let row = NicRow {
            ip: nic.ip,
            mac: *nic.mac,
            slot: *nic.slot,
            primary: nic.primary,
            kind,
            subnet,
            parent_id: nic.parent_id,
            parent_name,
        };
        rows.push(row);
    }

    rows.sort_by(|a, b| a.ip.cmp(&b.ip));
    let table = tabled::Table::new(rows)
        .with(tabled::settings::Style::empty())
        .to_string();

    println!("{}", table);

    Ok(())
}

// REGION SNAPSHOT REPLACEMENTS

/// List all region snapshot replacement requests
async fn cmd_db_region_snapshot_replacement_list(
    datastore: &DataStore,
    fetch_opts: &DbFetchOptions,
    args: &RegionSnapshotReplacementListArgs,
) -> Result<(), anyhow::Error> {
    let ctx = || "listing region snapshot replacement requests".to_string();
    let limit = fetch_opts.fetch_limit;

    let requests: Vec<RegionSnapshotReplacement> = {
        let conn = datastore.pool_connection_for_tests().await?;

        use db::schema::region_snapshot_replacement::dsl;

        match (args.state, args.after) {
            (Some(state), Some(after)) => {
                dsl::region_snapshot_replacement
                    .filter(dsl::replacement_state.eq(state))
                    .filter(dsl::request_time.gt(after))
                    .limit(i64::from(u32::from(limit)))
                    .select(RegionSnapshotReplacement::as_select())
                    .get_results_async(&*conn)
                    .await?
            }

            (Some(state), None) => {
                dsl::region_snapshot_replacement
                    .filter(dsl::replacement_state.eq(state))
                    .limit(i64::from(u32::from(limit)))
                    .select(RegionSnapshotReplacement::as_select())
                    .get_results_async(&*conn)
                    .await?
            }

            (None, Some(after)) => {
                dsl::region_snapshot_replacement
                    .filter(dsl::request_time.gt(after))
                    .limit(i64::from(u32::from(limit)))
                    .select(RegionSnapshotReplacement::as_select())
                    .get_results_async(&*conn)
                    .await?
            }

            (None, None) => {
                dsl::region_snapshot_replacement
                    .limit(i64::from(u32::from(limit)))
                    .select(RegionSnapshotReplacement::as_select())
                    .get_results_async(&*conn)
                    .await?
            }
        }
    };

    check_limit(&requests, limit, ctx);

    #[derive(Tabled)]
    #[tabled(rename_all = "SCREAMING_SNAKE_CASE")]
    struct Row {
        pub id: Uuid,
        #[tabled(display_with = "datetime_rfc3339_concise")]
        pub request_time: DateTime<Utc>,
        pub replacement_state: String,
    }

    let mut rows = Vec::with_capacity(requests.len());

    for request in requests {
        rows.push(Row {
            id: request.id,
            request_time: request.request_time,
            replacement_state: format!("{:?}", request.replacement_state),
        });
    }

    let table = tabled::Table::new(rows)
        .with(tabled::settings::Style::empty())
        .with(tabled::settings::Padding::new(0, 1, 0, 0))
        .with(tabled::settings::Panel::header(
            "Region snapshot replacement requests",
        ))
        .to_string();

    println!("{}", table);

    Ok(())
}

/// Display all non-complete region snapshot replacements
async fn cmd_db_region_snapshot_replacement_status(
    opctx: &OpContext,
    datastore: &DataStore,
    fetch_opts: &DbFetchOptions,
) -> Result<(), anyhow::Error> {
    let ctx = || "listing region snapshot replacement requests".to_string();
    let limit = fetch_opts.fetch_limit;

    let requests: Vec<RegionSnapshotReplacement> = {
        let conn = datastore.pool_connection_for_tests().await?;

        use db::schema::region_snapshot_replacement::dsl;

        dsl::region_snapshot_replacement
            .filter(
                dsl::replacement_state
                    .ne(RegionSnapshotReplacementState::Complete),
            )
            .limit(i64::from(u32::from(limit)))
            .select(RegionSnapshotReplacement::as_select())
            .get_results_async(&*conn)
            .await?
    };

    check_limit(&requests, limit, ctx);

    for request in requests {
        let steps_left = datastore
            .in_progress_region_snapshot_replacement_steps(opctx, request.id)
            .await?;

        println!("{}:", request.id);
        println!();

        println!("                    started: {}", request.request_time);
        println!(
            "                      state: {:?}",
            request.replacement_state
        );
        match request.replacement_type() {
            ReadOnlyTargetReplacement::RegionSnapshot {
                dataset_id,
                region_id,
                snapshot_id,
            } => {
                println!(
                    "            region snapshot: {} {} {}",
                    dataset_id, region_id, snapshot_id,
                );
            }

            ReadOnlyTargetReplacement::ReadOnlyRegion { region_id } => {
                println!("           read-only region: {}", region_id);
            }
        }
        println!("              new region id: {:?}", request.new_region_id);
        println!("     in-progress steps left: {:?}", steps_left);
        println!();
    }

    Ok(())
}

/// Show details for a single region snapshot replacement
async fn cmd_db_region_snapshot_replacement_info(
    opctx: &OpContext,
    datastore: &DataStore,
    args: &RegionSnapshotReplacementInfoArgs,
) -> Result<(), anyhow::Error> {
    let request = datastore
        .get_region_snapshot_replacement_request_by_id(
            opctx,
            args.replacement_id,
        )
        .await?;

    // Show details
    let steps_left = datastore
        .in_progress_region_snapshot_replacement_steps(opctx, request.id)
        .await?;

    println!("{}:", request.id);
    println!();

    println!("                    started: {}", request.request_time);
    println!("                      state: {:?}", request.replacement_state);
    match request.replacement_type() {
        ReadOnlyTargetReplacement::RegionSnapshot {
            dataset_id,
            region_id,
            snapshot_id,
        } => {
            println!(
                "            region snapshot: {} {} {}",
                dataset_id, region_id, snapshot_id,
            );
        }

        ReadOnlyTargetReplacement::ReadOnlyRegion { region_id } => {
            println!("           read-only region: {}", region_id);
        }
    }
    println!("              new region id: {:?}", request.new_region_id);
    println!("     in-progress steps left: {:?}", steps_left);
    println!();

    Ok(())
}

/// Manually request a region snapshot replacement
async fn cmd_db_region_snapshot_replacement_request(
    opctx: &OpContext,
    datastore: &DataStore,
    args: &RegionSnapshotReplacementRequestArgs,
    _destruction_token: DestructiveOperationToken,
) -> Result<(), anyhow::Error> {
    let Some(region_snapshot) = datastore
        .region_snapshot_get(args.dataset_id, args.region_id, args.snapshot_id)
        .await?
    else {
        bail!("region snapshot not found!");
    };

    let request =
        RegionSnapshotReplacement::for_region_snapshot(&region_snapshot);
    let request_id = request.id;

    // If this function indirectly uses
    // `insert_region_snapshot_replacement_request`, there could be an authz
    // related `ObjectNotFound` due to the opctx being for the privileged test
    // user. Lookup the snapshot here, and directly use
    // `insert_snapshot_replacement_request_with_volume_id` instead.

    let db_snapshots = {
        use db::schema::snapshot::dsl;
        let conn = datastore.pool_connection_for_tests().await?;
        dsl::snapshot
            .filter(dsl::id.eq(args.snapshot_id))
            .limit(1)
            .select(Snapshot::as_select())
            .load_async(&*conn)
            .await
            .context("loading requested snapshot")?
    };

    assert_eq!(db_snapshots.len(), 1);

    datastore
        .insert_region_snapshot_replacement_request_with_volume_id(
            opctx,
            request,
            db_snapshots[0].volume_id(),
        )
        .await?;

    println!("region snapshot replacement {request_id} created");

    Ok(())
}

// VALIDATION

/// Validate the `volume_references` column of the region snapshots table
async fn cmd_db_validate_volume_references(
    datastore: &DataStore,
) -> Result<(), anyhow::Error> {
    // First, get all region snapshot records
    let region_snapshots: Vec<RegionSnapshot> = {
        let region_snapshots: Vec<RegionSnapshot> = datastore
            .pool_connection_for_tests()
            .await?
            .transaction_async(|conn| async move {
                // Selecting all region snapshots requires a full table scan
                conn.batch_execute_async(ALLOW_FULL_TABLE_SCAN_SQL).await?;

                use db::schema::region_snapshot::dsl;
                dsl::region_snapshot
                    .select(RegionSnapshot::as_select())
                    .get_results_async(&conn)
                    .await
            })
            .await?;

        region_snapshots
    };

    #[derive(Tabled)]
    struct Row {
        dataset_id: DatasetUuid,
        region_id: Uuid,
        snapshot_id: Uuid,
        error: String,
    }

    let mut rows = Vec::new();

    // Then, for each, make sure that the `volume_references` matches what is in
    // the volume table
    for region_snapshot in region_snapshots {
        let matching_volumes: Vec<Volume> = {
            let snapshot_addr = region_snapshot.snapshot_addr.clone();

            let matching_volumes = datastore
                .pool_connection_for_tests()
                .await?
                .transaction_async(|conn| async move {
                    // Selecting all volumes based on the data column requires a
                    // full table scan
                    conn.batch_execute_async(ALLOW_FULL_TABLE_SCAN_SQL).await?;

                    let pattern = format!("%{}%", &snapshot_addr);

                    use db::schema::volume::dsl;

                    // Find all volumes that have not been deleted that contain
                    // this snapshot_addr. If a Volume has been soft deleted,
                    // then the region snapshot record should have had its
                    // volume references column updated accordingly.
                    dsl::volume
                        .filter(dsl::time_deleted.is_null())
                        .filter(dsl::data.like(pattern))
                        .select(Volume::as_select())
                        .get_results_async(&conn)
                        .await
                })
                .await?;

            matching_volumes
        };

        // The Crucible Agent will reuse ports for regions and running snapshots
        // when they're deleted. Check that the matching volume construction requests
        // reference this snapshot addr as a read-only target.
        let matching_volumes = matching_volumes
            .into_iter()
            .filter(|volume| {
                let vcr: VolumeConstructionRequest =
                    serde_json::from_str(&volume.data()).unwrap();

                let mut targets = CrucibleTargets::default();
                read_only_resources_associated_with_volume(&vcr, &mut targets);

                targets
                    .read_only_targets
                    .contains(&region_snapshot.snapshot_addr)
            })
            .count();

        if matching_volumes != region_snapshot.volume_references as usize {
            rows.push(Row {
                dataset_id: region_snapshot.dataset_id.into(),
                region_id: region_snapshot.region_id,
                snapshot_id: region_snapshot.snapshot_id,
                error: format!(
                    "record has {} volume references when it should be {}!",
                    region_snapshot.volume_references, matching_volumes,
                ),
            });
        } else {
            // The volume references are correct, but additionally check to see
            // deleting is true when matching_volumes is 0. Be careful: in the
            // snapshot create saga, the region snapshot record is created
            // before the snapshot's volume is inserted into the DB. There's a
            // time between these operations that this function would flag that
            // this region snapshot should have `deleting` set to true.

            if matching_volumes == 0 && !region_snapshot.deleting {
                rows.push(Row {
                    dataset_id: region_snapshot.dataset_id.into(),
                    region_id: region_snapshot.region_id,
                    snapshot_id: region_snapshot.snapshot_id,
                    error: String::from(
                        "record has 0 volume references but deleting is false!",
                    ),
                });
            }
        }
    }

    let table = tabled::Table::new(rows)
        .with(tabled::settings::Style::empty())
        .to_string();

    println!("{}", table);

    Ok(())
}

enum CleanUpOrphanedRegions {
    Yes { _token: DestructiveOperationToken },
    No,
}

async fn cmd_db_validate_regions(
    datastore: &DataStore,
    clean_up_orphaned_regions: CleanUpOrphanedRegions,
) -> Result<(), anyhow::Error> {
    // *Lifetime note*:
    //
    // The lifetime of the region record in cockroachdb is longer than the time
    // the Crucible agent's region is in a non-destroyed state: Nexus will
    // perform the query to allocate regions (inserting them into the database)
    // before it ensures those regions are created (i.e. making the POST request
    // to the appropriate Crucible agent to create them), and it will request
    // that the regions be deleted (then wait for that region to transition to
    // the destroyed state) before hard-deleting the records in the database.

    // First, get all region records (with their corresponding dataset)
    let datasets_and_regions: Vec<(CrucibleDataset, Region)> = datastore
        .pool_connection_for_tests()
        .await?
        .transaction_async(|conn| async move {
            // Selecting all datasets and regions requires a full table scan
            conn.batch_execute_async(ALLOW_FULL_TABLE_SCAN_SQL).await?;

            use db::schema::crucible_dataset::dsl as dataset_dsl;
            use db::schema::region::dsl;

            dsl::region
                .inner_join(
                    dataset_dsl::crucible_dataset
                        .on(dsl::dataset_id.eq(dataset_dsl::id)),
                )
                .select((CrucibleDataset::as_select(), Region::as_select()))
                .get_results_async(&conn)
                .await
        })
        .await?;

    #[derive(Tabled)]
    struct Row {
        dataset_id: DatasetUuid,
        region_id: Uuid,
        dataset_addr: std::net::SocketAddrV6,
        error: String,
    }

    let mut rows = Vec::new();

    // Reconcile with the corresponding Crucible Agent: are they aware of each
    // region in the database?
    for (dataset, region) in &datasets_and_regions {
        // If the dataset was expunged, do not attempt to contact the Crucible
        // agent!
        let in_service = datastore
            .crucible_dataset_physical_disk_in_service(dataset.id())
            .await?;

        if !in_service {
            eprintln!(
                "dataset {} {:?} is not in service, skipping",
                dataset.id(),
                dataset.address(),
            );
            continue;
        }

        use crucible_agent_client::Client as CrucibleAgentClient;
        use crucible_agent_client::types::RegionId;
        use crucible_agent_client::types::State;

        let dataset_addr = dataset.address();
        let url = format!("http://{}", dataset_addr);
        let client = CrucibleAgentClient::new(&url);

        let actual_region =
            match client.region_get(&RegionId(region.id().to_string())).await {
                Ok(region) => region.into_inner(),

                Err(e) => {
                    // Either there was a communication error, or the agent is
                    // unaware of the Region (this would be a 404).
                    match e {
                        crucible_agent_client::Error::ErrorResponse(rv)
                            if rv.status() == http::StatusCode::NOT_FOUND =>
                        {
                            rows.push(Row {
                                dataset_id: dataset.id(),
                                region_id: region.id(),
                                dataset_addr,
                                error: String::from(
                                    "Agent does not know about this region!",
                                ),
                            });
                        }

                        _ => {
                            eprintln!(
                                "{} region_get {:?}: {e}",
                                dataset_addr,
                                region.id(),
                            );
                        }
                    }

                    continue;
                }
            };

        // The Agent is aware of this region, but is it in the appropriate
        // state?

        match actual_region.state {
            State::Destroyed => {
                // If it is destroyed, then this is invalid as the record should
                // be hard-deleted as well (see the lifetime note above). Note
                // that omdb could be racing a Nexus that is performing region
                // deletion: if the region transitioned to Destroyed but Nexus
                // is waiting to re-poll, it will not have hard-deleted the
                // region record yet.

                rows.push(Row {
                    dataset_id: dataset.id(),
                    region_id: region.id(),
                    dataset_addr,
                    error: String::from(
                        "region may need to be manually hard-deleted",
                    ),
                });
            }

            _ => {
                // ok
            }
        }
    }

    // Reconcile with the Crucible agents: are there regions that Nexus does not
    // know about? Ask each Crucible agent for its list of regions, then check
    // in the database: if that region is _not_ in the database, then either it
    // was never created by Nexus, or it was hard-deleted by Nexus. Either way,
    // omdb should (if the command line argument is supplied) request that the
    // orphaned region be deleted.
    //
    // Note: This should not delete what is actually a valid region, see the
    // lifetime note above.

    let mut orphaned_bytes: u64 = 0;

    let db_region_ids: BTreeSet<Uuid> =
        datasets_and_regions.iter().map(|(_, r)| r.id()).collect();

    // Find all the Crucible datasets
    let datasets: Vec<CrucibleDataset> = datastore
        .pool_connection_for_tests()
        .await?
        .transaction_async(|conn| async move {
            // Selecting all datasets and regions requires a full table scan
            conn.batch_execute_async(ALLOW_FULL_TABLE_SCAN_SQL).await?;

            use db::schema::crucible_dataset::dsl;

            dsl::crucible_dataset
                .select(CrucibleDataset::as_select())
                .get_results_async(&conn)
                .await
        })
        .await?;

    for dataset in &datasets {
        // If the dataset was expunged, do not attempt to contact the Crucible
        // agent!
        let in_service = datastore
            .crucible_dataset_physical_disk_in_service(dataset.id())
            .await?;

        if !in_service {
            eprintln!(
                "dataset {} {:?} is not in service, skipping",
                dataset.id(),
                dataset.address(),
            );
            continue;
        }

        use crucible_agent_client::Client as CrucibleAgentClient;
        use crucible_agent_client::types::State;

        let dataset_addr = dataset.address();
        let url = format!("http://{}", dataset_addr);
        let client = CrucibleAgentClient::new(&url);

        let actual_regions = match client.region_list().await {
            Ok(v) => v.into_inner(),
            Err(e) => {
                eprintln!("{} region_list: {e}", dataset_addr);
                continue;
            }
        };

        for actual_region in actual_regions {
            // Skip doing anything if the region is already tombstoned or
            // destroyed
            match actual_region.state {
                State::Destroyed | State::Tombstoned => {
                    // the Crucible agent will eventually clean this up, or
                    // already has.
                    continue;
                }

                State::Failed | State::Requested | State::Created => {
                    // this region needs cleaning up if there isn't an
                    // associated db record
                }
            }

            let actual_region_id: Uuid = actual_region.id.0.parse().unwrap();
            if !db_region_ids.contains(&actual_region_id) {
                orphaned_bytes += actual_region.block_size
                    * actual_region.extent_size
                    * u64::from(actual_region.extent_count);

                match clean_up_orphaned_regions {
                    CleanUpOrphanedRegions::Yes { .. } => {
                        match client.region_delete(&actual_region.id).await {
                            Ok(_) => {
                                eprintln!(
                                    "{} region {} deleted ok",
                                    dataset_addr, actual_region.id,
                                );
                            }

                            Err(e) => {
                                eprintln!(
                                    "{} region_delete {:?}: {e}",
                                    dataset_addr, actual_region.id,
                                );
                            }
                        }
                    }

                    CleanUpOrphanedRegions::No => {
                        // Do not delete this region, just print a row
                        rows.push(Row {
                            dataset_id: dataset.id(),
                            region_id: actual_region_id,
                            dataset_addr,
                            error: String::from(
                                "Nexus does not know about this region!",
                            ),
                        });
                    }
                }
            }
        }
    }

    let table = tabled::Table::new(rows)
        .with(tabled::settings::Style::empty())
        .to_string();

    println!("{}", table);

    eprintln!("found {} orphaned bytes", orphaned_bytes);

    Ok(())
}

async fn cmd_db_validate_region_snapshots(
    datastore: &DataStore,
) -> Result<(), anyhow::Error> {
    let mut regions_to_snapshots_map: BTreeMap<Uuid, HashSet<Uuid>> =
        BTreeMap::default();

    // First, get all region snapshot records (with their corresponding dataset)
    let datasets_and_region_snapshots: Vec<(CrucibleDataset, RegionSnapshot)> = {
        let datasets_region_snapshots: Vec<(CrucibleDataset, RegionSnapshot)> =
            datastore
                .pool_connection_for_tests()
                .await?
                .transaction_async(|conn| async move {
                    // Selecting all datasets and region snapshots requires a
                    // full table scan
                    conn.batch_execute_async(ALLOW_FULL_TABLE_SCAN_SQL).await?;

                    use db::schema::crucible_dataset::dsl as dataset_dsl;
                    use db::schema::region_snapshot::dsl;

                    dsl::region_snapshot
                        .inner_join(
                            dataset_dsl::crucible_dataset
                                .on(dsl::dataset_id.eq(dataset_dsl::id)),
                        )
                        .select((
                            CrucibleDataset::as_select(),
                            RegionSnapshot::as_select(),
                        ))
                        .get_results_async(&conn)
                        .await
                })
                .await?;

        datasets_region_snapshots
    };

    #[derive(Tabled)]
    struct Row {
        dataset_id: DatasetUuid,
        region_id: Uuid,
        snapshot_id: Uuid,
        dataset_addr: std::net::SocketAddrV6,
        error: String,
    }

    let mut rows = Vec::new();

    // Then, for each one, reconcile with the corresponding Crucible Agent: do
    // the region_snapshot records match reality?
    for (dataset, region_snapshot) in datasets_and_region_snapshots {
        regions_to_snapshots_map
            .entry(region_snapshot.region_id)
            .or_default()
            .insert(region_snapshot.snapshot_id);

        // If the dataset was expunged, do not attempt to contact the Crucible
        // agent!
        let in_service = datastore
            .crucible_dataset_physical_disk_in_service(dataset.id())
            .await?;

        if !in_service {
            continue;
        }

        use crucible_agent_client::Client as CrucibleAgentClient;
        use crucible_agent_client::types::RegionId;
        use crucible_agent_client::types::State;

        let dataset_addr = dataset.address();
        let url = format!("http://{}", dataset_addr);
        let client = CrucibleAgentClient::new(&url);

        let actual_region_snapshots = match client
            .region_get_snapshots(&RegionId(
                region_snapshot.region_id.to_string(),
            ))
            .await
        {
            Ok(v) => v,
            Err(e) => {
                eprintln!(
                    "{} region_get_snapshots {:?}: {e}",
                    dataset_addr, region_snapshot.region_id,
                );
                continue;
            }
        };

        let snapshot_id = region_snapshot.snapshot_id.to_string();

        if actual_region_snapshots
            .snapshots
            .iter()
            .any(|x| x.name == snapshot_id)
        {
            // A snapshot currently exists, matching the database entry
        } else {
            // In this branch, there's a database entry for a snapshot that was
            // deleted. Due to how the snapshot create saga is currently
            // written, a database entry would not have been created unless a
            // snapshot was successfully made: unless that saga changes, we can
            // be reasonably sure that this snapshot existed at some point.

            match actual_region_snapshots.running_snapshots.get(&snapshot_id) {
                Some(running_snapshot) => {
                    match running_snapshot.state {
                        State::Destroyed | State::Failed => {
                            // In this branch, we can be sure a snapshot previously
                            // existed and was deleted: a running snapshot was made
                            // from it, then deleted, and the snapshot does not
                            // currently exist in the list of snapshots for this
                            // region. This record should be deleted.

                            // Before recommending anything, validate the higher
                            // level Snapshot object too: it should have been
                            // destroyed.

                            let snapshot: Snapshot = {
                                use db::schema::snapshot::dsl;

                                dsl::snapshot
                                    .filter(
                                        dsl::id.eq(region_snapshot.snapshot_id),
                                    )
                                    .select(Snapshot::as_select())
                                    .first_async(
                                        &*datastore
                                            .pool_connection_for_tests()
                                            .await?,
                                    )
                                    .await?
                            };

                            if snapshot.time_deleted().is_some() {
                                // This is ok - Nexus currently soft-deletes its
                                // resource records.
                                rows.push(Row {
                                    dataset_id: region_snapshot.dataset_id.into(),
                                    region_id: region_snapshot.region_id,
                                    snapshot_id: region_snapshot.snapshot_id,
                                    dataset_addr,
                                    error: String::from(
                                        "region snapshot was deleted, please remove its record",
                                    ),
                                });
                            } else {
                                // If the higher level Snapshot was _not_
                                // deleted, this is a Nexus bug: something told
                                // the Agent to delete the snapshot when the
                                // higher level Snapshot was not deleted!

                                rows.push(Row {
                                    dataset_id: region_snapshot.dataset_id.into(),
                                    region_id: region_snapshot.region_id,
                                    snapshot_id: region_snapshot.snapshot_id,
                                    dataset_addr,
                                    error: String::from(
                                        "NEXUS BUG: region snapshot was deleted, but the higher level snapshot was not!",
                                    ),
                                });
                            }
                        }

                        State::Requested
                        | State::Created
                        | State::Tombstoned => {
                            // The agent is in a bad state: we did not find the
                            // snapshot in the list of snapshots for this
                            // region, but either:
                            //
                            // - there's a requested or existing running
                            //   snapshot for it, or
                            //
                            // - there's a running snapshot that should have
                            //   been completely deleted before the snapshot
                            //   itself was deleted.
                            //
                            // This should have never been allowed to happen by
                            // the Agent, so it's a bug.

                            rows.push(Row {
                                dataset_id: region_snapshot.dataset_id.into(),
                                region_id: region_snapshot.region_id,
                                snapshot_id: region_snapshot.snapshot_id,
                                dataset_addr,
                                error: format!(
                                    "AGENT BUG: region snapshot was deleted but has a running snapshot in state {:?}!",
                                    running_snapshot.state,
                                ),
                            });
                        }
                    }
                }

                None => {
                    // A running snapshot never existed for this snapshot
                }
            }
        }
    }

    // Second, get all regions
    let datasets_and_regions: Vec<(CrucibleDataset, Region)> = {
        let datasets_and_regions: Vec<(CrucibleDataset, Region)> = datastore
            .pool_connection_for_tests()
            .await?
            .transaction_async(|conn| async move {
                // Selecting all datasets and regions requires a full table scan
                conn.batch_execute_async(ALLOW_FULL_TABLE_SCAN_SQL).await?;

                use db::schema::crucible_dataset::dsl as dataset_dsl;
                use db::schema::region::dsl;

                dsl::region
                    .inner_join(
                        dataset_dsl::crucible_dataset
                            .on(dsl::dataset_id.eq(dataset_dsl::id)),
                    )
                    .select((CrucibleDataset::as_select(), Region::as_select()))
                    .get_results_async(&conn)
                    .await
            })
            .await?;

        datasets_and_regions
    };

    // Reconcile with the Crucible agents: are there snapshots that Nexus does
    // not know about?
    for (dataset, region) in datasets_and_regions {
        // If the dataset was expunged, do not attempt to contact the Crucible
        // agent!
        let in_service = datastore
            .crucible_dataset_physical_disk_in_service(dataset.id())
            .await?;

        if !in_service {
            continue;
        }

        use crucible_agent_client::Client as CrucibleAgentClient;
        use crucible_agent_client::types::RegionId;
        use crucible_agent_client::types::State;

        let dataset_addr = dataset.address();
        let url = format!("http://{}", dataset_addr);
        let client = CrucibleAgentClient::new(&url);

        let actual_region_snapshots = match client
            .region_get_snapshots(&RegionId(region.id().to_string()))
            .await
        {
            Ok(v) => v,
            Err(e) => {
                eprintln!(
                    "{} region_get_snapshots {:?}: {e}",
                    dataset_addr,
                    region.id(),
                );
                continue;
            }
        };

        let default = HashSet::default();
        let nexus_region_snapshots: &HashSet<Uuid> =
            regions_to_snapshots_map.get(&region.id()).unwrap_or(&default);

        for actual_region_snapshot in &actual_region_snapshots.snapshots {
            let snapshot_id: Uuid = actual_region_snapshot.name.parse()?;
            if !nexus_region_snapshots.contains(&snapshot_id) {
                rows.push(Row {
                    dataset_id: dataset.id(),
                    region_id: region.id(),
                    snapshot_id,
                    dataset_addr,
                    error: String::from(
                        "Nexus does not know about this snapshot!",
                    ),
                });
            }
        }

        for (_, actual_region_running_snapshot) in
            &actual_region_snapshots.running_snapshots
        {
            let snapshot_id: Uuid =
                actual_region_running_snapshot.name.parse()?;

            match actual_region_running_snapshot.state {
                State::Destroyed | State::Failed | State::Tombstoned => {
                    // don't check, Nexus would consider this gone
                }

                State::Requested | State::Created => {
                    if !nexus_region_snapshots.contains(&snapshot_id) {
                        rows.push(Row {
                            dataset_id: dataset.id(),
                            region_id: region.id(),
                            snapshot_id,
                            dataset_addr,
                            error: String::from(
                                "Nexus does not know about this running snapshot!"
                            ),
                        });
                    }
                }
            }
        }
    }

    let table = tabled::Table::new(rows)
        .with(tabled::settings::Style::empty())
        .to_string();

    println!("{}", table);

    Ok(())
}

fn print_name(
    prefix: &str,
    name: &str,
    maybe_records: Result<Vec<DnsRecord>, anyhow::Error>,
) {
    let records = match maybe_records {
        Ok(records) => records,
        Err(error) => {
            println!(
                "{}  {:50} (failed to parse record data: {:#})",
                prefix, name, error
            );
            return;
        }
    };

    if records.len() == 1 {
        match &records[0] {
            DnsRecord::Srv(_) => (),
            DnsRecord::Aaaa(_) | DnsRecord::A(_) => {
                println!(
                    "{}  {:50} {}",
                    prefix,
                    name,
                    format_record(&records[0])
                );
                return;
            }
        }
    }

    println!("{}  {:50} (records: {})", prefix, name, records.len());
    for r in &records {
        println!("{}      {}", prefix, format_record(r));
    }
}

fn format_record(record: &DnsRecord) -> impl Display {
    match record {
        DnsRecord::A(addr) => format!("A    {}", addr),
        DnsRecord::Aaaa(addr) => format!("AAAA {}", addr),
        DnsRecord::Srv(Srv { port, target, .. }) => {
            format!("SRV  port {:5} {}", port, target)
        }
    }
}

// Inventory

async fn cmd_db_inventory(
    opctx: &OpContext,
    datastore: &DataStore,
    fetch_opts: &DbFetchOptions,
    inventory_args: &InventoryArgs,
) -> Result<(), anyhow::Error> {
    let limit = fetch_opts.fetch_limit;
    let conn = datastore.pool_connection_for_tests().await?;
    match inventory_args.command {
        InventoryCommands::BaseboardIds => {
            cmd_db_inventory_baseboard_ids(&conn, limit).await
        }
        InventoryCommands::Cabooses => {
            cmd_db_inventory_cabooses(&conn, limit).await
        }
        InventoryCommands::Collections(CollectionsArgs {
            command: CollectionsCommands::List,
        }) => cmd_db_inventory_collections_list(&conn, limit).await,
        InventoryCommands::Collections(CollectionsArgs {
            command:
                CollectionsCommands::Show(CollectionsShowArgs {
                    id,
                    show_long_strings,
                }),
        }) => {
            let long_string_formatter =
                LongStringFormatter { show_long_strings };
            cmd_db_inventory_collections_show(
                opctx,
                datastore,
                id,
                long_string_formatter,
            )
            .await
        }
        InventoryCommands::PhysicalDisks(args) => {
            cmd_db_inventory_physical_disks(&conn, limit, args).await
        }
        InventoryCommands::RotPages => {
            cmd_db_inventory_rot_pages(&conn, limit).await
        }
    }
}

async fn cmd_db_inventory_baseboard_ids(
    conn: &DataStoreConnection,
    limit: NonZeroU32,
) -> Result<(), anyhow::Error> {
    #[derive(Tabled)]
    #[tabled(rename_all = "SCREAMING_SNAKE_CASE")]
    struct BaseboardRow {
        id: Uuid,
        part_number: String,
        serial_number: String,
    }

    use db::schema::hw_baseboard_id::dsl;
    let baseboard_ids = dsl::hw_baseboard_id
        .order_by((dsl::part_number, dsl::serial_number))
        .limit(i64::from(u32::from(limit)))
        .select(HwBaseboardId::as_select())
        .load_async(&**conn)
        .await
        .context("loading baseboard ids")?;
    check_limit(&baseboard_ids, limit, || "loading baseboard ids");

    let rows = baseboard_ids.into_iter().map(|baseboard_id| BaseboardRow {
        id: baseboard_id.id,
        part_number: baseboard_id.part_number,
        serial_number: baseboard_id.serial_number,
    });
    let table = tabled::Table::new(rows)
        .with(tabled::settings::Style::empty())
        .with(tabled::settings::Padding::new(0, 1, 0, 0))
        .to_string();

    println!("{}", table);

    Ok(())
}

async fn cmd_db_inventory_cabooses(
    conn: &DataStoreConnection,
    limit: NonZeroU32,
) -> Result<(), anyhow::Error> {
    #[derive(Tabled)]
    #[tabled(rename_all = "SCREAMING_SNAKE_CASE")]
    struct CabooseRow {
        id: Uuid,
        board: String,
        git_commit: String,
        name: String,
        version: String,
    }

    use db::schema::sw_caboose::dsl;
    let mut cabooses = dsl::sw_caboose
        .limit(i64::from(u32::from(limit)))
        .select(SwCaboose::as_select())
        .load_async(&**conn)
        .await
        .context("loading cabooses")?;
    check_limit(&cabooses, limit, || "loading cabooses");
    cabooses.sort();

    let rows = cabooses.into_iter().map(|caboose| CabooseRow {
        id: caboose.id,
        board: caboose.board,
        name: caboose.name,
        version: caboose.version,
        git_commit: caboose.git_commit,
    });
    let table = tabled::Table::new(rows)
        .with(tabled::settings::Style::empty())
        .with(tabled::settings::Padding::new(0, 1, 0, 0))
        .to_string();

    println!("{}", table);

    Ok(())
}

async fn cmd_db_inventory_physical_disks(
    conn: &DataStoreConnection,
    limit: NonZeroU32,
    args: InvPhysicalDisksArgs,
) -> Result<(), anyhow::Error> {
    #[derive(Tabled)]
    #[tabled(rename_all = "SCREAMING_SNAKE_CASE")]
    struct DiskRow {
        inv_collection_id: Uuid,
        sled_id: Uuid,
        slot: i64,
        vendor: String,
        model: String,
        serial: String,
        variant: String,
        firmware: String,
        next_firmware: String,
    }

    use db::schema::inv_nvme_disk_firmware::dsl as firmware_dsl;
    use db::schema::inv_physical_disk::dsl as disk_dsl;

    let mut query = disk_dsl::inv_physical_disk.into_boxed();
    query = query.limit(i64::from(u32::from(limit)));

    if let Some(collection_id) = args.collection_id {
        query = query.filter(
            disk_dsl::inv_collection_id.eq(collection_id.into_untyped_uuid()),
        );
    }

    if let Some(sled_id) = args.sled_id {
        query = query.filter(disk_dsl::sled_id.eq(sled_id.into_untyped_uuid()));
    }

    let disks = query
        .left_join(
            firmware_dsl::inv_nvme_disk_firmware.on(
                firmware_dsl::inv_collection_id
                    .eq(disk_dsl::inv_collection_id)
                    .and(firmware_dsl::sled_id.eq(disk_dsl::sled_id))
                    .and(firmware_dsl::slot.eq(disk_dsl::slot)),
            ),
        )
        .select((
            InvPhysicalDisk::as_select(),
            Option::<InvNvmeDiskFirmware>::as_select(),
        ))
        .load_async(&**conn)
        .await
        .context("loading physical disks")?;

    let rows = disks.into_iter().map(|(disk, firmware)| {
        let (active_firmware, next_firmware) =
            if let Some(firmware) = firmware.as_ref() {
                (firmware.current_version(), firmware.next_version())
            } else {
                (None, None)
            };

        DiskRow {
            inv_collection_id: disk.inv_collection_id.into_untyped_uuid(),
            sled_id: disk.sled_id.into_untyped_uuid(),
            slot: disk.slot,
            vendor: disk.vendor,
            model: disk.model.clone(),
            serial: disk.serial.clone(),
            variant: format!("{:?}", disk.variant),
            firmware: active_firmware.unwrap_or("UNKNOWN").to_string(),
            next_firmware: next_firmware.unwrap_or("").to_string(),
        }
    });

    let table = tabled::Table::new(rows)
        .with(tabled::settings::Style::empty())
        .with(tabled::settings::Padding::new(0, 1, 0, 0))
        .to_string();

    println!("{}", table);

    Ok(())
}

async fn cmd_db_inventory_rot_pages(
    conn: &DataStoreConnection,
    limit: NonZeroU32,
) -> Result<(), anyhow::Error> {
    #[derive(Tabled)]
    #[tabled(rename_all = "SCREAMING_SNAKE_CASE")]
    struct RotPageRow {
        id: Uuid,
        data_base64: String,
    }

    use db::schema::sw_root_of_trust_page::dsl;
    let mut rot_pages = dsl::sw_root_of_trust_page
        .limit(i64::from(u32::from(limit)))
        .select(SwRotPage::as_select())
        .load_async(&**conn)
        .await
        .context("loading rot_pages")?;
    check_limit(&rot_pages, limit, || "loading rot_pages");
    rot_pages.sort();

    let rows = rot_pages.into_iter().map(|rot_page| RotPageRow {
        id: rot_page.id,
        data_base64: rot_page.data_base64,
    });
    let table = tabled::Table::new(rows)
        .with(tabled::settings::Style::empty())
        .with(tabled::settings::Padding::new(0, 1, 0, 0))
        .to_string();

    println!("{}", table);

    Ok(())
}

async fn cmd_db_inventory_collections_list(
    conn: &DataStoreConnection,
    limit: NonZeroU32,
) -> Result<(), anyhow::Error> {
    #[derive(Tabled)]
    #[tabled(rename_all = "SCREAMING_SNAKE_CASE")]
    struct CollectionRow {
        id: CollectionUuid,
        started: String,
        took: String,
        nsps: i64,
        nerrors: i64,
    }

    let collections = {
        use db::schema::inv_collection::dsl;
        dsl::inv_collection
            .order_by(dsl::time_started)
            .limit(i64::from(u32::from(limit)))
            .select(InvCollection::as_select())
            .load_async(&**conn)
            .await
            .context("loading collections")?
    };
    check_limit(&collections, limit, || "loading collections");

    let mut rows = Vec::new();
    for collection in collections {
        let nerrors = {
            use db::schema::inv_collection_error::dsl;
            dsl::inv_collection_error
                .filter(dsl::inv_collection_id.eq(collection.id))
                .select(diesel::dsl::count_star())
                .first_async(&**conn)
                .await
                .context("counting errors")?
        };

        let nsps = {
            use db::schema::inv_service_processor::dsl;
            dsl::inv_service_processor
                .filter(dsl::inv_collection_id.eq(collection.id))
                .select(diesel::dsl::count_star())
                .first_async(&**conn)
                .await
                .context("counting SPs")?
        };

        let took = format!(
            "{} ms",
            collection
                .time_done
                .signed_duration_since(&collection.time_started)
                .num_milliseconds()
        );
        rows.push(CollectionRow {
            id: collection.id.into(),
            started: humantime::format_rfc3339_seconds(
                collection.time_started.into(),
            )
            .to_string(),
            took,
            nsps,
            nerrors,
        });
    }

    let table = tabled::Table::new(rows)
        .with(tabled::settings::Style::empty())
        .with(tabled::settings::Padding::new(0, 1, 0, 0))
        .to_string();

    println!("{}", table);

    Ok(())
}

async fn cmd_db_inventory_collections_show(
    opctx: &OpContext,
    datastore: &DataStore,
    id: CollectionUuid,
    long_string_formatter: LongStringFormatter,
) -> Result<(), anyhow::Error> {
    let collection = datastore
        .inventory_collection_read(opctx, id)
        .await
        .context("reading collection")?;

    inv_collection_print(&collection).await?;
    let nerrors = inv_collection_print_errors(&collection).await?;
    inv_collection_print_devices(&collection, &long_string_formatter).await?;
    inv_collection_print_sleds(&collection);
    inv_collection_print_keeper_membership(&collection);

    if nerrors > 0 {
        eprintln!(
            "warning: {} collection error{} {} reported above",
            nerrors,
            if nerrors == 1 { "" } else { "s" },
            if nerrors == 1 { "was" } else { "were" },
        );
    }

    Ok(())
}

async fn inv_collection_print(
    collection: &Collection,
) -> Result<(), anyhow::Error> {
    println!("collection: {}", collection.id);
    println!(
        "collector:  {}{}",
        collection.collector,
        if collection.collector.parse::<Uuid>().is_ok() {
            " (likely a Nexus instance)"
        } else {
            ""
        }
    );
    println!(
        "started:    {}",
        humantime::format_rfc3339_millis(collection.time_started.into())
    );
    println!(
        "done:       {}",
        humantime::format_rfc3339_millis(collection.time_done.into())
    );

    Ok(())
}

async fn inv_collection_print_errors(
    collection: &Collection,
) -> Result<u32, anyhow::Error> {
    println!("errors:     {}", collection.errors.len());
    for (index, message) in collection.errors.iter().enumerate() {
        println!("  error {}: {}", index, message);
    }

    Ok(collection
        .errors
        .len()
        .try_into()
        .expect("could not convert error count into u32 (yikes)"))
}

async fn inv_collection_print_devices(
    collection: &Collection,
    long_string_formatter: &LongStringFormatter,
) -> Result<(), anyhow::Error> {
    // Assemble a list of baseboard ids, sorted first by device type (sled,
    // switch, power), then by slot number.  This is the order in which we will
    // print everything out.
    let mut sorted_baseboard_ids: Vec<_> =
        collection.sps.keys().cloned().collect();
    sorted_baseboard_ids.sort_by(|s1, s2| {
        let sp1 = collection.sps.get(s1).unwrap();
        let sp2 = collection.sps.get(s2).unwrap();
        sp1.sp_type.cmp(&sp2.sp_type).then(sp1.sp_slot.cmp(&sp2.sp_slot))
    });

    // Now print them.
    for baseboard_id in &sorted_baseboard_ids {
        // This unwrap should not fail because the collection we're iterating
        // over came from the one we're looking into now.
        let sp = collection.sps.get(baseboard_id).unwrap();
        let baseboard = collection.baseboards.get(baseboard_id);
        let rot = collection.rots.get(baseboard_id);

        println!("");
        match baseboard {
            None => {
                // It should be impossible to find an SP whose baseboard
                // information we didn't previously fetch.  That's either a bug
                // in this tool (for failing to fetch or find the right
                // baseboard information) or the inventory system (for failing
                // to insert a record into the hw_baseboard_id table).
                println!(
                    "{:?} (serial number unknown -- this is a bug)",
                    sp.sp_type
                );
                println!("    part number: unknown");
            }
            Some(baseboard) => {
                println!("{:?} {}", sp.sp_type, baseboard.serial_number);
                println!("    part number: {}", baseboard.part_number);
            }
        };

        println!("    power:    {:?}", sp.power_state);
        println!("    revision: {}", sp.baseboard_revision);
        print!("    MGS slot: {:?} {}", sp.sp_type, sp.sp_slot);
        if let SpType::Sled = sp.sp_type {
            print!(" (cubby {})", sp.sp_slot);
        }
        println!("");
        println!("    found at: {} from {}", sp.time_collected, sp.source);

        #[derive(Tabled)]
        #[tabled(rename_all = "SCREAMING_SNAKE_CASE")]
        struct CabooseRow<'a> {
            slot: String,
            board: &'a str,
            name: &'a str,
            version: &'a str,
            git_commit: &'a str,
        }

        println!("    cabooses:");
        let caboose_rows: Vec<_> = CabooseWhich::iter()
            .filter_map(|c| {
                collection.caboose_for(c, baseboard_id).map(|d| (c, d))
            })
            .map(|(c, found_caboose)| CabooseRow {
                slot: format!("{:?}", c),
                board: &found_caboose.caboose.board,
                name: &found_caboose.caboose.name,
                version: &found_caboose.caboose.version,
                git_commit: &found_caboose.caboose.git_commit,
            })
            .collect();
        let table = tabled::Table::new(caboose_rows)
            .with(tabled::settings::Style::empty())
            .with(tabled::settings::Padding::new(0, 1, 0, 0))
            .to_string();
        println!("{}", textwrap::indent(&table.to_string(), "        "));

        #[derive(Tabled)]
        #[tabled(rename_all = "SCREAMING_SNAKE_CASE")]
        struct RotPageRow<'a> {
            slot: String,
            data_base64: Cow<'a, str>,
        }

        println!("    RoT pages:");
        let rot_page_rows: Vec<_> = RotPageWhich::iter()
            .filter_map(|which| {
                collection.rot_page_for(which, baseboard_id).map(|d| (which, d))
            })
            .map(|(which, found_page)| RotPageRow {
                slot: format!("{which:?}"),
                data_base64: long_string_formatter
                    .maybe_truncate(&found_page.page.data_base64),
            })
            .collect();
        let table = tabled::Table::new(rot_page_rows)
            .with(tabled::settings::Style::empty())
            .with(tabled::settings::Padding::new(0, 1, 0, 0))
            .to_string();
        println!("{}", textwrap::indent(&table.to_string(), "        "));

        if let Some(rot) = rot {
            println!("    RoT: active slot: slot {:?}", rot.active_slot);
            println!(
                "    RoT: persistent boot preference: slot {:?}",
                rot.persistent_boot_preference,
            );
            println!(
                "    RoT: pending persistent boot preference: {}",
                rot.pending_persistent_boot_preference
                    .map(|s| format!("slot {:?}", s))
                    .unwrap_or_else(|| String::from("-"))
            );
            println!(
                "    RoT: transient boot preference: {}",
                rot.transient_boot_preference
                    .map(|s| format!("slot {:?}", s))
                    .unwrap_or_else(|| String::from("-"))
            );

            println!(
                "    RoT: slot A SHA3-256: {}",
                rot.slot_a_sha3_256_digest
                    .clone()
                    .unwrap_or_else(|| String::from("-"))
            );

            println!(
                "    RoT: slot B SHA3-256: {}",
                rot.slot_b_sha3_256_digest
                    .clone()
                    .unwrap_or_else(|| String::from("-"))
            );
        } else {
            println!("    RoT: no information found");
        }
    }

    println!("");
    for sp_missing_rot in collection
        .sps
        .keys()
        .collect::<BTreeSet<_>>()
        .difference(&collection.rots.keys().collect::<BTreeSet<_>>())
    {
        // It's not a bug in either omdb or the inventory system to find an SP
        // with no RoT.  It just means that when we collected inventory from the
        // SP, it couldn't communicate with its RoT.
        let sp = collection.sps.get(*sp_missing_rot).unwrap();
        println!(
            "warning: found SP with no RoT: {:?} slot {}",
            sp.sp_type, sp.sp_slot
        );
    }

    for rot_missing_sp in collection
        .rots
        .keys()
        .collect::<BTreeSet<_>>()
        .difference(&collection.sps.keys().collect::<BTreeSet<_>>())
    {
        // It *is* a bug in the inventory system (or omdb) to find an RoT with
        // no SP, since we get the RoT information from the SP in the first
        // place.
        println!(
            "error: found RoT with no SP: \
            hw_baseboard_id {:?} -- this is a bug",
            rot_missing_sp
        );
    }

    Ok(())
}

fn inv_collection_print_sleds(collection: &Collection) {
    println!("SLED AGENTS");
    for sled in collection.sled_agents.values() {
        println!(
            "\nsled {} (role = {:?}, serial {})",
            sled.sled_id,
            sled.sled_role,
            match &sled.baseboard_id {
                Some(baseboard_id) => &baseboard_id.serial_number,
                None => "unknown",
            },
        );
        println!(
            "    found at:    {} from {}",
            sled.time_collected, sled.source
        );
        println!("    address:     {}", sled.sled_agent_address);
        println!("    usable hw threads:   {}", sled.usable_hardware_threads);
        println!(
            "    usable memory (GiB): {}",
            sled.usable_physical_ram.to_whole_gibibytes()
        );
        println!(
            "    reservoir (GiB):     {}",
            sled.reservoir_size.to_whole_gibibytes()
        );

        if !sled.zpools.is_empty() {
            println!("    physical disks:");
        }
        for disk in &sled.disks {
            let nexus_types::inventory::PhysicalDisk {
                identity,
                variant,
                slot,
                ..
            } = disk;
            println!("      {variant:?}: {identity:?} in {slot}");
        }

        if !sled.zpools.is_empty() {
            println!("    zpools");
        }
        for zpool in &sled.zpools {
            let nexus_types::inventory::Zpool { id, total_size, .. } = zpool;
            println!("      {id}: total size: {total_size}");
        }

        if !sled.datasets.is_empty() {
            println!("    datasets:");
        }
        for dataset in &sled.datasets {
            let nexus_types::inventory::Dataset {
                id,
                name,
                available,
                used,
                quota,
                reservation,
                compression,
            } = dataset;

            let id = if let Some(id) = id {
                id.to_string()
            } else {
                String::from("none")
            };

            println!("      {name} - id: {id}, compression: {compression}");
            println!("        available: {available}, used: {used}");
            println!("        reservation: {reservation:?}, quota: {quota:?}");
        }

        println!(
            "    zones generation: {} (count: {})",
            sled.omicron_zones.generation,
            sled.omicron_zones.zones.len(),
        );

        if sled.omicron_zones.zones.is_empty() {
            continue;
        }

        println!("    ZONES FOUND");
        for z in &sled.omicron_zones.zones {
            println!(
                "      zone {} (type {})",
                z.id,
                z.zone_type.kind().report_str()
            );
        }
    }
}

fn inv_collection_print_keeper_membership(collection: &Collection) {
    println!("\nKEEPER MEMBERSHIP");
    for k in &collection.clickhouse_keeper_cluster_membership {
        println!("\n    queried keeper: {}", k.queried_keeper);
        println!(
            "    leader_committed_log_index: {}",
            k.leader_committed_log_index
        );

        let s = k.raft_config.iter().join(", ");
        println!("    raft config: {s}");
    }
    if collection.clickhouse_keeper_cluster_membership.is_empty() {
        println!("No membership retrieved.");
    }
    println!("");
}

#[derive(Debug)]
struct LongStringFormatter {
    show_long_strings: bool,
}

impl LongStringFormatter {
    fn maybe_truncate<'a>(&self, s: &'a str) -> Cow<'a, str> {
        use unicode_width::UnicodeWidthChar;

        // pick an arbitrary width at which we'll truncate, knowing that these
        // strings are probably contained in tables with other columns
        const TRUNCATE_AT_WIDTH: usize = 32;

        // quick check for short strings or if we should show long strings in
        // their entirety
        if self.show_long_strings || s.len() <= TRUNCATE_AT_WIDTH {
            return s.into();
        }

        // longer check; we'll do the proper thing here and check the unicode
        // width, and we don't really care about speed, so we can just iterate
        // over chars
        let mut width = 0;
        for (pos, ch) in s.char_indices() {
            let ch_width = UnicodeWidthChar::width(ch).unwrap_or(0);
            if width + ch_width > TRUNCATE_AT_WIDTH {
                let (prefix, _) = s.split_at(pos);
                return format!("{prefix}...").into();
            }
            width += ch_width;
        }

        // if we didn't break out of the loop, `s` in its entirety is not too
        // wide, so return it as-is
        s.into()
    }
}

// Migrations

async fn cmd_db_migrations_list(
    datastore: &DataStore,
    fetch_opts: &DbFetchOptions,
    args: &MigrationsListArgs,
) -> Result<(), anyhow::Error> {
    use db::schema::migration::dsl;
    use omicron_common::api::internal::nexus;

    let mut state_filters = Vec::new();
    if args.completed {
        state_filters.push(MigrationState(nexus::MigrationState::Completed));
    }
    if args.failed {
        state_filters.push(MigrationState(nexus::MigrationState::Failed));
    }
    if args.in_progress {
        state_filters.push(MigrationState(nexus::MigrationState::InProgress));
    }
    if args.pending {
        state_filters.push(MigrationState(nexus::MigrationState::Pending));
    }

    let mut query = dsl::migration.into_boxed();

    if !fetch_opts.include_deleted {
        query = query.filter(dsl::time_deleted.is_null());
    }

    if !state_filters.is_empty() {
        query = query.filter(
            dsl::source_state
                .eq_any(state_filters.clone())
                .or(dsl::target_state.eq_any(state_filters)),
        );
    }

    if !args.instance_ids.is_empty() {
        query =
            query.filter(dsl::instance_id.eq_any(args.instance_ids.clone()));
    }

    let migrations = query
        .limit(i64::from(u32::from(fetch_opts.fetch_limit)))
        .order_by(dsl::time_created)
        // This is just to prove to CRDB that it can use the
        // migrations-by-time-created index, it doesn't actually do anything.
        .filter(dsl::time_created.gt(chrono::DateTime::UNIX_EPOCH))
        .select(Migration::as_select())
        .load_async(&*datastore.pool_connection_for_tests().await?)
        .await
        .context("listing migrations")?;

    check_limit(&migrations, fetch_opts.fetch_limit, || "listing migrations");

    let table = if args.verbose {
        // If verbose mode is enabled, include the migration's ID as well as the
        // source and target updated timestamps.
        #[derive(Tabled)]
        #[tabled(rename_all = "SCREAMING_SNAKE_CASE")]
        struct VerboseMigrationRow {
            #[tabled(display_with = "datetime_rfc3339_concise")]
            created: chrono::DateTime<Utc>,
            id: Uuid,
            instance: Uuid,
            #[tabled(inline)]
            vmms: MigrationVmms,
            #[tabled(display_with = "datetime_opt_rfc3339_concise")]
            src_updated: Option<chrono::DateTime<Utc>>,
            #[tabled(display_with = "datetime_opt_rfc3339_concise")]
            tgt_updated: Option<chrono::DateTime<Utc>>,
            #[tabled(display_with = "datetime_opt_rfc3339_concise")]
            deleted: Option<chrono::DateTime<Utc>>,
        }

        let rows = migrations.into_iter().map(|m| VerboseMigrationRow {
            id: m.id,
            instance: m.instance_id,
            vmms: MigrationVmms::from(&m),
            src_updated: m.time_source_updated,
            tgt_updated: m.time_target_updated,
            created: m.time_created,
            deleted: m.time_deleted,
        });

        tabled::Table::new(rows)
            .with(tabled::settings::Style::empty())
            .with(tabled::settings::Padding::new(0, 1, 0, 0))
            .to_string()
    } else if args.instance_ids.len() == 1 {
        // If only the migrations for a single instance are shown, we omit the
        // instance ID row for conciseness sake.
        let rows = migrations.into_iter().map(|m| SingleInstanceMigrationRow {
            created: m.time_created,
            vmms: MigrationVmms::from(&m),
        });

        tabled::Table::new(rows)
            .with(tabled::settings::Style::empty())
            .with(tabled::settings::Padding::new(0, 1, 0, 0))
            .to_string()
    } else {
        // Otherwise, the default format includes the instance ID, but omits
        // most of the timestamps for brevity.
        #[derive(Tabled)]
        #[tabled(rename_all = "SCREAMING_SNAKE_CASE")]
        struct MigrationRow {
            #[tabled(display_with = "datetime_rfc3339_concise")]
            created: chrono::DateTime<Utc>,
            instance: Uuid,
            #[tabled(inline)]
            vmms: MigrationVmms,
        }

        let rows = migrations.into_iter().map(|m| MigrationRow {
            created: m.time_created,
            instance: m.instance_id,
            vmms: MigrationVmms::from(&m),
        });

        tabled::Table::new(rows)
            .with(tabled::settings::Style::empty())
            .with(tabled::settings::Padding::new(0, 1, 0, 0))
            .to_string()
    };

    println!("{table}");

    Ok(())
}

#[derive(Tabled)]
#[tabled(rename_all = "SCREAMING_SNAKE_CASE")]
struct SingleInstanceMigrationRow {
    #[tabled(display_with = "datetime_rfc3339_concise")]
    created: chrono::DateTime<Utc>,
    #[tabled(inline)]
    vmms: MigrationVmms,
}
#[derive(Tabled)]
#[tabled(rename_all = "SCREAMING_SNAKE_CASE")]
struct MigrationVmms {
    src_state: MigrationState,
    tgt_state: MigrationState,
    src_vmm: Uuid,
    tgt_vmm: Uuid,
}

impl From<&'_ Migration> for MigrationVmms {
    fn from(
        &Migration {
            source_propolis_id,
            target_propolis_id,
            source_state,
            target_state,
            ..
        }: &Migration,
    ) -> Self {
        Self {
            src_state: source_state,
            tgt_state: target_state,
            src_vmm: source_propolis_id,
            tgt_vmm: target_propolis_id,
        }
    }
}

impl From<&'_ Migration> for SingleInstanceMigrationRow {
    fn from(migration: &Migration) -> Self {
        Self {
            created: migration.time_created,
            vmms: MigrationVmms::from(migration),
        }
    }
}

// VMMs

async fn cmd_db_vmm_info(
    opctx: &OpContext,
    datastore: &DataStore,
    fetch_opts: &DbFetchOptions,
    &VmmInfoArgs { uuid }: &VmmInfoArgs,
) -> Result<(), anyhow::Error> {
    use db::schema::migration::dsl as migration_dsl;
    use db::schema::sled_resource_vmm::dsl as resource_dsl;
    use db::schema::vmm::dsl as vmm_dsl;

    let vmm = vmm_dsl::vmm
        .filter(vmm_dsl::id.eq(uuid))
        .select(Vmm::as_select())
        .limit(1)
        .load_async(&*datastore.pool_connection_for_tests().await?)
        .await
        .with_context(|| format!("failed to fetch VMM record for {uuid}"))?
        .into_iter()
        .next()
        .ok_or_else(|| anyhow::anyhow!("no VMM found with ID {uuid}"))?;
    let sled_result =
        LookupPath::new(opctx, datastore).sled_id(vmm.sled_id).fetch().await;
    let sled = match sled_result {
        Ok((_, sled)) => Some(sled),
        Err(err) => {
            eprintln!(
                "WARN: failed to fetch sled with ID {}: {err}",
                vmm.sled_id
            );
            None
        }
    };

    println!("\n{:=<80}", "== VMM ");
    prettyprint_vmm(
        "    ",
        &vmm,
        None,
        sled.as_ref().map(|sled| sled.serial_number()),
        true,
    );

    fn prettyprint_reservation(
        resource: db::model::SledResourceVmm,
        include_sled_id: bool,
    ) {
        use db::model::ByteCount;
        let db::model::SledResourceVmm {
            id: _,
            sled_id,
            resources:
                db::model::Resources {
                    hardware_threads,
                    rss_ram: ByteCount(rss),
                    reservoir_ram: ByteCount(reservoir),
                },
            instance_id: _,
        } = resource;
        const SLED_ID: &'static str = "sled ID";
        const THREADS: &'static str = "hardware threads";
        const RSS: &'static str = "RSS RAM";
        const RESERVOIR: &'static str = "reservoir RAM";
        const WIDTH: usize = const_max_len(&[SLED_ID, THREADS, RSS, RESERVOIR]);
        if include_sled_id {
            println!("    {SLED_ID:>WIDTH$}: {sled_id}");
        }
        println!("    {THREADS:>WIDTH$}: {hardware_threads}");
        println!("    {RSS:>WIDTH$}: {rss}");
        println!("    {RESERVOIR:>WIDTH$}: {reservoir}");
    }

    let reservations = resource_dsl::sled_resource_vmm
        .filter(resource_dsl::id.eq(uuid))
        .select(db::model::SledResourceVmm::as_select())
        .load_async::<db::model::SledResourceVmm>(
            &*datastore.pool_connection_for_tests().await?,
        )
        .await
        .with_context(|| {
            format!("failed to fetch sled resource records for {uuid}")
        })?;

    if !reservations.is_empty() {
        println!("\n{:=<80}", "== SLED RESOURCE RESERVATIONS ");

        let multiple_reservations = reservations.len() > 1;
        if multiple_reservations {
            println!(
                "/!\\ VMM has multiple sled resource reservation records! \
                 This is a bug; please open an issue about it here:\n\
                 https://github.com/oxidecomputer/omicron/issues/new?template=Blank+issue",
            );
        }
        for r in reservations {
            prettyprint_reservation(r, multiple_reservations);
            println!();
        }
    }

    let ctx = || format!("listing migrations involving VMM {uuid}");
    let migrations = migration_dsl::migration
        .filter(
            migration_dsl::source_propolis_id
                .eq(uuid)
                .or(migration_dsl::target_propolis_id.eq(uuid)),
        )
        // A single VMM will typically only have 0-1 migrations in, but it may
        // have any number of migrations out, since attempts to migrate out of
        // the VMM may have failed on the migration target's side.
        .limit(i64::from(u32::from(fetch_opts.fetch_limit)))
        .order_by(migration_dsl::time_created)
        // This is just to prove to CRDB that it can use the
        // migrations-by-time-created index, it doesn't actually do anything.
        .filter(migration_dsl::time_created.gt(chrono::DateTime::UNIX_EPOCH))
        .select(db::model::Migration::as_select())
        .load_async(&*datastore.pool_connection_for_tests().await?)
        .await
        .with_context(ctx)?;

    check_limit(&migrations, fetch_opts.fetch_limit, ctx);

    if !migrations.is_empty() {
        println!("\n{:=<80}", "== MIGRATIONS ");
        // TODO: since this command is focused on the individual VMM, we could
        // potentially be a bit fancier when displaying migrations, and print
        // something like "IN"/"OUT" based on the VMM's role in that migration,
        // rather than just sticking its UUID in the source/target column as
        // appropriate.
        let table = tabled::Table::new(
            migrations.iter().map(SingleInstanceMigrationRow::from),
        )
        .with(tabled::settings::Style::empty())
        .with(tabled::settings::Padding::new(0, 1, 0, 0))
        .to_string();
        println!("{table}");
    }

    Ok(())
}

fn prettyprint_vmm(
    indent: &str,
    vmm: &Vmm,
    width: Option<usize>,
    sled_serial: Option<&str>,
    inst_id: bool,
) {
    const ID: &'static str = "ID";
    const CREATED: &'static str = "created at";
    const DELETED: &'static str = "deleted at";
    const UPDATED: &'static str = "updated at";
    const INSTANCE_ID: &'static str = "instance ID";
    const SLED_ID: &'static str = "sled ID";
    const SLED_SERIAL: &'static str = "sled serial";
    const ADDRESS: &'static str = "propolis address";
    const STATE: &'static str = "state";
    const WIDTH: usize = const_max_len(&[
        ID,
        CREATED,
        DELETED,
        UPDATED,
        INSTANCE_ID,
        SLED_ID,
        SLED_SERIAL,
        STATE,
        ADDRESS,
    ]);

    let width = std::cmp::max(width, Some(WIDTH)).unwrap_or(WIDTH);
    let Vmm {
        id,
        time_created,
        time_deleted,
        instance_id,
        sled_id,
        propolis_ip,
        propolis_port,
        runtime: db::model::VmmRuntimeState { state, r#gen, time_state_updated },
    } = vmm;

    println!("{indent}{ID:>width$}: {id}");
    if inst_id {
        println!("{indent}{INSTANCE_ID:>width$}: {instance_id}");
    }
    println!("{indent}{CREATED:>width$}: {time_created}");
    if let Some(deleted) = time_deleted {
        println!("{indent}{DELETED:width$}: {deleted}");
    }
    println!("{indent}{STATE:>width$}: {state}");
    let g = u64::from(r#gen.0);
    println!(
        "{indent}{UPDATED:>width$}: {time_state_updated:?} (generation {g})"
    );

    println!(
        "{indent}{ADDRESS:>width$}: {}:{}",
        propolis_ip.ip(),
        propolis_port.0
    );
    println!("{indent}{SLED_ID:>width$}: {sled_id}");
    if let Some(serial) = sled_serial {
        println!("{indent}{SLED_SERIAL:>width$}: {serial}");
    }
}

async fn cmd_db_vmm_list(
    datastore: &DataStore,
    fetch_opts: &DbFetchOptions,
    &VmmListArgs { ref states, verbose }: &VmmListArgs,
) -> Result<(), anyhow::Error> {
    use db::model::VmmState;
    use db::schema::{sled::dsl as sled_dsl, vmm::dsl};

    let ctx = || "loading VMMs";
    let mut query = dsl::vmm.into_boxed();

    if !fetch_opts.include_deleted {
        query = query.filter(dsl::time_deleted.is_null());

        // If the user wanted to see VMMs in states that the control plane may
        // have soft-deleted, but didn't ask to include deleted records, let
        // them know that some stuff may be missing.
        let maybe_deleted_states =
            states.iter().filter(|s| VmmState::DESTROYABLE_STATES.contains(s));
        for state in maybe_deleted_states {
            eprintln!(
                "WARN: VMMs in the `{state:?}` state may have been deleted, \
                 but `--include-deleted` was not specified",
            );
        }
    }

    if !states.is_empty() {
        query = query.filter(dsl::state.eq_any(states.clone()));
    }

    let vmms = datastore
        .pool_connection_for_tests()
        .await?
        .transaction_async(|conn| async move {
            // If we are including deleted VMMs, we can no longer use indices on
            // the VMM table, which do not index deleted VMMs. Thus, we must
            // allow a full-table scan in that case.
            if fetch_opts.include_deleted {
                conn.batch_execute_async(ALLOW_FULL_TABLE_SCAN_SQL).await?;
            }

            query
                .left_join(sled_dsl::sled.on(sled_dsl::id.eq(dsl::sled_id)))
                .limit(i64::from(u32::from(fetch_opts.fetch_limit)))
                .select((Vmm::as_select(), Option::<Sled>::as_select()))
                .load_async::<(Vmm, Option<Sled>)>(&conn)
                .await
        })
        .await
        .with_context(ctx)?;

    check_limit(&vmms, fetch_opts.fetch_limit, ctx);

    #[derive(Tabled)]
    #[tabled(rename_all = "SCREAMING_SNAKE_CASE")]
    struct VmmRow<'a> {
        instance_id: Uuid,
        #[tabled(inline)]
        state: VmmStateRow,
        sled: &'a str,
    }

    impl<'a> From<&'a (Vmm, Option<Sled>)> for VmmRow<'a> {
        fn from((ref vmm, ref sled): &'a (Vmm, Option<Sled>)) -> Self {
            let &Vmm {
                id,
                time_created: _,
                time_deleted: _,
                instance_id,
                sled_id,
                propolis_ip: _,
                propolis_port: _,
                runtime:
                    db::model::VmmRuntimeState {
                        state,
                        r#gen,
                        time_state_updated: _,
                    },
            } = vmm;
            let sled = match sled {
                Some(sled) => sled.serial_number(),
                None => {
                    eprintln!("WARN: no sled found with ID {sled_id}");
                    "<unknown>"
                }
            };
            VmmRow {
                instance_id,
                state: VmmStateRow { id, state, generation: r#gen.0.into() },
                sled,
            }
        }
    }

    #[derive(Tabled)]
    #[tabled(rename_all = "SCREAMING_SNAKE_CASE")]
    struct VerboseVmmRow<'a> {
        #[tabled(inline)]
        inner: VmmRow<'a>,
        sled_id: Uuid,
        address: std::net::SocketAddr,
        #[tabled(display_with = "datetime_rfc3339_concise")]
        time_created: DateTime<Utc>,
        #[tabled(display_with = "datetime_rfc3339_concise")]
        time_updated: DateTime<Utc>,
    }

    impl<'a> From<&'a (Vmm, Option<Sled>)> for VerboseVmmRow<'a> {
        fn from(it: &'a (Vmm, Option<Sled>)) -> Self {
            let Vmm {
                time_created,
                time_deleted: _,
                sled_id,
                propolis_ip,
                propolis_port,
                ref runtime,
                ..
            } = it.0;
            VerboseVmmRow {
                sled_id,
                inner: VmmRow::from(it),
                address: std::net::SocketAddr::new(
                    propolis_ip.ip(),
                    propolis_port.into(),
                ),
                time_created,
                time_updated: runtime.time_state_updated,
            }
        }
    }

    #[derive(Tabled)]
    #[tabled(rename_all = "SCREAMING_SNAKE_CASE")]
    struct WithDeleted<T: Tabled> {
        #[tabled(inline)]
        inner: T,
        #[tabled(display_with = "datetime_opt_rfc3339_concise")]
        time_deleted: Option<DateTime<Utc>>,
    }

    impl<'a, T> From<&'a (Vmm, Option<Sled>)> for WithDeleted<T>
    where
        T: Tabled + From<&'a (Vmm, Option<Sled>)>,
    {
        fn from(it: &'a (Vmm, Option<Sled>)) -> Self {
            Self { inner: T::from(it), time_deleted: it.0.time_deleted }
        }
    }

    let mut table = match (verbose, fetch_opts.include_deleted) {
        (true, true) => tabled::Table::new(
            vmms.iter().map(WithDeleted::<VerboseVmmRow>::from),
        ),
        (true, false) => {
            tabled::Table::new(vmms.iter().map(VerboseVmmRow::from))
        }
        (false, true) => {
            tabled::Table::new(vmms.iter().map(WithDeleted::<VmmRow>::from))
        }
        (false, false) => tabled::Table::new(vmms.iter().map(VmmRow::from)),
    };
    table
        .with(tabled::settings::Style::empty())
        .with(tabled::settings::Padding::new(0, 1, 0, 0));

    println!("{table}");

    Ok(())
}

<<<<<<< HEAD
=======
#[derive(Debug, Args, Clone)]
struct OximeterArgs {
    #[command(subcommand)]
    command: OximeterCommands,
}

#[derive(Debug, Subcommand, Clone)]
enum OximeterCommands {
    /// List metric producers and their assigned collector.
    ListProducers,
}

#[derive(Tabled)]
#[tabled(rename_all = "SCREAMING_SNAKE_CASE")]
struct ProducerRow {
    oximeter_id: Uuid,
    #[tabled(inline)]
    identity: ProducerEndpointIdentity,
    kind: String,
    ip: std::net::IpAddr,
    port: u16,
    interval: f64,
}

impl From<&'_ db::model::ProducerEndpoint> for ProducerRow {
    fn from(producer: &db::model::ProducerEndpoint) -> Self {
        Self {
            identity: producer.into(),
            kind: format!("{:?}", producer.kind),
            ip: producer.ip.ip(),
            port: *producer.port,
            interval: producer.interval,
            oximeter_id: producer.oximeter_id,
        }
    }
}

#[derive(Tabled)]
#[tabled(rename_all = "SCREAMING_SNAKE_CASE")]
struct ProducerEndpointIdentity {
    id: Uuid,
    #[tabled(display_with = "datetime_rfc3339_concise")]
    time_created: DateTime<Utc>,
    #[tabled(display_with = "datetime_rfc3339_concise")]
    time_modified: DateTime<Utc>,
}

impl From<&'_ db::model::ProducerEndpoint> for ProducerEndpointIdentity {
    fn from(producer: &db::model::ProducerEndpoint) -> Self {
        Self {
            id: producer.id(),
            time_created: producer.time_created(),
            time_modified: producer.time_modified(),
        }
    }
}

async fn cmd_db_oximeter_list_producers(
    datastore: &DataStore,
    fetch_opts: &DbFetchOptions,
) -> Result<(), anyhow::Error> {
    use db::schema::metric_producer::dsl;
    let rows = dsl::metric_producer
        .order_by(dsl::oximeter_id)
        .limit(i64::from(u32::from(fetch_opts.fetch_limit)))
        .select(nexus_db_model::ProducerEndpoint::as_select())
        .load_async(&*datastore.pool_connection_for_tests().await?)
        .await
        .context("loading metric producers")?;
    check_limit(&rows, fetch_opts.fetch_limit, || "listing oximeter producers");
    let rows = rows.iter().map(ProducerRow::from);
    let table = tabled::Table::new(rows)
        .with(tabled::settings::Style::empty())
        .with(tabled::settings::Padding::new(0, 1, 0, 0))
        .to_string();

    println!("{}", table);

    Ok(())
}

// Display an empty cell for an Option<T> if it's None.
fn display_option_blank<T: Display>(opt: &Option<T>) -> String {
    opt.as_ref().map(|x| x.to_string()).unwrap_or_else(|| "".to_string())
}

>>>>>>> 3802ae47
// Format a `chrono::DateTime` in RFC3339 with milliseconds precision and using
// `Z` rather than the UTC offset for UTC timestamps, to save a few characters
// of line width in tabular output.
fn datetime_rfc3339_concise(t: &DateTime<Utc>) -> String {
    t.to_rfc3339_opts(chrono::format::SecondsFormat::Millis, true)
}

// Format an optional `chrono::DateTime` in RFC3339 with milliseconds precision
// and using `Z` rather than the UTC offset for UTC timestamps, to save a few
// characters of line width in tabular output.
fn datetime_opt_rfc3339_concise(t: &Option<DateTime<Utc>>) -> String {
    t.map(|t| t.to_rfc3339_opts(chrono::format::SecondsFormat::Millis, true))
        .unwrap_or_else(|| "-".to_string())
}<|MERGE_RESOLUTION|>--- conflicted
+++ resolved
@@ -6782,8 +6782,6 @@
     Ok(())
 }
 
-<<<<<<< HEAD
-=======
 #[derive(Debug, Args, Clone)]
 struct OximeterArgs {
     #[command(subcommand)]
@@ -6865,12 +6863,6 @@
     Ok(())
 }
 
-// Display an empty cell for an Option<T> if it's None.
-fn display_option_blank<T: Display>(opt: &Option<T>) -> String {
-    opt.as_ref().map(|x| x.to_string()).unwrap_or_else(|| "".to_string())
-}
-
->>>>>>> 3802ae47
 // Format a `chrono::DateTime` in RFC3339 with milliseconds precision and using
 // `Z` rather than the UTC offset for UTC timestamps, to save a few characters
 // of line width in tabular output.
