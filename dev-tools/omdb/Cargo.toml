--- conflicted
+++ resolved
@@ -66,12 +66,9 @@
 omicron-workspace-hack.workspace = true
 multimap.workspace = true
 indicatif.workspace = true
-<<<<<<< HEAD
-owo-colors.workspace = true
-=======
 petgraph.workspace = true
 oxnet.workspace = true
->>>>>>> 32758395
+owo-colors.workspace = true
 
 [dev-dependencies]
 camino-tempfile.workspace = true
