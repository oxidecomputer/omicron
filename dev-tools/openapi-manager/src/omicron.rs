--- conflicted
+++ resolved
@@ -89,17 +89,6 @@
             extra_validation: None,
         },
         ManagedApiConfig {
-<<<<<<< HEAD
-=======
-            title: "Ereport Reporter API",
-            versions: Versions::new_versioned(ereport_api::supported_versions()),
-            description: "API for ereport producers",
-            boundary: ApiBoundary::Internal,
-            api_description: ereport_api_mod::stub_api_description,
-            ident: "ereport",
-            extra_validation: None,
-        },
-        ManagedApiConfig {
             title: "Oxide Management Gateway Service API",
             versions: Versions::new_lockstep(semver::Version::new(0, 0, 1)),
             description: "API for interacting with the Oxide \
@@ -110,7 +99,6 @@
             extra_validation: None,
         },
         ManagedApiConfig {
->>>>>>> 00d0a38f
             title: "Installinator API",
             versions: Versions::new_lockstep(semver::Version::new(0, 0, 1)),
             description: "API for installinator to fetch artifacts \
