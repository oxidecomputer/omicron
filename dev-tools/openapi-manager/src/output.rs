--- conflicted
+++ resolved
@@ -216,12 +216,6 @@
     pub(crate) static CHECKING: &str = "Checking";
     pub(crate) static GENERATING: &str = "Generating";
 
-<<<<<<< HEAD
-    pub(crate) static UP_TO_DATE: &str = "Up-to-date";
-    pub(crate) static OUT_OF_DATE: &str = "Out-of-date";
-    pub(crate) static STALE: &str = "-> Stale";
-    pub(crate) static MISSING: &str = "-> Missing";
-=======
     pub(crate) static FRESH: &str = "Fresh";
 
     // Stale encompasses:
@@ -230,7 +224,6 @@
     pub(crate) static STALE: &str = "Stale";
     pub(crate) static NEW: &str = "-> New";
     pub(crate) static MODIFIED: &str = "-> Modified";
->>>>>>> c3c5f84b
 
     pub(crate) static UPDATED: &str = "Updated";
     pub(crate) static UNCHANGED: &str = "Unchanged";
