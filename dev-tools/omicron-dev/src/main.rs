--- conflicted
+++ resolved
@@ -109,15 +109,11 @@
             cptestctx.server.get_http_server_internal_address().await,
         );
         println!(
-<<<<<<< HEAD
-            "omicron-dev: nexus internal API:       {:?}",
+            "omicron-dev: nexus lockstep API:     {:?}",
             cptestctx.server.get_http_server_lockstep_address().await,
         );
         println!(
-            "omicron-dev: cockroachdb pid:       {}",
-=======
             "omicron-dev: cockroachdb pid:        {}",
->>>>>>> ae8d2332
             cptestctx.database.pid(),
         );
         println!(
