--- conflicted
+++ resolved
@@ -66,12 +66,9 @@
         if let Some(manifest_path) = manifest_path {
             cmd.manifest_path(manifest_path);
         }
-<<<<<<< HEAD
         if let Some(extra_features) = extra_features {
             cmd.features(extra_features);
         }
-        let metadata = cmd.exec().context("loading metadata")?;
-=======
         let metadata = match cmd.exec() {
             Err(original_err) if name == "maghemite" => {
                 dendrite_workaround(cmd, original_err)?
@@ -80,7 +77,6 @@
                 format!("failed to load metadata for {name}")
             })?,
         };
->>>>>>> 37d3d428
         let workspace_root = metadata.workspace_root;
 
         // Build an index of all packages by id.  Identify duplicates because we
