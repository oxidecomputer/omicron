Bootstrap Agent (client: bootstrap-agent-client)
    consumed by: omicron-sled-agent (omicron/sled-agent) via 1 path
    consumed by: wicketd (omicron/wicketd) via 2 paths

<<<<<<< HEAD
Clickhouse Cluster Admin (client: clickhouse-admin-client)
    consumed by: omicron-nexus (omicron/nexus) via 3 paths
=======
Clickhouse Cluster Admin for Keepers (client: clickhouse-admin-keeper-client)
    consumed by: omicron-nexus (omicron/nexus)

Clickhouse Cluster Admin for Servers (client: clickhouse-admin-server-client)
    consumed by: omicron-nexus (omicron/nexus)
>>>>>>> 37d3d428

CockroachDB Cluster Admin (client: cockroach-admin-client)
    consumed by: omicron-nexus (omicron/nexus) via 2 paths

Crucible Agent (client: crucible-agent-client)
    consumed by: omicron-nexus (omicron/nexus) via 1 path

Crucible Control (for testing only) (client: crucible-control-client)

Crucible Pantry (client: crucible-pantry-client)
    consumed by: omicron-nexus (omicron/nexus) via 1 path

Maghemite DDM Admin (client: ddm-admin-client)
    consumed by: installinator (omicron/installinator) via 1 path
    consumed by: mgd (maghemite/mgd) via 1 path
    consumed by: omicron-sled-agent (omicron/sled-agent) via 1 path
    consumed by: wicketd (omicron/wicketd) via 1 path

DNS Server (client: dns-service-client)
    consumed by: omicron-nexus (omicron/nexus) via 1 path
    consumed by: omicron-sled-agent (omicron/sled-agent) via 1 path

Dendrite DPD (client: dpd-client)
    consumed by: ddmd (maghemite/ddmd) via 2 paths
    consumed by: mgd (maghemite/mgd) via 1 path
    consumed by: omicron-nexus (omicron/nexus) via 1 path
    consumed by: omicron-sled-agent (omicron/sled-agent) via 1 path
    consumed by: tfportd (dendrite/tfportd) via 1 path
    consumed by: wicketd (omicron/wicketd) via 2 paths

Downstairs Controller (debugging only) (client: dsc-client)

Management Gateway Service (client: gateway-client)
    consumed by: dpd (dendrite/dpd) via 1 path
    consumed by: omicron-nexus (omicron/nexus) via 3 paths
    consumed by: omicron-sled-agent (omicron/sled-agent) via 1 path
    consumed by: wicketd (omicron/wicketd) via 3 paths

Wicketd Installinator (client: installinator-client)
    consumed by: installinator (omicron/installinator) via 1 path

Maghemite MG Admin (client: mg-admin-client)
    consumed by: omicron-nexus (omicron/nexus) via 1 path
    consumed by: omicron-sled-agent (omicron/sled-agent) via 1 path

Nexus Internal API (client: nexus-client)
    consumed by: dpd (dendrite/dpd) via 1 path
    consumed by: omicron-nexus (omicron/nexus) via 1 path
    consumed by: omicron-sled-agent (omicron/sled-agent) via 1 path
    consumed by: oximeter-collector (omicron/oximeter/collector) via 1 path
    consumed by: propolis-server (propolis/bin/propolis-server) via 3 paths

External API (client: oxide-client)

Oximeter (client: oximeter-client)
    consumed by: omicron-nexus (omicron/nexus) via 2 paths

Propolis (client: propolis-client)
    consumed by: omicron-nexus (omicron/nexus) via 2 paths
    consumed by: omicron-sled-agent (omicron/sled-agent) via 1 path

Crucible Repair (client: repair-client)
    consumed by: crucible-downstairs (crucible/downstairs) via 1 path

Sled Agent (client: sled-agent-client)
    consumed by: dpd (dendrite/dpd) via 1 path
    consumed by: omicron-nexus (omicron/nexus) via 7 paths
    consumed by: omicron-sled-agent (omicron/sled-agent) via 1 path

Wicketd (client: wicketd-client)
<|MERGE_RESOLUTION|>--- conflicted
+++ resolved
@@ -2,16 +2,11 @@
     consumed by: omicron-sled-agent (omicron/sled-agent) via 1 path
     consumed by: wicketd (omicron/wicketd) via 2 paths
 
-<<<<<<< HEAD
-Clickhouse Cluster Admin (client: clickhouse-admin-client)
+Clickhouse Cluster Admin for Keepers (client: clickhouse-admin-keeper-client)
     consumed by: omicron-nexus (omicron/nexus) via 3 paths
-=======
-Clickhouse Cluster Admin for Keepers (client: clickhouse-admin-keeper-client)
-    consumed by: omicron-nexus (omicron/nexus)
 
 Clickhouse Cluster Admin for Servers (client: clickhouse-admin-server-client)
-    consumed by: omicron-nexus (omicron/nexus)
->>>>>>> 37d3d428
+    consumed by: omicron-nexus (omicron/nexus) via 3 paths
 
 CockroachDB Cluster Admin (client: cockroach-admin-client)
     consumed by: omicron-nexus (omicron/nexus) via 2 paths
