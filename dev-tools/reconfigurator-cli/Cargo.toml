[package]
name = "reconfigurator-cli"
version = "0.1.0"
edition = "2021"
license = "MPL-2.0"

[build-dependencies]
omicron-rpaths.workspace = true

[dependencies]
anyhow.workspace = true
assert_matches.workspace = true
camino.workspace = true
clap.workspace = true
dns-service-client.workspace = true
dropshot.workspace = true
humantime.workspace = true
indexmap.workspace = true
nexus-reconfigurator-planning.workspace = true
nexus-reconfigurator-execution.workspace = true
nexus-types.workspace = true
omicron-common.workspace = true
<<<<<<< HEAD
omicron-uuid-kinds.workspace = true
=======
# See omicron-rpaths for more about the "pq-sys" dependency.
pq-sys = "*"
>>>>>>> 6e19854b
reedline.workspace = true
serde_json.workspace = true
slog-error-chain.workspace = true
slog.workspace = true
swrite.workspace = true
tabled.workspace = true
uuid.workspace = true
omicron-workspace-hack.workspace = true

[dev-dependencies]
camino-tempfile.workspace = true
expectorate.workspace = true
nexus-client.workspace = true
nexus-db-queries.workspace = true
nexus-reconfigurator-preparation.workspace = true
nexus-test-utils.workspace = true
nexus-test-utils-macros.workspace = true
omicron-nexus.workspace = true
omicron-test-utils.workspace = true
serde.workspace = true
subprocess.workspace = true
tokio.workspace = true

# Disable doc builds by default for our binaries to work around issue
# rust-lang/cargo#8373.  These docs would not be very useful anyway.
[[bin]]
name = "reconfigurator-cli"
doc = false<|MERGE_RESOLUTION|>--- conflicted
+++ resolved
@@ -20,12 +20,9 @@
 nexus-reconfigurator-execution.workspace = true
 nexus-types.workspace = true
 omicron-common.workspace = true
-<<<<<<< HEAD
 omicron-uuid-kinds.workspace = true
-=======
 # See omicron-rpaths for more about the "pq-sys" dependency.
 pq-sys = "*"
->>>>>>> 6e19854b
 reedline.workspace = true
 serde_json.workspace = true
 slog-error-chain.workspace = true
