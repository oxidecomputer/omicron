--- conflicted
+++ resolved
@@ -73,19 +73,11 @@
 
 # Switch states with a full UUID.
 switch 4d8d6725-1ae3-4f88-b9cb-a34db82d7439
-<<<<<<< HEAD
-log -n 3
-
-# Switch states with a unique prefix.
-switch 860f
-log -n 3
-=======
 log
 
 # Switch states with a unique prefix.
 switch 860f
 log
->>>>>>> d926d7fe
 
 # Switch states with an ambiguous prefix (should fail).
 switch 4
