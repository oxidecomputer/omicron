--- conflicted
+++ resolved
@@ -446,27 +446,6 @@
 sled-set d81c6a84-79b8-4958-ae41-ea46c9b19763 omicron-config latest
 inventory-generate
 
-# Add Nexus zones on three sleds
-blueprint-plan latest latest
-blueprint-diff latest
-
-# Propagate configs to the sleds which should be running Nexus
-sled-set 2b8f0cb3-0295-4b3c-bc58-4fe88b57112c omicron-config latest
-sled-set 98e6b7c2-2efa-41ca-b20a-0a4d61102fe6 omicron-config latest
-sled-set d81c6a84-79b8-4958-ae41-ea46c9b19763 omicron-config latest
-inventory-generate
-
-# Update the Nexus generation from 1 -> 2, initiating
-# quiesce of the old Nexuses
-blueprint-plan latest latest
-blueprint-diff latest
-
-# Expunge three Nexus zones, one at a time
-blueprint-plan latest latest
-blueprint-plan latest latest
-blueprint-plan latest latest
-
-<<<<<<< HEAD
 # Start the Nexus handoff process: A planning step here should place three new
 # Nexus zones, each running from the new TUF repo artifact.
 blueprint-plan latest latest
@@ -513,9 +492,4 @@
 # artifacts, and all install dataset zones are expunged.
 blueprint-plan latest latest
 blueprint-diff latest
-blueprint-show latest
-=======
-# Attempt to plan one more blueprint.
-# There should be no changes attempted here.
-blueprint-plan latest latest
->>>>>>> 8571be38
+blueprint-show latest