--- conflicted
+++ resolved
@@ -1032,23 +1032,7 @@
 > # blueprint-plan will place a new external DNS zone, diff DNS to see the new zone has `ns<N>` and NS records.
 > blueprint-plan 366b0b68-d80e-4bc1-abd3-dc69837847e0
 INFO skipping noop image source check for all sleds, reason: no target release is currently set
-<<<<<<< HEAD
-WARN cannot issue more SP updates (no current artifacts)
-=======
-INFO sufficient BoundaryNtp zones exist in plan, desired_count: 0, current_count: 0
-INFO sufficient Clickhouse zones exist in plan, desired_count: 1, current_count: 1
-INFO sufficient ClickhouseKeeper zones exist in plan, desired_count: 0, current_count: 0
-INFO sufficient ClickhouseServer zones exist in plan, desired_count: 0, current_count: 0
-INFO sufficient CockroachDb zones exist in plan, desired_count: 0, current_count: 0
-INFO sufficient CruciblePantry zones exist in plan, desired_count: 3, current_count: 3
-INFO sufficient InternalDns zones exist in plan, desired_count: 3, current_count: 3
-INFO added zone to sled, sled_id: 711ac7f8-d19e-4572-bdb9-e9b50f6e362a, kind: ExternalDns
-INFO sufficient Nexus zones exist in plan, desired_count: 3, current_count: 3
-INFO sufficient Oximeter zones exist in plan, desired_count: 0, current_count: 0
 WARN cannot issue more MGS-driven updates (no current artifacts)
-INFO some zones not yet up-to-date, sled_id: 711ac7f8-d19e-4572-bdb9-e9b50f6e362a, zones_currently_updating: [ZoneCurrentlyUpdating { zone_id: fe2d5287-24e3-4071-b214-2640b097a759 (service), zone_kind: ExternalDns, reason: MissingInInventory { bp_image_source: InstallDataset } }]
-INFO will ensure cockroachdb setting, setting: cluster.preserve_downgrade_option, value: DoNotModify
->>>>>>> 444761ea
 generated blueprint 9c998c1d-1a7b-440a-ae0c-40f781dea6e2 based on parent blueprint 366b0b68-d80e-4bc1-abd3-dc69837847e0
 Planning report for blueprint 9c998c1d-1a7b-440a-ae0c-40f781dea6e2:
 Chicken switches:
