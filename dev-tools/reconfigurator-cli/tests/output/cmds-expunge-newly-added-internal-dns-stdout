--- conflicted
+++ resolved
@@ -656,12 +656,6 @@
 > # Planning a new blueprint will now replace the expunged zone, with new records for its replacement.
 > blueprint-plan 58d5e830-0884-47d8-a7cd-b2b3751adeb4
 INFO skipping noop image source check for all sleds, reason: no target release is currently set
-<<<<<<< HEAD
-INFO skipping board for MGS-driven update, serial_number: serial0, part_number: model0 due to unsafe zones: [InternalDns]
-INFO skipping board for MGS-driven update, serial_number: serial2, part_number: model2 due to unsafe zones: [InternalDns]
-WARN cannot issue more MGS-driven updates (no current artifacts)
-=======
->>>>>>> f53eb005
 generated blueprint af934083-59b5-4bf6-8966-6fb5292c29e1 based on parent blueprint 58d5e830-0884-47d8-a7cd-b2b3751adeb4
 blueprint source: planner with report:
 planning report:
