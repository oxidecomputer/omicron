using provided RNG seed: reconfigurator-cli-test
> load-example
loaded example system with:
- collection: f45ba181-4b56-42cc-a762-874d90184a43
- blueprint: dbcbd3d6-41ff-48ae-ac0b-1becc9b2fd21


> blueprint-show dbcbd3d6-41ff-48ae-ac0b-1becc9b2fd21
blueprint  dbcbd3d6-41ff-48ae-ac0b-1becc9b2fd21
parent:    184f10b3-61cb-41ef-9b93-3489b2bac559

  sled: 2b8f0cb3-0295-4b3c-bc58-4fe88b57112c (active, config generation 2)

    host phase 2 contents:
    ------------------------
    slot   boot image source
    ------------------------
    A      current contents 
    B      current contents 


    physical disks:
    ------------------------------------------------------------------------------------
    vendor        model        serial                                        disposition
    ------------------------------------------------------------------------------------
    fake-vendor   fake-model   serial-2dc9aea2-4cba-4547-8dc3-040599134f85   in service 
    fake-vendor   fake-model   serial-43e61ecc-d0dc-4638-a634-4854651e0151   in service 
    fake-vendor   fake-model   serial-641e26dd-813b-498e-8416-b017d9cad135   in service 
    fake-vendor   fake-model   serial-69b610c8-ac2a-4c6e-ac78-a2f2f3d404a4   in service 
    fake-vendor   fake-model   serial-727522a7-934f-494d-b5b3-160968e74463   in service 
    fake-vendor   fake-model   serial-72c59873-31ff-4e36-8d76-ff834009349a   in service 
    fake-vendor   fake-model   serial-79170c8f-e6cf-43b3-9778-3b4294bdc452   in service 
    fake-vendor   fake-model   serial-ae3b6eba-4e73-476b-9092-a4f5f9c96f09   in service 
    fake-vendor   fake-model   serial-b5fd5bc1-099e-4e77-8028-a9793c11f43b   in service 
    fake-vendor   fake-model   serial-fcf2338a-b7c0-4ebe-af95-287358aa8e59   in service 


    datasets:
    -------------------------------------------------------------------------------------------------------------------------------------------------------------------------------------------------------
    dataset name                                                                                                   dataset id                             disposition   quota     reservation   compression
    -------------------------------------------------------------------------------------------------------------------------------------------------------------------------------------------------------
    oxp_2dc9aea2-4cba-4547-8dc3-040599134f85/crucible                                                              ce916f20-f65d-47b7-ac37-cc3df6f312f2   in service    none      none          off        
    oxp_43e61ecc-d0dc-4638-a634-4854651e0151/crucible                                                              efbdb215-7c0d-426a-a38c-d4555fc480da   in service    none      none          off        
    oxp_641e26dd-813b-498e-8416-b017d9cad135/crucible                                                              1d6ee313-737b-4152-ae23-98854cf15ef5   in service    none      none          off        
    oxp_69b610c8-ac2a-4c6e-ac78-a2f2f3d404a4/crucible                                                              41f55f88-a78f-4956-bdac-279c0e1c4cc4   in service    none      none          off        
    oxp_727522a7-934f-494d-b5b3-160968e74463/crucible                                                              06da6b56-c6df-47f6-ad3b-1438c7a7cf0a   in service    none      none          off        
    oxp_72c59873-31ff-4e36-8d76-ff834009349a/crucible                                                              9016843b-b391-4ca3-b6e4-c9ca5c99030f   in service    none      none          off        
    oxp_79170c8f-e6cf-43b3-9778-3b4294bdc452/crucible                                                              3ba6ea77-266f-4370-8efa-32bcbfa4c9d5   in service    none      none          off        
    oxp_ae3b6eba-4e73-476b-9092-a4f5f9c96f09/crucible                                                              387700d8-8d1a-4c71-a15c-19241fb0b81d   in service    none      none          off        
    oxp_b5fd5bc1-099e-4e77-8028-a9793c11f43b/crucible                                                              909beac9-0235-4b2b-ad17-3e401170f98d   in service    none      none          off        
    oxp_fcf2338a-b7c0-4ebe-af95-287358aa8e59/crucible                                                              54a58096-78a8-451f-9212-7d9199d4bee9   in service    none      none          off        
    oxp_2dc9aea2-4cba-4547-8dc3-040599134f85/crypt/clickhouse                                                      0582030b-aab6-4d0e-b1d2-64562ee712cd   in service    none      none          off        
    oxp_2dc9aea2-4cba-4547-8dc3-040599134f85/crypt/external_dns                                                    db0ee3be-69c8-46e6-b7a1-2ae96e0b016f   in service    none      none          off        
    oxp_2dc9aea2-4cba-4547-8dc3-040599134f85/crypt/internal_dns                                                    6e218d0a-13fd-4f70-884e-47e960fa8bb8   in service    none      none          off        
    oxp_2dc9aea2-4cba-4547-8dc3-040599134f85/crypt/zone                                                            4829f422-aa31-41a8-ab73-95684ff1ef48   in service    none      none          off        
    oxp_43e61ecc-d0dc-4638-a634-4854651e0151/crypt/zone                                                            775f9207-c42d-4af2-9186-27ffef67735e   in service    none      none          off        
    oxp_641e26dd-813b-498e-8416-b017d9cad135/crypt/zone                                                            3b66453b-7148-4c1b-84a9-499e43290ab4   in service    none      none          off        
    oxp_69b610c8-ac2a-4c6e-ac78-a2f2f3d404a4/crypt/zone                                                            3560dd69-3b23-4c69-807d-d673104cfc68   in service    none      none          off        
    oxp_727522a7-934f-494d-b5b3-160968e74463/crypt/zone                                                            841d5648-05f0-47b0-b446-92f6b60fe9a6   in service    none      none          off        
    oxp_72c59873-31ff-4e36-8d76-ff834009349a/crypt/zone                                                            2ad1875a-92ac-472f-8c26-593309f0e4da   in service    none      none          off        
    oxp_79170c8f-e6cf-43b3-9778-3b4294bdc452/crypt/zone                                                            8e0bd2bd-23b7-4bc6-9e73-c4d4ebc0bc8c   in service    none      none          off        
    oxp_ae3b6eba-4e73-476b-9092-a4f5f9c96f09/crypt/zone                                                            5ae11c7e-08fa-4d78-a4ea-14b4a9a10241   in service    none      none          off        
    oxp_b5fd5bc1-099e-4e77-8028-a9793c11f43b/crypt/zone                                                            b8f2a09f-8bd2-4418-872b-a4457a3f958c   in service    none      none          off        
    oxp_fcf2338a-b7c0-4ebe-af95-287358aa8e59/crypt/zone                                                            3e0d6188-c503-49cf-a441-fa7df40ceb43   in service    none      none          off        
    oxp_2dc9aea2-4cba-4547-8dc3-040599134f85/crypt/zone/oxz_clickhouse_353b3b65-20f7-48c3-88f7-495bd5d31545        feecfda1-9966-43d4-aaef-440b77f0b26d   in service    none      none          off        
    oxp_ae3b6eba-4e73-476b-9092-a4f5f9c96f09/crypt/zone/oxz_crucible_7d0b456b-da4e-414c-8df8-31412a5bd0fe          19b89526-a27d-4b1e-b892-0472daed6eb2   in service    none      none          off        
    oxp_72c59873-31ff-4e36-8d76-ff834009349a/crypt/zone/oxz_crucible_80510139-0fe1-4168-936d-672cdeef55bd          7b4c0f5d-f5ed-4575-9ff2-4fedf68b8b44   in service    none      none          off        
    oxp_641e26dd-813b-498e-8416-b017d9cad135/crypt/zone/oxz_crucible_86a22a56-0168-453d-9df1-cb2a7c64b5d3          bf53e501-5a50-43f5-ad04-f3a749d69165   in service    none      none          off        
    oxp_fcf2338a-b7c0-4ebe-af95-287358aa8e59/crypt/zone/oxz_crucible_98ce6087-273d-4c08-be0d-b348ca11870a          6e13ee83-afb8-4092-82db-5e07bfe20967   in service    none      none          off        
    oxp_79170c8f-e6cf-43b3-9778-3b4294bdc452/crypt/zone/oxz_crucible_9abf0cfc-6c89-4caa-8aab-92c90661941f          6d63fb31-edc8-47a0-9614-edc4579c667b   in service    none      none          off        
    oxp_727522a7-934f-494d-b5b3-160968e74463/crypt/zone/oxz_crucible_a41824be-1ebb-4889-a631-f8dc7164cfab          8a62cd6a-94cd-4587-bfec-9918ccf2b2f9   in service    none      none          off        
    oxp_b5fd5bc1-099e-4e77-8028-a9793c11f43b/crypt/zone/oxz_crucible_af4d4eba-4a44-47f4-abd4-69e21e0fcae2          f6beb962-0abf-419c-85ed-25cadfcd311f   in service    none      none          off        
    oxp_2dc9aea2-4cba-4547-8dc3-040599134f85/crypt/zone/oxz_crucible_bd354eef-d8a6-4165-9124-283fb5e46d77          84236ada-22e5-490d-8e75-cd988c35f3ce   in service    none      none          off        
    oxp_69b610c8-ac2a-4c6e-ac78-a2f2f3d404a4/crypt/zone/oxz_crucible_c49fabd6-b2ad-44c6-b760-90e614601b2b          e79924f2-558c-4ae7-aebf-42a2b1a2f9ee   in service    none      none          off        
    oxp_43e61ecc-d0dc-4638-a634-4854651e0151/crypt/zone/oxz_crucible_e2fdefe7-95b2-4fd2-ae37-56929a06d58c          04bfdaea-7faa-43a1-8b05-235f461a0494   in service    none      none          off        
    oxp_2dc9aea2-4cba-4547-8dc3-040599134f85/crypt/zone/oxz_crucible_pantry_ad6a3a03-8d0f-4504-99a4-cbf73d69b973   28356d88-8ed9-413e-addd-5da4310f1b49   in service    none      none          off        
    oxp_2dc9aea2-4cba-4547-8dc3-040599134f85/crypt/zone/oxz_external_dns_6c3ae381-04f7-41ea-b0ac-74db387dbc3a      4b0b09bf-94b7-45bf-a6b3-d46af53ae44a   in service    none      none          off        
    oxp_2dc9aea2-4cba-4547-8dc3-040599134f85/crypt/zone/oxz_internal_dns_99e2f30b-3174-40bf-a78a-90da8abba8ca      956966b9-8201-437b-81ba-3c8ad2032080   in service    none      none          off        
    oxp_2dc9aea2-4cba-4547-8dc3-040599134f85/crypt/zone/oxz_nexus_466a9f29-62bf-4e63-924a-b9efdb86afec             9073fb6b-f973-4bbd-b7cc-ba1abf6cb238   in service    none      none          off        
    oxp_2dc9aea2-4cba-4547-8dc3-040599134f85/crypt/zone/oxz_ntp_62620961-fc4a-481e-968b-f5acbac0dc63               1640adb6-70bf-44cf-b05c-bff6dd300cf3   in service    none      none          off        
    oxp_2dc9aea2-4cba-4547-8dc3-040599134f85/crypt/debug                                                           93957ca0-9ed1-4e7b-8c34-2ce07a69541c   in service    100 GiB   none          gzip-9     
    oxp_43e61ecc-d0dc-4638-a634-4854651e0151/crypt/debug                                                           2db6b7c1-0f46-4ced-a3ad-48872793360e   in service    100 GiB   none          gzip-9     
    oxp_641e26dd-813b-498e-8416-b017d9cad135/crypt/debug                                                           318fae85-abcb-4259-b1b6-ac96d193f7b7   in service    100 GiB   none          gzip-9     
    oxp_69b610c8-ac2a-4c6e-ac78-a2f2f3d404a4/crypt/debug                                                           09b9cc9b-3426-470b-a7bc-538f82dede03   in service    100 GiB   none          gzip-9     
    oxp_727522a7-934f-494d-b5b3-160968e74463/crypt/debug                                                           b46de15d-33e7-4cd0-aa7c-e7be2a61e71b   in service    100 GiB   none          gzip-9     
    oxp_72c59873-31ff-4e36-8d76-ff834009349a/crypt/debug                                                           c31623de-c19b-4615-9f1d-5e1daa5d3bda   in service    100 GiB   none          gzip-9     
    oxp_79170c8f-e6cf-43b3-9778-3b4294bdc452/crypt/debug                                                           8c4fa711-1d5d-4e93-85f0-d17bff47b063   in service    100 GiB   none          gzip-9     
    oxp_ae3b6eba-4e73-476b-9092-a4f5f9c96f09/crypt/debug                                                           49f8fbb6-5bac-4609-907f-6e3dfc206059   in service    100 GiB   none          gzip-9     
    oxp_b5fd5bc1-099e-4e77-8028-a9793c11f43b/crypt/debug                                                           2f204c50-a327-479c-8852-f53ec7a19c1f   in service    100 GiB   none          gzip-9     
    oxp_fcf2338a-b7c0-4ebe-af95-287358aa8e59/crypt/debug                                                           78f34ce7-42f1-41da-995f-318f32054ad2   in service    100 GiB   none          gzip-9     


    omicron zones:
    ---------------------------------------------------------------------------------------------------------------
    zone type         zone id                                image source      disposition   underlay IP           
    ---------------------------------------------------------------------------------------------------------------
    clickhouse        353b3b65-20f7-48c3-88f7-495bd5d31545   install dataset   in service    fd00:1122:3344:102::23
    crucible          7d0b456b-da4e-414c-8df8-31412a5bd0fe   install dataset   in service    fd00:1122:3344:102::2d
    crucible          80510139-0fe1-4168-936d-672cdeef55bd   install dataset   in service    fd00:1122:3344:102::2b
    crucible          86a22a56-0168-453d-9df1-cb2a7c64b5d3   install dataset   in service    fd00:1122:3344:102::28
    crucible          98ce6087-273d-4c08-be0d-b348ca11870a   install dataset   in service    fd00:1122:3344:102::2f
    crucible          9abf0cfc-6c89-4caa-8aab-92c90661941f   install dataset   in service    fd00:1122:3344:102::2c
    crucible          a41824be-1ebb-4889-a631-f8dc7164cfab   install dataset   in service    fd00:1122:3344:102::2a
    crucible          af4d4eba-4a44-47f4-abd4-69e21e0fcae2   install dataset   in service    fd00:1122:3344:102::2e
    crucible          bd354eef-d8a6-4165-9124-283fb5e46d77   install dataset   in service    fd00:1122:3344:102::26
    crucible          c49fabd6-b2ad-44c6-b760-90e614601b2b   install dataset   in service    fd00:1122:3344:102::29
    crucible          e2fdefe7-95b2-4fd2-ae37-56929a06d58c   install dataset   in service    fd00:1122:3344:102::27
    crucible_pantry   ad6a3a03-8d0f-4504-99a4-cbf73d69b973   install dataset   in service    fd00:1122:3344:102::25
    external_dns      6c3ae381-04f7-41ea-b0ac-74db387dbc3a   install dataset   in service    fd00:1122:3344:102::24
    internal_dns      99e2f30b-3174-40bf-a78a-90da8abba8ca   install dataset   in service    fd00:1122:3344:1::1   
    internal_ntp      62620961-fc4a-481e-968b-f5acbac0dc63   install dataset   in service    fd00:1122:3344:102::21
    nexus             466a9f29-62bf-4e63-924a-b9efdb86afec   install dataset   in service    fd00:1122:3344:102::22



  sled: 98e6b7c2-2efa-41ca-b20a-0a4d61102fe6 (active, config generation 2)

    host phase 2 contents:
    ------------------------
    slot   boot image source
    ------------------------
    A      current contents 
    B      current contents 


    physical disks:
    ------------------------------------------------------------------------------------
    vendor        model        serial                                        disposition
    ------------------------------------------------------------------------------------
    fake-vendor   fake-model   serial-073979dd-3248-44a5-9fa1-cc72a140d682   in service 
    fake-vendor   fake-model   serial-3efc84af-8a54-4006-8323-4a752e91c049   in service 
    fake-vendor   fake-model   serial-5f86efdc-a0cf-404c-88af-c878ae6dfdf4   in service 
    fake-vendor   fake-model   serial-981c69c9-f4f5-4423-bbbc-4578282d53e2   in service 
    fake-vendor   fake-model   serial-c6d33b64-fb96-4129-bab1-7878a06a5f9b   in service 
    fake-vendor   fake-model   serial-d8305049-7ee6-4895-a2cb-f63868dae12d   in service 
    fake-vendor   fake-model   serial-e36f7294-8191-4d79-a791-44f2ec37a5ca   in service 
    fake-vendor   fake-model   serial-e4d937e1-6ddc-4eca-bb08-c1f73791e608   in service 
    fake-vendor   fake-model   serial-f09e1f43-f474-423e-8884-c8fa31cf6b60   in service 
    fake-vendor   fake-model   serial-f355a206-1299-4ef3-9f8f-1a47459160dc   in service 


    datasets:
    -------------------------------------------------------------------------------------------------------------------------------------------------------------------------------------------------------
    dataset name                                                                                                   dataset id                             disposition   quota     reservation   compression
    -------------------------------------------------------------------------------------------------------------------------------------------------------------------------------------------------------
    oxp_073979dd-3248-44a5-9fa1-cc72a140d682/crucible                                                              b3d6b91b-139f-4739-9648-2b1f67195e19   in service    none      none          off        
    oxp_3efc84af-8a54-4006-8323-4a752e91c049/crucible                                                              3eb05df3-72f8-46d6-af63-88aa3a98f909   in service    none      none          off        
    oxp_5f86efdc-a0cf-404c-88af-c878ae6dfdf4/crucible                                                              878f6753-2590-47b4-aaaf-65350d825e91   in service    none      none          off        
    oxp_981c69c9-f4f5-4423-bbbc-4578282d53e2/crucible                                                              c4bc59b3-d404-4288-bfeb-cf124aecee8b   in service    none      none          off        
    oxp_c6d33b64-fb96-4129-bab1-7878a06a5f9b/crucible                                                              7e6e9977-3261-49ea-8242-7228f48236bb   in service    none      none          off        
    oxp_d8305049-7ee6-4895-a2cb-f63868dae12d/crucible                                                              fbbafba2-f5f1-4ecb-bab3-db0c15ed213f   in service    none      none          off        
    oxp_e36f7294-8191-4d79-a791-44f2ec37a5ca/crucible                                                              c66884e3-06b6-4657-a7e9-dce3b401a001   in service    none      none          off        
    oxp_e4d937e1-6ddc-4eca-bb08-c1f73791e608/crucible                                                              087942a5-a4c6-4a03-ae78-919cf1c1bced   in service    none      none          off        
    oxp_f09e1f43-f474-423e-8884-c8fa31cf6b60/crucible                                                              6de14b48-971f-40fa-846f-436db8b00304   in service    none      none          off        
    oxp_f355a206-1299-4ef3-9f8f-1a47459160dc/crucible                                                              02295b36-94c4-4dd2-9ee2-0696f39aa05b   in service    none      none          off        
    oxp_073979dd-3248-44a5-9fa1-cc72a140d682/crypt/external_dns                                                    3d29444d-b348-46af-9a3e-63ce969d1729   in service    none      none          off        
    oxp_073979dd-3248-44a5-9fa1-cc72a140d682/crypt/internal_dns                                                    55a2a61a-1471-49b2-a6d0-b191ed94e057   in service    none      none          off        
    oxp_073979dd-3248-44a5-9fa1-cc72a140d682/crypt/zone                                                            4617d206-4330-4dfa-b9f3-f63a3db834f9   in service    none      none          off        
    oxp_3efc84af-8a54-4006-8323-4a752e91c049/crypt/zone                                                            793ac181-1b01-403c-850d-7f5c54bda6c9   in service    none      none          off        
    oxp_5f86efdc-a0cf-404c-88af-c878ae6dfdf4/crypt/zone                                                            4f60b534-eaa3-40a1-b60f-bfdf147af478   in service    none      none          off        
    oxp_981c69c9-f4f5-4423-bbbc-4578282d53e2/crypt/zone                                                            a4c3032e-21fa-4d4a-b040-a7e3c572cf3c   in service    none      none          off        
    oxp_c6d33b64-fb96-4129-bab1-7878a06a5f9b/crypt/zone                                                            ad41be71-6c15-4428-b510-20ceacde4fa6   in service    none      none          off        
    oxp_d8305049-7ee6-4895-a2cb-f63868dae12d/crypt/zone                                                            4847a96e-a267-4ae7-aa3d-805c1e77f81e   in service    none      none          off        
    oxp_e36f7294-8191-4d79-a791-44f2ec37a5ca/crypt/zone                                                            832fd140-d467-4bad-b5e9-63171634087c   in service    none      none          off        
    oxp_e4d937e1-6ddc-4eca-bb08-c1f73791e608/crypt/zone                                                            4d7e3e8e-06bd-414c-a468-779e056a9b75   in service    none      none          off        
    oxp_f09e1f43-f474-423e-8884-c8fa31cf6b60/crypt/zone                                                            02c56a30-7d97-406d-bd34-1eb437fd517d   in service    none      none          off        
    oxp_f355a206-1299-4ef3-9f8f-1a47459160dc/crypt/zone                                                            90b46084-4238-45ba-9e26-d3f2623e640e   in service    none      none          off        
    oxp_5f86efdc-a0cf-404c-88af-c878ae6dfdf4/crypt/zone/oxz_crucible_058fd5f9-60a8-4e11-9302-15172782e17d          ab381304-3597-435c-8542-efa4ba8c1c30   in service    none      none          off        
    oxp_d8305049-7ee6-4895-a2cb-f63868dae12d/crypt/zone/oxz_crucible_34e5d326-b993-44d8-8777-4aee373f0ecd          d312ec4d-3c52-4794-8ac6-3641b0c2aacb   in service    none      none          off        
    oxp_073979dd-3248-44a5-9fa1-cc72a140d682/crypt/zone/oxz_crucible_5199c033-4cf9-4ab6-8ae7-566bd7606363          559f6431-2e95-4003-8d4d-54dcbed43da8   in service    none      none          off        
    oxp_981c69c9-f4f5-4423-bbbc-4578282d53e2/crypt/zone/oxz_crucible_6e08bf87-8e2a-4950-aabb-01e4441010fe          4e72b31d-6f62-40b6-84d6-308107c79c3c   in service    none      none          off        
    oxp_e36f7294-8191-4d79-a791-44f2ec37a5ca/crypt/zone/oxz_crucible_9356ba47-ef3c-46c7-934d-d3acfa39e6ab          4574ce7c-afee-4756-8d2d-6e6a7602ba48   in service    none      none          off        
    oxp_f355a206-1299-4ef3-9f8f-1a47459160dc/crypt/zone/oxz_crucible_9a3947f1-47e1-410c-ab33-3e55cc4c41c6          02bfe143-8dab-457f-9755-026d92310292   in service    none      none          off        
    oxp_f09e1f43-f474-423e-8884-c8fa31cf6b60/crypt/zone/oxz_crucible_a5d2aef8-624b-41c6-9162-583654920631          064e83a2-577c-46a7-b2e2-37835976bfac   in service    none      none          off        
    oxp_c6d33b64-fb96-4129-bab1-7878a06a5f9b/crypt/zone/oxz_crucible_bd945040-9f62-4e7c-af5a-f8cc4b746992          69ae47b9-5011-40e6-85e1-9bb5ed7fd1c1   in service    none      none          off        
    oxp_3efc84af-8a54-4006-8323-4a752e91c049/crypt/zone/oxz_crucible_dfac80b4-a887-430a-ae87-a4e065dba787          563f48c2-f835-42e0-aece-afdc247e75f9   in service    none      none          off        
    oxp_e4d937e1-6ddc-4eca-bb08-c1f73791e608/crypt/zone/oxz_crucible_fc0bb9d1-dbdc-4f38-a630-825cde4cc5fb          185f81dd-e5c6-4d24-a617-7eb76f4ec82d   in service    none      none          off        
    oxp_073979dd-3248-44a5-9fa1-cc72a140d682/crypt/zone/oxz_crucible_pantry_ba4994a8-23f9-4b1a-a84f-a08d74591389   c104f775-8172-4e6e-937f-733df4cf96af   in service    none      none          off        
    oxp_073979dd-3248-44a5-9fa1-cc72a140d682/crypt/zone/oxz_external_dns_803bfb63-c246-41db-b0da-d3b87ddfc63d      6477f019-088c-43cf-8508-aa93f868830f   in service    none      none          off        
    oxp_073979dd-3248-44a5-9fa1-cc72a140d682/crypt/zone/oxz_internal_dns_427ec88f-f467-42fa-9bbb-66a91a36103c      d5fef28b-4ee8-4443-8c06-7e872c2502f3   in service    none      none          off        
    oxp_073979dd-3248-44a5-9fa1-cc72a140d682/crypt/zone/oxz_nexus_0c71b3b2-6ceb-4e8f-b020-b08675e83038             bcdc7bf3-bbae-4e7f-81b2-4d94c8f752a4   in service    none      none          off        
    oxp_073979dd-3248-44a5-9fa1-cc72a140d682/crypt/zone/oxz_ntp_6444f8a5-6465-4f0b-a549-1993c113569c               335e1dc3-b610-48dd-90bb-9ca5cce1a6d0   in service    none      none          off        
    oxp_073979dd-3248-44a5-9fa1-cc72a140d682/crypt/debug                                                           248c6c10-1ac6-45de-bb55-ede36ca56bbd   in service    100 GiB   none          gzip-9     
    oxp_3efc84af-8a54-4006-8323-4a752e91c049/crypt/debug                                                           cdf3684f-a6cf-4449-b9ec-e696b2c663e2   in service    100 GiB   none          gzip-9     
    oxp_5f86efdc-a0cf-404c-88af-c878ae6dfdf4/crypt/debug                                                           686c19cf-a0d7-45f6-866f-c564612b2664   in service    100 GiB   none          gzip-9     
    oxp_981c69c9-f4f5-4423-bbbc-4578282d53e2/crypt/debug                                                           3ac089c9-9dec-465b-863a-188e80d71fb4   in service    100 GiB   none          gzip-9     
    oxp_c6d33b64-fb96-4129-bab1-7878a06a5f9b/crypt/debug                                                           1bca7f71-5e42-4749-91ec-fa40793a3a9a   in service    100 GiB   none          gzip-9     
    oxp_d8305049-7ee6-4895-a2cb-f63868dae12d/crypt/debug                                                           43931274-7fe8-4077-825d-dff2bc8efa58   in service    100 GiB   none          gzip-9     
    oxp_e36f7294-8191-4d79-a791-44f2ec37a5ca/crypt/debug                                                           42430c80-7836-4191-a4f6-bcee749010fe   in service    100 GiB   none          gzip-9     
    oxp_e4d937e1-6ddc-4eca-bb08-c1f73791e608/crypt/debug                                                           7b4ce6bf-95bb-42fe-a4a0-dff31211ab88   in service    100 GiB   none          gzip-9     
    oxp_f09e1f43-f474-423e-8884-c8fa31cf6b60/crypt/debug                                                           ea8a11bf-a884-4c4f-8df0-3ef9b7aacf43   in service    100 GiB   none          gzip-9     
    oxp_f355a206-1299-4ef3-9f8f-1a47459160dc/crypt/debug                                                           50b029e3-96aa-41e5-bf39-023193a4355e   in service    100 GiB   none          gzip-9     


    omicron zones:
    ---------------------------------------------------------------------------------------------------------------
    zone type         zone id                                image source      disposition   underlay IP           
    ---------------------------------------------------------------------------------------------------------------
    crucible          058fd5f9-60a8-4e11-9302-15172782e17d   install dataset   in service    fd00:1122:3344:101::27
    crucible          34e5d326-b993-44d8-8777-4aee373f0ecd   install dataset   in service    fd00:1122:3344:101::2a
    crucible          5199c033-4cf9-4ab6-8ae7-566bd7606363   install dataset   in service    fd00:1122:3344:101::25
    crucible          6e08bf87-8e2a-4950-aabb-01e4441010fe   install dataset   in service    fd00:1122:3344:101::28
    crucible          9356ba47-ef3c-46c7-934d-d3acfa39e6ab   install dataset   in service    fd00:1122:3344:101::2b
    crucible          9a3947f1-47e1-410c-ab33-3e55cc4c41c6   install dataset   in service    fd00:1122:3344:101::2e
    crucible          a5d2aef8-624b-41c6-9162-583654920631   install dataset   in service    fd00:1122:3344:101::2d
    crucible          bd945040-9f62-4e7c-af5a-f8cc4b746992   install dataset   in service    fd00:1122:3344:101::29
    crucible          dfac80b4-a887-430a-ae87-a4e065dba787   install dataset   in service    fd00:1122:3344:101::26
    crucible          fc0bb9d1-dbdc-4f38-a630-825cde4cc5fb   install dataset   in service    fd00:1122:3344:101::2c
    crucible_pantry   ba4994a8-23f9-4b1a-a84f-a08d74591389   install dataset   in service    fd00:1122:3344:101::24
    external_dns      803bfb63-c246-41db-b0da-d3b87ddfc63d   install dataset   in service    fd00:1122:3344:101::23
    internal_dns      427ec88f-f467-42fa-9bbb-66a91a36103c   install dataset   in service    fd00:1122:3344:2::1   
    internal_ntp      6444f8a5-6465-4f0b-a549-1993c113569c   install dataset   in service    fd00:1122:3344:101::21
    nexus             0c71b3b2-6ceb-4e8f-b020-b08675e83038   install dataset   in service    fd00:1122:3344:101::22



  sled: d81c6a84-79b8-4958-ae41-ea46c9b19763 (active, config generation 2)

    host phase 2 contents:
    ------------------------
    slot   boot image source
    ------------------------
    A      current contents 
    B      current contents 


    physical disks:
    ------------------------------------------------------------------------------------
    vendor        model        serial                                        disposition
    ------------------------------------------------------------------------------------
    fake-vendor   fake-model   serial-18b20749-0748-4105-bb10-7b13cfc776e2   in service 
    fake-vendor   fake-model   serial-30c16fe4-4229-49d0-ab01-3138f2c7dff2   in service 
    fake-vendor   fake-model   serial-3fb5de30-c574-48c4-ad00-5ef5625ebdc3   in service 
    fake-vendor   fake-model   serial-4930954e-9ac7-4453-b63f-5ab97c389a99   in service 
    fake-vendor   fake-model   serial-8179804a-ac58-418b-9616-1ba5485bdc52   in service 
    fake-vendor   fake-model   serial-8208b6f8-8372-457c-bf4c-fa63abbdcc49   in service 
    fake-vendor   fake-model   serial-94239b6e-0917-4413-aad3-1933c6448a61   in service 
    fake-vendor   fake-model   serial-9e50f93f-f821-42a5-b58e-7ca9797907c8   in service 
    fake-vendor   fake-model   serial-bf6518ba-6219-48ba-8865-a8aace8496e7   in service 
    fake-vendor   fake-model   serial-d2c17e87-5e7e-45d5-8849-7ce6c7ed2e85   in service 


    datasets:
    -------------------------------------------------------------------------------------------------------------------------------------------------------------------------------------------------------
    dataset name                                                                                                   dataset id                             disposition   quota     reservation   compression
    -------------------------------------------------------------------------------------------------------------------------------------------------------------------------------------------------------
    oxp_18b20749-0748-4105-bb10-7b13cfc776e2/crucible                                                              944e6b91-a0e9-45e3-820a-72edb41d9a8a   in service    none      none          off        
    oxp_30c16fe4-4229-49d0-ab01-3138f2c7dff2/crucible                                                              c101324c-834a-4bf4-9a55-b9c968396369   in service    none      none          off        
    oxp_3fb5de30-c574-48c4-ad00-5ef5625ebdc3/crucible                                                              0e9c2e37-9786-4382-8e0a-c00e52e1beac   in service    none      none          off        
    oxp_4930954e-9ac7-4453-b63f-5ab97c389a99/crucible                                                              30070e74-e964-4259-bba2-45ec1c01d8c8   in service    none      none          off        
    oxp_8179804a-ac58-418b-9616-1ba5485bdc52/crucible                                                              5daca445-6749-4449-8d93-0e3468c47e24   in service    none      none          off        
    oxp_8208b6f8-8372-457c-bf4c-fa63abbdcc49/crucible                                                              07620360-e77b-4ff2-a757-5a4600f11872   in service    none      none          off        
    oxp_94239b6e-0917-4413-aad3-1933c6448a61/crucible                                                              e3ceb989-d39f-4dc8-b88e-babd039f9610   in service    none      none          off        
    oxp_9e50f93f-f821-42a5-b58e-7ca9797907c8/crucible                                                              87582431-f882-4d97-8c7c-641f45c05226   in service    none      none          off        
    oxp_bf6518ba-6219-48ba-8865-a8aace8496e7/crucible                                                              c0e950e6-ad43-42e8-ade6-f17617864631   in service    none      none          off        
    oxp_d2c17e87-5e7e-45d5-8849-7ce6c7ed2e85/crucible                                                              2082c113-f50a-4ec6-ad7a-ae6d790b5030   in service    none      none          off        
    oxp_18b20749-0748-4105-bb10-7b13cfc776e2/crypt/external_dns                                                    717ac768-45e5-4081-b533-dab061d82ff6   in service    none      none          off        
    oxp_18b20749-0748-4105-bb10-7b13cfc776e2/crypt/internal_dns                                                    3d9537b8-05be-4b1b-a051-f47becf8ec75   in service    none      none          off        
    oxp_18b20749-0748-4105-bb10-7b13cfc776e2/crypt/zone                                                            45cd9687-20be-4247-b62a-dfdacf324929   in service    none      none          off        
    oxp_30c16fe4-4229-49d0-ab01-3138f2c7dff2/crypt/zone                                                            e009d8b8-4695-4322-b53f-f03f2744aef7   in service    none      none          off        
    oxp_3fb5de30-c574-48c4-ad00-5ef5625ebdc3/crypt/zone                                                            252ac39f-b9e2-4697-8c07-3a833115d704   in service    none      none          off        
    oxp_4930954e-9ac7-4453-b63f-5ab97c389a99/crypt/zone                                                            4da74a5b-6911-4cca-b624-b90c65530117   in service    none      none          off        
    oxp_8179804a-ac58-418b-9616-1ba5485bdc52/crypt/zone                                                            1cb0a47a-59ac-4892-8e92-cf87b4290f96   in service    none      none          off        
    oxp_8208b6f8-8372-457c-bf4c-fa63abbdcc49/crypt/zone                                                            96ae8389-3027-4260-9374-e0f6ce851de2   in service    none      none          off        
    oxp_94239b6e-0917-4413-aad3-1933c6448a61/crypt/zone                                                            50ea8c15-c4c0-4403-a490-d14b3405dfc2   in service    none      none          off        
    oxp_9e50f93f-f821-42a5-b58e-7ca9797907c8/crypt/zone                                                            3443a368-199e-4d26-b59f-3f2bbd507761   in service    none      none          off        
    oxp_bf6518ba-6219-48ba-8865-a8aace8496e7/crypt/zone                                                            429da94b-19f7-48bd-98e9-47842863ba7b   in service    none      none          off        
    oxp_d2c17e87-5e7e-45d5-8849-7ce6c7ed2e85/crypt/zone                                                            c895e8d5-1434-4ecf-8d46-9bf1ecc8cbc9   in service    none      none          off        
    oxp_4930954e-9ac7-4453-b63f-5ab97c389a99/crypt/zone/oxz_crucible_2bf59188-be61-4c64-9abf-2e336d82f2e6          471fc754-c112-4a18-aa20-d722a3706d18   in service    none      none          off        
    oxp_9e50f93f-f821-42a5-b58e-7ca9797907c8/crypt/zone/oxz_crucible_50b2774d-e568-4f7b-a4a0-4e29d83e6d6f          9f858a29-4c13-4558-b788-7b5125c90d01   in service    none      none          off        
    oxp_30c16fe4-4229-49d0-ab01-3138f2c7dff2/crypt/zone/oxz_crucible_694bd14f-cb24-4be4-bb19-876e79cda2c8          ff8fe9f5-29e4-4bbc-a201-172f2a88a69b   in service    none      none          off        
    oxp_3fb5de30-c574-48c4-ad00-5ef5625ebdc3/crypt/zone/oxz_crucible_7c252b64-c5af-4ec1-989e-9a03f3b0f111          f646f8ec-f4ce-49bc-bad0-2c7b846d7772   in service    none      none          off        
    oxp_8208b6f8-8372-457c-bf4c-fa63abbdcc49/crypt/zone/oxz_crucible_8b85951d-c237-4b2e-9bd5-a897351ac01c          6d58e681-8cae-4738-84d8-dabe48bb9387   in service    none      none          off        
    oxp_d2c17e87-5e7e-45d5-8849-7ce6c7ed2e85/crypt/zone/oxz_crucible_8d47aad7-4874-4da3-b841-fff4c19fd9a9          ec6cc23e-8cf7-40d3-a03a-60293ac1156b   in service    none      none          off        
    oxp_bf6518ba-6219-48ba-8865-a8aace8496e7/crypt/zone/oxz_crucible_bb9974d0-428b-419f-b617-40ceec19e58a          3e12c9bc-0457-4345-8228-012604c73392   in service    none      none          off        
    oxp_94239b6e-0917-4413-aad3-1933c6448a61/crypt/zone/oxz_crucible_c590491d-3c92-442a-bb1f-e402363ae172          fbebd570-5f01-437c-a48a-740327a287d5   in service    none      none          off        
    oxp_8179804a-ac58-418b-9616-1ba5485bdc52/crypt/zone/oxz_crucible_c936e8c4-bbf4-4568-8d97-f08286d0cb81          f16c4747-5963-4200-bd44-d54387a1c317   in service    none      none          off        
    oxp_18b20749-0748-4105-bb10-7b13cfc776e2/crypt/zone/oxz_crucible_f55647d4-5500-4ad3-893a-df45bd50d622          9f31b5a6-ed70-4260-b38c-0a6de09ac3f9   in service    none      none          off        
    oxp_18b20749-0748-4105-bb10-7b13cfc776e2/crypt/zone/oxz_crucible_pantry_75b220ba-a0f4-4872-8202-dc7c87f062d0   14f23e24-fe59-48d8-911e-4af2278640a6   in service    none      none          off        
    oxp_18b20749-0748-4105-bb10-7b13cfc776e2/crypt/zone/oxz_external_dns_f6ec9c67-946a-4da3-98d5-581f72ce8bf0      41107868-c6cc-4ec4-9159-aed688c3ceaf   in service    none      none          off        
    oxp_18b20749-0748-4105-bb10-7b13cfc776e2/crypt/zone/oxz_internal_dns_ea5b4030-b52f-44b2-8d70-45f15f987d01      3c2cb304-a466-4ab5-8597-5db8172e2388   in service    none      none          off        
    oxp_18b20749-0748-4105-bb10-7b13cfc776e2/crypt/zone/oxz_nexus_3eeb8d49-eb1a-43f8-bb64-c2338421c2c6             543fc3b8-08eb-4e5e-9e05-cf7a91732d5d   in service    none      none          off        
    oxp_18b20749-0748-4105-bb10-7b13cfc776e2/crypt/zone/oxz_ntp_f10a4fb9-759f-4a65-b25e-5794ad2d07d8               ba9311dd-89ac-47db-a5e8-d64e8a5fcf70   in service    none      none          off        
    oxp_18b20749-0748-4105-bb10-7b13cfc776e2/crypt/debug                                                           7a6a2058-ea78-49de-9730-cce5e28b4cfb   in service    100 GiB   none          gzip-9     
    oxp_30c16fe4-4229-49d0-ab01-3138f2c7dff2/crypt/debug                                                           41071985-1dfd-4ce5-8bc2-897161a8bce4   in service    100 GiB   none          gzip-9     
    oxp_3fb5de30-c574-48c4-ad00-5ef5625ebdc3/crypt/debug                                                           21fd4f3a-ec31-469b-87b1-087c343a2422   in service    100 GiB   none          gzip-9     
    oxp_4930954e-9ac7-4453-b63f-5ab97c389a99/crypt/debug                                                           c65a9c1c-36dc-4ddb-8aac-ec3be8dbb209   in service    100 GiB   none          gzip-9     
    oxp_8179804a-ac58-418b-9616-1ba5485bdc52/crypt/debug                                                           b1deff4b-51df-4a37-9043-afbd7c70a1cb   in service    100 GiB   none          gzip-9     
    oxp_8208b6f8-8372-457c-bf4c-fa63abbdcc49/crypt/debug                                                           090bd88d-0a43-4040-a832-b13ae721f74f   in service    100 GiB   none          gzip-9     
    oxp_94239b6e-0917-4413-aad3-1933c6448a61/crypt/debug                                                           54bbadaf-ec04-41a2-a62f-f5ac5bf321be   in service    100 GiB   none          gzip-9     
    oxp_9e50f93f-f821-42a5-b58e-7ca9797907c8/crypt/debug                                                           7ea73f80-c4e0-450a-92dc-8397ce2af14f   in service    100 GiB   none          gzip-9     
    oxp_bf6518ba-6219-48ba-8865-a8aace8496e7/crypt/debug                                                           6f04dd20-5e2c-4fa8-8430-a886470ed140   in service    100 GiB   none          gzip-9     
    oxp_d2c17e87-5e7e-45d5-8849-7ce6c7ed2e85/crypt/debug                                                           a50cd13a-5749-4e79-bb8b-19229500a8b3   in service    100 GiB   none          gzip-9     


    omicron zones:
    ---------------------------------------------------------------------------------------------------------------
    zone type         zone id                                image source      disposition   underlay IP           
    ---------------------------------------------------------------------------------------------------------------
    crucible          2bf59188-be61-4c64-9abf-2e336d82f2e6   install dataset   in service    fd00:1122:3344:103::28
    crucible          50b2774d-e568-4f7b-a4a0-4e29d83e6d6f   install dataset   in service    fd00:1122:3344:103::2c
    crucible          694bd14f-cb24-4be4-bb19-876e79cda2c8   install dataset   in service    fd00:1122:3344:103::26
    crucible          7c252b64-c5af-4ec1-989e-9a03f3b0f111   install dataset   in service    fd00:1122:3344:103::27
    crucible          8b85951d-c237-4b2e-9bd5-a897351ac01c   install dataset   in service    fd00:1122:3344:103::2a
    crucible          8d47aad7-4874-4da3-b841-fff4c19fd9a9   install dataset   in service    fd00:1122:3344:103::2e
    crucible          bb9974d0-428b-419f-b617-40ceec19e58a   install dataset   in service    fd00:1122:3344:103::2d
    crucible          c590491d-3c92-442a-bb1f-e402363ae172   install dataset   in service    fd00:1122:3344:103::2b
    crucible          c936e8c4-bbf4-4568-8d97-f08286d0cb81   install dataset   in service    fd00:1122:3344:103::29
    crucible          f55647d4-5500-4ad3-893a-df45bd50d622   install dataset   in service    fd00:1122:3344:103::25
    crucible_pantry   75b220ba-a0f4-4872-8202-dc7c87f062d0   install dataset   in service    fd00:1122:3344:103::24
    external_dns      f6ec9c67-946a-4da3-98d5-581f72ce8bf0   install dataset   in service    fd00:1122:3344:103::23
    internal_dns      ea5b4030-b52f-44b2-8d70-45f15f987d01   install dataset   in service    fd00:1122:3344:3::1   
    internal_ntp      f10a4fb9-759f-4a65-b25e-5794ad2d07d8   install dataset   in service    fd00:1122:3344:103::21
    nexus             3eeb8d49-eb1a-43f8-bb64-c2338421c2c6   install dataset   in service    fd00:1122:3344:103::22


 COCKROACHDB SETTINGS:
    state fingerprint:::::::::::::::::   (none)
    cluster.preserve_downgrade_option:   (do not modify)

 OXIMETER SETTINGS:
    generation:   1
    read from::   SingleNode

 METADATA:
    created by:::::::::::::   test suite
    created at:::::::::::::   <REDACTED_TIMESTAMP>
    comment::::::::::::::::   (none)
    internal DNS version:::   1
    external DNS version:::   1
    target release min gen:   1

 PENDING MGS-MANAGED UPDATES: 0

Empty planning report for blueprint dbcbd3d6-41ff-48ae-ac0b-1becc9b2fd21.



> # Expunge an internal DNS zone
> blueprint-edit dbcbd3d6-41ff-48ae-ac0b-1becc9b2fd21 expunge-zone 99e2f30b-3174-40bf-a78a-90da8abba8ca
blueprint 8da82a8e-bf97-4fbd-8ddd-9f6462732cf1 created from blueprint dbcbd3d6-41ff-48ae-ac0b-1becc9b2fd21: expunged zone 99e2f30b-3174-40bf-a78a-90da8abba8ca from sled 2b8f0cb3-0295-4b3c-bc58-4fe88b57112c

> # Diff against the new blueprint; the zone has been expunged so its records should be removed.
> blueprint-diff dbcbd3d6-41ff-48ae-ac0b-1becc9b2fd21 8da82a8e-bf97-4fbd-8ddd-9f6462732cf1
from: blueprint dbcbd3d6-41ff-48ae-ac0b-1becc9b2fd21
to:   blueprint 8da82a8e-bf97-4fbd-8ddd-9f6462732cf1

 MODIFIED SLEDS:

  sled 2b8f0cb3-0295-4b3c-bc58-4fe88b57112c (active, config generation 2 -> 3):

    host phase 2 contents:
    ------------------------
    slot   boot image source
    ------------------------
    A      current contents 
    B      current contents 


    physical disks:
    ------------------------------------------------------------------------------------
    vendor        model        serial                                        disposition
    ------------------------------------------------------------------------------------
    fake-vendor   fake-model   serial-2dc9aea2-4cba-4547-8dc3-040599134f85   in service 
    fake-vendor   fake-model   serial-43e61ecc-d0dc-4638-a634-4854651e0151   in service 
    fake-vendor   fake-model   serial-641e26dd-813b-498e-8416-b017d9cad135   in service 
    fake-vendor   fake-model   serial-69b610c8-ac2a-4c6e-ac78-a2f2f3d404a4   in service 
    fake-vendor   fake-model   serial-727522a7-934f-494d-b5b3-160968e74463   in service 
    fake-vendor   fake-model   serial-72c59873-31ff-4e36-8d76-ff834009349a   in service 
    fake-vendor   fake-model   serial-79170c8f-e6cf-43b3-9778-3b4294bdc452   in service 
    fake-vendor   fake-model   serial-ae3b6eba-4e73-476b-9092-a4f5f9c96f09   in service 
    fake-vendor   fake-model   serial-b5fd5bc1-099e-4e77-8028-a9793c11f43b   in service 
    fake-vendor   fake-model   serial-fcf2338a-b7c0-4ebe-af95-287358aa8e59   in service 


    datasets:
    --------------------------------------------------------------------------------------------------------------------------------------------------------------------------------------------------------
    dataset name                                                                                                   dataset id                             disposition    quota     reservation   compression
    --------------------------------------------------------------------------------------------------------------------------------------------------------------------------------------------------------
    oxp_2dc9aea2-4cba-4547-8dc3-040599134f85/crucible                                                              ce916f20-f65d-47b7-ac37-cc3df6f312f2   in service     none      none          off        
    oxp_43e61ecc-d0dc-4638-a634-4854651e0151/crucible                                                              efbdb215-7c0d-426a-a38c-d4555fc480da   in service     none      none          off        
    oxp_641e26dd-813b-498e-8416-b017d9cad135/crucible                                                              1d6ee313-737b-4152-ae23-98854cf15ef5   in service     none      none          off        
    oxp_69b610c8-ac2a-4c6e-ac78-a2f2f3d404a4/crucible                                                              41f55f88-a78f-4956-bdac-279c0e1c4cc4   in service     none      none          off        
    oxp_727522a7-934f-494d-b5b3-160968e74463/crucible                                                              06da6b56-c6df-47f6-ad3b-1438c7a7cf0a   in service     none      none          off        
    oxp_72c59873-31ff-4e36-8d76-ff834009349a/crucible                                                              9016843b-b391-4ca3-b6e4-c9ca5c99030f   in service     none      none          off        
    oxp_79170c8f-e6cf-43b3-9778-3b4294bdc452/crucible                                                              3ba6ea77-266f-4370-8efa-32bcbfa4c9d5   in service     none      none          off        
    oxp_ae3b6eba-4e73-476b-9092-a4f5f9c96f09/crucible                                                              387700d8-8d1a-4c71-a15c-19241fb0b81d   in service     none      none          off        
    oxp_b5fd5bc1-099e-4e77-8028-a9793c11f43b/crucible                                                              909beac9-0235-4b2b-ad17-3e401170f98d   in service     none      none          off        
    oxp_fcf2338a-b7c0-4ebe-af95-287358aa8e59/crucible                                                              54a58096-78a8-451f-9212-7d9199d4bee9   in service     none      none          off        
    oxp_2dc9aea2-4cba-4547-8dc3-040599134f85/crypt/clickhouse                                                      0582030b-aab6-4d0e-b1d2-64562ee712cd   in service     none      none          off        
    oxp_2dc9aea2-4cba-4547-8dc3-040599134f85/crypt/external_dns                                                    db0ee3be-69c8-46e6-b7a1-2ae96e0b016f   in service     none      none          off        
    oxp_2dc9aea2-4cba-4547-8dc3-040599134f85/crypt/zone                                                            4829f422-aa31-41a8-ab73-95684ff1ef48   in service     none      none          off        
    oxp_43e61ecc-d0dc-4638-a634-4854651e0151/crypt/zone                                                            775f9207-c42d-4af2-9186-27ffef67735e   in service     none      none          off        
    oxp_641e26dd-813b-498e-8416-b017d9cad135/crypt/zone                                                            3b66453b-7148-4c1b-84a9-499e43290ab4   in service     none      none          off        
    oxp_69b610c8-ac2a-4c6e-ac78-a2f2f3d404a4/crypt/zone                                                            3560dd69-3b23-4c69-807d-d673104cfc68   in service     none      none          off        
    oxp_727522a7-934f-494d-b5b3-160968e74463/crypt/zone                                                            841d5648-05f0-47b0-b446-92f6b60fe9a6   in service     none      none          off        
    oxp_72c59873-31ff-4e36-8d76-ff834009349a/crypt/zone                                                            2ad1875a-92ac-472f-8c26-593309f0e4da   in service     none      none          off        
    oxp_79170c8f-e6cf-43b3-9778-3b4294bdc452/crypt/zone                                                            8e0bd2bd-23b7-4bc6-9e73-c4d4ebc0bc8c   in service     none      none          off        
    oxp_ae3b6eba-4e73-476b-9092-a4f5f9c96f09/crypt/zone                                                            5ae11c7e-08fa-4d78-a4ea-14b4a9a10241   in service     none      none          off        
    oxp_b5fd5bc1-099e-4e77-8028-a9793c11f43b/crypt/zone                                                            b8f2a09f-8bd2-4418-872b-a4457a3f958c   in service     none      none          off        
    oxp_fcf2338a-b7c0-4ebe-af95-287358aa8e59/crypt/zone                                                            3e0d6188-c503-49cf-a441-fa7df40ceb43   in service     none      none          off        
    oxp_2dc9aea2-4cba-4547-8dc3-040599134f85/crypt/zone/oxz_clickhouse_353b3b65-20f7-48c3-88f7-495bd5d31545        feecfda1-9966-43d4-aaef-440b77f0b26d   in service     none      none          off        
    oxp_ae3b6eba-4e73-476b-9092-a4f5f9c96f09/crypt/zone/oxz_crucible_7d0b456b-da4e-414c-8df8-31412a5bd0fe          19b89526-a27d-4b1e-b892-0472daed6eb2   in service     none      none          off        
    oxp_72c59873-31ff-4e36-8d76-ff834009349a/crypt/zone/oxz_crucible_80510139-0fe1-4168-936d-672cdeef55bd          7b4c0f5d-f5ed-4575-9ff2-4fedf68b8b44   in service     none      none          off        
    oxp_641e26dd-813b-498e-8416-b017d9cad135/crypt/zone/oxz_crucible_86a22a56-0168-453d-9df1-cb2a7c64b5d3          bf53e501-5a50-43f5-ad04-f3a749d69165   in service     none      none          off        
    oxp_fcf2338a-b7c0-4ebe-af95-287358aa8e59/crypt/zone/oxz_crucible_98ce6087-273d-4c08-be0d-b348ca11870a          6e13ee83-afb8-4092-82db-5e07bfe20967   in service     none      none          off        
    oxp_79170c8f-e6cf-43b3-9778-3b4294bdc452/crypt/zone/oxz_crucible_9abf0cfc-6c89-4caa-8aab-92c90661941f          6d63fb31-edc8-47a0-9614-edc4579c667b   in service     none      none          off        
    oxp_727522a7-934f-494d-b5b3-160968e74463/crypt/zone/oxz_crucible_a41824be-1ebb-4889-a631-f8dc7164cfab          8a62cd6a-94cd-4587-bfec-9918ccf2b2f9   in service     none      none          off        
    oxp_b5fd5bc1-099e-4e77-8028-a9793c11f43b/crypt/zone/oxz_crucible_af4d4eba-4a44-47f4-abd4-69e21e0fcae2          f6beb962-0abf-419c-85ed-25cadfcd311f   in service     none      none          off        
    oxp_2dc9aea2-4cba-4547-8dc3-040599134f85/crypt/zone/oxz_crucible_bd354eef-d8a6-4165-9124-283fb5e46d77          84236ada-22e5-490d-8e75-cd988c35f3ce   in service     none      none          off        
    oxp_69b610c8-ac2a-4c6e-ac78-a2f2f3d404a4/crypt/zone/oxz_crucible_c49fabd6-b2ad-44c6-b760-90e614601b2b          e79924f2-558c-4ae7-aebf-42a2b1a2f9ee   in service     none      none          off        
    oxp_43e61ecc-d0dc-4638-a634-4854651e0151/crypt/zone/oxz_crucible_e2fdefe7-95b2-4fd2-ae37-56929a06d58c          04bfdaea-7faa-43a1-8b05-235f461a0494   in service     none      none          off        
    oxp_2dc9aea2-4cba-4547-8dc3-040599134f85/crypt/zone/oxz_crucible_pantry_ad6a3a03-8d0f-4504-99a4-cbf73d69b973   28356d88-8ed9-413e-addd-5da4310f1b49   in service     none      none          off        
    oxp_2dc9aea2-4cba-4547-8dc3-040599134f85/crypt/zone/oxz_external_dns_6c3ae381-04f7-41ea-b0ac-74db387dbc3a      4b0b09bf-94b7-45bf-a6b3-d46af53ae44a   in service     none      none          off        
    oxp_2dc9aea2-4cba-4547-8dc3-040599134f85/crypt/zone/oxz_nexus_466a9f29-62bf-4e63-924a-b9efdb86afec             9073fb6b-f973-4bbd-b7cc-ba1abf6cb238   in service     none      none          off        
    oxp_2dc9aea2-4cba-4547-8dc3-040599134f85/crypt/zone/oxz_ntp_62620961-fc4a-481e-968b-f5acbac0dc63               1640adb6-70bf-44cf-b05c-bff6dd300cf3   in service     none      none          off        
    oxp_2dc9aea2-4cba-4547-8dc3-040599134f85/crypt/debug                                                           93957ca0-9ed1-4e7b-8c34-2ce07a69541c   in service     100 GiB   none          gzip-9     
    oxp_43e61ecc-d0dc-4638-a634-4854651e0151/crypt/debug                                                           2db6b7c1-0f46-4ced-a3ad-48872793360e   in service     100 GiB   none          gzip-9     
    oxp_641e26dd-813b-498e-8416-b017d9cad135/crypt/debug                                                           318fae85-abcb-4259-b1b6-ac96d193f7b7   in service     100 GiB   none          gzip-9     
    oxp_69b610c8-ac2a-4c6e-ac78-a2f2f3d404a4/crypt/debug                                                           09b9cc9b-3426-470b-a7bc-538f82dede03   in service     100 GiB   none          gzip-9     
    oxp_727522a7-934f-494d-b5b3-160968e74463/crypt/debug                                                           b46de15d-33e7-4cd0-aa7c-e7be2a61e71b   in service     100 GiB   none          gzip-9     
    oxp_72c59873-31ff-4e36-8d76-ff834009349a/crypt/debug                                                           c31623de-c19b-4615-9f1d-5e1daa5d3bda   in service     100 GiB   none          gzip-9     
    oxp_79170c8f-e6cf-43b3-9778-3b4294bdc452/crypt/debug                                                           8c4fa711-1d5d-4e93-85f0-d17bff47b063   in service     100 GiB   none          gzip-9     
    oxp_ae3b6eba-4e73-476b-9092-a4f5f9c96f09/crypt/debug                                                           49f8fbb6-5bac-4609-907f-6e3dfc206059   in service     100 GiB   none          gzip-9     
    oxp_b5fd5bc1-099e-4e77-8028-a9793c11f43b/crypt/debug                                                           2f204c50-a327-479c-8852-f53ec7a19c1f   in service     100 GiB   none          gzip-9     
    oxp_fcf2338a-b7c0-4ebe-af95-287358aa8e59/crypt/debug                                                           78f34ce7-42f1-41da-995f-318f32054ad2   in service     100 GiB   none          gzip-9     
*   oxp_2dc9aea2-4cba-4547-8dc3-040599134f85/crypt/internal_dns                                                    6e218d0a-13fd-4f70-884e-47e960fa8bb8   - in service   none      none          off        
     └─                                                                                                                                                   + expunged                                        
*   oxp_2dc9aea2-4cba-4547-8dc3-040599134f85/crypt/zone/oxz_internal_dns_99e2f30b-3174-40bf-a78a-90da8abba8ca      956966b9-8201-437b-81ba-3c8ad2032080   - in service   none      none          off        
     └─                                                                                                                                                   + expunged                                        


    omicron zones:
    ------------------------------------------------------------------------------------------------------------------
    zone type         zone id                                image source      disposition      underlay IP           
    ------------------------------------------------------------------------------------------------------------------
    clickhouse        353b3b65-20f7-48c3-88f7-495bd5d31545   install dataset   in service       fd00:1122:3344:102::23
    crucible          7d0b456b-da4e-414c-8df8-31412a5bd0fe   install dataset   in service       fd00:1122:3344:102::2d
    crucible          80510139-0fe1-4168-936d-672cdeef55bd   install dataset   in service       fd00:1122:3344:102::2b
    crucible          86a22a56-0168-453d-9df1-cb2a7c64b5d3   install dataset   in service       fd00:1122:3344:102::28
    crucible          98ce6087-273d-4c08-be0d-b348ca11870a   install dataset   in service       fd00:1122:3344:102::2f
    crucible          9abf0cfc-6c89-4caa-8aab-92c90661941f   install dataset   in service       fd00:1122:3344:102::2c
    crucible          a41824be-1ebb-4889-a631-f8dc7164cfab   install dataset   in service       fd00:1122:3344:102::2a
    crucible          af4d4eba-4a44-47f4-abd4-69e21e0fcae2   install dataset   in service       fd00:1122:3344:102::2e
    crucible          bd354eef-d8a6-4165-9124-283fb5e46d77   install dataset   in service       fd00:1122:3344:102::26
    crucible          c49fabd6-b2ad-44c6-b760-90e614601b2b   install dataset   in service       fd00:1122:3344:102::29
    crucible          e2fdefe7-95b2-4fd2-ae37-56929a06d58c   install dataset   in service       fd00:1122:3344:102::27
    crucible_pantry   ad6a3a03-8d0f-4504-99a4-cbf73d69b973   install dataset   in service       fd00:1122:3344:102::25
    external_dns      6c3ae381-04f7-41ea-b0ac-74db387dbc3a   install dataset   in service       fd00:1122:3344:102::24
    internal_ntp      62620961-fc4a-481e-968b-f5acbac0dc63   install dataset   in service       fd00:1122:3344:102::21
    nexus             466a9f29-62bf-4e63-924a-b9efdb86afec   install dataset   in service       fd00:1122:3344:102::22
*   internal_dns      99e2f30b-3174-40bf-a78a-90da8abba8ca   install dataset   - in service     fd00:1122:3344:1::1   
     └─                                                                        + expunged ⏳                           


 COCKROACHDB SETTINGS:
    state fingerprint:::::::::::::::::   (none) (unchanged)
    cluster.preserve_downgrade_option:   (do not modify) (unchanged)

 METADATA:
    internal DNS version:::   1 (unchanged)
    external DNS version:::   1 (unchanged)
    target release min gen:   1 (unchanged)

 OXIMETER SETTINGS:
    generation:   1 (unchanged)
    read from::   SingleNode (unchanged)


internal DNS:
* DNS zone: "control-plane.oxide.internal": 
    name: 058fd5f9-60a8-4e11-9302-15172782e17d.host          (records: 1)
        AAAA fd00:1122:3344:101::27
    name: 0c71b3b2-6ceb-4e8f-b020-b08675e83038.host          (records: 1)
        AAAA fd00:1122:3344:101::22
    name: 2b8f0cb3-0295-4b3c-bc58-4fe88b57112c.sled          (records: 1)
        AAAA fd00:1122:3344:102::1
    name: 2bf59188-be61-4c64-9abf-2e336d82f2e6.host          (records: 1)
        AAAA fd00:1122:3344:103::28
    name: 34e5d326-b993-44d8-8777-4aee373f0ecd.host          (records: 1)
        AAAA fd00:1122:3344:101::2a
    name: 353b3b65-20f7-48c3-88f7-495bd5d31545.host          (records: 1)
        AAAA fd00:1122:3344:102::23
    name: 3eeb8d49-eb1a-43f8-bb64-c2338421c2c6.host          (records: 1)
        AAAA fd00:1122:3344:103::22
    name: 427ec88f-f467-42fa-9bbb-66a91a36103c.host          (records: 1)
        AAAA fd00:1122:3344:2::1
    name: 466a9f29-62bf-4e63-924a-b9efdb86afec.host          (records: 1)
        AAAA fd00:1122:3344:102::22
    name: 50b2774d-e568-4f7b-a4a0-4e29d83e6d6f.host          (records: 1)
        AAAA fd00:1122:3344:103::2c
    name: 5199c033-4cf9-4ab6-8ae7-566bd7606363.host          (records: 1)
        AAAA fd00:1122:3344:101::25
    name: 62620961-fc4a-481e-968b-f5acbac0dc63.host          (records: 1)
        AAAA fd00:1122:3344:102::21
    name: 6444f8a5-6465-4f0b-a549-1993c113569c.host          (records: 1)
        AAAA fd00:1122:3344:101::21
    name: 694bd14f-cb24-4be4-bb19-876e79cda2c8.host          (records: 1)
        AAAA fd00:1122:3344:103::26
    name: 6c3ae381-04f7-41ea-b0ac-74db387dbc3a.host          (records: 1)
        AAAA fd00:1122:3344:102::24
    name: 6e08bf87-8e2a-4950-aabb-01e4441010fe.host          (records: 1)
        AAAA fd00:1122:3344:101::28
    name: 75b220ba-a0f4-4872-8202-dc7c87f062d0.host          (records: 1)
        AAAA fd00:1122:3344:103::24
    name: 7c252b64-c5af-4ec1-989e-9a03f3b0f111.host          (records: 1)
        AAAA fd00:1122:3344:103::27
    name: 7d0b456b-da4e-414c-8df8-31412a5bd0fe.host          (records: 1)
        AAAA fd00:1122:3344:102::2d
    name: 803bfb63-c246-41db-b0da-d3b87ddfc63d.host          (records: 1)
        AAAA fd00:1122:3344:101::23
    name: 80510139-0fe1-4168-936d-672cdeef55bd.host          (records: 1)
        AAAA fd00:1122:3344:102::2b
    name: 86a22a56-0168-453d-9df1-cb2a7c64b5d3.host          (records: 1)
        AAAA fd00:1122:3344:102::28
    name: 8b85951d-c237-4b2e-9bd5-a897351ac01c.host          (records: 1)
        AAAA fd00:1122:3344:103::2a
    name: 8d47aad7-4874-4da3-b841-fff4c19fd9a9.host          (records: 1)
        AAAA fd00:1122:3344:103::2e
    name: 9356ba47-ef3c-46c7-934d-d3acfa39e6ab.host          (records: 1)
        AAAA fd00:1122:3344:101::2b
    name: 98ce6087-273d-4c08-be0d-b348ca11870a.host          (records: 1)
        AAAA fd00:1122:3344:102::2f
    name: 98e6b7c2-2efa-41ca-b20a-0a4d61102fe6.sled          (records: 1)
        AAAA fd00:1122:3344:101::1
-   name: 99e2f30b-3174-40bf-a78a-90da8abba8ca.host          (records: 1)
-       AAAA fd00:1122:3344:1::1
    name: 9a3947f1-47e1-410c-ab33-3e55cc4c41c6.host          (records: 1)
        AAAA fd00:1122:3344:101::2e
    name: 9abf0cfc-6c89-4caa-8aab-92c90661941f.host          (records: 1)
        AAAA fd00:1122:3344:102::2c
*   name: @                                                  (records: 3 -> 2)
-       NS   ns1.control-plane.oxide.internal
-       NS   ns2.control-plane.oxide.internal
-       NS   ns3.control-plane.oxide.internal
+       NS   ns1.control-plane.oxide.internal
+       NS   ns2.control-plane.oxide.internal
    name: _clickhouse-admin-single-server._tcp               (records: 1)
        SRV  port  8888 353b3b65-20f7-48c3-88f7-495bd5d31545.host.control-plane.oxide.internal
    name: _clickhouse-native._tcp                            (records: 1)
        SRV  port  9000 353b3b65-20f7-48c3-88f7-495bd5d31545.host.control-plane.oxide.internal
    name: _clickhouse._tcp                                   (records: 1)
        SRV  port  8123 353b3b65-20f7-48c3-88f7-495bd5d31545.host.control-plane.oxide.internal
    name: _crucible-pantry._tcp                              (records: 3)
        SRV  port 17000 75b220ba-a0f4-4872-8202-dc7c87f062d0.host.control-plane.oxide.internal
        SRV  port 17000 ad6a3a03-8d0f-4504-99a4-cbf73d69b973.host.control-plane.oxide.internal
        SRV  port 17000 ba4994a8-23f9-4b1a-a84f-a08d74591389.host.control-plane.oxide.internal
    name: _crucible._tcp.058fd5f9-60a8-4e11-9302-15172782e17d (records: 1)
        SRV  port 32345 058fd5f9-60a8-4e11-9302-15172782e17d.host.control-plane.oxide.internal
    name: _crucible._tcp.2bf59188-be61-4c64-9abf-2e336d82f2e6 (records: 1)
        SRV  port 32345 2bf59188-be61-4c64-9abf-2e336d82f2e6.host.control-plane.oxide.internal
    name: _crucible._tcp.34e5d326-b993-44d8-8777-4aee373f0ecd (records: 1)
        SRV  port 32345 34e5d326-b993-44d8-8777-4aee373f0ecd.host.control-plane.oxide.internal
    name: _crucible._tcp.50b2774d-e568-4f7b-a4a0-4e29d83e6d6f (records: 1)
        SRV  port 32345 50b2774d-e568-4f7b-a4a0-4e29d83e6d6f.host.control-plane.oxide.internal
    name: _crucible._tcp.5199c033-4cf9-4ab6-8ae7-566bd7606363 (records: 1)
        SRV  port 32345 5199c033-4cf9-4ab6-8ae7-566bd7606363.host.control-plane.oxide.internal
    name: _crucible._tcp.694bd14f-cb24-4be4-bb19-876e79cda2c8 (records: 1)
        SRV  port 32345 694bd14f-cb24-4be4-bb19-876e79cda2c8.host.control-plane.oxide.internal
    name: _crucible._tcp.6e08bf87-8e2a-4950-aabb-01e4441010fe (records: 1)
        SRV  port 32345 6e08bf87-8e2a-4950-aabb-01e4441010fe.host.control-plane.oxide.internal
    name: _crucible._tcp.7c252b64-c5af-4ec1-989e-9a03f3b0f111 (records: 1)
        SRV  port 32345 7c252b64-c5af-4ec1-989e-9a03f3b0f111.host.control-plane.oxide.internal
    name: _crucible._tcp.7d0b456b-da4e-414c-8df8-31412a5bd0fe (records: 1)
        SRV  port 32345 7d0b456b-da4e-414c-8df8-31412a5bd0fe.host.control-plane.oxide.internal
    name: _crucible._tcp.80510139-0fe1-4168-936d-672cdeef55bd (records: 1)
        SRV  port 32345 80510139-0fe1-4168-936d-672cdeef55bd.host.control-plane.oxide.internal
    name: _crucible._tcp.86a22a56-0168-453d-9df1-cb2a7c64b5d3 (records: 1)
        SRV  port 32345 86a22a56-0168-453d-9df1-cb2a7c64b5d3.host.control-plane.oxide.internal
    name: _crucible._tcp.8b85951d-c237-4b2e-9bd5-a897351ac01c (records: 1)
        SRV  port 32345 8b85951d-c237-4b2e-9bd5-a897351ac01c.host.control-plane.oxide.internal
    name: _crucible._tcp.8d47aad7-4874-4da3-b841-fff4c19fd9a9 (records: 1)
        SRV  port 32345 8d47aad7-4874-4da3-b841-fff4c19fd9a9.host.control-plane.oxide.internal
    name: _crucible._tcp.9356ba47-ef3c-46c7-934d-d3acfa39e6ab (records: 1)
        SRV  port 32345 9356ba47-ef3c-46c7-934d-d3acfa39e6ab.host.control-plane.oxide.internal
    name: _crucible._tcp.98ce6087-273d-4c08-be0d-b348ca11870a (records: 1)
        SRV  port 32345 98ce6087-273d-4c08-be0d-b348ca11870a.host.control-plane.oxide.internal
    name: _crucible._tcp.9a3947f1-47e1-410c-ab33-3e55cc4c41c6 (records: 1)
        SRV  port 32345 9a3947f1-47e1-410c-ab33-3e55cc4c41c6.host.control-plane.oxide.internal
    name: _crucible._tcp.9abf0cfc-6c89-4caa-8aab-92c90661941f (records: 1)
        SRV  port 32345 9abf0cfc-6c89-4caa-8aab-92c90661941f.host.control-plane.oxide.internal
    name: _crucible._tcp.a41824be-1ebb-4889-a631-f8dc7164cfab (records: 1)
        SRV  port 32345 a41824be-1ebb-4889-a631-f8dc7164cfab.host.control-plane.oxide.internal
    name: _crucible._tcp.a5d2aef8-624b-41c6-9162-583654920631 (records: 1)
        SRV  port 32345 a5d2aef8-624b-41c6-9162-583654920631.host.control-plane.oxide.internal
    name: _crucible._tcp.af4d4eba-4a44-47f4-abd4-69e21e0fcae2 (records: 1)
        SRV  port 32345 af4d4eba-4a44-47f4-abd4-69e21e0fcae2.host.control-plane.oxide.internal
    name: _crucible._tcp.bb9974d0-428b-419f-b617-40ceec19e58a (records: 1)
        SRV  port 32345 bb9974d0-428b-419f-b617-40ceec19e58a.host.control-plane.oxide.internal
    name: _crucible._tcp.bd354eef-d8a6-4165-9124-283fb5e46d77 (records: 1)
        SRV  port 32345 bd354eef-d8a6-4165-9124-283fb5e46d77.host.control-plane.oxide.internal
    name: _crucible._tcp.bd945040-9f62-4e7c-af5a-f8cc4b746992 (records: 1)
        SRV  port 32345 bd945040-9f62-4e7c-af5a-f8cc4b746992.host.control-plane.oxide.internal
    name: _crucible._tcp.c49fabd6-b2ad-44c6-b760-90e614601b2b (records: 1)
        SRV  port 32345 c49fabd6-b2ad-44c6-b760-90e614601b2b.host.control-plane.oxide.internal
    name: _crucible._tcp.c590491d-3c92-442a-bb1f-e402363ae172 (records: 1)
        SRV  port 32345 c590491d-3c92-442a-bb1f-e402363ae172.host.control-plane.oxide.internal
    name: _crucible._tcp.c936e8c4-bbf4-4568-8d97-f08286d0cb81 (records: 1)
        SRV  port 32345 c936e8c4-bbf4-4568-8d97-f08286d0cb81.host.control-plane.oxide.internal
    name: _crucible._tcp.dfac80b4-a887-430a-ae87-a4e065dba787 (records: 1)
        SRV  port 32345 dfac80b4-a887-430a-ae87-a4e065dba787.host.control-plane.oxide.internal
    name: _crucible._tcp.e2fdefe7-95b2-4fd2-ae37-56929a06d58c (records: 1)
        SRV  port 32345 e2fdefe7-95b2-4fd2-ae37-56929a06d58c.host.control-plane.oxide.internal
    name: _crucible._tcp.f55647d4-5500-4ad3-893a-df45bd50d622 (records: 1)
        SRV  port 32345 f55647d4-5500-4ad3-893a-df45bd50d622.host.control-plane.oxide.internal
    name: _crucible._tcp.fc0bb9d1-dbdc-4f38-a630-825cde4cc5fb (records: 1)
        SRV  port 32345 fc0bb9d1-dbdc-4f38-a630-825cde4cc5fb.host.control-plane.oxide.internal
    name: _external-dns._tcp                                 (records: 3)
        SRV  port  5353 6c3ae381-04f7-41ea-b0ac-74db387dbc3a.host.control-plane.oxide.internal
        SRV  port  5353 803bfb63-c246-41db-b0da-d3b87ddfc63d.host.control-plane.oxide.internal
        SRV  port  5353 f6ec9c67-946a-4da3-98d5-581f72ce8bf0.host.control-plane.oxide.internal
    name: _internal-ntp._tcp                                 (records: 3)
        SRV  port   123 62620961-fc4a-481e-968b-f5acbac0dc63.host.control-plane.oxide.internal
        SRV  port   123 6444f8a5-6465-4f0b-a549-1993c113569c.host.control-plane.oxide.internal
        SRV  port   123 f10a4fb9-759f-4a65-b25e-5794ad2d07d8.host.control-plane.oxide.internal
*   name: _nameservice._tcp                                  (records: 3 -> 2)
-       SRV  port  5353 427ec88f-f467-42fa-9bbb-66a91a36103c.host.control-plane.oxide.internal
-       SRV  port  5353 99e2f30b-3174-40bf-a78a-90da8abba8ca.host.control-plane.oxide.internal
-       SRV  port  5353 ea5b4030-b52f-44b2-8d70-45f15f987d01.host.control-plane.oxide.internal
+       SRV  port  5353 427ec88f-f467-42fa-9bbb-66a91a36103c.host.control-plane.oxide.internal
+       SRV  port  5353 ea5b4030-b52f-44b2-8d70-45f15f987d01.host.control-plane.oxide.internal
    name: _nexus._tcp                                        (records: 3)
        SRV  port 12221 0c71b3b2-6ceb-4e8f-b020-b08675e83038.host.control-plane.oxide.internal
        SRV  port 12221 3eeb8d49-eb1a-43f8-bb64-c2338421c2c6.host.control-plane.oxide.internal
        SRV  port 12221 466a9f29-62bf-4e63-924a-b9efdb86afec.host.control-plane.oxide.internal
    name: _oximeter-reader._tcp                              (records: 1)
        SRV  port  9000 353b3b65-20f7-48c3-88f7-495bd5d31545.host.control-plane.oxide.internal
    name: _repo-depot._tcp                                   (records: 3)
        SRV  port 12348 2b8f0cb3-0295-4b3c-bc58-4fe88b57112c.sled.control-plane.oxide.internal
        SRV  port 12348 98e6b7c2-2efa-41ca-b20a-0a4d61102fe6.sled.control-plane.oxide.internal
        SRV  port 12348 d81c6a84-79b8-4958-ae41-ea46c9b19763.sled.control-plane.oxide.internal
    name: a41824be-1ebb-4889-a631-f8dc7164cfab.host          (records: 1)
        AAAA fd00:1122:3344:102::2a
    name: a5d2aef8-624b-41c6-9162-583654920631.host          (records: 1)
        AAAA fd00:1122:3344:101::2d
    name: ad6a3a03-8d0f-4504-99a4-cbf73d69b973.host          (records: 1)
        AAAA fd00:1122:3344:102::25
    name: af4d4eba-4a44-47f4-abd4-69e21e0fcae2.host          (records: 1)
        AAAA fd00:1122:3344:102::2e
    name: ba4994a8-23f9-4b1a-a84f-a08d74591389.host          (records: 1)
        AAAA fd00:1122:3344:101::24
    name: bb9974d0-428b-419f-b617-40ceec19e58a.host          (records: 1)
        AAAA fd00:1122:3344:103::2d
    name: bd354eef-d8a6-4165-9124-283fb5e46d77.host          (records: 1)
        AAAA fd00:1122:3344:102::26
    name: bd945040-9f62-4e7c-af5a-f8cc4b746992.host          (records: 1)
        AAAA fd00:1122:3344:101::29
    name: c49fabd6-b2ad-44c6-b760-90e614601b2b.host          (records: 1)
        AAAA fd00:1122:3344:102::29
    name: c590491d-3c92-442a-bb1f-e402363ae172.host          (records: 1)
        AAAA fd00:1122:3344:103::2b
    name: c936e8c4-bbf4-4568-8d97-f08286d0cb81.host          (records: 1)
        AAAA fd00:1122:3344:103::29
    name: d81c6a84-79b8-4958-ae41-ea46c9b19763.sled          (records: 1)
        AAAA fd00:1122:3344:103::1
    name: dfac80b4-a887-430a-ae87-a4e065dba787.host          (records: 1)
        AAAA fd00:1122:3344:101::26
    name: e2fdefe7-95b2-4fd2-ae37-56929a06d58c.host          (records: 1)
        AAAA fd00:1122:3344:102::27
    name: ea5b4030-b52f-44b2-8d70-45f15f987d01.host          (records: 1)
        AAAA fd00:1122:3344:3::1
    name: f10a4fb9-759f-4a65-b25e-5794ad2d07d8.host          (records: 1)
        AAAA fd00:1122:3344:103::21
    name: f55647d4-5500-4ad3-893a-df45bd50d622.host          (records: 1)
        AAAA fd00:1122:3344:103::25
    name: f6ec9c67-946a-4da3-98d5-581f72ce8bf0.host          (records: 1)
        AAAA fd00:1122:3344:103::23
    name: fc0bb9d1-dbdc-4f38-a630-825cde4cc5fb.host          (records: 1)
        AAAA fd00:1122:3344:101::2c
*   name: ns1                                                (records: 1 -> 1)
-       AAAA fd00:1122:3344:1::1
+       AAAA fd00:1122:3344:2::1
*   name: ns2                                                (records: 1 -> 1)
-       AAAA fd00:1122:3344:2::1
+       AAAA fd00:1122:3344:3::1
-   name: ns3                                                (records: 1)
-       AAAA fd00:1122:3344:3::1

external DNS:
  DNS zone: "oxide.example" (unchanged)
    name: @                                                  (records: 3)
        NS   ns1.oxide.example
        NS   ns2.oxide.example
        NS   ns3.oxide.example
    name: example-silo.sys                                   (records: 3)
        A    192.0.2.2
        A    192.0.2.3
        A    192.0.2.4
    name: ns1                                                (records: 1)
        A    198.51.100.1
    name: ns2                                                (records: 1)
        A    198.51.100.2
    name: ns3                                                (records: 1)
        A    198.51.100.3




> # Mark the internal DNS zone ready for cleanup.
> # This approximates sled-agent performing an inventory collection and seeing the DNS zone has gone away.
> # This zone's records were removed in the expunge before, so there are no further DNS changes.
> blueprint-edit 8da82a8e-bf97-4fbd-8ddd-9f6462732cf1 mark-for-cleanup 99e2f30b-3174-40bf-a78a-90da8abba8ca
blueprint 58d5e830-0884-47d8-a7cd-b2b3751adeb4 created from blueprint 8da82a8e-bf97-4fbd-8ddd-9f6462732cf1: marked zone 99e2f30b-3174-40bf-a78a-90da8abba8ca ready for cleanup

> blueprint-diff 8da82a8e-bf97-4fbd-8ddd-9f6462732cf1 58d5e830-0884-47d8-a7cd-b2b3751adeb4
from: blueprint 8da82a8e-bf97-4fbd-8ddd-9f6462732cf1
to:   blueprint 58d5e830-0884-47d8-a7cd-b2b3751adeb4

 MODIFIED SLEDS:

  sled 2b8f0cb3-0295-4b3c-bc58-4fe88b57112c (active, config generation 3):

    host phase 2 contents:
    ------------------------
    slot   boot image source
    ------------------------
    A      current contents 
    B      current contents 


    physical disks:
    ------------------------------------------------------------------------------------
    vendor        model        serial                                        disposition
    ------------------------------------------------------------------------------------
    fake-vendor   fake-model   serial-2dc9aea2-4cba-4547-8dc3-040599134f85   in service 
    fake-vendor   fake-model   serial-43e61ecc-d0dc-4638-a634-4854651e0151   in service 
    fake-vendor   fake-model   serial-641e26dd-813b-498e-8416-b017d9cad135   in service 
    fake-vendor   fake-model   serial-69b610c8-ac2a-4c6e-ac78-a2f2f3d404a4   in service 
    fake-vendor   fake-model   serial-727522a7-934f-494d-b5b3-160968e74463   in service 
    fake-vendor   fake-model   serial-72c59873-31ff-4e36-8d76-ff834009349a   in service 
    fake-vendor   fake-model   serial-79170c8f-e6cf-43b3-9778-3b4294bdc452   in service 
    fake-vendor   fake-model   serial-ae3b6eba-4e73-476b-9092-a4f5f9c96f09   in service 
    fake-vendor   fake-model   serial-b5fd5bc1-099e-4e77-8028-a9793c11f43b   in service 
    fake-vendor   fake-model   serial-fcf2338a-b7c0-4ebe-af95-287358aa8e59   in service 


    datasets:
    -------------------------------------------------------------------------------------------------------------------------------------------------------------------------------------------------------
    dataset name                                                                                                   dataset id                             disposition   quota     reservation   compression
    -------------------------------------------------------------------------------------------------------------------------------------------------------------------------------------------------------
    oxp_2dc9aea2-4cba-4547-8dc3-040599134f85/crucible                                                              ce916f20-f65d-47b7-ac37-cc3df6f312f2   in service    none      none          off        
    oxp_43e61ecc-d0dc-4638-a634-4854651e0151/crucible                                                              efbdb215-7c0d-426a-a38c-d4555fc480da   in service    none      none          off        
    oxp_641e26dd-813b-498e-8416-b017d9cad135/crucible                                                              1d6ee313-737b-4152-ae23-98854cf15ef5   in service    none      none          off        
    oxp_69b610c8-ac2a-4c6e-ac78-a2f2f3d404a4/crucible                                                              41f55f88-a78f-4956-bdac-279c0e1c4cc4   in service    none      none          off        
    oxp_727522a7-934f-494d-b5b3-160968e74463/crucible                                                              06da6b56-c6df-47f6-ad3b-1438c7a7cf0a   in service    none      none          off        
    oxp_72c59873-31ff-4e36-8d76-ff834009349a/crucible                                                              9016843b-b391-4ca3-b6e4-c9ca5c99030f   in service    none      none          off        
    oxp_79170c8f-e6cf-43b3-9778-3b4294bdc452/crucible                                                              3ba6ea77-266f-4370-8efa-32bcbfa4c9d5   in service    none      none          off        
    oxp_ae3b6eba-4e73-476b-9092-a4f5f9c96f09/crucible                                                              387700d8-8d1a-4c71-a15c-19241fb0b81d   in service    none      none          off        
    oxp_b5fd5bc1-099e-4e77-8028-a9793c11f43b/crucible                                                              909beac9-0235-4b2b-ad17-3e401170f98d   in service    none      none          off        
    oxp_fcf2338a-b7c0-4ebe-af95-287358aa8e59/crucible                                                              54a58096-78a8-451f-9212-7d9199d4bee9   in service    none      none          off        
    oxp_2dc9aea2-4cba-4547-8dc3-040599134f85/crypt/clickhouse                                                      0582030b-aab6-4d0e-b1d2-64562ee712cd   in service    none      none          off        
    oxp_2dc9aea2-4cba-4547-8dc3-040599134f85/crypt/external_dns                                                    db0ee3be-69c8-46e6-b7a1-2ae96e0b016f   in service    none      none          off        
    oxp_2dc9aea2-4cba-4547-8dc3-040599134f85/crypt/internal_dns                                                    6e218d0a-13fd-4f70-884e-47e960fa8bb8   expunged      none      none          off        
    oxp_2dc9aea2-4cba-4547-8dc3-040599134f85/crypt/zone                                                            4829f422-aa31-41a8-ab73-95684ff1ef48   in service    none      none          off        
    oxp_43e61ecc-d0dc-4638-a634-4854651e0151/crypt/zone                                                            775f9207-c42d-4af2-9186-27ffef67735e   in service    none      none          off        
    oxp_641e26dd-813b-498e-8416-b017d9cad135/crypt/zone                                                            3b66453b-7148-4c1b-84a9-499e43290ab4   in service    none      none          off        
    oxp_69b610c8-ac2a-4c6e-ac78-a2f2f3d404a4/crypt/zone                                                            3560dd69-3b23-4c69-807d-d673104cfc68   in service    none      none          off        
    oxp_727522a7-934f-494d-b5b3-160968e74463/crypt/zone                                                            841d5648-05f0-47b0-b446-92f6b60fe9a6   in service    none      none          off        
    oxp_72c59873-31ff-4e36-8d76-ff834009349a/crypt/zone                                                            2ad1875a-92ac-472f-8c26-593309f0e4da   in service    none      none          off        
    oxp_79170c8f-e6cf-43b3-9778-3b4294bdc452/crypt/zone                                                            8e0bd2bd-23b7-4bc6-9e73-c4d4ebc0bc8c   in service    none      none          off        
    oxp_ae3b6eba-4e73-476b-9092-a4f5f9c96f09/crypt/zone                                                            5ae11c7e-08fa-4d78-a4ea-14b4a9a10241   in service    none      none          off        
    oxp_b5fd5bc1-099e-4e77-8028-a9793c11f43b/crypt/zone                                                            b8f2a09f-8bd2-4418-872b-a4457a3f958c   in service    none      none          off        
    oxp_fcf2338a-b7c0-4ebe-af95-287358aa8e59/crypt/zone                                                            3e0d6188-c503-49cf-a441-fa7df40ceb43   in service    none      none          off        
    oxp_2dc9aea2-4cba-4547-8dc3-040599134f85/crypt/zone/oxz_clickhouse_353b3b65-20f7-48c3-88f7-495bd5d31545        feecfda1-9966-43d4-aaef-440b77f0b26d   in service    none      none          off        
    oxp_ae3b6eba-4e73-476b-9092-a4f5f9c96f09/crypt/zone/oxz_crucible_7d0b456b-da4e-414c-8df8-31412a5bd0fe          19b89526-a27d-4b1e-b892-0472daed6eb2   in service    none      none          off        
    oxp_72c59873-31ff-4e36-8d76-ff834009349a/crypt/zone/oxz_crucible_80510139-0fe1-4168-936d-672cdeef55bd          7b4c0f5d-f5ed-4575-9ff2-4fedf68b8b44   in service    none      none          off        
    oxp_641e26dd-813b-498e-8416-b017d9cad135/crypt/zone/oxz_crucible_86a22a56-0168-453d-9df1-cb2a7c64b5d3          bf53e501-5a50-43f5-ad04-f3a749d69165   in service    none      none          off        
    oxp_fcf2338a-b7c0-4ebe-af95-287358aa8e59/crypt/zone/oxz_crucible_98ce6087-273d-4c08-be0d-b348ca11870a          6e13ee83-afb8-4092-82db-5e07bfe20967   in service    none      none          off        
    oxp_79170c8f-e6cf-43b3-9778-3b4294bdc452/crypt/zone/oxz_crucible_9abf0cfc-6c89-4caa-8aab-92c90661941f          6d63fb31-edc8-47a0-9614-edc4579c667b   in service    none      none          off        
    oxp_727522a7-934f-494d-b5b3-160968e74463/crypt/zone/oxz_crucible_a41824be-1ebb-4889-a631-f8dc7164cfab          8a62cd6a-94cd-4587-bfec-9918ccf2b2f9   in service    none      none          off        
    oxp_b5fd5bc1-099e-4e77-8028-a9793c11f43b/crypt/zone/oxz_crucible_af4d4eba-4a44-47f4-abd4-69e21e0fcae2          f6beb962-0abf-419c-85ed-25cadfcd311f   in service    none      none          off        
    oxp_2dc9aea2-4cba-4547-8dc3-040599134f85/crypt/zone/oxz_crucible_bd354eef-d8a6-4165-9124-283fb5e46d77          84236ada-22e5-490d-8e75-cd988c35f3ce   in service    none      none          off        
    oxp_69b610c8-ac2a-4c6e-ac78-a2f2f3d404a4/crypt/zone/oxz_crucible_c49fabd6-b2ad-44c6-b760-90e614601b2b          e79924f2-558c-4ae7-aebf-42a2b1a2f9ee   in service    none      none          off        
    oxp_43e61ecc-d0dc-4638-a634-4854651e0151/crypt/zone/oxz_crucible_e2fdefe7-95b2-4fd2-ae37-56929a06d58c          04bfdaea-7faa-43a1-8b05-235f461a0494   in service    none      none          off        
    oxp_2dc9aea2-4cba-4547-8dc3-040599134f85/crypt/zone/oxz_crucible_pantry_ad6a3a03-8d0f-4504-99a4-cbf73d69b973   28356d88-8ed9-413e-addd-5da4310f1b49   in service    none      none          off        
    oxp_2dc9aea2-4cba-4547-8dc3-040599134f85/crypt/zone/oxz_external_dns_6c3ae381-04f7-41ea-b0ac-74db387dbc3a      4b0b09bf-94b7-45bf-a6b3-d46af53ae44a   in service    none      none          off        
    oxp_2dc9aea2-4cba-4547-8dc3-040599134f85/crypt/zone/oxz_internal_dns_99e2f30b-3174-40bf-a78a-90da8abba8ca      956966b9-8201-437b-81ba-3c8ad2032080   expunged      none      none          off        
    oxp_2dc9aea2-4cba-4547-8dc3-040599134f85/crypt/zone/oxz_nexus_466a9f29-62bf-4e63-924a-b9efdb86afec             9073fb6b-f973-4bbd-b7cc-ba1abf6cb238   in service    none      none          off        
    oxp_2dc9aea2-4cba-4547-8dc3-040599134f85/crypt/zone/oxz_ntp_62620961-fc4a-481e-968b-f5acbac0dc63               1640adb6-70bf-44cf-b05c-bff6dd300cf3   in service    none      none          off        
    oxp_2dc9aea2-4cba-4547-8dc3-040599134f85/crypt/debug                                                           93957ca0-9ed1-4e7b-8c34-2ce07a69541c   in service    100 GiB   none          gzip-9     
    oxp_43e61ecc-d0dc-4638-a634-4854651e0151/crypt/debug                                                           2db6b7c1-0f46-4ced-a3ad-48872793360e   in service    100 GiB   none          gzip-9     
    oxp_641e26dd-813b-498e-8416-b017d9cad135/crypt/debug                                                           318fae85-abcb-4259-b1b6-ac96d193f7b7   in service    100 GiB   none          gzip-9     
    oxp_69b610c8-ac2a-4c6e-ac78-a2f2f3d404a4/crypt/debug                                                           09b9cc9b-3426-470b-a7bc-538f82dede03   in service    100 GiB   none          gzip-9     
    oxp_727522a7-934f-494d-b5b3-160968e74463/crypt/debug                                                           b46de15d-33e7-4cd0-aa7c-e7be2a61e71b   in service    100 GiB   none          gzip-9     
    oxp_72c59873-31ff-4e36-8d76-ff834009349a/crypt/debug                                                           c31623de-c19b-4615-9f1d-5e1daa5d3bda   in service    100 GiB   none          gzip-9     
    oxp_79170c8f-e6cf-43b3-9778-3b4294bdc452/crypt/debug                                                           8c4fa711-1d5d-4e93-85f0-d17bff47b063   in service    100 GiB   none          gzip-9     
    oxp_ae3b6eba-4e73-476b-9092-a4f5f9c96f09/crypt/debug                                                           49f8fbb6-5bac-4609-907f-6e3dfc206059   in service    100 GiB   none          gzip-9     
    oxp_b5fd5bc1-099e-4e77-8028-a9793c11f43b/crypt/debug                                                           2f204c50-a327-479c-8852-f53ec7a19c1f   in service    100 GiB   none          gzip-9     
    oxp_fcf2338a-b7c0-4ebe-af95-287358aa8e59/crypt/debug                                                           78f34ce7-42f1-41da-995f-318f32054ad2   in service    100 GiB   none          gzip-9     


    omicron zones:
    ------------------------------------------------------------------------------------------------------------------
    zone type         zone id                                image source      disposition      underlay IP           
    ------------------------------------------------------------------------------------------------------------------
    clickhouse        353b3b65-20f7-48c3-88f7-495bd5d31545   install dataset   in service       fd00:1122:3344:102::23
    crucible          7d0b456b-da4e-414c-8df8-31412a5bd0fe   install dataset   in service       fd00:1122:3344:102::2d
    crucible          80510139-0fe1-4168-936d-672cdeef55bd   install dataset   in service       fd00:1122:3344:102::2b
    crucible          86a22a56-0168-453d-9df1-cb2a7c64b5d3   install dataset   in service       fd00:1122:3344:102::28
    crucible          98ce6087-273d-4c08-be0d-b348ca11870a   install dataset   in service       fd00:1122:3344:102::2f
    crucible          9abf0cfc-6c89-4caa-8aab-92c90661941f   install dataset   in service       fd00:1122:3344:102::2c
    crucible          a41824be-1ebb-4889-a631-f8dc7164cfab   install dataset   in service       fd00:1122:3344:102::2a
    crucible          af4d4eba-4a44-47f4-abd4-69e21e0fcae2   install dataset   in service       fd00:1122:3344:102::2e
    crucible          bd354eef-d8a6-4165-9124-283fb5e46d77   install dataset   in service       fd00:1122:3344:102::26
    crucible          c49fabd6-b2ad-44c6-b760-90e614601b2b   install dataset   in service       fd00:1122:3344:102::29
    crucible          e2fdefe7-95b2-4fd2-ae37-56929a06d58c   install dataset   in service       fd00:1122:3344:102::27
    crucible_pantry   ad6a3a03-8d0f-4504-99a4-cbf73d69b973   install dataset   in service       fd00:1122:3344:102::25
    external_dns      6c3ae381-04f7-41ea-b0ac-74db387dbc3a   install dataset   in service       fd00:1122:3344:102::24
    internal_ntp      62620961-fc4a-481e-968b-f5acbac0dc63   install dataset   in service       fd00:1122:3344:102::21
    nexus             466a9f29-62bf-4e63-924a-b9efdb86afec   install dataset   in service       fd00:1122:3344:102::22
*   internal_dns      99e2f30b-3174-40bf-a78a-90da8abba8ca   install dataset   - expunged ⏳     fd00:1122:3344:1::1   
     └─                                                                        + expunged ✓                           


 COCKROACHDB SETTINGS:
    state fingerprint:::::::::::::::::   (none) (unchanged)
    cluster.preserve_downgrade_option:   (do not modify) (unchanged)

 METADATA:
    internal DNS version:::   1 (unchanged)
    external DNS version:::   1 (unchanged)
    target release min gen:   1 (unchanged)

 OXIMETER SETTINGS:
    generation:   1 (unchanged)
    read from::   SingleNode (unchanged)


internal DNS:
  DNS zone: "control-plane.oxide.internal" (unchanged)
    name: 058fd5f9-60a8-4e11-9302-15172782e17d.host          (records: 1)
        AAAA fd00:1122:3344:101::27
    name: 0c71b3b2-6ceb-4e8f-b020-b08675e83038.host          (records: 1)
        AAAA fd00:1122:3344:101::22
    name: 2b8f0cb3-0295-4b3c-bc58-4fe88b57112c.sled          (records: 1)
        AAAA fd00:1122:3344:102::1
    name: 2bf59188-be61-4c64-9abf-2e336d82f2e6.host          (records: 1)
        AAAA fd00:1122:3344:103::28
    name: 34e5d326-b993-44d8-8777-4aee373f0ecd.host          (records: 1)
        AAAA fd00:1122:3344:101::2a
    name: 353b3b65-20f7-48c3-88f7-495bd5d31545.host          (records: 1)
        AAAA fd00:1122:3344:102::23
    name: 3eeb8d49-eb1a-43f8-bb64-c2338421c2c6.host          (records: 1)
        AAAA fd00:1122:3344:103::22
    name: 427ec88f-f467-42fa-9bbb-66a91a36103c.host          (records: 1)
        AAAA fd00:1122:3344:2::1
    name: 466a9f29-62bf-4e63-924a-b9efdb86afec.host          (records: 1)
        AAAA fd00:1122:3344:102::22
    name: 50b2774d-e568-4f7b-a4a0-4e29d83e6d6f.host          (records: 1)
        AAAA fd00:1122:3344:103::2c
    name: 5199c033-4cf9-4ab6-8ae7-566bd7606363.host          (records: 1)
        AAAA fd00:1122:3344:101::25
    name: 62620961-fc4a-481e-968b-f5acbac0dc63.host          (records: 1)
        AAAA fd00:1122:3344:102::21
    name: 6444f8a5-6465-4f0b-a549-1993c113569c.host          (records: 1)
        AAAA fd00:1122:3344:101::21
    name: 694bd14f-cb24-4be4-bb19-876e79cda2c8.host          (records: 1)
        AAAA fd00:1122:3344:103::26
    name: 6c3ae381-04f7-41ea-b0ac-74db387dbc3a.host          (records: 1)
        AAAA fd00:1122:3344:102::24
    name: 6e08bf87-8e2a-4950-aabb-01e4441010fe.host          (records: 1)
        AAAA fd00:1122:3344:101::28
    name: 75b220ba-a0f4-4872-8202-dc7c87f062d0.host          (records: 1)
        AAAA fd00:1122:3344:103::24
    name: 7c252b64-c5af-4ec1-989e-9a03f3b0f111.host          (records: 1)
        AAAA fd00:1122:3344:103::27
    name: 7d0b456b-da4e-414c-8df8-31412a5bd0fe.host          (records: 1)
        AAAA fd00:1122:3344:102::2d
    name: 803bfb63-c246-41db-b0da-d3b87ddfc63d.host          (records: 1)
        AAAA fd00:1122:3344:101::23
    name: 80510139-0fe1-4168-936d-672cdeef55bd.host          (records: 1)
        AAAA fd00:1122:3344:102::2b
    name: 86a22a56-0168-453d-9df1-cb2a7c64b5d3.host          (records: 1)
        AAAA fd00:1122:3344:102::28
    name: 8b85951d-c237-4b2e-9bd5-a897351ac01c.host          (records: 1)
        AAAA fd00:1122:3344:103::2a
    name: 8d47aad7-4874-4da3-b841-fff4c19fd9a9.host          (records: 1)
        AAAA fd00:1122:3344:103::2e
    name: 9356ba47-ef3c-46c7-934d-d3acfa39e6ab.host          (records: 1)
        AAAA fd00:1122:3344:101::2b
    name: 98ce6087-273d-4c08-be0d-b348ca11870a.host          (records: 1)
        AAAA fd00:1122:3344:102::2f
    name: 98e6b7c2-2efa-41ca-b20a-0a4d61102fe6.sled          (records: 1)
        AAAA fd00:1122:3344:101::1
    name: 9a3947f1-47e1-410c-ab33-3e55cc4c41c6.host          (records: 1)
        AAAA fd00:1122:3344:101::2e
    name: 9abf0cfc-6c89-4caa-8aab-92c90661941f.host          (records: 1)
        AAAA fd00:1122:3344:102::2c
    name: @                                                  (records: 2)
        NS   ns1.control-plane.oxide.internal
        NS   ns2.control-plane.oxide.internal
    name: _clickhouse-admin-single-server._tcp               (records: 1)
        SRV  port  8888 353b3b65-20f7-48c3-88f7-495bd5d31545.host.control-plane.oxide.internal
    name: _clickhouse-native._tcp                            (records: 1)
        SRV  port  9000 353b3b65-20f7-48c3-88f7-495bd5d31545.host.control-plane.oxide.internal
    name: _clickhouse._tcp                                   (records: 1)
        SRV  port  8123 353b3b65-20f7-48c3-88f7-495bd5d31545.host.control-plane.oxide.internal
    name: _crucible-pantry._tcp                              (records: 3)
        SRV  port 17000 75b220ba-a0f4-4872-8202-dc7c87f062d0.host.control-plane.oxide.internal
        SRV  port 17000 ad6a3a03-8d0f-4504-99a4-cbf73d69b973.host.control-plane.oxide.internal
        SRV  port 17000 ba4994a8-23f9-4b1a-a84f-a08d74591389.host.control-plane.oxide.internal
    name: _crucible._tcp.058fd5f9-60a8-4e11-9302-15172782e17d (records: 1)
        SRV  port 32345 058fd5f9-60a8-4e11-9302-15172782e17d.host.control-plane.oxide.internal
    name: _crucible._tcp.2bf59188-be61-4c64-9abf-2e336d82f2e6 (records: 1)
        SRV  port 32345 2bf59188-be61-4c64-9abf-2e336d82f2e6.host.control-plane.oxide.internal
    name: _crucible._tcp.34e5d326-b993-44d8-8777-4aee373f0ecd (records: 1)
        SRV  port 32345 34e5d326-b993-44d8-8777-4aee373f0ecd.host.control-plane.oxide.internal
    name: _crucible._tcp.50b2774d-e568-4f7b-a4a0-4e29d83e6d6f (records: 1)
        SRV  port 32345 50b2774d-e568-4f7b-a4a0-4e29d83e6d6f.host.control-plane.oxide.internal
    name: _crucible._tcp.5199c033-4cf9-4ab6-8ae7-566bd7606363 (records: 1)
        SRV  port 32345 5199c033-4cf9-4ab6-8ae7-566bd7606363.host.control-plane.oxide.internal
    name: _crucible._tcp.694bd14f-cb24-4be4-bb19-876e79cda2c8 (records: 1)
        SRV  port 32345 694bd14f-cb24-4be4-bb19-876e79cda2c8.host.control-plane.oxide.internal
    name: _crucible._tcp.6e08bf87-8e2a-4950-aabb-01e4441010fe (records: 1)
        SRV  port 32345 6e08bf87-8e2a-4950-aabb-01e4441010fe.host.control-plane.oxide.internal
    name: _crucible._tcp.7c252b64-c5af-4ec1-989e-9a03f3b0f111 (records: 1)
        SRV  port 32345 7c252b64-c5af-4ec1-989e-9a03f3b0f111.host.control-plane.oxide.internal
    name: _crucible._tcp.7d0b456b-da4e-414c-8df8-31412a5bd0fe (records: 1)
        SRV  port 32345 7d0b456b-da4e-414c-8df8-31412a5bd0fe.host.control-plane.oxide.internal
    name: _crucible._tcp.80510139-0fe1-4168-936d-672cdeef55bd (records: 1)
        SRV  port 32345 80510139-0fe1-4168-936d-672cdeef55bd.host.control-plane.oxide.internal
    name: _crucible._tcp.86a22a56-0168-453d-9df1-cb2a7c64b5d3 (records: 1)
        SRV  port 32345 86a22a56-0168-453d-9df1-cb2a7c64b5d3.host.control-plane.oxide.internal
    name: _crucible._tcp.8b85951d-c237-4b2e-9bd5-a897351ac01c (records: 1)
        SRV  port 32345 8b85951d-c237-4b2e-9bd5-a897351ac01c.host.control-plane.oxide.internal
    name: _crucible._tcp.8d47aad7-4874-4da3-b841-fff4c19fd9a9 (records: 1)
        SRV  port 32345 8d47aad7-4874-4da3-b841-fff4c19fd9a9.host.control-plane.oxide.internal
    name: _crucible._tcp.9356ba47-ef3c-46c7-934d-d3acfa39e6ab (records: 1)
        SRV  port 32345 9356ba47-ef3c-46c7-934d-d3acfa39e6ab.host.control-plane.oxide.internal
    name: _crucible._tcp.98ce6087-273d-4c08-be0d-b348ca11870a (records: 1)
        SRV  port 32345 98ce6087-273d-4c08-be0d-b348ca11870a.host.control-plane.oxide.internal
    name: _crucible._tcp.9a3947f1-47e1-410c-ab33-3e55cc4c41c6 (records: 1)
        SRV  port 32345 9a3947f1-47e1-410c-ab33-3e55cc4c41c6.host.control-plane.oxide.internal
    name: _crucible._tcp.9abf0cfc-6c89-4caa-8aab-92c90661941f (records: 1)
        SRV  port 32345 9abf0cfc-6c89-4caa-8aab-92c90661941f.host.control-plane.oxide.internal
    name: _crucible._tcp.a41824be-1ebb-4889-a631-f8dc7164cfab (records: 1)
        SRV  port 32345 a41824be-1ebb-4889-a631-f8dc7164cfab.host.control-plane.oxide.internal
    name: _crucible._tcp.a5d2aef8-624b-41c6-9162-583654920631 (records: 1)
        SRV  port 32345 a5d2aef8-624b-41c6-9162-583654920631.host.control-plane.oxide.internal
    name: _crucible._tcp.af4d4eba-4a44-47f4-abd4-69e21e0fcae2 (records: 1)
        SRV  port 32345 af4d4eba-4a44-47f4-abd4-69e21e0fcae2.host.control-plane.oxide.internal
    name: _crucible._tcp.bb9974d0-428b-419f-b617-40ceec19e58a (records: 1)
        SRV  port 32345 bb9974d0-428b-419f-b617-40ceec19e58a.host.control-plane.oxide.internal
    name: _crucible._tcp.bd354eef-d8a6-4165-9124-283fb5e46d77 (records: 1)
        SRV  port 32345 bd354eef-d8a6-4165-9124-283fb5e46d77.host.control-plane.oxide.internal
    name: _crucible._tcp.bd945040-9f62-4e7c-af5a-f8cc4b746992 (records: 1)
        SRV  port 32345 bd945040-9f62-4e7c-af5a-f8cc4b746992.host.control-plane.oxide.internal
    name: _crucible._tcp.c49fabd6-b2ad-44c6-b760-90e614601b2b (records: 1)
        SRV  port 32345 c49fabd6-b2ad-44c6-b760-90e614601b2b.host.control-plane.oxide.internal
    name: _crucible._tcp.c590491d-3c92-442a-bb1f-e402363ae172 (records: 1)
        SRV  port 32345 c590491d-3c92-442a-bb1f-e402363ae172.host.control-plane.oxide.internal
    name: _crucible._tcp.c936e8c4-bbf4-4568-8d97-f08286d0cb81 (records: 1)
        SRV  port 32345 c936e8c4-bbf4-4568-8d97-f08286d0cb81.host.control-plane.oxide.internal
    name: _crucible._tcp.dfac80b4-a887-430a-ae87-a4e065dba787 (records: 1)
        SRV  port 32345 dfac80b4-a887-430a-ae87-a4e065dba787.host.control-plane.oxide.internal
    name: _crucible._tcp.e2fdefe7-95b2-4fd2-ae37-56929a06d58c (records: 1)
        SRV  port 32345 e2fdefe7-95b2-4fd2-ae37-56929a06d58c.host.control-plane.oxide.internal
    name: _crucible._tcp.f55647d4-5500-4ad3-893a-df45bd50d622 (records: 1)
        SRV  port 32345 f55647d4-5500-4ad3-893a-df45bd50d622.host.control-plane.oxide.internal
    name: _crucible._tcp.fc0bb9d1-dbdc-4f38-a630-825cde4cc5fb (records: 1)
        SRV  port 32345 fc0bb9d1-dbdc-4f38-a630-825cde4cc5fb.host.control-plane.oxide.internal
    name: _external-dns._tcp                                 (records: 3)
        SRV  port  5353 6c3ae381-04f7-41ea-b0ac-74db387dbc3a.host.control-plane.oxide.internal
        SRV  port  5353 803bfb63-c246-41db-b0da-d3b87ddfc63d.host.control-plane.oxide.internal
        SRV  port  5353 f6ec9c67-946a-4da3-98d5-581f72ce8bf0.host.control-plane.oxide.internal
    name: _internal-ntp._tcp                                 (records: 3)
        SRV  port   123 62620961-fc4a-481e-968b-f5acbac0dc63.host.control-plane.oxide.internal
        SRV  port   123 6444f8a5-6465-4f0b-a549-1993c113569c.host.control-plane.oxide.internal
        SRV  port   123 f10a4fb9-759f-4a65-b25e-5794ad2d07d8.host.control-plane.oxide.internal
    name: _nameservice._tcp                                  (records: 2)
        SRV  port  5353 427ec88f-f467-42fa-9bbb-66a91a36103c.host.control-plane.oxide.internal
        SRV  port  5353 ea5b4030-b52f-44b2-8d70-45f15f987d01.host.control-plane.oxide.internal
    name: _nexus._tcp                                        (records: 3)
        SRV  port 12221 0c71b3b2-6ceb-4e8f-b020-b08675e83038.host.control-plane.oxide.internal
        SRV  port 12221 3eeb8d49-eb1a-43f8-bb64-c2338421c2c6.host.control-plane.oxide.internal
        SRV  port 12221 466a9f29-62bf-4e63-924a-b9efdb86afec.host.control-plane.oxide.internal
    name: _oximeter-reader._tcp                              (records: 1)
        SRV  port  9000 353b3b65-20f7-48c3-88f7-495bd5d31545.host.control-plane.oxide.internal
    name: _repo-depot._tcp                                   (records: 3)
        SRV  port 12348 2b8f0cb3-0295-4b3c-bc58-4fe88b57112c.sled.control-plane.oxide.internal
        SRV  port 12348 98e6b7c2-2efa-41ca-b20a-0a4d61102fe6.sled.control-plane.oxide.internal
        SRV  port 12348 d81c6a84-79b8-4958-ae41-ea46c9b19763.sled.control-plane.oxide.internal
    name: a41824be-1ebb-4889-a631-f8dc7164cfab.host          (records: 1)
        AAAA fd00:1122:3344:102::2a
    name: a5d2aef8-624b-41c6-9162-583654920631.host          (records: 1)
        AAAA fd00:1122:3344:101::2d
    name: ad6a3a03-8d0f-4504-99a4-cbf73d69b973.host          (records: 1)
        AAAA fd00:1122:3344:102::25
    name: af4d4eba-4a44-47f4-abd4-69e21e0fcae2.host          (records: 1)
        AAAA fd00:1122:3344:102::2e
    name: ba4994a8-23f9-4b1a-a84f-a08d74591389.host          (records: 1)
        AAAA fd00:1122:3344:101::24
    name: bb9974d0-428b-419f-b617-40ceec19e58a.host          (records: 1)
        AAAA fd00:1122:3344:103::2d
    name: bd354eef-d8a6-4165-9124-283fb5e46d77.host          (records: 1)
        AAAA fd00:1122:3344:102::26
    name: bd945040-9f62-4e7c-af5a-f8cc4b746992.host          (records: 1)
        AAAA fd00:1122:3344:101::29
    name: c49fabd6-b2ad-44c6-b760-90e614601b2b.host          (records: 1)
        AAAA fd00:1122:3344:102::29
    name: c590491d-3c92-442a-bb1f-e402363ae172.host          (records: 1)
        AAAA fd00:1122:3344:103::2b
    name: c936e8c4-bbf4-4568-8d97-f08286d0cb81.host          (records: 1)
        AAAA fd00:1122:3344:103::29
    name: d81c6a84-79b8-4958-ae41-ea46c9b19763.sled          (records: 1)
        AAAA fd00:1122:3344:103::1
    name: dfac80b4-a887-430a-ae87-a4e065dba787.host          (records: 1)
        AAAA fd00:1122:3344:101::26
    name: e2fdefe7-95b2-4fd2-ae37-56929a06d58c.host          (records: 1)
        AAAA fd00:1122:3344:102::27
    name: ea5b4030-b52f-44b2-8d70-45f15f987d01.host          (records: 1)
        AAAA fd00:1122:3344:3::1
    name: f10a4fb9-759f-4a65-b25e-5794ad2d07d8.host          (records: 1)
        AAAA fd00:1122:3344:103::21
    name: f55647d4-5500-4ad3-893a-df45bd50d622.host          (records: 1)
        AAAA fd00:1122:3344:103::25
    name: f6ec9c67-946a-4da3-98d5-581f72ce8bf0.host          (records: 1)
        AAAA fd00:1122:3344:103::23
    name: fc0bb9d1-dbdc-4f38-a630-825cde4cc5fb.host          (records: 1)
        AAAA fd00:1122:3344:101::2c
    name: ns1                                                (records: 1)
        AAAA fd00:1122:3344:2::1
    name: ns2                                                (records: 1)
        AAAA fd00:1122:3344:3::1

external DNS:
  DNS zone: "oxide.example" (unchanged)
    name: @                                                  (records: 3)
        NS   ns1.oxide.example
        NS   ns2.oxide.example
        NS   ns3.oxide.example
    name: example-silo.sys                                   (records: 3)
        A    192.0.2.2
        A    192.0.2.3
        A    192.0.2.4
    name: ns1                                                (records: 1)
        A    198.51.100.1
    name: ns2                                                (records: 1)
        A    198.51.100.2
    name: ns3                                                (records: 1)
        A    198.51.100.3




> # Planning a new blueprint will now replace the expunged zone, with new records for its replacement.
> blueprint-plan 58d5e830-0884-47d8-a7cd-b2b3751adeb4
INFO skipping noop image source check for all sleds, reason: no target release is currently set
<<<<<<< HEAD
WARN cannot issue more SP updates (no current artifacts)
=======
INFO sufficient BoundaryNtp zones exist in plan, desired_count: 0, current_count: 0
INFO sufficient Clickhouse zones exist in plan, desired_count: 1, current_count: 1
INFO sufficient ClickhouseKeeper zones exist in plan, desired_count: 0, current_count: 0
INFO sufficient ClickhouseServer zones exist in plan, desired_count: 0, current_count: 0
INFO sufficient CockroachDb zones exist in plan, desired_count: 0, current_count: 0
INFO sufficient CruciblePantry zones exist in plan, desired_count: 3, current_count: 3
INFO added zone to sled, sled_id: 2b8f0cb3-0295-4b3c-bc58-4fe88b57112c, kind: InternalDns
INFO sufficient ExternalDns zones exist in plan, desired_count: 3, current_count: 3
INFO sufficient Nexus zones exist in plan, desired_count: 3, current_count: 3
INFO sufficient Oximeter zones exist in plan, desired_count: 0, current_count: 0
WARN cannot issue more MGS-driven updates (no current artifacts)
INFO some zones not yet up-to-date, sled_id: 2b8f0cb3-0295-4b3c-bc58-4fe88b57112c, zones_currently_updating: [ZoneCurrentlyUpdating { zone_id: e375dd21-320b-43b7-bc92-a2c3dac9d9e1 (service), zone_kind: InternalDns, reason: MissingInInventory { bp_image_source: InstallDataset } }]
INFO will ensure cockroachdb setting, setting: cluster.preserve_downgrade_option, value: DoNotModify
>>>>>>> 444761ea
generated blueprint af934083-59b5-4bf6-8966-6fb5292c29e1 based on parent blueprint 58d5e830-0884-47d8-a7cd-b2b3751adeb4
Planning report for blueprint af934083-59b5-4bf6-8966-6fb5292c29e1:
Chicken switches:
    add zones with mupdate override:   false

* Discretionary zones placed:
  * 1 zone on sled 2b8f0cb3-0295-4b3c-bc58-4fe88b57112c: internal_dns
* Zone updates waiting on discretionary zones


> blueprint-diff 58d5e830-0884-47d8-a7cd-b2b3751adeb4 af934083-59b5-4bf6-8966-6fb5292c29e1
from: blueprint 58d5e830-0884-47d8-a7cd-b2b3751adeb4
to:   blueprint af934083-59b5-4bf6-8966-6fb5292c29e1

 MODIFIED SLEDS:

  sled 2b8f0cb3-0295-4b3c-bc58-4fe88b57112c (active, config generation 3 -> 4):

    host phase 2 contents:
    ------------------------
    slot   boot image source
    ------------------------
    A      current contents 
    B      current contents 


    physical disks:
    ------------------------------------------------------------------------------------
    vendor        model        serial                                        disposition
    ------------------------------------------------------------------------------------
    fake-vendor   fake-model   serial-2dc9aea2-4cba-4547-8dc3-040599134f85   in service 
    fake-vendor   fake-model   serial-43e61ecc-d0dc-4638-a634-4854651e0151   in service 
    fake-vendor   fake-model   serial-641e26dd-813b-498e-8416-b017d9cad135   in service 
    fake-vendor   fake-model   serial-69b610c8-ac2a-4c6e-ac78-a2f2f3d404a4   in service 
    fake-vendor   fake-model   serial-727522a7-934f-494d-b5b3-160968e74463   in service 
    fake-vendor   fake-model   serial-72c59873-31ff-4e36-8d76-ff834009349a   in service 
    fake-vendor   fake-model   serial-79170c8f-e6cf-43b3-9778-3b4294bdc452   in service 
    fake-vendor   fake-model   serial-ae3b6eba-4e73-476b-9092-a4f5f9c96f09   in service 
    fake-vendor   fake-model   serial-b5fd5bc1-099e-4e77-8028-a9793c11f43b   in service 
    fake-vendor   fake-model   serial-fcf2338a-b7c0-4ebe-af95-287358aa8e59   in service 


    datasets:
    -------------------------------------------------------------------------------------------------------------------------------------------------------------------------------------------------------
    dataset name                                                                                                   dataset id                             disposition   quota     reservation   compression
    -------------------------------------------------------------------------------------------------------------------------------------------------------------------------------------------------------
    oxp_2dc9aea2-4cba-4547-8dc3-040599134f85/crucible                                                              ce916f20-f65d-47b7-ac37-cc3df6f312f2   in service    none      none          off        
    oxp_43e61ecc-d0dc-4638-a634-4854651e0151/crucible                                                              efbdb215-7c0d-426a-a38c-d4555fc480da   in service    none      none          off        
    oxp_641e26dd-813b-498e-8416-b017d9cad135/crucible                                                              1d6ee313-737b-4152-ae23-98854cf15ef5   in service    none      none          off        
    oxp_69b610c8-ac2a-4c6e-ac78-a2f2f3d404a4/crucible                                                              41f55f88-a78f-4956-bdac-279c0e1c4cc4   in service    none      none          off        
    oxp_727522a7-934f-494d-b5b3-160968e74463/crucible                                                              06da6b56-c6df-47f6-ad3b-1438c7a7cf0a   in service    none      none          off        
    oxp_72c59873-31ff-4e36-8d76-ff834009349a/crucible                                                              9016843b-b391-4ca3-b6e4-c9ca5c99030f   in service    none      none          off        
    oxp_79170c8f-e6cf-43b3-9778-3b4294bdc452/crucible                                                              3ba6ea77-266f-4370-8efa-32bcbfa4c9d5   in service    none      none          off        
    oxp_ae3b6eba-4e73-476b-9092-a4f5f9c96f09/crucible                                                              387700d8-8d1a-4c71-a15c-19241fb0b81d   in service    none      none          off        
    oxp_b5fd5bc1-099e-4e77-8028-a9793c11f43b/crucible                                                              909beac9-0235-4b2b-ad17-3e401170f98d   in service    none      none          off        
    oxp_fcf2338a-b7c0-4ebe-af95-287358aa8e59/crucible                                                              54a58096-78a8-451f-9212-7d9199d4bee9   in service    none      none          off        
    oxp_2dc9aea2-4cba-4547-8dc3-040599134f85/crypt/clickhouse                                                      0582030b-aab6-4d0e-b1d2-64562ee712cd   in service    none      none          off        
    oxp_2dc9aea2-4cba-4547-8dc3-040599134f85/crypt/external_dns                                                    db0ee3be-69c8-46e6-b7a1-2ae96e0b016f   in service    none      none          off        
    oxp_2dc9aea2-4cba-4547-8dc3-040599134f85/crypt/internal_dns                                                    6e218d0a-13fd-4f70-884e-47e960fa8bb8   expunged      none      none          off        
    oxp_2dc9aea2-4cba-4547-8dc3-040599134f85/crypt/zone                                                            4829f422-aa31-41a8-ab73-95684ff1ef48   in service    none      none          off        
    oxp_43e61ecc-d0dc-4638-a634-4854651e0151/crypt/zone                                                            775f9207-c42d-4af2-9186-27ffef67735e   in service    none      none          off        
    oxp_641e26dd-813b-498e-8416-b017d9cad135/crypt/zone                                                            3b66453b-7148-4c1b-84a9-499e43290ab4   in service    none      none          off        
    oxp_69b610c8-ac2a-4c6e-ac78-a2f2f3d404a4/crypt/zone                                                            3560dd69-3b23-4c69-807d-d673104cfc68   in service    none      none          off        
    oxp_727522a7-934f-494d-b5b3-160968e74463/crypt/zone                                                            841d5648-05f0-47b0-b446-92f6b60fe9a6   in service    none      none          off        
    oxp_72c59873-31ff-4e36-8d76-ff834009349a/crypt/zone                                                            2ad1875a-92ac-472f-8c26-593309f0e4da   in service    none      none          off        
    oxp_79170c8f-e6cf-43b3-9778-3b4294bdc452/crypt/zone                                                            8e0bd2bd-23b7-4bc6-9e73-c4d4ebc0bc8c   in service    none      none          off        
    oxp_ae3b6eba-4e73-476b-9092-a4f5f9c96f09/crypt/zone                                                            5ae11c7e-08fa-4d78-a4ea-14b4a9a10241   in service    none      none          off        
    oxp_b5fd5bc1-099e-4e77-8028-a9793c11f43b/crypt/zone                                                            b8f2a09f-8bd2-4418-872b-a4457a3f958c   in service    none      none          off        
    oxp_fcf2338a-b7c0-4ebe-af95-287358aa8e59/crypt/zone                                                            3e0d6188-c503-49cf-a441-fa7df40ceb43   in service    none      none          off        
    oxp_2dc9aea2-4cba-4547-8dc3-040599134f85/crypt/zone/oxz_clickhouse_353b3b65-20f7-48c3-88f7-495bd5d31545        feecfda1-9966-43d4-aaef-440b77f0b26d   in service    none      none          off        
    oxp_ae3b6eba-4e73-476b-9092-a4f5f9c96f09/crypt/zone/oxz_crucible_7d0b456b-da4e-414c-8df8-31412a5bd0fe          19b89526-a27d-4b1e-b892-0472daed6eb2   in service    none      none          off        
    oxp_72c59873-31ff-4e36-8d76-ff834009349a/crypt/zone/oxz_crucible_80510139-0fe1-4168-936d-672cdeef55bd          7b4c0f5d-f5ed-4575-9ff2-4fedf68b8b44   in service    none      none          off        
    oxp_641e26dd-813b-498e-8416-b017d9cad135/crypt/zone/oxz_crucible_86a22a56-0168-453d-9df1-cb2a7c64b5d3          bf53e501-5a50-43f5-ad04-f3a749d69165   in service    none      none          off        
    oxp_fcf2338a-b7c0-4ebe-af95-287358aa8e59/crypt/zone/oxz_crucible_98ce6087-273d-4c08-be0d-b348ca11870a          6e13ee83-afb8-4092-82db-5e07bfe20967   in service    none      none          off        
    oxp_79170c8f-e6cf-43b3-9778-3b4294bdc452/crypt/zone/oxz_crucible_9abf0cfc-6c89-4caa-8aab-92c90661941f          6d63fb31-edc8-47a0-9614-edc4579c667b   in service    none      none          off        
    oxp_727522a7-934f-494d-b5b3-160968e74463/crypt/zone/oxz_crucible_a41824be-1ebb-4889-a631-f8dc7164cfab          8a62cd6a-94cd-4587-bfec-9918ccf2b2f9   in service    none      none          off        
    oxp_b5fd5bc1-099e-4e77-8028-a9793c11f43b/crypt/zone/oxz_crucible_af4d4eba-4a44-47f4-abd4-69e21e0fcae2          f6beb962-0abf-419c-85ed-25cadfcd311f   in service    none      none          off        
    oxp_2dc9aea2-4cba-4547-8dc3-040599134f85/crypt/zone/oxz_crucible_bd354eef-d8a6-4165-9124-283fb5e46d77          84236ada-22e5-490d-8e75-cd988c35f3ce   in service    none      none          off        
    oxp_69b610c8-ac2a-4c6e-ac78-a2f2f3d404a4/crypt/zone/oxz_crucible_c49fabd6-b2ad-44c6-b760-90e614601b2b          e79924f2-558c-4ae7-aebf-42a2b1a2f9ee   in service    none      none          off        
    oxp_43e61ecc-d0dc-4638-a634-4854651e0151/crypt/zone/oxz_crucible_e2fdefe7-95b2-4fd2-ae37-56929a06d58c          04bfdaea-7faa-43a1-8b05-235f461a0494   in service    none      none          off        
    oxp_2dc9aea2-4cba-4547-8dc3-040599134f85/crypt/zone/oxz_crucible_pantry_ad6a3a03-8d0f-4504-99a4-cbf73d69b973   28356d88-8ed9-413e-addd-5da4310f1b49   in service    none      none          off        
    oxp_2dc9aea2-4cba-4547-8dc3-040599134f85/crypt/zone/oxz_external_dns_6c3ae381-04f7-41ea-b0ac-74db387dbc3a      4b0b09bf-94b7-45bf-a6b3-d46af53ae44a   in service    none      none          off        
    oxp_2dc9aea2-4cba-4547-8dc3-040599134f85/crypt/zone/oxz_internal_dns_99e2f30b-3174-40bf-a78a-90da8abba8ca      956966b9-8201-437b-81ba-3c8ad2032080   expunged      none      none          off        
    oxp_2dc9aea2-4cba-4547-8dc3-040599134f85/crypt/zone/oxz_nexus_466a9f29-62bf-4e63-924a-b9efdb86afec             9073fb6b-f973-4bbd-b7cc-ba1abf6cb238   in service    none      none          off        
    oxp_2dc9aea2-4cba-4547-8dc3-040599134f85/crypt/zone/oxz_ntp_62620961-fc4a-481e-968b-f5acbac0dc63               1640adb6-70bf-44cf-b05c-bff6dd300cf3   in service    none      none          off        
    oxp_2dc9aea2-4cba-4547-8dc3-040599134f85/crypt/debug                                                           93957ca0-9ed1-4e7b-8c34-2ce07a69541c   in service    100 GiB   none          gzip-9     
    oxp_43e61ecc-d0dc-4638-a634-4854651e0151/crypt/debug                                                           2db6b7c1-0f46-4ced-a3ad-48872793360e   in service    100 GiB   none          gzip-9     
    oxp_641e26dd-813b-498e-8416-b017d9cad135/crypt/debug                                                           318fae85-abcb-4259-b1b6-ac96d193f7b7   in service    100 GiB   none          gzip-9     
    oxp_69b610c8-ac2a-4c6e-ac78-a2f2f3d404a4/crypt/debug                                                           09b9cc9b-3426-470b-a7bc-538f82dede03   in service    100 GiB   none          gzip-9     
    oxp_727522a7-934f-494d-b5b3-160968e74463/crypt/debug                                                           b46de15d-33e7-4cd0-aa7c-e7be2a61e71b   in service    100 GiB   none          gzip-9     
    oxp_72c59873-31ff-4e36-8d76-ff834009349a/crypt/debug                                                           c31623de-c19b-4615-9f1d-5e1daa5d3bda   in service    100 GiB   none          gzip-9     
    oxp_79170c8f-e6cf-43b3-9778-3b4294bdc452/crypt/debug                                                           8c4fa711-1d5d-4e93-85f0-d17bff47b063   in service    100 GiB   none          gzip-9     
    oxp_ae3b6eba-4e73-476b-9092-a4f5f9c96f09/crypt/debug                                                           49f8fbb6-5bac-4609-907f-6e3dfc206059   in service    100 GiB   none          gzip-9     
    oxp_b5fd5bc1-099e-4e77-8028-a9793c11f43b/crypt/debug                                                           2f204c50-a327-479c-8852-f53ec7a19c1f   in service    100 GiB   none          gzip-9     
    oxp_fcf2338a-b7c0-4ebe-af95-287358aa8e59/crypt/debug                                                           78f34ce7-42f1-41da-995f-318f32054ad2   in service    100 GiB   none          gzip-9     
+   oxp_2dc9aea2-4cba-4547-8dc3-040599134f85/crypt/internal_dns                                                    9a89d26f-0410-478b-ba14-9d0827069149   in service    none      none          off        
+   oxp_2dc9aea2-4cba-4547-8dc3-040599134f85/crypt/zone/oxz_internal_dns_e375dd21-320b-43b7-bc92-a2c3dac9d9e1      5ff9a74f-9400-40d1-9be9-1e7409dcf653   in service    none      none          off        


    omicron zones:
    ----------------------------------------------------------------------------------------------------------------
    zone type         zone id                                image source      disposition    underlay IP           
    ----------------------------------------------------------------------------------------------------------------
    clickhouse        353b3b65-20f7-48c3-88f7-495bd5d31545   install dataset   in service     fd00:1122:3344:102::23
    crucible          7d0b456b-da4e-414c-8df8-31412a5bd0fe   install dataset   in service     fd00:1122:3344:102::2d
    crucible          80510139-0fe1-4168-936d-672cdeef55bd   install dataset   in service     fd00:1122:3344:102::2b
    crucible          86a22a56-0168-453d-9df1-cb2a7c64b5d3   install dataset   in service     fd00:1122:3344:102::28
    crucible          98ce6087-273d-4c08-be0d-b348ca11870a   install dataset   in service     fd00:1122:3344:102::2f
    crucible          9abf0cfc-6c89-4caa-8aab-92c90661941f   install dataset   in service     fd00:1122:3344:102::2c
    crucible          a41824be-1ebb-4889-a631-f8dc7164cfab   install dataset   in service     fd00:1122:3344:102::2a
    crucible          af4d4eba-4a44-47f4-abd4-69e21e0fcae2   install dataset   in service     fd00:1122:3344:102::2e
    crucible          bd354eef-d8a6-4165-9124-283fb5e46d77   install dataset   in service     fd00:1122:3344:102::26
    crucible          c49fabd6-b2ad-44c6-b760-90e614601b2b   install dataset   in service     fd00:1122:3344:102::29
    crucible          e2fdefe7-95b2-4fd2-ae37-56929a06d58c   install dataset   in service     fd00:1122:3344:102::27
    crucible_pantry   ad6a3a03-8d0f-4504-99a4-cbf73d69b973   install dataset   in service     fd00:1122:3344:102::25
    external_dns      6c3ae381-04f7-41ea-b0ac-74db387dbc3a   install dataset   in service     fd00:1122:3344:102::24
    internal_dns      99e2f30b-3174-40bf-a78a-90da8abba8ca   install dataset   expunged ✓     fd00:1122:3344:1::1   
    internal_ntp      62620961-fc4a-481e-968b-f5acbac0dc63   install dataset   in service     fd00:1122:3344:102::21
    nexus             466a9f29-62bf-4e63-924a-b9efdb86afec   install dataset   in service     fd00:1122:3344:102::22
+   internal_dns      e375dd21-320b-43b7-bc92-a2c3dac9d9e1   install dataset   in service     fd00:1122:3344:1::1   


 COCKROACHDB SETTINGS:
    state fingerprint:::::::::::::::::   (none) (unchanged)
    cluster.preserve_downgrade_option:   (do not modify) (unchanged)

 METADATA:
    internal DNS version:::   1 (unchanged)
    external DNS version:::   1 (unchanged)
    target release min gen:   1 (unchanged)

 OXIMETER SETTINGS:
    generation:   1 (unchanged)
    read from::   SingleNode (unchanged)


internal DNS:
* DNS zone: "control-plane.oxide.internal": 
    name: 058fd5f9-60a8-4e11-9302-15172782e17d.host          (records: 1)
        AAAA fd00:1122:3344:101::27
    name: 0c71b3b2-6ceb-4e8f-b020-b08675e83038.host          (records: 1)
        AAAA fd00:1122:3344:101::22
    name: 2b8f0cb3-0295-4b3c-bc58-4fe88b57112c.sled          (records: 1)
        AAAA fd00:1122:3344:102::1
    name: 2bf59188-be61-4c64-9abf-2e336d82f2e6.host          (records: 1)
        AAAA fd00:1122:3344:103::28
    name: 34e5d326-b993-44d8-8777-4aee373f0ecd.host          (records: 1)
        AAAA fd00:1122:3344:101::2a
    name: 353b3b65-20f7-48c3-88f7-495bd5d31545.host          (records: 1)
        AAAA fd00:1122:3344:102::23
    name: 3eeb8d49-eb1a-43f8-bb64-c2338421c2c6.host          (records: 1)
        AAAA fd00:1122:3344:103::22
    name: 427ec88f-f467-42fa-9bbb-66a91a36103c.host          (records: 1)
        AAAA fd00:1122:3344:2::1
    name: 466a9f29-62bf-4e63-924a-b9efdb86afec.host          (records: 1)
        AAAA fd00:1122:3344:102::22
    name: 50b2774d-e568-4f7b-a4a0-4e29d83e6d6f.host          (records: 1)
        AAAA fd00:1122:3344:103::2c
    name: 5199c033-4cf9-4ab6-8ae7-566bd7606363.host          (records: 1)
        AAAA fd00:1122:3344:101::25
    name: 62620961-fc4a-481e-968b-f5acbac0dc63.host          (records: 1)
        AAAA fd00:1122:3344:102::21
    name: 6444f8a5-6465-4f0b-a549-1993c113569c.host          (records: 1)
        AAAA fd00:1122:3344:101::21
    name: 694bd14f-cb24-4be4-bb19-876e79cda2c8.host          (records: 1)
        AAAA fd00:1122:3344:103::26
    name: 6c3ae381-04f7-41ea-b0ac-74db387dbc3a.host          (records: 1)
        AAAA fd00:1122:3344:102::24
    name: 6e08bf87-8e2a-4950-aabb-01e4441010fe.host          (records: 1)
        AAAA fd00:1122:3344:101::28
    name: 75b220ba-a0f4-4872-8202-dc7c87f062d0.host          (records: 1)
        AAAA fd00:1122:3344:103::24
    name: 7c252b64-c5af-4ec1-989e-9a03f3b0f111.host          (records: 1)
        AAAA fd00:1122:3344:103::27
    name: 7d0b456b-da4e-414c-8df8-31412a5bd0fe.host          (records: 1)
        AAAA fd00:1122:3344:102::2d
    name: 803bfb63-c246-41db-b0da-d3b87ddfc63d.host          (records: 1)
        AAAA fd00:1122:3344:101::23
    name: 80510139-0fe1-4168-936d-672cdeef55bd.host          (records: 1)
        AAAA fd00:1122:3344:102::2b
    name: 86a22a56-0168-453d-9df1-cb2a7c64b5d3.host          (records: 1)
        AAAA fd00:1122:3344:102::28
    name: 8b85951d-c237-4b2e-9bd5-a897351ac01c.host          (records: 1)
        AAAA fd00:1122:3344:103::2a
    name: 8d47aad7-4874-4da3-b841-fff4c19fd9a9.host          (records: 1)
        AAAA fd00:1122:3344:103::2e
    name: 9356ba47-ef3c-46c7-934d-d3acfa39e6ab.host          (records: 1)
        AAAA fd00:1122:3344:101::2b
    name: 98ce6087-273d-4c08-be0d-b348ca11870a.host          (records: 1)
        AAAA fd00:1122:3344:102::2f
    name: 98e6b7c2-2efa-41ca-b20a-0a4d61102fe6.sled          (records: 1)
        AAAA fd00:1122:3344:101::1
    name: 9a3947f1-47e1-410c-ab33-3e55cc4c41c6.host          (records: 1)
        AAAA fd00:1122:3344:101::2e
    name: 9abf0cfc-6c89-4caa-8aab-92c90661941f.host          (records: 1)
        AAAA fd00:1122:3344:102::2c
*   name: @                                                  (records: 2 -> 3)
-       NS   ns1.control-plane.oxide.internal
-       NS   ns2.control-plane.oxide.internal
+       NS   ns1.control-plane.oxide.internal
+       NS   ns2.control-plane.oxide.internal
+       NS   ns3.control-plane.oxide.internal
    name: _clickhouse-admin-single-server._tcp               (records: 1)
        SRV  port  8888 353b3b65-20f7-48c3-88f7-495bd5d31545.host.control-plane.oxide.internal
    name: _clickhouse-native._tcp                            (records: 1)
        SRV  port  9000 353b3b65-20f7-48c3-88f7-495bd5d31545.host.control-plane.oxide.internal
    name: _clickhouse._tcp                                   (records: 1)
        SRV  port  8123 353b3b65-20f7-48c3-88f7-495bd5d31545.host.control-plane.oxide.internal
    name: _crucible-pantry._tcp                              (records: 3)
        SRV  port 17000 75b220ba-a0f4-4872-8202-dc7c87f062d0.host.control-plane.oxide.internal
        SRV  port 17000 ad6a3a03-8d0f-4504-99a4-cbf73d69b973.host.control-plane.oxide.internal
        SRV  port 17000 ba4994a8-23f9-4b1a-a84f-a08d74591389.host.control-plane.oxide.internal
    name: _crucible._tcp.058fd5f9-60a8-4e11-9302-15172782e17d (records: 1)
        SRV  port 32345 058fd5f9-60a8-4e11-9302-15172782e17d.host.control-plane.oxide.internal
    name: _crucible._tcp.2bf59188-be61-4c64-9abf-2e336d82f2e6 (records: 1)
        SRV  port 32345 2bf59188-be61-4c64-9abf-2e336d82f2e6.host.control-plane.oxide.internal
    name: _crucible._tcp.34e5d326-b993-44d8-8777-4aee373f0ecd (records: 1)
        SRV  port 32345 34e5d326-b993-44d8-8777-4aee373f0ecd.host.control-plane.oxide.internal
    name: _crucible._tcp.50b2774d-e568-4f7b-a4a0-4e29d83e6d6f (records: 1)
        SRV  port 32345 50b2774d-e568-4f7b-a4a0-4e29d83e6d6f.host.control-plane.oxide.internal
    name: _crucible._tcp.5199c033-4cf9-4ab6-8ae7-566bd7606363 (records: 1)
        SRV  port 32345 5199c033-4cf9-4ab6-8ae7-566bd7606363.host.control-plane.oxide.internal
    name: _crucible._tcp.694bd14f-cb24-4be4-bb19-876e79cda2c8 (records: 1)
        SRV  port 32345 694bd14f-cb24-4be4-bb19-876e79cda2c8.host.control-plane.oxide.internal
    name: _crucible._tcp.6e08bf87-8e2a-4950-aabb-01e4441010fe (records: 1)
        SRV  port 32345 6e08bf87-8e2a-4950-aabb-01e4441010fe.host.control-plane.oxide.internal
    name: _crucible._tcp.7c252b64-c5af-4ec1-989e-9a03f3b0f111 (records: 1)
        SRV  port 32345 7c252b64-c5af-4ec1-989e-9a03f3b0f111.host.control-plane.oxide.internal
    name: _crucible._tcp.7d0b456b-da4e-414c-8df8-31412a5bd0fe (records: 1)
        SRV  port 32345 7d0b456b-da4e-414c-8df8-31412a5bd0fe.host.control-plane.oxide.internal
    name: _crucible._tcp.80510139-0fe1-4168-936d-672cdeef55bd (records: 1)
        SRV  port 32345 80510139-0fe1-4168-936d-672cdeef55bd.host.control-plane.oxide.internal
    name: _crucible._tcp.86a22a56-0168-453d-9df1-cb2a7c64b5d3 (records: 1)
        SRV  port 32345 86a22a56-0168-453d-9df1-cb2a7c64b5d3.host.control-plane.oxide.internal
    name: _crucible._tcp.8b85951d-c237-4b2e-9bd5-a897351ac01c (records: 1)
        SRV  port 32345 8b85951d-c237-4b2e-9bd5-a897351ac01c.host.control-plane.oxide.internal
    name: _crucible._tcp.8d47aad7-4874-4da3-b841-fff4c19fd9a9 (records: 1)
        SRV  port 32345 8d47aad7-4874-4da3-b841-fff4c19fd9a9.host.control-plane.oxide.internal
    name: _crucible._tcp.9356ba47-ef3c-46c7-934d-d3acfa39e6ab (records: 1)
        SRV  port 32345 9356ba47-ef3c-46c7-934d-d3acfa39e6ab.host.control-plane.oxide.internal
    name: _crucible._tcp.98ce6087-273d-4c08-be0d-b348ca11870a (records: 1)
        SRV  port 32345 98ce6087-273d-4c08-be0d-b348ca11870a.host.control-plane.oxide.internal
    name: _crucible._tcp.9a3947f1-47e1-410c-ab33-3e55cc4c41c6 (records: 1)
        SRV  port 32345 9a3947f1-47e1-410c-ab33-3e55cc4c41c6.host.control-plane.oxide.internal
    name: _crucible._tcp.9abf0cfc-6c89-4caa-8aab-92c90661941f (records: 1)
        SRV  port 32345 9abf0cfc-6c89-4caa-8aab-92c90661941f.host.control-plane.oxide.internal
    name: _crucible._tcp.a41824be-1ebb-4889-a631-f8dc7164cfab (records: 1)
        SRV  port 32345 a41824be-1ebb-4889-a631-f8dc7164cfab.host.control-plane.oxide.internal
    name: _crucible._tcp.a5d2aef8-624b-41c6-9162-583654920631 (records: 1)
        SRV  port 32345 a5d2aef8-624b-41c6-9162-583654920631.host.control-plane.oxide.internal
    name: _crucible._tcp.af4d4eba-4a44-47f4-abd4-69e21e0fcae2 (records: 1)
        SRV  port 32345 af4d4eba-4a44-47f4-abd4-69e21e0fcae2.host.control-plane.oxide.internal
    name: _crucible._tcp.bb9974d0-428b-419f-b617-40ceec19e58a (records: 1)
        SRV  port 32345 bb9974d0-428b-419f-b617-40ceec19e58a.host.control-plane.oxide.internal
    name: _crucible._tcp.bd354eef-d8a6-4165-9124-283fb5e46d77 (records: 1)
        SRV  port 32345 bd354eef-d8a6-4165-9124-283fb5e46d77.host.control-plane.oxide.internal
    name: _crucible._tcp.bd945040-9f62-4e7c-af5a-f8cc4b746992 (records: 1)
        SRV  port 32345 bd945040-9f62-4e7c-af5a-f8cc4b746992.host.control-plane.oxide.internal
    name: _crucible._tcp.c49fabd6-b2ad-44c6-b760-90e614601b2b (records: 1)
        SRV  port 32345 c49fabd6-b2ad-44c6-b760-90e614601b2b.host.control-plane.oxide.internal
    name: _crucible._tcp.c590491d-3c92-442a-bb1f-e402363ae172 (records: 1)
        SRV  port 32345 c590491d-3c92-442a-bb1f-e402363ae172.host.control-plane.oxide.internal
    name: _crucible._tcp.c936e8c4-bbf4-4568-8d97-f08286d0cb81 (records: 1)
        SRV  port 32345 c936e8c4-bbf4-4568-8d97-f08286d0cb81.host.control-plane.oxide.internal
    name: _crucible._tcp.dfac80b4-a887-430a-ae87-a4e065dba787 (records: 1)
        SRV  port 32345 dfac80b4-a887-430a-ae87-a4e065dba787.host.control-plane.oxide.internal
    name: _crucible._tcp.e2fdefe7-95b2-4fd2-ae37-56929a06d58c (records: 1)
        SRV  port 32345 e2fdefe7-95b2-4fd2-ae37-56929a06d58c.host.control-plane.oxide.internal
    name: _crucible._tcp.f55647d4-5500-4ad3-893a-df45bd50d622 (records: 1)
        SRV  port 32345 f55647d4-5500-4ad3-893a-df45bd50d622.host.control-plane.oxide.internal
    name: _crucible._tcp.fc0bb9d1-dbdc-4f38-a630-825cde4cc5fb (records: 1)
        SRV  port 32345 fc0bb9d1-dbdc-4f38-a630-825cde4cc5fb.host.control-plane.oxide.internal
    name: _external-dns._tcp                                 (records: 3)
        SRV  port  5353 6c3ae381-04f7-41ea-b0ac-74db387dbc3a.host.control-plane.oxide.internal
        SRV  port  5353 803bfb63-c246-41db-b0da-d3b87ddfc63d.host.control-plane.oxide.internal
        SRV  port  5353 f6ec9c67-946a-4da3-98d5-581f72ce8bf0.host.control-plane.oxide.internal
    name: _internal-ntp._tcp                                 (records: 3)
        SRV  port   123 62620961-fc4a-481e-968b-f5acbac0dc63.host.control-plane.oxide.internal
        SRV  port   123 6444f8a5-6465-4f0b-a549-1993c113569c.host.control-plane.oxide.internal
        SRV  port   123 f10a4fb9-759f-4a65-b25e-5794ad2d07d8.host.control-plane.oxide.internal
*   name: _nameservice._tcp                                  (records: 2 -> 3)
-       SRV  port  5353 427ec88f-f467-42fa-9bbb-66a91a36103c.host.control-plane.oxide.internal
-       SRV  port  5353 ea5b4030-b52f-44b2-8d70-45f15f987d01.host.control-plane.oxide.internal
+       SRV  port  5353 427ec88f-f467-42fa-9bbb-66a91a36103c.host.control-plane.oxide.internal
+       SRV  port  5353 e375dd21-320b-43b7-bc92-a2c3dac9d9e1.host.control-plane.oxide.internal
+       SRV  port  5353 ea5b4030-b52f-44b2-8d70-45f15f987d01.host.control-plane.oxide.internal
    name: _nexus._tcp                                        (records: 3)
        SRV  port 12221 0c71b3b2-6ceb-4e8f-b020-b08675e83038.host.control-plane.oxide.internal
        SRV  port 12221 3eeb8d49-eb1a-43f8-bb64-c2338421c2c6.host.control-plane.oxide.internal
        SRV  port 12221 466a9f29-62bf-4e63-924a-b9efdb86afec.host.control-plane.oxide.internal
    name: _oximeter-reader._tcp                              (records: 1)
        SRV  port  9000 353b3b65-20f7-48c3-88f7-495bd5d31545.host.control-plane.oxide.internal
    name: _repo-depot._tcp                                   (records: 3)
        SRV  port 12348 2b8f0cb3-0295-4b3c-bc58-4fe88b57112c.sled.control-plane.oxide.internal
        SRV  port 12348 98e6b7c2-2efa-41ca-b20a-0a4d61102fe6.sled.control-plane.oxide.internal
        SRV  port 12348 d81c6a84-79b8-4958-ae41-ea46c9b19763.sled.control-plane.oxide.internal
    name: a41824be-1ebb-4889-a631-f8dc7164cfab.host          (records: 1)
        AAAA fd00:1122:3344:102::2a
    name: a5d2aef8-624b-41c6-9162-583654920631.host          (records: 1)
        AAAA fd00:1122:3344:101::2d
    name: ad6a3a03-8d0f-4504-99a4-cbf73d69b973.host          (records: 1)
        AAAA fd00:1122:3344:102::25
    name: af4d4eba-4a44-47f4-abd4-69e21e0fcae2.host          (records: 1)
        AAAA fd00:1122:3344:102::2e
    name: ba4994a8-23f9-4b1a-a84f-a08d74591389.host          (records: 1)
        AAAA fd00:1122:3344:101::24
    name: bb9974d0-428b-419f-b617-40ceec19e58a.host          (records: 1)
        AAAA fd00:1122:3344:103::2d
    name: bd354eef-d8a6-4165-9124-283fb5e46d77.host          (records: 1)
        AAAA fd00:1122:3344:102::26
    name: bd945040-9f62-4e7c-af5a-f8cc4b746992.host          (records: 1)
        AAAA fd00:1122:3344:101::29
    name: c49fabd6-b2ad-44c6-b760-90e614601b2b.host          (records: 1)
        AAAA fd00:1122:3344:102::29
    name: c590491d-3c92-442a-bb1f-e402363ae172.host          (records: 1)
        AAAA fd00:1122:3344:103::2b
    name: c936e8c4-bbf4-4568-8d97-f08286d0cb81.host          (records: 1)
        AAAA fd00:1122:3344:103::29
    name: d81c6a84-79b8-4958-ae41-ea46c9b19763.sled          (records: 1)
        AAAA fd00:1122:3344:103::1
    name: dfac80b4-a887-430a-ae87-a4e065dba787.host          (records: 1)
        AAAA fd00:1122:3344:101::26
    name: e2fdefe7-95b2-4fd2-ae37-56929a06d58c.host          (records: 1)
        AAAA fd00:1122:3344:102::27
+   name: e375dd21-320b-43b7-bc92-a2c3dac9d9e1.host          (records: 1)
+       AAAA fd00:1122:3344:1::1
    name: ea5b4030-b52f-44b2-8d70-45f15f987d01.host          (records: 1)
        AAAA fd00:1122:3344:3::1
    name: f10a4fb9-759f-4a65-b25e-5794ad2d07d8.host          (records: 1)
        AAAA fd00:1122:3344:103::21
    name: f55647d4-5500-4ad3-893a-df45bd50d622.host          (records: 1)
        AAAA fd00:1122:3344:103::25
    name: f6ec9c67-946a-4da3-98d5-581f72ce8bf0.host          (records: 1)
        AAAA fd00:1122:3344:103::23
    name: fc0bb9d1-dbdc-4f38-a630-825cde4cc5fb.host          (records: 1)
        AAAA fd00:1122:3344:101::2c
*   name: ns1                                                (records: 1 -> 1)
-       AAAA fd00:1122:3344:2::1
+       AAAA fd00:1122:3344:1::1
*   name: ns2                                                (records: 1 -> 1)
-       AAAA fd00:1122:3344:3::1
+       AAAA fd00:1122:3344:2::1
+   name: ns3                                                (records: 1)
+       AAAA fd00:1122:3344:3::1

external DNS:
  DNS zone: "oxide.example" (unchanged)
    name: @                                                  (records: 3)
        NS   ns1.oxide.example
        NS   ns2.oxide.example
        NS   ns3.oxide.example
    name: example-silo.sys                                   (records: 3)
        A    192.0.2.2
        A    192.0.2.3
        A    192.0.2.4
    name: ns1                                                (records: 1)
        A    198.51.100.1
    name: ns2                                                (records: 1)
        A    198.51.100.2
    name: ns3                                                (records: 1)
        A    198.51.100.3


<|MERGE_RESOLUTION|>--- conflicted
+++ resolved
@@ -1046,23 +1046,7 @@
 > # Planning a new blueprint will now replace the expunged zone, with new records for its replacement.
 > blueprint-plan 58d5e830-0884-47d8-a7cd-b2b3751adeb4
 INFO skipping noop image source check for all sleds, reason: no target release is currently set
-<<<<<<< HEAD
-WARN cannot issue more SP updates (no current artifacts)
-=======
-INFO sufficient BoundaryNtp zones exist in plan, desired_count: 0, current_count: 0
-INFO sufficient Clickhouse zones exist in plan, desired_count: 1, current_count: 1
-INFO sufficient ClickhouseKeeper zones exist in plan, desired_count: 0, current_count: 0
-INFO sufficient ClickhouseServer zones exist in plan, desired_count: 0, current_count: 0
-INFO sufficient CockroachDb zones exist in plan, desired_count: 0, current_count: 0
-INFO sufficient CruciblePantry zones exist in plan, desired_count: 3, current_count: 3
-INFO added zone to sled, sled_id: 2b8f0cb3-0295-4b3c-bc58-4fe88b57112c, kind: InternalDns
-INFO sufficient ExternalDns zones exist in plan, desired_count: 3, current_count: 3
-INFO sufficient Nexus zones exist in plan, desired_count: 3, current_count: 3
-INFO sufficient Oximeter zones exist in plan, desired_count: 0, current_count: 0
 WARN cannot issue more MGS-driven updates (no current artifacts)
-INFO some zones not yet up-to-date, sled_id: 2b8f0cb3-0295-4b3c-bc58-4fe88b57112c, zones_currently_updating: [ZoneCurrentlyUpdating { zone_id: e375dd21-320b-43b7-bc92-a2c3dac9d9e1 (service), zone_kind: InternalDns, reason: MissingInInventory { bp_image_source: InstallDataset } }]
-INFO will ensure cockroachdb setting, setting: cluster.preserve_downgrade_option, value: DoNotModify
->>>>>>> 444761ea
 generated blueprint af934083-59b5-4bf6-8966-6fb5292c29e1 based on parent blueprint 58d5e830-0884-47d8-a7cd-b2b3751adeb4
 Planning report for blueprint af934083-59b5-4bf6-8966-6fb5292c29e1:
 Chicken switches:
