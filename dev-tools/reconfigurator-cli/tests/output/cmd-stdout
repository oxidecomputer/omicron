> sled-list
ID NZPOOLS SUBNET 

> inventory-list
ID NERRORS TIME_DONE 

> blueprint-list
ID PARENT TIME_CREATED 

> 

> sled-show ..........<REDACTED_UUID>...........
error: sled ..........<REDACTED_UUID>........... was not found in the planning input

> sled-add ..........<REDACTED_UUID>...........
added sled

> sled-list
ID                                   NZPOOLS SUBNET                  
..........<REDACTED_UUID>........... 10      fd00:1122:3344:101::/64 

> sled-show ..........<REDACTED_UUID>...........
sled ..........<REDACTED_UUID>...........
subnet fd00:1122:3344:101::/64
zpools (10):
    ..........<REDACTED_UUID>........... (zpool)
    SledDisk { disk_identity: DiskIdentity { vendor: "fake-vendor", model: "fake-model", serial: "serial-..........<REDACTED_UUID>..........." }, disk_id: ..........<REDACTED_UUID>........... (physical_disk), policy: InService, state: Active }
    ..........<REDACTED_UUID>........... (zpool)
    SledDisk { disk_identity: DiskIdentity { vendor: "fake-vendor", model: "fake-model", serial: "serial-..........<REDACTED_UUID>..........." }, disk_id: ..........<REDACTED_UUID>........... (physical_disk), policy: InService, state: Active }
    ..........<REDACTED_UUID>........... (zpool)
    SledDisk { disk_identity: DiskIdentity { vendor: "fake-vendor", model: "fake-model", serial: "serial-..........<REDACTED_UUID>..........." }, disk_id: ..........<REDACTED_UUID>........... (physical_disk), policy: InService, state: Active }
    ..........<REDACTED_UUID>........... (zpool)
    SledDisk { disk_identity: DiskIdentity { vendor: "fake-vendor", model: "fake-model", serial: "serial-..........<REDACTED_UUID>..........." }, disk_id: ..........<REDACTED_UUID>........... (physical_disk), policy: InService, state: Active }
    ..........<REDACTED_UUID>........... (zpool)
    SledDisk { disk_identity: DiskIdentity { vendor: "fake-vendor", model: "fake-model", serial: "serial-..........<REDACTED_UUID>..........." }, disk_id: ..........<REDACTED_UUID>........... (physical_disk), policy: InService, state: Active }
    ..........<REDACTED_UUID>........... (zpool)
    SledDisk { disk_identity: DiskIdentity { vendor: "fake-vendor", model: "fake-model", serial: "serial-..........<REDACTED_UUID>..........." }, disk_id: ..........<REDACTED_UUID>........... (physical_disk), policy: InService, state: Active }
    ..........<REDACTED_UUID>........... (zpool)
    SledDisk { disk_identity: DiskIdentity { vendor: "fake-vendor", model: "fake-model", serial: "serial-..........<REDACTED_UUID>..........." }, disk_id: ..........<REDACTED_UUID>........... (physical_disk), policy: InService, state: Active }
    ..........<REDACTED_UUID>........... (zpool)
    SledDisk { disk_identity: DiskIdentity { vendor: "fake-vendor", model: "fake-model", serial: "serial-..........<REDACTED_UUID>..........." }, disk_id: ..........<REDACTED_UUID>........... (physical_disk), policy: InService, state: Active }
    ..........<REDACTED_UUID>........... (zpool)
    SledDisk { disk_identity: DiskIdentity { vendor: "fake-vendor", model: "fake-model", serial: "serial-..........<REDACTED_UUID>..........." }, disk_id: ..........<REDACTED_UUID>........... (physical_disk), policy: InService, state: Active }
    ..........<REDACTED_UUID>........... (zpool)
    SledDisk { disk_identity: DiskIdentity { vendor: "fake-vendor", model: "fake-model", serial: "serial-..........<REDACTED_UUID>..........." }, disk_id: ..........<REDACTED_UUID>........... (physical_disk), policy: InService, state: Active }


> sled-add ..........<REDACTED_UUID>...........
added sled

> sled-add ..........<REDACTED_UUID>...........
added sled

> sled-list
ID                                   NZPOOLS SUBNET                  
..........<REDACTED_UUID>........... 10      fd00:1122:3344:103::/64 
..........<REDACTED_UUID>........... 10      fd00:1122:3344:102::/64 
..........<REDACTED_UUID>........... 10      fd00:1122:3344:101::/64 

> 

> inventory-generate
generated inventory collection ..........<REDACTED_UUID>........... from configured sleds

> inventory-list
ID                                   NERRORS TIME_DONE                
..........<REDACTED_UUID>........... 0       <REDACTED_TIMESTAMP> 

> 

> save state.json
saved planning input, collections, and blueprints to "state.json"

> load state.json
error: changes made to simulated system: run `wipe` before loading

> 

> wipe
wiped reconfigurator-sim state

> load state.json
using collection ..........<REDACTED_UUID>........... as source of sled inventory data
sled ..........<REDACTED_UUID>........... loaded
sled ..........<REDACTED_UUID>........... loaded
sled ..........<REDACTED_UUID>........... loaded
collection ..........<REDACTED_UUID>........... loaded
loaded service IP pool ranges: [V4(Ipv4Range { first: 192.0.2.2, last: 192.0.2.20 })]
configured external DNS zone name: oxide.example
configured silo names: example-silo
internal DNS generations: 
external DNS generations: 
loaded data from "state.json"


> sled-show ..........<REDACTED_UUID>...........
sled ..........<REDACTED_UUID>...........
subnet fd00:1122:3344:101::/64
zpools (10):
    ..........<REDACTED_UUID>........... (zpool)
<<<<<<< HEAD
    ↳ SledDisk { disk_identity: DiskIdentity { vendor: "fake-vendor", model: "fake-model", serial: "serial-..........<REDACTED_UUID>..........." }, disk_id: ..........<REDACTED_UUID>........... (physical_disk), policy: InService, state: Active }
    ..........<REDACTED_UUID>........... (zpool)
    ↳ SledDisk { disk_identity: DiskIdentity { vendor: "fake-vendor", model: "fake-model", serial: "serial-..........<REDACTED_UUID>..........." }, disk_id: ..........<REDACTED_UUID>........... (physical_disk), policy: InService, state: Active }
    ..........<REDACTED_UUID>........... (zpool)
    ↳ SledDisk { disk_identity: DiskIdentity { vendor: "fake-vendor", model: "fake-model", serial: "serial-..........<REDACTED_UUID>..........." }, disk_id: ..........<REDACTED_UUID>........... (physical_disk), policy: InService, state: Active }
    ..........<REDACTED_UUID>........... (zpool)
    ↳ SledDisk { disk_identity: DiskIdentity { vendor: "fake-vendor", model: "fake-model", serial: "serial-..........<REDACTED_UUID>..........." }, disk_id: ..........<REDACTED_UUID>........... (physical_disk), policy: InService, state: Active }
    ..........<REDACTED_UUID>........... (zpool)
    ↳ SledDisk { disk_identity: DiskIdentity { vendor: "fake-vendor", model: "fake-model", serial: "serial-..........<REDACTED_UUID>..........." }, disk_id: ..........<REDACTED_UUID>........... (physical_disk), policy: InService, state: Active }
    ..........<REDACTED_UUID>........... (zpool)
    ↳ SledDisk { disk_identity: DiskIdentity { vendor: "fake-vendor", model: "fake-model", serial: "serial-..........<REDACTED_UUID>..........." }, disk_id: ..........<REDACTED_UUID>........... (physical_disk), policy: InService, state: Active }
    ..........<REDACTED_UUID>........... (zpool)
    ↳ SledDisk { disk_identity: DiskIdentity { vendor: "fake-vendor", model: "fake-model", serial: "serial-..........<REDACTED_UUID>..........." }, disk_id: ..........<REDACTED_UUID>........... (physical_disk), policy: InService, state: Active }
    ..........<REDACTED_UUID>........... (zpool)
    ↳ SledDisk { disk_identity: DiskIdentity { vendor: "fake-vendor", model: "fake-model", serial: "serial-..........<REDACTED_UUID>..........." }, disk_id: ..........<REDACTED_UUID>........... (physical_disk), policy: InService, state: Active }
    ..........<REDACTED_UUID>........... (zpool)
    ↳ SledDisk { disk_identity: DiskIdentity { vendor: "fake-vendor", model: "fake-model", serial: "serial-..........<REDACTED_UUID>..........." }, disk_id: ..........<REDACTED_UUID>........... (physical_disk), policy: InService, state: Active }
    ..........<REDACTED_UUID>........... (zpool)
    ↳ SledDisk { disk_identity: DiskIdentity { vendor: "fake-vendor", model: "fake-model", serial: "serial-..........<REDACTED_UUID>..........." }, disk_id: ..........<REDACTED_UUID>........... (physical_disk), policy: InService, state: Active }
=======
    SledDisk { disk_identity: DiskIdentity { vendor: "fake-vendor", model: "fake-model", serial: "serial-..........<REDACTED_UUID>..........." }, disk_id: ..........<REDACTED_UUID>........... (physical_disk), policy: InService, state: Active }
    ..........<REDACTED_UUID>........... (zpool)
    SledDisk { disk_identity: DiskIdentity { vendor: "fake-vendor", model: "fake-model", serial: "serial-..........<REDACTED_UUID>..........." }, disk_id: ..........<REDACTED_UUID>........... (physical_disk), policy: InService, state: Active }
    ..........<REDACTED_UUID>........... (zpool)
    SledDisk { disk_identity: DiskIdentity { vendor: "fake-vendor", model: "fake-model", serial: "serial-..........<REDACTED_UUID>..........." }, disk_id: ..........<REDACTED_UUID>........... (physical_disk), policy: InService, state: Active }
    ..........<REDACTED_UUID>........... (zpool)
    SledDisk { disk_identity: DiskIdentity { vendor: "fake-vendor", model: "fake-model", serial: "serial-..........<REDACTED_UUID>..........." }, disk_id: ..........<REDACTED_UUID>........... (physical_disk), policy: InService, state: Active }
    ..........<REDACTED_UUID>........... (zpool)
    SledDisk { disk_identity: DiskIdentity { vendor: "fake-vendor", model: "fake-model", serial: "serial-..........<REDACTED_UUID>..........." }, disk_id: ..........<REDACTED_UUID>........... (physical_disk), policy: InService, state: Active }
    ..........<REDACTED_UUID>........... (zpool)
    SledDisk { disk_identity: DiskIdentity { vendor: "fake-vendor", model: "fake-model", serial: "serial-..........<REDACTED_UUID>..........." }, disk_id: ..........<REDACTED_UUID>........... (physical_disk), policy: InService, state: Active }
    ..........<REDACTED_UUID>........... (zpool)
    SledDisk { disk_identity: DiskIdentity { vendor: "fake-vendor", model: "fake-model", serial: "serial-..........<REDACTED_UUID>..........." }, disk_id: ..........<REDACTED_UUID>........... (physical_disk), policy: InService, state: Active }
    ..........<REDACTED_UUID>........... (zpool)
    SledDisk { disk_identity: DiskIdentity { vendor: "fake-vendor", model: "fake-model", serial: "serial-..........<REDACTED_UUID>..........." }, disk_id: ..........<REDACTED_UUID>........... (physical_disk), policy: InService, state: Active }
    ..........<REDACTED_UUID>........... (zpool)
    SledDisk { disk_identity: DiskIdentity { vendor: "fake-vendor", model: "fake-model", serial: "serial-..........<REDACTED_UUID>..........." }, disk_id: ..........<REDACTED_UUID>........... (physical_disk), policy: InService, state: Active }
    ..........<REDACTED_UUID>........... (zpool)
    SledDisk { disk_identity: DiskIdentity { vendor: "fake-vendor", model: "fake-model", serial: "serial-..........<REDACTED_UUID>..........." }, disk_id: ..........<REDACTED_UUID>........... (physical_disk), policy: InService, state: Active }
>>>>>>> 96ec5f8c

<|MERGE_RESOLUTION|>--- conflicted
+++ resolved
@@ -98,27 +98,6 @@
 subnet fd00:1122:3344:101::/64
 zpools (10):
     ..........<REDACTED_UUID>........... (zpool)
-<<<<<<< HEAD
-    ↳ SledDisk { disk_identity: DiskIdentity { vendor: "fake-vendor", model: "fake-model", serial: "serial-..........<REDACTED_UUID>..........." }, disk_id: ..........<REDACTED_UUID>........... (physical_disk), policy: InService, state: Active }
-    ..........<REDACTED_UUID>........... (zpool)
-    ↳ SledDisk { disk_identity: DiskIdentity { vendor: "fake-vendor", model: "fake-model", serial: "serial-..........<REDACTED_UUID>..........." }, disk_id: ..........<REDACTED_UUID>........... (physical_disk), policy: InService, state: Active }
-    ..........<REDACTED_UUID>........... (zpool)
-    ↳ SledDisk { disk_identity: DiskIdentity { vendor: "fake-vendor", model: "fake-model", serial: "serial-..........<REDACTED_UUID>..........." }, disk_id: ..........<REDACTED_UUID>........... (physical_disk), policy: InService, state: Active }
-    ..........<REDACTED_UUID>........... (zpool)
-    ↳ SledDisk { disk_identity: DiskIdentity { vendor: "fake-vendor", model: "fake-model", serial: "serial-..........<REDACTED_UUID>..........." }, disk_id: ..........<REDACTED_UUID>........... (physical_disk), policy: InService, state: Active }
-    ..........<REDACTED_UUID>........... (zpool)
-    ↳ SledDisk { disk_identity: DiskIdentity { vendor: "fake-vendor", model: "fake-model", serial: "serial-..........<REDACTED_UUID>..........." }, disk_id: ..........<REDACTED_UUID>........... (physical_disk), policy: InService, state: Active }
-    ..........<REDACTED_UUID>........... (zpool)
-    ↳ SledDisk { disk_identity: DiskIdentity { vendor: "fake-vendor", model: "fake-model", serial: "serial-..........<REDACTED_UUID>..........." }, disk_id: ..........<REDACTED_UUID>........... (physical_disk), policy: InService, state: Active }
-    ..........<REDACTED_UUID>........... (zpool)
-    ↳ SledDisk { disk_identity: DiskIdentity { vendor: "fake-vendor", model: "fake-model", serial: "serial-..........<REDACTED_UUID>..........." }, disk_id: ..........<REDACTED_UUID>........... (physical_disk), policy: InService, state: Active }
-    ..........<REDACTED_UUID>........... (zpool)
-    ↳ SledDisk { disk_identity: DiskIdentity { vendor: "fake-vendor", model: "fake-model", serial: "serial-..........<REDACTED_UUID>..........." }, disk_id: ..........<REDACTED_UUID>........... (physical_disk), policy: InService, state: Active }
-    ..........<REDACTED_UUID>........... (zpool)
-    ↳ SledDisk { disk_identity: DiskIdentity { vendor: "fake-vendor", model: "fake-model", serial: "serial-..........<REDACTED_UUID>..........." }, disk_id: ..........<REDACTED_UUID>........... (physical_disk), policy: InService, state: Active }
-    ..........<REDACTED_UUID>........... (zpool)
-    ↳ SledDisk { disk_identity: DiskIdentity { vendor: "fake-vendor", model: "fake-model", serial: "serial-..........<REDACTED_UUID>..........." }, disk_id: ..........<REDACTED_UUID>........... (physical_disk), policy: InService, state: Active }
-=======
     SledDisk { disk_identity: DiskIdentity { vendor: "fake-vendor", model: "fake-model", serial: "serial-..........<REDACTED_UUID>..........." }, disk_id: ..........<REDACTED_UUID>........... (physical_disk), policy: InService, state: Active }
     ..........<REDACTED_UUID>........... (zpool)
     SledDisk { disk_identity: DiskIdentity { vendor: "fake-vendor", model: "fake-model", serial: "serial-..........<REDACTED_UUID>..........." }, disk_id: ..........<REDACTED_UUID>........... (physical_disk), policy: InService, state: Active }
@@ -138,5 +117,4 @@
     SledDisk { disk_identity: DiskIdentity { vendor: "fake-vendor", model: "fake-model", serial: "serial-..........<REDACTED_UUID>..........." }, disk_id: ..........<REDACTED_UUID>........... (physical_disk), policy: InService, state: Active }
     ..........<REDACTED_UUID>........... (zpool)
     SledDisk { disk_identity: DiskIdentity { vendor: "fake-vendor", model: "fake-model", serial: "serial-..........<REDACTED_UUID>..........." }, disk_id: ..........<REDACTED_UUID>........... (physical_disk), policy: InService, state: Active }
->>>>>>> 96ec5f8c
 
