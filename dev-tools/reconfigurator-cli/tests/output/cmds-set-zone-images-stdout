using provided RNG seed: reconfigurator-cli-test
> # Load example system
> # This is a legacy test; new tests shouldn't need to set a seed

> load-example --nsleds 1 --ndisks-per-sled 3 --seed test_set_zone_images
loaded example system with:
- collection: 0141c1ff-0f12-4bb6-b3c5-14fa3be0eaf3
- blueprint: 971eeb12-1830-4fa0-a699-98ea0164505c

> blueprint-show 971eeb12-1830-4fa0-a699-98ea0164505c
blueprint  971eeb12-1830-4fa0-a699-98ea0164505c
parent:    1b013011-2062-4b48-b544-a32b23bce83a

  sled: 868d5b02-7792-4fc0-b6a9-654afcae9ea0 (active, config generation 2)

    physical disks:
    ------------------------------------------------------------------------------------
    vendor        model        serial                                        disposition
    ------------------------------------------------------------------------------------
    fake-vendor   fake-model   serial-21e758d8-4405-4ea7-9eec-2336e880a29a   in service 
    fake-vendor   fake-model   serial-9c20d4a3-20b1-4c1a-b7df-5f049f2ffe0f   in service 
    fake-vendor   fake-model   serial-f7542671-95a1-4a26-ab08-d1e1de7a521d   in service 


    datasets:
    -------------------------------------------------------------------------------------------------------------------------------------------------------------------------------------------------------
    dataset name                                                                                                   dataset id                             disposition   quota     reservation   compression
    -------------------------------------------------------------------------------------------------------------------------------------------------------------------------------------------------------
    oxp_21e758d8-4405-4ea7-9eec-2336e880a29a/crucible                                                              5f368e96-0893-4958-b4fb-9eea3e1d7817   in service    none      none          off        
    oxp_9c20d4a3-20b1-4c1a-b7df-5f049f2ffe0f/crucible                                                              03795291-adb8-44b2-91d3-26adb8037ce9   in service    none      none          off        
    oxp_f7542671-95a1-4a26-ab08-d1e1de7a521d/crucible                                                              c5ccdd1d-5626-4ea9-89c1-0fec6a1c619d   in service    none      none          off        
    oxp_21e758d8-4405-4ea7-9eec-2336e880a29a/crypt/clickhouse                                                      77864675-2d2b-4ada-882d-722adc2d5afe   in service    none      none          off        
    oxp_21e758d8-4405-4ea7-9eec-2336e880a29a/crypt/external_dns                                                    dd63055a-0993-483b-80e0-9480ea3c4679   in service    none      none          off        
    oxp_9c20d4a3-20b1-4c1a-b7df-5f049f2ffe0f/crypt/external_dns                                                    178b2158-600c-44bb-b999-327776db9d2f   in service    none      none          off        
    oxp_f7542671-95a1-4a26-ab08-d1e1de7a521d/crypt/external_dns                                                    0535aab8-3785-49ac-aefb-3f77db7acdaa   in service    none      none          off        
    oxp_21e758d8-4405-4ea7-9eec-2336e880a29a/crypt/internal_dns                                                    b3b5a363-02b6-40ff-b5f4-0fe825f69043   in service    none      none          off        
    oxp_9c20d4a3-20b1-4c1a-b7df-5f049f2ffe0f/crypt/internal_dns                                                    4b30b8c3-3eda-4142-812e-450f1d8f3087   in service    none      none          off        
    oxp_f7542671-95a1-4a26-ab08-d1e1de7a521d/crypt/internal_dns                                                    cc595533-5404-443f-b597-5bcf387bcd6c   in service    none      none          off        
    oxp_21e758d8-4405-4ea7-9eec-2336e880a29a/crypt/zone                                                            b8ad8acf-67d4-478c-980c-81ee64b47198   in service    none      none          off        
    oxp_9c20d4a3-20b1-4c1a-b7df-5f049f2ffe0f/crypt/zone                                                            c57de589-67e7-4ff5-9e6e-8d8d546bf945   in service    none      none          off        
    oxp_f7542671-95a1-4a26-ab08-d1e1de7a521d/crypt/zone                                                            fa85705b-8c6e-41cf-a29f-5a0d0e21a8d7   in service    none      none          off        
    oxp_21e758d8-4405-4ea7-9eec-2336e880a29a/crypt/zone/oxz_clickhouse_4fc6cb68-8ce9-4171-91b3-0106b8fed386        8dffe5ef-69a9-462c-971e-223f0a14e4db   in service    none      none          off        
    oxp_9c20d4a3-20b1-4c1a-b7df-5f049f2ffe0f/crypt/zone/oxz_crucible_6cf2a0d4-d9da-4a0c-9103-f1cddb6663a8          273669bd-1728-4c01-a166-d8084b947fc6   in service    none      none          off        
    oxp_21e758d8-4405-4ea7-9eec-2336e880a29a/crypt/zone/oxz_crucible_b0d184c8-0b73-4b29-8add-3a51b4fd60a6          a08c40ae-3bff-418f-a685-d1f807d09542   in service    none      none          off        
    oxp_f7542671-95a1-4a26-ab08-d1e1de7a521d/crypt/zone/oxz_crucible_f401784a-83cb-4e93-a3a3-6914b920d884          de48a162-fe38-4b61-81b5-b498e59b8283   in service    none      none          off        
    oxp_9c20d4a3-20b1-4c1a-b7df-5f049f2ffe0f/crypt/zone/oxz_crucible_pantry_026f8db9-b966-45ec-bf89-fb7b41a04cc9   ab9df991-9f77-4f25-80c3-b577624fa508   in service    none      none          off        
    oxp_21e758d8-4405-4ea7-9eec-2336e880a29a/crypt/zone/oxz_crucible_pantry_72d12821-646d-4296-a081-ef5fb3a0ca24   ed4f4782-b991-4bf1-b911-161b342097be   in service    none      none          off        
    oxp_f7542671-95a1-4a26-ab08-d1e1de7a521d/crypt/zone/oxz_crucible_pantry_ae74917b-2c6a-477d-9b90-fe2c2a4247f7   1f46a83b-b222-493b-a18c-516f741ace54   in service    none      none          off        
    oxp_21e758d8-4405-4ea7-9eec-2336e880a29a/crypt/zone/oxz_external_dns_77de9dbd-c3d4-4445-ae59-e2f3d4c388e0      e876dcf5-61fe-4196-84b9-5db82bab9173   in service    none      none          off        
    oxp_f7542671-95a1-4a26-ab08-d1e1de7a521d/crypt/zone/oxz_external_dns_ac0f0ca6-02dd-43c7-b029-f34b247f7392      b87f5c9e-63b3-40c1-96cb-112b12107d59   in service    none      none          off        
    oxp_9c20d4a3-20b1-4c1a-b7df-5f049f2ffe0f/crypt/zone/oxz_external_dns_f9b07b90-25a8-42ad-a9e9-e497947f4f30      95e91d74-8cc3-49d8-a0aa-6627d6afc14e   in service    none      none          off        
    oxp_21e758d8-4405-4ea7-9eec-2336e880a29a/crypt/zone/oxz_internal_dns_0bb572bc-f5b5-48da-9004-ba336e97bf60      5fc27773-26b7-4a01-b26e-d483a14563f1   in service    none      none          off        
    oxp_9c20d4a3-20b1-4c1a-b7df-5f049f2ffe0f/crypt/zone/oxz_internal_dns_bc221177-0711-4bde-9f3d-32d6a6873c51      7d9b20fc-3699-4dc3-adc4-db2db258ca50   in service    none      none          off        
    oxp_f7542671-95a1-4a26-ab08-d1e1de7a521d/crypt/zone/oxz_internal_dns_fe8bca28-44ac-4968-ba32-292dede5953f      9d23a2e7-f9bd-4618-85f4-9357f598880e   in service    none      none          off        
    oxp_f7542671-95a1-4a26-ab08-d1e1de7a521d/crypt/zone/oxz_nexus_296ab8b3-3fd4-4c2b-9e0a-1f909e4993e5             3bcebc21-c95f-49d8-852e-a8902a6fc3f5   in service    none      none          off        
    oxp_21e758d8-4405-4ea7-9eec-2336e880a29a/crypt/zone/oxz_nexus_50dcee18-a857-4596-8cb7-fc9cf90b698d             bd3692c0-a3a8-41ac-ba3a-686ebfdf5418   in service    none      none          off        
    oxp_9c20d4a3-20b1-4c1a-b7df-5f049f2ffe0f/crypt/zone/oxz_nexus_805cba8f-a039-44e1-8cb0-1ff2c6b89997             fbe5adaa-0639-4ace-a096-f3bcb8615e4a   in service    none      none          off        
    oxp_21e758d8-4405-4ea7-9eec-2336e880a29a/crypt/zone/oxz_ntp_4211daae-e09f-4742-a62a-32080f429cb3               a2495555-34eb-42f7-9c0b-d1799f744adb   in service    none      none          off        
    oxp_21e758d8-4405-4ea7-9eec-2336e880a29a/crypt/debug                                                           8849beb6-1b10-4236-be66-0c24a88cf763   in service    100 GiB   none          gzip-9     
    oxp_9c20d4a3-20b1-4c1a-b7df-5f049f2ffe0f/crypt/debug                                                           a1a1c487-26c4-4c94-a0f1-c948b7e77f5b   in service    100 GiB   none          gzip-9     
    oxp_f7542671-95a1-4a26-ab08-d1e1de7a521d/crypt/debug                                                           d13e715c-2cc2-48fc-a5bd-23dc0035907a   in service    100 GiB   none          gzip-9     


    omicron zones:
    ---------------------------------------------------------------------------------------------------------------
    zone type         zone id                                image source      disposition   underlay IP           
    ---------------------------------------------------------------------------------------------------------------
    clickhouse        4fc6cb68-8ce9-4171-91b3-0106b8fed386   install dataset   in service    fd00:1122:3344:101::25
    crucible          6cf2a0d4-d9da-4a0c-9103-f1cddb6663a8   install dataset   in service    fd00:1122:3344:101::2d
    crucible          b0d184c8-0b73-4b29-8add-3a51b4fd60a6   install dataset   in service    fd00:1122:3344:101::2c
    crucible          f401784a-83cb-4e93-a3a3-6914b920d884   install dataset   in service    fd00:1122:3344:101::2e
    crucible_pantry   026f8db9-b966-45ec-bf89-fb7b41a04cc9   install dataset   in service    fd00:1122:3344:101::2a
    crucible_pantry   72d12821-646d-4296-a081-ef5fb3a0ca24   install dataset   in service    fd00:1122:3344:101::29
    crucible_pantry   ae74917b-2c6a-477d-9b90-fe2c2a4247f7   install dataset   in service    fd00:1122:3344:101::2b
    external_dns      77de9dbd-c3d4-4445-ae59-e2f3d4c388e0   install dataset   in service    fd00:1122:3344:101::26
    external_dns      ac0f0ca6-02dd-43c7-b029-f34b247f7392   install dataset   in service    fd00:1122:3344:101::28
    external_dns      f9b07b90-25a8-42ad-a9e9-e497947f4f30   install dataset   in service    fd00:1122:3344:101::27
    internal_dns      0bb572bc-f5b5-48da-9004-ba336e97bf60   install dataset   in service    fd00:1122:3344:1::1   
    internal_dns      bc221177-0711-4bde-9f3d-32d6a6873c51   install dataset   in service    fd00:1122:3344:2::1   
    internal_dns      fe8bca28-44ac-4968-ba32-292dede5953f   install dataset   in service    fd00:1122:3344:3::1   
    internal_ntp      4211daae-e09f-4742-a62a-32080f429cb3   install dataset   in service    fd00:1122:3344:101::21
    nexus             296ab8b3-3fd4-4c2b-9e0a-1f909e4993e5   install dataset   in service    fd00:1122:3344:101::24
    nexus             50dcee18-a857-4596-8cb7-fc9cf90b698d   install dataset   in service    fd00:1122:3344:101::22
    nexus             805cba8f-a039-44e1-8cb0-1ff2c6b89997   install dataset   in service    fd00:1122:3344:101::23


 COCKROACHDB SETTINGS:
    state fingerprint:::::::::::::::::   (none)
    cluster.preserve_downgrade_option:   (do not modify)

 OXIMETER SETTINGS:
    generation:   1
    read from::   SingleNode

 METADATA:
    created by:::::::::::::   test suite
    created at:::::::::::::   <REDACTED_TIMESTAMP>
    comment::::::::::::::::   (none)
    internal DNS version:::   1
    external DNS version:::   1
    target release min gen:   1

 PENDING MGS-MANAGED UPDATES: 0



> # Set a couple zones' image sources to specific artifacts.
> blueprint-edit latest set-zone-image 026f8db9-b966-45ec-bf89-fb7b41a04cc9 artifact 1.2.3 e3b0c44298fc1c149afbf4c8996fb92427ae41e4649b934ca495991b7852b855
blueprint 9766ca20-38d4-4380-b005-e7c43c797e7c created from latest blueprint (971eeb12-1830-4fa0-a699-98ea0164505c): set sled 868d5b02-7792-4fc0-b6a9-654afcae9ea0 zone 026f8db9-b966-45ec-bf89-fb7b41a04cc9 image source to artifact: version 1.2.3
warn: no validation is done on the requested image source

> blueprint-edit latest set-zone-image 72d12821-646d-4296-a081-ef5fb3a0ca24 artifact valid-non-semver 7b4281a6bd5946bb96b332c62afe289bef275e58b9ba031085f8827655f434b3
blueprint f714e6ea-e85a-4d7d-93c2-a018744fe176 created from latest blueprint (9766ca20-38d4-4380-b005-e7c43c797e7c): set sled 868d5b02-7792-4fc0-b6a9-654afcae9ea0 zone 72d12821-646d-4296-a081-ef5fb3a0ca24 image source to artifact: version valid-non-semver
warn: no validation is done on the requested image source


> blueprint-show f714e6ea-e85a-4d7d-93c2-a018744fe176
blueprint  f714e6ea-e85a-4d7d-93c2-a018744fe176
parent:    9766ca20-38d4-4380-b005-e7c43c797e7c

  sled: 868d5b02-7792-4fc0-b6a9-654afcae9ea0 (active, config generation 4)

    physical disks:
    ------------------------------------------------------------------------------------
    vendor        model        serial                                        disposition
    ------------------------------------------------------------------------------------
    fake-vendor   fake-model   serial-21e758d8-4405-4ea7-9eec-2336e880a29a   in service 
    fake-vendor   fake-model   serial-9c20d4a3-20b1-4c1a-b7df-5f049f2ffe0f   in service 
    fake-vendor   fake-model   serial-f7542671-95a1-4a26-ab08-d1e1de7a521d   in service 


    datasets:
    -------------------------------------------------------------------------------------------------------------------------------------------------------------------------------------------------------
    dataset name                                                                                                   dataset id                             disposition   quota     reservation   compression
    -------------------------------------------------------------------------------------------------------------------------------------------------------------------------------------------------------
    oxp_21e758d8-4405-4ea7-9eec-2336e880a29a/crucible                                                              5f368e96-0893-4958-b4fb-9eea3e1d7817   in service    none      none          off        
    oxp_9c20d4a3-20b1-4c1a-b7df-5f049f2ffe0f/crucible                                                              03795291-adb8-44b2-91d3-26adb8037ce9   in service    none      none          off        
    oxp_f7542671-95a1-4a26-ab08-d1e1de7a521d/crucible                                                              c5ccdd1d-5626-4ea9-89c1-0fec6a1c619d   in service    none      none          off        
    oxp_21e758d8-4405-4ea7-9eec-2336e880a29a/crypt/clickhouse                                                      77864675-2d2b-4ada-882d-722adc2d5afe   in service    none      none          off        
    oxp_21e758d8-4405-4ea7-9eec-2336e880a29a/crypt/external_dns                                                    dd63055a-0993-483b-80e0-9480ea3c4679   in service    none      none          off        
    oxp_9c20d4a3-20b1-4c1a-b7df-5f049f2ffe0f/crypt/external_dns                                                    178b2158-600c-44bb-b999-327776db9d2f   in service    none      none          off        
    oxp_f7542671-95a1-4a26-ab08-d1e1de7a521d/crypt/external_dns                                                    0535aab8-3785-49ac-aefb-3f77db7acdaa   in service    none      none          off        
    oxp_21e758d8-4405-4ea7-9eec-2336e880a29a/crypt/internal_dns                                                    b3b5a363-02b6-40ff-b5f4-0fe825f69043   in service    none      none          off        
    oxp_9c20d4a3-20b1-4c1a-b7df-5f049f2ffe0f/crypt/internal_dns                                                    4b30b8c3-3eda-4142-812e-450f1d8f3087   in service    none      none          off        
    oxp_f7542671-95a1-4a26-ab08-d1e1de7a521d/crypt/internal_dns                                                    cc595533-5404-443f-b597-5bcf387bcd6c   in service    none      none          off        
    oxp_21e758d8-4405-4ea7-9eec-2336e880a29a/crypt/zone                                                            b8ad8acf-67d4-478c-980c-81ee64b47198   in service    none      none          off        
    oxp_9c20d4a3-20b1-4c1a-b7df-5f049f2ffe0f/crypt/zone                                                            c57de589-67e7-4ff5-9e6e-8d8d546bf945   in service    none      none          off        
    oxp_f7542671-95a1-4a26-ab08-d1e1de7a521d/crypt/zone                                                            fa85705b-8c6e-41cf-a29f-5a0d0e21a8d7   in service    none      none          off        
    oxp_21e758d8-4405-4ea7-9eec-2336e880a29a/crypt/zone/oxz_clickhouse_4fc6cb68-8ce9-4171-91b3-0106b8fed386        8dffe5ef-69a9-462c-971e-223f0a14e4db   in service    none      none          off        
    oxp_9c20d4a3-20b1-4c1a-b7df-5f049f2ffe0f/crypt/zone/oxz_crucible_6cf2a0d4-d9da-4a0c-9103-f1cddb6663a8          273669bd-1728-4c01-a166-d8084b947fc6   in service    none      none          off        
    oxp_21e758d8-4405-4ea7-9eec-2336e880a29a/crypt/zone/oxz_crucible_b0d184c8-0b73-4b29-8add-3a51b4fd60a6          a08c40ae-3bff-418f-a685-d1f807d09542   in service    none      none          off        
    oxp_f7542671-95a1-4a26-ab08-d1e1de7a521d/crypt/zone/oxz_crucible_f401784a-83cb-4e93-a3a3-6914b920d884          de48a162-fe38-4b61-81b5-b498e59b8283   in service    none      none          off        
    oxp_9c20d4a3-20b1-4c1a-b7df-5f049f2ffe0f/crypt/zone/oxz_crucible_pantry_026f8db9-b966-45ec-bf89-fb7b41a04cc9   ab9df991-9f77-4f25-80c3-b577624fa508   in service    none      none          off        
    oxp_21e758d8-4405-4ea7-9eec-2336e880a29a/crypt/zone/oxz_crucible_pantry_72d12821-646d-4296-a081-ef5fb3a0ca24   ed4f4782-b991-4bf1-b911-161b342097be   in service    none      none          off        
    oxp_f7542671-95a1-4a26-ab08-d1e1de7a521d/crypt/zone/oxz_crucible_pantry_ae74917b-2c6a-477d-9b90-fe2c2a4247f7   1f46a83b-b222-493b-a18c-516f741ace54   in service    none      none          off        
    oxp_21e758d8-4405-4ea7-9eec-2336e880a29a/crypt/zone/oxz_external_dns_77de9dbd-c3d4-4445-ae59-e2f3d4c388e0      e876dcf5-61fe-4196-84b9-5db82bab9173   in service    none      none          off        
    oxp_f7542671-95a1-4a26-ab08-d1e1de7a521d/crypt/zone/oxz_external_dns_ac0f0ca6-02dd-43c7-b029-f34b247f7392      b87f5c9e-63b3-40c1-96cb-112b12107d59   in service    none      none          off        
    oxp_9c20d4a3-20b1-4c1a-b7df-5f049f2ffe0f/crypt/zone/oxz_external_dns_f9b07b90-25a8-42ad-a9e9-e497947f4f30      95e91d74-8cc3-49d8-a0aa-6627d6afc14e   in service    none      none          off        
    oxp_21e758d8-4405-4ea7-9eec-2336e880a29a/crypt/zone/oxz_internal_dns_0bb572bc-f5b5-48da-9004-ba336e97bf60      5fc27773-26b7-4a01-b26e-d483a14563f1   in service    none      none          off        
    oxp_9c20d4a3-20b1-4c1a-b7df-5f049f2ffe0f/crypt/zone/oxz_internal_dns_bc221177-0711-4bde-9f3d-32d6a6873c51      7d9b20fc-3699-4dc3-adc4-db2db258ca50   in service    none      none          off        
    oxp_f7542671-95a1-4a26-ab08-d1e1de7a521d/crypt/zone/oxz_internal_dns_fe8bca28-44ac-4968-ba32-292dede5953f      9d23a2e7-f9bd-4618-85f4-9357f598880e   in service    none      none          off        
    oxp_f7542671-95a1-4a26-ab08-d1e1de7a521d/crypt/zone/oxz_nexus_296ab8b3-3fd4-4c2b-9e0a-1f909e4993e5             3bcebc21-c95f-49d8-852e-a8902a6fc3f5   in service    none      none          off        
    oxp_21e758d8-4405-4ea7-9eec-2336e880a29a/crypt/zone/oxz_nexus_50dcee18-a857-4596-8cb7-fc9cf90b698d             bd3692c0-a3a8-41ac-ba3a-686ebfdf5418   in service    none      none          off        
    oxp_9c20d4a3-20b1-4c1a-b7df-5f049f2ffe0f/crypt/zone/oxz_nexus_805cba8f-a039-44e1-8cb0-1ff2c6b89997             fbe5adaa-0639-4ace-a096-f3bcb8615e4a   in service    none      none          off        
    oxp_21e758d8-4405-4ea7-9eec-2336e880a29a/crypt/zone/oxz_ntp_4211daae-e09f-4742-a62a-32080f429cb3               a2495555-34eb-42f7-9c0b-d1799f744adb   in service    none      none          off        
    oxp_21e758d8-4405-4ea7-9eec-2336e880a29a/crypt/debug                                                           8849beb6-1b10-4236-be66-0c24a88cf763   in service    100 GiB   none          gzip-9     
    oxp_9c20d4a3-20b1-4c1a-b7df-5f049f2ffe0f/crypt/debug                                                           a1a1c487-26c4-4c94-a0f1-c948b7e77f5b   in service    100 GiB   none          gzip-9     
    oxp_f7542671-95a1-4a26-ab08-d1e1de7a521d/crypt/debug                                                           d13e715c-2cc2-48fc-a5bd-23dc0035907a   in service    100 GiB   none          gzip-9     


    omicron zones:
    ----------------------------------------------------------------------------------------------------------------------------------
    zone type         zone id                                image source                         disposition   underlay IP           
    ----------------------------------------------------------------------------------------------------------------------------------
    clickhouse        4fc6cb68-8ce9-4171-91b3-0106b8fed386   install dataset                      in service    fd00:1122:3344:101::25
    crucible          6cf2a0d4-d9da-4a0c-9103-f1cddb6663a8   install dataset                      in service    fd00:1122:3344:101::2d
    crucible          b0d184c8-0b73-4b29-8add-3a51b4fd60a6   install dataset                      in service    fd00:1122:3344:101::2c
    crucible          f401784a-83cb-4e93-a3a3-6914b920d884   install dataset                      in service    fd00:1122:3344:101::2e
    crucible_pantry   026f8db9-b966-45ec-bf89-fb7b41a04cc9   artifact: version 1.2.3              in service    fd00:1122:3344:101::2a
    crucible_pantry   72d12821-646d-4296-a081-ef5fb3a0ca24   artifact: version valid-non-semver   in service    fd00:1122:3344:101::29
    crucible_pantry   ae74917b-2c6a-477d-9b90-fe2c2a4247f7   install dataset                      in service    fd00:1122:3344:101::2b
    external_dns      77de9dbd-c3d4-4445-ae59-e2f3d4c388e0   install dataset                      in service    fd00:1122:3344:101::26
    external_dns      ac0f0ca6-02dd-43c7-b029-f34b247f7392   install dataset                      in service    fd00:1122:3344:101::28
    external_dns      f9b07b90-25a8-42ad-a9e9-e497947f4f30   install dataset                      in service    fd00:1122:3344:101::27
    internal_dns      0bb572bc-f5b5-48da-9004-ba336e97bf60   install dataset                      in service    fd00:1122:3344:1::1   
    internal_dns      bc221177-0711-4bde-9f3d-32d6a6873c51   install dataset                      in service    fd00:1122:3344:2::1   
    internal_dns      fe8bca28-44ac-4968-ba32-292dede5953f   install dataset                      in service    fd00:1122:3344:3::1   
    internal_ntp      4211daae-e09f-4742-a62a-32080f429cb3   install dataset                      in service    fd00:1122:3344:101::21
    nexus             296ab8b3-3fd4-4c2b-9e0a-1f909e4993e5   install dataset                      in service    fd00:1122:3344:101::24
    nexus             50dcee18-a857-4596-8cb7-fc9cf90b698d   install dataset                      in service    fd00:1122:3344:101::22
    nexus             805cba8f-a039-44e1-8cb0-1ff2c6b89997   install dataset                      in service    fd00:1122:3344:101::23


 COCKROACHDB SETTINGS:
    state fingerprint:::::::::::::::::   (none)
    cluster.preserve_downgrade_option:   (do not modify)

 OXIMETER SETTINGS:
    generation:   1
    read from::   SingleNode

 METADATA:
    created by:::::::::::::   reconfigurator-cli
    created at:::::::::::::   <REDACTED_TIMESTAMP>
    comment::::::::::::::::   (none)
    internal DNS version:::   1
    external DNS version:::   1
    target release min gen:   1

 PENDING MGS-MANAGED UPDATES: 0


> blueprint-diff 971eeb12-1830-4fa0-a699-98ea0164505c f714e6ea-e85a-4d7d-93c2-a018744fe176
from: blueprint 971eeb12-1830-4fa0-a699-98ea0164505c
to:   blueprint f714e6ea-e85a-4d7d-93c2-a018744fe176

 MODIFIED SLEDS:

  sled 868d5b02-7792-4fc0-b6a9-654afcae9ea0 (active, config generation 2 -> 4):

    physical disks:
    ------------------------------------------------------------------------------------
    vendor        model        serial                                        disposition
    ------------------------------------------------------------------------------------
    fake-vendor   fake-model   serial-21e758d8-4405-4ea7-9eec-2336e880a29a   in service 
    fake-vendor   fake-model   serial-9c20d4a3-20b1-4c1a-b7df-5f049f2ffe0f   in service 
    fake-vendor   fake-model   serial-f7542671-95a1-4a26-ab08-d1e1de7a521d   in service 


    datasets:
    -------------------------------------------------------------------------------------------------------------------------------------------------------------------------------------------------------
    dataset name                                                                                                   dataset id                             disposition   quota     reservation   compression
    -------------------------------------------------------------------------------------------------------------------------------------------------------------------------------------------------------
    oxp_21e758d8-4405-4ea7-9eec-2336e880a29a/crucible                                                              5f368e96-0893-4958-b4fb-9eea3e1d7817   in service    none      none          off        
    oxp_9c20d4a3-20b1-4c1a-b7df-5f049f2ffe0f/crucible                                                              03795291-adb8-44b2-91d3-26adb8037ce9   in service    none      none          off        
    oxp_f7542671-95a1-4a26-ab08-d1e1de7a521d/crucible                                                              c5ccdd1d-5626-4ea9-89c1-0fec6a1c619d   in service    none      none          off        
    oxp_21e758d8-4405-4ea7-9eec-2336e880a29a/crypt/clickhouse                                                      77864675-2d2b-4ada-882d-722adc2d5afe   in service    none      none          off        
    oxp_21e758d8-4405-4ea7-9eec-2336e880a29a/crypt/external_dns                                                    dd63055a-0993-483b-80e0-9480ea3c4679   in service    none      none          off        
    oxp_9c20d4a3-20b1-4c1a-b7df-5f049f2ffe0f/crypt/external_dns                                                    178b2158-600c-44bb-b999-327776db9d2f   in service    none      none          off        
    oxp_f7542671-95a1-4a26-ab08-d1e1de7a521d/crypt/external_dns                                                    0535aab8-3785-49ac-aefb-3f77db7acdaa   in service    none      none          off        
    oxp_21e758d8-4405-4ea7-9eec-2336e880a29a/crypt/internal_dns                                                    b3b5a363-02b6-40ff-b5f4-0fe825f69043   in service    none      none          off        
    oxp_9c20d4a3-20b1-4c1a-b7df-5f049f2ffe0f/crypt/internal_dns                                                    4b30b8c3-3eda-4142-812e-450f1d8f3087   in service    none      none          off        
    oxp_f7542671-95a1-4a26-ab08-d1e1de7a521d/crypt/internal_dns                                                    cc595533-5404-443f-b597-5bcf387bcd6c   in service    none      none          off        
    oxp_21e758d8-4405-4ea7-9eec-2336e880a29a/crypt/zone                                                            b8ad8acf-67d4-478c-980c-81ee64b47198   in service    none      none          off        
    oxp_9c20d4a3-20b1-4c1a-b7df-5f049f2ffe0f/crypt/zone                                                            c57de589-67e7-4ff5-9e6e-8d8d546bf945   in service    none      none          off        
    oxp_f7542671-95a1-4a26-ab08-d1e1de7a521d/crypt/zone                                                            fa85705b-8c6e-41cf-a29f-5a0d0e21a8d7   in service    none      none          off        
    oxp_21e758d8-4405-4ea7-9eec-2336e880a29a/crypt/zone/oxz_clickhouse_4fc6cb68-8ce9-4171-91b3-0106b8fed386        8dffe5ef-69a9-462c-971e-223f0a14e4db   in service    none      none          off        
    oxp_9c20d4a3-20b1-4c1a-b7df-5f049f2ffe0f/crypt/zone/oxz_crucible_6cf2a0d4-d9da-4a0c-9103-f1cddb6663a8          273669bd-1728-4c01-a166-d8084b947fc6   in service    none      none          off        
    oxp_21e758d8-4405-4ea7-9eec-2336e880a29a/crypt/zone/oxz_crucible_b0d184c8-0b73-4b29-8add-3a51b4fd60a6          a08c40ae-3bff-418f-a685-d1f807d09542   in service    none      none          off        
    oxp_f7542671-95a1-4a26-ab08-d1e1de7a521d/crypt/zone/oxz_crucible_f401784a-83cb-4e93-a3a3-6914b920d884          de48a162-fe38-4b61-81b5-b498e59b8283   in service    none      none          off        
    oxp_9c20d4a3-20b1-4c1a-b7df-5f049f2ffe0f/crypt/zone/oxz_crucible_pantry_026f8db9-b966-45ec-bf89-fb7b41a04cc9   ab9df991-9f77-4f25-80c3-b577624fa508   in service    none      none          off        
    oxp_21e758d8-4405-4ea7-9eec-2336e880a29a/crypt/zone/oxz_crucible_pantry_72d12821-646d-4296-a081-ef5fb3a0ca24   ed4f4782-b991-4bf1-b911-161b342097be   in service    none      none          off        
    oxp_f7542671-95a1-4a26-ab08-d1e1de7a521d/crypt/zone/oxz_crucible_pantry_ae74917b-2c6a-477d-9b90-fe2c2a4247f7   1f46a83b-b222-493b-a18c-516f741ace54   in service    none      none          off        
    oxp_21e758d8-4405-4ea7-9eec-2336e880a29a/crypt/zone/oxz_external_dns_77de9dbd-c3d4-4445-ae59-e2f3d4c388e0      e876dcf5-61fe-4196-84b9-5db82bab9173   in service    none      none          off        
    oxp_f7542671-95a1-4a26-ab08-d1e1de7a521d/crypt/zone/oxz_external_dns_ac0f0ca6-02dd-43c7-b029-f34b247f7392      b87f5c9e-63b3-40c1-96cb-112b12107d59   in service    none      none          off        
    oxp_9c20d4a3-20b1-4c1a-b7df-5f049f2ffe0f/crypt/zone/oxz_external_dns_f9b07b90-25a8-42ad-a9e9-e497947f4f30      95e91d74-8cc3-49d8-a0aa-6627d6afc14e   in service    none      none          off        
    oxp_21e758d8-4405-4ea7-9eec-2336e880a29a/crypt/zone/oxz_internal_dns_0bb572bc-f5b5-48da-9004-ba336e97bf60      5fc27773-26b7-4a01-b26e-d483a14563f1   in service    none      none          off        
    oxp_9c20d4a3-20b1-4c1a-b7df-5f049f2ffe0f/crypt/zone/oxz_internal_dns_bc221177-0711-4bde-9f3d-32d6a6873c51      7d9b20fc-3699-4dc3-adc4-db2db258ca50   in service    none      none          off        
    oxp_f7542671-95a1-4a26-ab08-d1e1de7a521d/crypt/zone/oxz_internal_dns_fe8bca28-44ac-4968-ba32-292dede5953f      9d23a2e7-f9bd-4618-85f4-9357f598880e   in service    none      none          off        
    oxp_f7542671-95a1-4a26-ab08-d1e1de7a521d/crypt/zone/oxz_nexus_296ab8b3-3fd4-4c2b-9e0a-1f909e4993e5             3bcebc21-c95f-49d8-852e-a8902a6fc3f5   in service    none      none          off        
    oxp_21e758d8-4405-4ea7-9eec-2336e880a29a/crypt/zone/oxz_nexus_50dcee18-a857-4596-8cb7-fc9cf90b698d             bd3692c0-a3a8-41ac-ba3a-686ebfdf5418   in service    none      none          off        
    oxp_9c20d4a3-20b1-4c1a-b7df-5f049f2ffe0f/crypt/zone/oxz_nexus_805cba8f-a039-44e1-8cb0-1ff2c6b89997             fbe5adaa-0639-4ace-a096-f3bcb8615e4a   in service    none      none          off        
    oxp_21e758d8-4405-4ea7-9eec-2336e880a29a/crypt/zone/oxz_ntp_4211daae-e09f-4742-a62a-32080f429cb3               a2495555-34eb-42f7-9c0b-d1799f744adb   in service    none      none          off        
    oxp_21e758d8-4405-4ea7-9eec-2336e880a29a/crypt/debug                                                           8849beb6-1b10-4236-be66-0c24a88cf763   in service    100 GiB   none          gzip-9     
    oxp_9c20d4a3-20b1-4c1a-b7df-5f049f2ffe0f/crypt/debug                                                           a1a1c487-26c4-4c94-a0f1-c948b7e77f5b   in service    100 GiB   none          gzip-9     
    oxp_f7542671-95a1-4a26-ab08-d1e1de7a521d/crypt/debug                                                           d13e715c-2cc2-48fc-a5bd-23dc0035907a   in service    100 GiB   none          gzip-9     


    omicron zones:
    ------------------------------------------------------------------------------------------------------------------------------------
    zone type         zone id                                image source                           disposition   underlay IP           
    ------------------------------------------------------------------------------------------------------------------------------------
    clickhouse        4fc6cb68-8ce9-4171-91b3-0106b8fed386   install dataset                        in service    fd00:1122:3344:101::25
    crucible          6cf2a0d4-d9da-4a0c-9103-f1cddb6663a8   install dataset                        in service    fd00:1122:3344:101::2d
    crucible          b0d184c8-0b73-4b29-8add-3a51b4fd60a6   install dataset                        in service    fd00:1122:3344:101::2c
    crucible          f401784a-83cb-4e93-a3a3-6914b920d884   install dataset                        in service    fd00:1122:3344:101::2e
    crucible_pantry   ae74917b-2c6a-477d-9b90-fe2c2a4247f7   install dataset                        in service    fd00:1122:3344:101::2b
    external_dns      77de9dbd-c3d4-4445-ae59-e2f3d4c388e0   install dataset                        in service    fd00:1122:3344:101::26
    external_dns      ac0f0ca6-02dd-43c7-b029-f34b247f7392   install dataset                        in service    fd00:1122:3344:101::28
    external_dns      f9b07b90-25a8-42ad-a9e9-e497947f4f30   install dataset                        in service    fd00:1122:3344:101::27
    internal_dns      0bb572bc-f5b5-48da-9004-ba336e97bf60   install dataset                        in service    fd00:1122:3344:1::1   
    internal_dns      bc221177-0711-4bde-9f3d-32d6a6873c51   install dataset                        in service    fd00:1122:3344:2::1   
    internal_dns      fe8bca28-44ac-4968-ba32-292dede5953f   install dataset                        in service    fd00:1122:3344:3::1   
    internal_ntp      4211daae-e09f-4742-a62a-32080f429cb3   install dataset                        in service    fd00:1122:3344:101::21
    nexus             296ab8b3-3fd4-4c2b-9e0a-1f909e4993e5   install dataset                        in service    fd00:1122:3344:101::24
    nexus             50dcee18-a857-4596-8cb7-fc9cf90b698d   install dataset                        in service    fd00:1122:3344:101::22
    nexus             805cba8f-a039-44e1-8cb0-1ff2c6b89997   install dataset                        in service    fd00:1122:3344:101::23
*   crucible_pantry   026f8db9-b966-45ec-bf89-fb7b41a04cc9   - install dataset                      in service    fd00:1122:3344:101::2a
     └─                                                      + artifact: version 1.2.3                                                  
*   crucible_pantry   72d12821-646d-4296-a081-ef5fb3a0ca24   - install dataset                      in service    fd00:1122:3344:101::29
     └─                                                      + artifact: version valid-non-semver                                       


 COCKROACHDB SETTINGS:
    state fingerprint:::::::::::::::::   (none) (unchanged)
    cluster.preserve_downgrade_option:   (do not modify) (unchanged)

 METADATA:
    internal DNS version:::   1 (unchanged)
    external DNS version:::   1 (unchanged)
    target release min gen:   1 (unchanged)

 OXIMETER SETTINGS:
    generation:   1 (unchanged)
    read from::   SingleNode (unchanged)


internal DNS:
  DNS zone: "control-plane.oxide.internal" (unchanged)
    name: 026f8db9-b966-45ec-bf89-fb7b41a04cc9.host          (records: 1)
        AAAA fd00:1122:3344:101::2a
    name: 0bb572bc-f5b5-48da-9004-ba336e97bf60.host          (records: 1)
        AAAA fd00:1122:3344:1::1
    name: 296ab8b3-3fd4-4c2b-9e0a-1f909e4993e5.host          (records: 1)
        AAAA fd00:1122:3344:101::24
    name: 4211daae-e09f-4742-a62a-32080f429cb3.host          (records: 1)
        AAAA fd00:1122:3344:101::21
    name: 4fc6cb68-8ce9-4171-91b3-0106b8fed386.host          (records: 1)
        AAAA fd00:1122:3344:101::25
    name: 50dcee18-a857-4596-8cb7-fc9cf90b698d.host          (records: 1)
        AAAA fd00:1122:3344:101::22
    name: 6cf2a0d4-d9da-4a0c-9103-f1cddb6663a8.host          (records: 1)
        AAAA fd00:1122:3344:101::2d
    name: 72d12821-646d-4296-a081-ef5fb3a0ca24.host          (records: 1)
        AAAA fd00:1122:3344:101::29
    name: 77de9dbd-c3d4-4445-ae59-e2f3d4c388e0.host          (records: 1)
        AAAA fd00:1122:3344:101::26
    name: 805cba8f-a039-44e1-8cb0-1ff2c6b89997.host          (records: 1)
        AAAA fd00:1122:3344:101::23
    name: 868d5b02-7792-4fc0-b6a9-654afcae9ea0.sled          (records: 1)
        AAAA fd00:1122:3344:101::1
    name: @                                                  (records: 3)
        NS   ns1.control-plane.oxide.internal
        NS   ns2.control-plane.oxide.internal
        NS   ns3.control-plane.oxide.internal
    name: _clickhouse-admin-single-server._tcp               (records: 1)
        SRV  port  8888 4fc6cb68-8ce9-4171-91b3-0106b8fed386.host.control-plane.oxide.internal
    name: _clickhouse-native._tcp                            (records: 1)
        SRV  port  9000 4fc6cb68-8ce9-4171-91b3-0106b8fed386.host.control-plane.oxide.internal
    name: _clickhouse._tcp                                   (records: 1)
        SRV  port  8123 4fc6cb68-8ce9-4171-91b3-0106b8fed386.host.control-plane.oxide.internal
    name: _crucible-pantry._tcp                              (records: 3)
        SRV  port 17000 026f8db9-b966-45ec-bf89-fb7b41a04cc9.host.control-plane.oxide.internal
        SRV  port 17000 72d12821-646d-4296-a081-ef5fb3a0ca24.host.control-plane.oxide.internal
        SRV  port 17000 ae74917b-2c6a-477d-9b90-fe2c2a4247f7.host.control-plane.oxide.internal
    name: _crucible._tcp.6cf2a0d4-d9da-4a0c-9103-f1cddb6663a8 (records: 1)
        SRV  port 32345 6cf2a0d4-d9da-4a0c-9103-f1cddb6663a8.host.control-plane.oxide.internal
    name: _crucible._tcp.b0d184c8-0b73-4b29-8add-3a51b4fd60a6 (records: 1)
        SRV  port 32345 b0d184c8-0b73-4b29-8add-3a51b4fd60a6.host.control-plane.oxide.internal
    name: _crucible._tcp.f401784a-83cb-4e93-a3a3-6914b920d884 (records: 1)
        SRV  port 32345 f401784a-83cb-4e93-a3a3-6914b920d884.host.control-plane.oxide.internal
    name: _external-dns._tcp                                 (records: 3)
        SRV  port  5353 77de9dbd-c3d4-4445-ae59-e2f3d4c388e0.host.control-plane.oxide.internal
        SRV  port  5353 ac0f0ca6-02dd-43c7-b029-f34b247f7392.host.control-plane.oxide.internal
        SRV  port  5353 f9b07b90-25a8-42ad-a9e9-e497947f4f30.host.control-plane.oxide.internal
    name: _internal-ntp._tcp                                 (records: 1)
        SRV  port   123 4211daae-e09f-4742-a62a-32080f429cb3.host.control-plane.oxide.internal
    name: _nameservice._tcp                                  (records: 3)
        SRV  port  5353 0bb572bc-f5b5-48da-9004-ba336e97bf60.host.control-plane.oxide.internal
        SRV  port  5353 bc221177-0711-4bde-9f3d-32d6a6873c51.host.control-plane.oxide.internal
        SRV  port  5353 fe8bca28-44ac-4968-ba32-292dede5953f.host.control-plane.oxide.internal
    name: _nexus._tcp                                        (records: 3)
        SRV  port 12221 296ab8b3-3fd4-4c2b-9e0a-1f909e4993e5.host.control-plane.oxide.internal
        SRV  port 12221 50dcee18-a857-4596-8cb7-fc9cf90b698d.host.control-plane.oxide.internal
        SRV  port 12221 805cba8f-a039-44e1-8cb0-1ff2c6b89997.host.control-plane.oxide.internal
    name: _oximeter-reader._tcp                              (records: 1)
        SRV  port  9000 4fc6cb68-8ce9-4171-91b3-0106b8fed386.host.control-plane.oxide.internal
    name: _repo-depot._tcp                                   (records: 1)
        SRV  port 12348 868d5b02-7792-4fc0-b6a9-654afcae9ea0.sled.control-plane.oxide.internal
    name: ac0f0ca6-02dd-43c7-b029-f34b247f7392.host          (records: 1)
        AAAA fd00:1122:3344:101::28
    name: ae74917b-2c6a-477d-9b90-fe2c2a4247f7.host          (records: 1)
        AAAA fd00:1122:3344:101::2b
    name: b0d184c8-0b73-4b29-8add-3a51b4fd60a6.host          (records: 1)
        AAAA fd00:1122:3344:101::2c
    name: bc221177-0711-4bde-9f3d-32d6a6873c51.host          (records: 1)
        AAAA fd00:1122:3344:2::1
    name: f401784a-83cb-4e93-a3a3-6914b920d884.host          (records: 1)
        AAAA fd00:1122:3344:101::2e
    name: f9b07b90-25a8-42ad-a9e9-e497947f4f30.host          (records: 1)
        AAAA fd00:1122:3344:101::27
    name: fe8bca28-44ac-4968-ba32-292dede5953f.host          (records: 1)
        AAAA fd00:1122:3344:3::1
    name: ns1                                                (records: 1)
        AAAA fd00:1122:3344:1::1
    name: ns2                                                (records: 1)
        AAAA fd00:1122:3344:2::1
    name: ns3                                                (records: 1)
        AAAA fd00:1122:3344:3::1

external DNS:
  DNS zone: "oxide.example" (unchanged)
    name: @                                                  (records: 3)
        NS   ns1.oxide.example
        NS   ns2.oxide.example
        NS   ns3.oxide.example
    name: example-silo.sys                                   (records: 3)
        A    192.0.2.4
        A    192.0.2.2
        A    192.0.2.3
    name: ns1                                                (records: 1)
        A    198.51.100.1
    name: ns2                                                (records: 1)
        A    198.51.100.2
    name: ns3                                                (records: 1)
        A    198.51.100.3




> # Set these zones' image sources back to the install dataset.
> blueprint-edit latest set-zone-image 026f8db9-b966-45ec-bf89-fb7b41a04cc9 install-dataset
blueprint bb128f06-a2e1-44c1-8874-4f789d0ff896 created from latest blueprint (f714e6ea-e85a-4d7d-93c2-a018744fe176): set sled 868d5b02-7792-4fc0-b6a9-654afcae9ea0 zone 026f8db9-b966-45ec-bf89-fb7b41a04cc9 image source to install dataset
warn: no validation is done on the requested image source

> blueprint-edit latest set-zone-image 72d12821-646d-4296-a081-ef5fb3a0ca24 install-dataset
blueprint d9c572a1-a68c-4945-b1ec-5389bd588fe9 created from latest blueprint (bb128f06-a2e1-44c1-8874-4f789d0ff896): set sled 868d5b02-7792-4fc0-b6a9-654afcae9ea0 zone 72d12821-646d-4296-a081-ef5fb3a0ca24 image source to install dataset
warn: no validation is done on the requested image source

> blueprint-show d9c572a1-a68c-4945-b1ec-5389bd588fe9
blueprint  d9c572a1-a68c-4945-b1ec-5389bd588fe9
parent:    bb128f06-a2e1-44c1-8874-4f789d0ff896

  sled: 868d5b02-7792-4fc0-b6a9-654afcae9ea0 (active, config generation 6)

    physical disks:
    ------------------------------------------------------------------------------------
    vendor        model        serial                                        disposition
    ------------------------------------------------------------------------------------
    fake-vendor   fake-model   serial-21e758d8-4405-4ea7-9eec-2336e880a29a   in service 
    fake-vendor   fake-model   serial-9c20d4a3-20b1-4c1a-b7df-5f049f2ffe0f   in service 
    fake-vendor   fake-model   serial-f7542671-95a1-4a26-ab08-d1e1de7a521d   in service 


    datasets:
    -------------------------------------------------------------------------------------------------------------------------------------------------------------------------------------------------------
    dataset name                                                                                                   dataset id                             disposition   quota     reservation   compression
    -------------------------------------------------------------------------------------------------------------------------------------------------------------------------------------------------------
    oxp_21e758d8-4405-4ea7-9eec-2336e880a29a/crucible                                                              5f368e96-0893-4958-b4fb-9eea3e1d7817   in service    none      none          off        
    oxp_9c20d4a3-20b1-4c1a-b7df-5f049f2ffe0f/crucible                                                              03795291-adb8-44b2-91d3-26adb8037ce9   in service    none      none          off        
    oxp_f7542671-95a1-4a26-ab08-d1e1de7a521d/crucible                                                              c5ccdd1d-5626-4ea9-89c1-0fec6a1c619d   in service    none      none          off        
    oxp_21e758d8-4405-4ea7-9eec-2336e880a29a/crypt/clickhouse                                                      77864675-2d2b-4ada-882d-722adc2d5afe   in service    none      none          off        
    oxp_21e758d8-4405-4ea7-9eec-2336e880a29a/crypt/external_dns                                                    dd63055a-0993-483b-80e0-9480ea3c4679   in service    none      none          off        
    oxp_9c20d4a3-20b1-4c1a-b7df-5f049f2ffe0f/crypt/external_dns                                                    178b2158-600c-44bb-b999-327776db9d2f   in service    none      none          off        
    oxp_f7542671-95a1-4a26-ab08-d1e1de7a521d/crypt/external_dns                                                    0535aab8-3785-49ac-aefb-3f77db7acdaa   in service    none      none          off        
    oxp_21e758d8-4405-4ea7-9eec-2336e880a29a/crypt/internal_dns                                                    b3b5a363-02b6-40ff-b5f4-0fe825f69043   in service    none      none          off        
    oxp_9c20d4a3-20b1-4c1a-b7df-5f049f2ffe0f/crypt/internal_dns                                                    4b30b8c3-3eda-4142-812e-450f1d8f3087   in service    none      none          off        
    oxp_f7542671-95a1-4a26-ab08-d1e1de7a521d/crypt/internal_dns                                                    cc595533-5404-443f-b597-5bcf387bcd6c   in service    none      none          off        
    oxp_21e758d8-4405-4ea7-9eec-2336e880a29a/crypt/zone                                                            b8ad8acf-67d4-478c-980c-81ee64b47198   in service    none      none          off        
    oxp_9c20d4a3-20b1-4c1a-b7df-5f049f2ffe0f/crypt/zone                                                            c57de589-67e7-4ff5-9e6e-8d8d546bf945   in service    none      none          off        
    oxp_f7542671-95a1-4a26-ab08-d1e1de7a521d/crypt/zone                                                            fa85705b-8c6e-41cf-a29f-5a0d0e21a8d7   in service    none      none          off        
    oxp_21e758d8-4405-4ea7-9eec-2336e880a29a/crypt/zone/oxz_clickhouse_4fc6cb68-8ce9-4171-91b3-0106b8fed386        8dffe5ef-69a9-462c-971e-223f0a14e4db   in service    none      none          off        
    oxp_9c20d4a3-20b1-4c1a-b7df-5f049f2ffe0f/crypt/zone/oxz_crucible_6cf2a0d4-d9da-4a0c-9103-f1cddb6663a8          273669bd-1728-4c01-a166-d8084b947fc6   in service    none      none          off        
    oxp_21e758d8-4405-4ea7-9eec-2336e880a29a/crypt/zone/oxz_crucible_b0d184c8-0b73-4b29-8add-3a51b4fd60a6          a08c40ae-3bff-418f-a685-d1f807d09542   in service    none      none          off        
    oxp_f7542671-95a1-4a26-ab08-d1e1de7a521d/crypt/zone/oxz_crucible_f401784a-83cb-4e93-a3a3-6914b920d884          de48a162-fe38-4b61-81b5-b498e59b8283   in service    none      none          off        
    oxp_9c20d4a3-20b1-4c1a-b7df-5f049f2ffe0f/crypt/zone/oxz_crucible_pantry_026f8db9-b966-45ec-bf89-fb7b41a04cc9   ab9df991-9f77-4f25-80c3-b577624fa508   in service    none      none          off        
    oxp_21e758d8-4405-4ea7-9eec-2336e880a29a/crypt/zone/oxz_crucible_pantry_72d12821-646d-4296-a081-ef5fb3a0ca24   ed4f4782-b991-4bf1-b911-161b342097be   in service    none      none          off        
    oxp_f7542671-95a1-4a26-ab08-d1e1de7a521d/crypt/zone/oxz_crucible_pantry_ae74917b-2c6a-477d-9b90-fe2c2a4247f7   1f46a83b-b222-493b-a18c-516f741ace54   in service    none      none          off        
    oxp_21e758d8-4405-4ea7-9eec-2336e880a29a/crypt/zone/oxz_external_dns_77de9dbd-c3d4-4445-ae59-e2f3d4c388e0      e876dcf5-61fe-4196-84b9-5db82bab9173   in service    none      none          off        
    oxp_f7542671-95a1-4a26-ab08-d1e1de7a521d/crypt/zone/oxz_external_dns_ac0f0ca6-02dd-43c7-b029-f34b247f7392      b87f5c9e-63b3-40c1-96cb-112b12107d59   in service    none      none          off        
    oxp_9c20d4a3-20b1-4c1a-b7df-5f049f2ffe0f/crypt/zone/oxz_external_dns_f9b07b90-25a8-42ad-a9e9-e497947f4f30      95e91d74-8cc3-49d8-a0aa-6627d6afc14e   in service    none      none          off        
    oxp_21e758d8-4405-4ea7-9eec-2336e880a29a/crypt/zone/oxz_internal_dns_0bb572bc-f5b5-48da-9004-ba336e97bf60      5fc27773-26b7-4a01-b26e-d483a14563f1   in service    none      none          off        
    oxp_9c20d4a3-20b1-4c1a-b7df-5f049f2ffe0f/crypt/zone/oxz_internal_dns_bc221177-0711-4bde-9f3d-32d6a6873c51      7d9b20fc-3699-4dc3-adc4-db2db258ca50   in service    none      none          off        
    oxp_f7542671-95a1-4a26-ab08-d1e1de7a521d/crypt/zone/oxz_internal_dns_fe8bca28-44ac-4968-ba32-292dede5953f      9d23a2e7-f9bd-4618-85f4-9357f598880e   in service    none      none          off        
    oxp_f7542671-95a1-4a26-ab08-d1e1de7a521d/crypt/zone/oxz_nexus_296ab8b3-3fd4-4c2b-9e0a-1f909e4993e5             3bcebc21-c95f-49d8-852e-a8902a6fc3f5   in service    none      none          off        
    oxp_21e758d8-4405-4ea7-9eec-2336e880a29a/crypt/zone/oxz_nexus_50dcee18-a857-4596-8cb7-fc9cf90b698d             bd3692c0-a3a8-41ac-ba3a-686ebfdf5418   in service    none      none          off        
    oxp_9c20d4a3-20b1-4c1a-b7df-5f049f2ffe0f/crypt/zone/oxz_nexus_805cba8f-a039-44e1-8cb0-1ff2c6b89997             fbe5adaa-0639-4ace-a096-f3bcb8615e4a   in service    none      none          off        
    oxp_21e758d8-4405-4ea7-9eec-2336e880a29a/crypt/zone/oxz_ntp_4211daae-e09f-4742-a62a-32080f429cb3               a2495555-34eb-42f7-9c0b-d1799f744adb   in service    none      none          off        
    oxp_21e758d8-4405-4ea7-9eec-2336e880a29a/crypt/debug                                                           8849beb6-1b10-4236-be66-0c24a88cf763   in service    100 GiB   none          gzip-9     
    oxp_9c20d4a3-20b1-4c1a-b7df-5f049f2ffe0f/crypt/debug                                                           a1a1c487-26c4-4c94-a0f1-c948b7e77f5b   in service    100 GiB   none          gzip-9     
    oxp_f7542671-95a1-4a26-ab08-d1e1de7a521d/crypt/debug                                                           d13e715c-2cc2-48fc-a5bd-23dc0035907a   in service    100 GiB   none          gzip-9     


    omicron zones:
    ---------------------------------------------------------------------------------------------------------------
    zone type         zone id                                image source      disposition   underlay IP           
    ---------------------------------------------------------------------------------------------------------------
    clickhouse        4fc6cb68-8ce9-4171-91b3-0106b8fed386   install dataset   in service    fd00:1122:3344:101::25
    crucible          6cf2a0d4-d9da-4a0c-9103-f1cddb6663a8   install dataset   in service    fd00:1122:3344:101::2d
    crucible          b0d184c8-0b73-4b29-8add-3a51b4fd60a6   install dataset   in service    fd00:1122:3344:101::2c
    crucible          f401784a-83cb-4e93-a3a3-6914b920d884   install dataset   in service    fd00:1122:3344:101::2e
    crucible_pantry   026f8db9-b966-45ec-bf89-fb7b41a04cc9   install dataset   in service    fd00:1122:3344:101::2a
    crucible_pantry   72d12821-646d-4296-a081-ef5fb3a0ca24   install dataset   in service    fd00:1122:3344:101::29
    crucible_pantry   ae74917b-2c6a-477d-9b90-fe2c2a4247f7   install dataset   in service    fd00:1122:3344:101::2b
    external_dns      77de9dbd-c3d4-4445-ae59-e2f3d4c388e0   install dataset   in service    fd00:1122:3344:101::26
    external_dns      ac0f0ca6-02dd-43c7-b029-f34b247f7392   install dataset   in service    fd00:1122:3344:101::28
    external_dns      f9b07b90-25a8-42ad-a9e9-e497947f4f30   install dataset   in service    fd00:1122:3344:101::27
    internal_dns      0bb572bc-f5b5-48da-9004-ba336e97bf60   install dataset   in service    fd00:1122:3344:1::1   
    internal_dns      bc221177-0711-4bde-9f3d-32d6a6873c51   install dataset   in service    fd00:1122:3344:2::1   
    internal_dns      fe8bca28-44ac-4968-ba32-292dede5953f   install dataset   in service    fd00:1122:3344:3::1   
    internal_ntp      4211daae-e09f-4742-a62a-32080f429cb3   install dataset   in service    fd00:1122:3344:101::21
    nexus             296ab8b3-3fd4-4c2b-9e0a-1f909e4993e5   install dataset   in service    fd00:1122:3344:101::24
    nexus             50dcee18-a857-4596-8cb7-fc9cf90b698d   install dataset   in service    fd00:1122:3344:101::22
    nexus             805cba8f-a039-44e1-8cb0-1ff2c6b89997   install dataset   in service    fd00:1122:3344:101::23


 COCKROACHDB SETTINGS:
    state fingerprint:::::::::::::::::   (none)
    cluster.preserve_downgrade_option:   (do not modify)

 OXIMETER SETTINGS:
    generation:   1
    read from::   SingleNode

 METADATA:
    created by:::::::::::::   reconfigurator-cli
    created at:::::::::::::   <REDACTED_TIMESTAMP>
    comment::::::::::::::::   (none)
    internal DNS version:::   1
    external DNS version:::   1
    target release min gen:   1

 PENDING MGS-MANAGED UPDATES: 0


> blueprint-diff f714e6ea-e85a-4d7d-93c2-a018744fe176 d9c572a1-a68c-4945-b1ec-5389bd588fe9
from: blueprint f714e6ea-e85a-4d7d-93c2-a018744fe176
to:   blueprint d9c572a1-a68c-4945-b1ec-5389bd588fe9

 MODIFIED SLEDS:

  sled 868d5b02-7792-4fc0-b6a9-654afcae9ea0 (active, config generation 4 -> 6):

    physical disks:
    ------------------------------------------------------------------------------------
    vendor        model        serial                                        disposition
    ------------------------------------------------------------------------------------
    fake-vendor   fake-model   serial-21e758d8-4405-4ea7-9eec-2336e880a29a   in service 
    fake-vendor   fake-model   serial-9c20d4a3-20b1-4c1a-b7df-5f049f2ffe0f   in service 
    fake-vendor   fake-model   serial-f7542671-95a1-4a26-ab08-d1e1de7a521d   in service 


    datasets:
    -------------------------------------------------------------------------------------------------------------------------------------------------------------------------------------------------------
    dataset name                                                                                                   dataset id                             disposition   quota     reservation   compression
    -------------------------------------------------------------------------------------------------------------------------------------------------------------------------------------------------------
    oxp_21e758d8-4405-4ea7-9eec-2336e880a29a/crucible                                                              5f368e96-0893-4958-b4fb-9eea3e1d7817   in service    none      none          off        
    oxp_9c20d4a3-20b1-4c1a-b7df-5f049f2ffe0f/crucible                                                              03795291-adb8-44b2-91d3-26adb8037ce9   in service    none      none          off        
    oxp_f7542671-95a1-4a26-ab08-d1e1de7a521d/crucible                                                              c5ccdd1d-5626-4ea9-89c1-0fec6a1c619d   in service    none      none          off        
    oxp_21e758d8-4405-4ea7-9eec-2336e880a29a/crypt/clickhouse                                                      77864675-2d2b-4ada-882d-722adc2d5afe   in service    none      none          off        
    oxp_21e758d8-4405-4ea7-9eec-2336e880a29a/crypt/external_dns                                                    dd63055a-0993-483b-80e0-9480ea3c4679   in service    none      none          off        
    oxp_9c20d4a3-20b1-4c1a-b7df-5f049f2ffe0f/crypt/external_dns                                                    178b2158-600c-44bb-b999-327776db9d2f   in service    none      none          off        
    oxp_f7542671-95a1-4a26-ab08-d1e1de7a521d/crypt/external_dns                                                    0535aab8-3785-49ac-aefb-3f77db7acdaa   in service    none      none          off        
    oxp_21e758d8-4405-4ea7-9eec-2336e880a29a/crypt/internal_dns                                                    b3b5a363-02b6-40ff-b5f4-0fe825f69043   in service    none      none          off        
    oxp_9c20d4a3-20b1-4c1a-b7df-5f049f2ffe0f/crypt/internal_dns                                                    4b30b8c3-3eda-4142-812e-450f1d8f3087   in service    none      none          off        
    oxp_f7542671-95a1-4a26-ab08-d1e1de7a521d/crypt/internal_dns                                                    cc595533-5404-443f-b597-5bcf387bcd6c   in service    none      none          off        
    oxp_21e758d8-4405-4ea7-9eec-2336e880a29a/crypt/zone                                                            b8ad8acf-67d4-478c-980c-81ee64b47198   in service    none      none          off        
    oxp_9c20d4a3-20b1-4c1a-b7df-5f049f2ffe0f/crypt/zone                                                            c57de589-67e7-4ff5-9e6e-8d8d546bf945   in service    none      none          off        
    oxp_f7542671-95a1-4a26-ab08-d1e1de7a521d/crypt/zone                                                            fa85705b-8c6e-41cf-a29f-5a0d0e21a8d7   in service    none      none          off        
    oxp_21e758d8-4405-4ea7-9eec-2336e880a29a/crypt/zone/oxz_clickhouse_4fc6cb68-8ce9-4171-91b3-0106b8fed386        8dffe5ef-69a9-462c-971e-223f0a14e4db   in service    none      none          off        
    oxp_9c20d4a3-20b1-4c1a-b7df-5f049f2ffe0f/crypt/zone/oxz_crucible_6cf2a0d4-d9da-4a0c-9103-f1cddb6663a8          273669bd-1728-4c01-a166-d8084b947fc6   in service    none      none          off        
    oxp_21e758d8-4405-4ea7-9eec-2336e880a29a/crypt/zone/oxz_crucible_b0d184c8-0b73-4b29-8add-3a51b4fd60a6          a08c40ae-3bff-418f-a685-d1f807d09542   in service    none      none          off        
    oxp_f7542671-95a1-4a26-ab08-d1e1de7a521d/crypt/zone/oxz_crucible_f401784a-83cb-4e93-a3a3-6914b920d884          de48a162-fe38-4b61-81b5-b498e59b8283   in service    none      none          off        
    oxp_9c20d4a3-20b1-4c1a-b7df-5f049f2ffe0f/crypt/zone/oxz_crucible_pantry_026f8db9-b966-45ec-bf89-fb7b41a04cc9   ab9df991-9f77-4f25-80c3-b577624fa508   in service    none      none          off        
    oxp_21e758d8-4405-4ea7-9eec-2336e880a29a/crypt/zone/oxz_crucible_pantry_72d12821-646d-4296-a081-ef5fb3a0ca24   ed4f4782-b991-4bf1-b911-161b342097be   in service    none      none          off        
    oxp_f7542671-95a1-4a26-ab08-d1e1de7a521d/crypt/zone/oxz_crucible_pantry_ae74917b-2c6a-477d-9b90-fe2c2a4247f7   1f46a83b-b222-493b-a18c-516f741ace54   in service    none      none          off        
    oxp_21e758d8-4405-4ea7-9eec-2336e880a29a/crypt/zone/oxz_external_dns_77de9dbd-c3d4-4445-ae59-e2f3d4c388e0      e876dcf5-61fe-4196-84b9-5db82bab9173   in service    none      none          off        
    oxp_f7542671-95a1-4a26-ab08-d1e1de7a521d/crypt/zone/oxz_external_dns_ac0f0ca6-02dd-43c7-b029-f34b247f7392      b87f5c9e-63b3-40c1-96cb-112b12107d59   in service    none      none          off        
    oxp_9c20d4a3-20b1-4c1a-b7df-5f049f2ffe0f/crypt/zone/oxz_external_dns_f9b07b90-25a8-42ad-a9e9-e497947f4f30      95e91d74-8cc3-49d8-a0aa-6627d6afc14e   in service    none      none          off        
    oxp_21e758d8-4405-4ea7-9eec-2336e880a29a/crypt/zone/oxz_internal_dns_0bb572bc-f5b5-48da-9004-ba336e97bf60      5fc27773-26b7-4a01-b26e-d483a14563f1   in service    none      none          off        
    oxp_9c20d4a3-20b1-4c1a-b7df-5f049f2ffe0f/crypt/zone/oxz_internal_dns_bc221177-0711-4bde-9f3d-32d6a6873c51      7d9b20fc-3699-4dc3-adc4-db2db258ca50   in service    none      none          off        
    oxp_f7542671-95a1-4a26-ab08-d1e1de7a521d/crypt/zone/oxz_internal_dns_fe8bca28-44ac-4968-ba32-292dede5953f      9d23a2e7-f9bd-4618-85f4-9357f598880e   in service    none      none          off        
    oxp_f7542671-95a1-4a26-ab08-d1e1de7a521d/crypt/zone/oxz_nexus_296ab8b3-3fd4-4c2b-9e0a-1f909e4993e5             3bcebc21-c95f-49d8-852e-a8902a6fc3f5   in service    none      none          off        
    oxp_21e758d8-4405-4ea7-9eec-2336e880a29a/crypt/zone/oxz_nexus_50dcee18-a857-4596-8cb7-fc9cf90b698d             bd3692c0-a3a8-41ac-ba3a-686ebfdf5418   in service    none      none          off        
    oxp_9c20d4a3-20b1-4c1a-b7df-5f049f2ffe0f/crypt/zone/oxz_nexus_805cba8f-a039-44e1-8cb0-1ff2c6b89997             fbe5adaa-0639-4ace-a096-f3bcb8615e4a   in service    none      none          off        
    oxp_21e758d8-4405-4ea7-9eec-2336e880a29a/crypt/zone/oxz_ntp_4211daae-e09f-4742-a62a-32080f429cb3               a2495555-34eb-42f7-9c0b-d1799f744adb   in service    none      none          off        
    oxp_21e758d8-4405-4ea7-9eec-2336e880a29a/crypt/debug                                                           8849beb6-1b10-4236-be66-0c24a88cf763   in service    100 GiB   none          gzip-9     
    oxp_9c20d4a3-20b1-4c1a-b7df-5f049f2ffe0f/crypt/debug                                                           a1a1c487-26c4-4c94-a0f1-c948b7e77f5b   in service    100 GiB   none          gzip-9     
    oxp_f7542671-95a1-4a26-ab08-d1e1de7a521d/crypt/debug                                                           d13e715c-2cc2-48fc-a5bd-23dc0035907a   in service    100 GiB   none          gzip-9     


    omicron zones:
    ------------------------------------------------------------------------------------------------------------------------------------
    zone type         zone id                                image source                           disposition   underlay IP           
    ------------------------------------------------------------------------------------------------------------------------------------
    clickhouse        4fc6cb68-8ce9-4171-91b3-0106b8fed386   install dataset                        in service    fd00:1122:3344:101::25
    crucible          6cf2a0d4-d9da-4a0c-9103-f1cddb6663a8   install dataset                        in service    fd00:1122:3344:101::2d
    crucible          b0d184c8-0b73-4b29-8add-3a51b4fd60a6   install dataset                        in service    fd00:1122:3344:101::2c
    crucible          f401784a-83cb-4e93-a3a3-6914b920d884   install dataset                        in service    fd00:1122:3344:101::2e
    crucible_pantry   ae74917b-2c6a-477d-9b90-fe2c2a4247f7   install dataset                        in service    fd00:1122:3344:101::2b
    external_dns      77de9dbd-c3d4-4445-ae59-e2f3d4c388e0   install dataset                        in service    fd00:1122:3344:101::26
    external_dns      ac0f0ca6-02dd-43c7-b029-f34b247f7392   install dataset                        in service    fd00:1122:3344:101::28
    external_dns      f9b07b90-25a8-42ad-a9e9-e497947f4f30   install dataset                        in service    fd00:1122:3344:101::27
    internal_dns      0bb572bc-f5b5-48da-9004-ba336e97bf60   install dataset                        in service    fd00:1122:3344:1::1   
    internal_dns      bc221177-0711-4bde-9f3d-32d6a6873c51   install dataset                        in service    fd00:1122:3344:2::1   
    internal_dns      fe8bca28-44ac-4968-ba32-292dede5953f   install dataset                        in service    fd00:1122:3344:3::1   
    internal_ntp      4211daae-e09f-4742-a62a-32080f429cb3   install dataset                        in service    fd00:1122:3344:101::21
    nexus             296ab8b3-3fd4-4c2b-9e0a-1f909e4993e5   install dataset                        in service    fd00:1122:3344:101::24
    nexus             50dcee18-a857-4596-8cb7-fc9cf90b698d   install dataset                        in service    fd00:1122:3344:101::22
    nexus             805cba8f-a039-44e1-8cb0-1ff2c6b89997   install dataset                        in service    fd00:1122:3344:101::23
*   crucible_pantry   026f8db9-b966-45ec-bf89-fb7b41a04cc9   - artifact: version 1.2.3              in service    fd00:1122:3344:101::2a
     └─                                                      + install dataset                                                          
*   crucible_pantry   72d12821-646d-4296-a081-ef5fb3a0ca24   - artifact: version valid-non-semver   in service    fd00:1122:3344:101::29
     └─                                                      + install dataset                                                          


 COCKROACHDB SETTINGS:
    state fingerprint:::::::::::::::::   (none) (unchanged)
    cluster.preserve_downgrade_option:   (do not modify) (unchanged)

 METADATA:
    internal DNS version:::   1 (unchanged)
    external DNS version:::   1 (unchanged)
    target release min gen:   1 (unchanged)

 OXIMETER SETTINGS:
    generation:   1 (unchanged)
    read from::   SingleNode (unchanged)


internal DNS:
  DNS zone: "control-plane.oxide.internal" (unchanged)
    name: 026f8db9-b966-45ec-bf89-fb7b41a04cc9.host          (records: 1)
        AAAA fd00:1122:3344:101::2a
    name: 0bb572bc-f5b5-48da-9004-ba336e97bf60.host          (records: 1)
        AAAA fd00:1122:3344:1::1
    name: 296ab8b3-3fd4-4c2b-9e0a-1f909e4993e5.host          (records: 1)
        AAAA fd00:1122:3344:101::24
    name: 4211daae-e09f-4742-a62a-32080f429cb3.host          (records: 1)
        AAAA fd00:1122:3344:101::21
    name: 4fc6cb68-8ce9-4171-91b3-0106b8fed386.host          (records: 1)
        AAAA fd00:1122:3344:101::25
    name: 50dcee18-a857-4596-8cb7-fc9cf90b698d.host          (records: 1)
        AAAA fd00:1122:3344:101::22
    name: 6cf2a0d4-d9da-4a0c-9103-f1cddb6663a8.host          (records: 1)
        AAAA fd00:1122:3344:101::2d
    name: 72d12821-646d-4296-a081-ef5fb3a0ca24.host          (records: 1)
        AAAA fd00:1122:3344:101::29
    name: 77de9dbd-c3d4-4445-ae59-e2f3d4c388e0.host          (records: 1)
        AAAA fd00:1122:3344:101::26
    name: 805cba8f-a039-44e1-8cb0-1ff2c6b89997.host          (records: 1)
        AAAA fd00:1122:3344:101::23
    name: 868d5b02-7792-4fc0-b6a9-654afcae9ea0.sled          (records: 1)
        AAAA fd00:1122:3344:101::1
    name: @                                                  (records: 3)
        NS   ns1.control-plane.oxide.internal
        NS   ns2.control-plane.oxide.internal
        NS   ns3.control-plane.oxide.internal
    name: _clickhouse-admin-single-server._tcp               (records: 1)
        SRV  port  8888 4fc6cb68-8ce9-4171-91b3-0106b8fed386.host.control-plane.oxide.internal
    name: _clickhouse-native._tcp                            (records: 1)
        SRV  port  9000 4fc6cb68-8ce9-4171-91b3-0106b8fed386.host.control-plane.oxide.internal
    name: _clickhouse._tcp                                   (records: 1)
        SRV  port  8123 4fc6cb68-8ce9-4171-91b3-0106b8fed386.host.control-plane.oxide.internal
    name: _crucible-pantry._tcp                              (records: 3)
        SRV  port 17000 026f8db9-b966-45ec-bf89-fb7b41a04cc9.host.control-plane.oxide.internal
        SRV  port 17000 72d12821-646d-4296-a081-ef5fb3a0ca24.host.control-plane.oxide.internal
        SRV  port 17000 ae74917b-2c6a-477d-9b90-fe2c2a4247f7.host.control-plane.oxide.internal
    name: _crucible._tcp.6cf2a0d4-d9da-4a0c-9103-f1cddb6663a8 (records: 1)
        SRV  port 32345 6cf2a0d4-d9da-4a0c-9103-f1cddb6663a8.host.control-plane.oxide.internal
    name: _crucible._tcp.b0d184c8-0b73-4b29-8add-3a51b4fd60a6 (records: 1)
        SRV  port 32345 b0d184c8-0b73-4b29-8add-3a51b4fd60a6.host.control-plane.oxide.internal
    name: _crucible._tcp.f401784a-83cb-4e93-a3a3-6914b920d884 (records: 1)
        SRV  port 32345 f401784a-83cb-4e93-a3a3-6914b920d884.host.control-plane.oxide.internal
    name: _external-dns._tcp                                 (records: 3)
        SRV  port  5353 77de9dbd-c3d4-4445-ae59-e2f3d4c388e0.host.control-plane.oxide.internal
        SRV  port  5353 ac0f0ca6-02dd-43c7-b029-f34b247f7392.host.control-plane.oxide.internal
        SRV  port  5353 f9b07b90-25a8-42ad-a9e9-e497947f4f30.host.control-plane.oxide.internal
    name: _internal-ntp._tcp                                 (records: 1)
        SRV  port   123 4211daae-e09f-4742-a62a-32080f429cb3.host.control-plane.oxide.internal
    name: _nameservice._tcp                                  (records: 3)
        SRV  port  5353 0bb572bc-f5b5-48da-9004-ba336e97bf60.host.control-plane.oxide.internal
        SRV  port  5353 bc221177-0711-4bde-9f3d-32d6a6873c51.host.control-plane.oxide.internal
        SRV  port  5353 fe8bca28-44ac-4968-ba32-292dede5953f.host.control-plane.oxide.internal
    name: _nexus._tcp                                        (records: 3)
        SRV  port 12221 296ab8b3-3fd4-4c2b-9e0a-1f909e4993e5.host.control-plane.oxide.internal
        SRV  port 12221 50dcee18-a857-4596-8cb7-fc9cf90b698d.host.control-plane.oxide.internal
        SRV  port 12221 805cba8f-a039-44e1-8cb0-1ff2c6b89997.host.control-plane.oxide.internal
    name: _oximeter-reader._tcp                              (records: 1)
        SRV  port  9000 4fc6cb68-8ce9-4171-91b3-0106b8fed386.host.control-plane.oxide.internal
    name: _repo-depot._tcp                                   (records: 1)
        SRV  port 12348 868d5b02-7792-4fc0-b6a9-654afcae9ea0.sled.control-plane.oxide.internal
    name: ac0f0ca6-02dd-43c7-b029-f34b247f7392.host          (records: 1)
        AAAA fd00:1122:3344:101::28
    name: ae74917b-2c6a-477d-9b90-fe2c2a4247f7.host          (records: 1)
        AAAA fd00:1122:3344:101::2b
    name: b0d184c8-0b73-4b29-8add-3a51b4fd60a6.host          (records: 1)
        AAAA fd00:1122:3344:101::2c
    name: bc221177-0711-4bde-9f3d-32d6a6873c51.host          (records: 1)
        AAAA fd00:1122:3344:2::1
    name: f401784a-83cb-4e93-a3a3-6914b920d884.host          (records: 1)
        AAAA fd00:1122:3344:101::2e
    name: f9b07b90-25a8-42ad-a9e9-e497947f4f30.host          (records: 1)
        AAAA fd00:1122:3344:101::27
    name: fe8bca28-44ac-4968-ba32-292dede5953f.host          (records: 1)
        AAAA fd00:1122:3344:3::1
    name: ns1                                                (records: 1)
        AAAA fd00:1122:3344:1::1
    name: ns2                                                (records: 1)
        AAAA fd00:1122:3344:2::1
    name: ns3                                                (records: 1)
        AAAA fd00:1122:3344:3::1

external DNS:
  DNS zone: "oxide.example" (unchanged)
    name: @                                                  (records: 3)
        NS   ns1.oxide.example
        NS   ns2.oxide.example
        NS   ns3.oxide.example
    name: example-silo.sys                                   (records: 3)
        A    192.0.2.4
        A    192.0.2.2
        A    192.0.2.3
    name: ns1                                                (records: 1)
        A    198.51.100.1
    name: ns2                                                (records: 1)
        A    198.51.100.2
    name: ns3                                                (records: 1)
        A    198.51.100.3




> # test help output
> blueprint-edit latest help
edit contents of a blueprint directly

Usage: blueprint-edit [OPTIONS] <BLUEPRINT_ID> <COMMAND>

Commands:
<<<<<<< HEAD
  add-nexus
          add a Nexus instance to a particular sled
  add-cockroach
          add a CockroachDB instance to a particular sled
  set-zone-image
          set the image source for a zone
  set-remove-mupdate-override
          set the remove_mupdate_override field for a sled
  set-target-release-minimum-generation
          set the minimum generation for which target releases are accepted [aliases:
          set-target-release-min-gen]
  expunge-zone
          expunge a zone
  set-sp-update
          configure an SP update
  delete-sp-update
          delete a configured SP update
  debug
          debug commands that bypass normal checks
  help
          Print this message or the help of the given subcommand(s)
=======
  add-nexus                    add a Nexus instance to a particular sled
  add-cockroach                add a CockroachDB instance to a particular sled
  set-zone-image               set the image source for a zone
  set-remove-mupdate-override  set the remove_mupdate_override field for a sled
  expunge-zone                 expunge a zone
  mark-for-cleanup             mark an expunged zone ready for cleanup
  set-sp-update                configure an SP update
  delete-sp-update             delete a configured SP update
  debug                        debug commands that bypass normal checks
  help                         Print this message or the help of the given subcommand(s)
>>>>>>> d2aa2c5f

Arguments:
  <BLUEPRINT_ID>  id of the blueprint to edit, "latest", or "target"

Options:
      --creator <CREATOR>  "creator" field for the new blueprint
      --comment <COMMENT>  "comment" field for the new blueprint
  -h, --help               Print help

> blueprint-edit latest set-zone-image help
set the image source for a zone

Usage: blueprint-edit <BLUEPRINT_ID> set-zone-image <ZONE_ID> <COMMAND>

Commands:
  install-dataset  the zone image comes from the `install` dataset
  artifact         the zone image comes from a specific TUF repo artifact
  help             Print this message or the help of the given subcommand(s)

Arguments:
  <ZONE_ID>  id of zone whose image to set

Options:
  -h, --help  Print help


> # test error case: no such zone id
> blueprint-edit latest set-zone-image 126f8db9-b966-45ec-bf89-fb7b41a04cc9 install-dataset
error: could not find parent sled for zone 126f8db9-b966-45ec-bf89-fb7b41a04cc9

> # test error case: invalid version identifier
> blueprint-edit latest set-zone-image 026f8db9-b966-45ec-bf89-fb7b41a04cc9 artifact 🫡 5d835e8666bd5cf65be66efbca6847b24e41fd85993448a211ad7be5fea559ab

> # test error case: bad hash
> blueprint-edit latest set-zone-image 026f8db9-b966-45ec-bf89-fb7b41a04cc9 artifact 1.2.3 aaaa
<|MERGE_RESOLUTION|>--- conflicted
+++ resolved
@@ -718,7 +718,6 @@
 Usage: blueprint-edit [OPTIONS] <BLUEPRINT_ID> <COMMAND>
 
 Commands:
-<<<<<<< HEAD
   add-nexus
           add a Nexus instance to a particular sled
   add-cockroach
@@ -732,6 +731,8 @@
           set-target-release-min-gen]
   expunge-zone
           expunge a zone
+  mark-for-cleanup
+          mark an expunged zone ready for cleanup
   set-sp-update
           configure an SP update
   delete-sp-update
@@ -740,18 +741,6 @@
           debug commands that bypass normal checks
   help
           Print this message or the help of the given subcommand(s)
-=======
-  add-nexus                    add a Nexus instance to a particular sled
-  add-cockroach                add a CockroachDB instance to a particular sled
-  set-zone-image               set the image source for a zone
-  set-remove-mupdate-override  set the remove_mupdate_override field for a sled
-  expunge-zone                 expunge a zone
-  mark-for-cleanup             mark an expunged zone ready for cleanup
-  set-sp-update                configure an SP update
-  delete-sp-update             delete a configured SP update
-  debug                        debug commands that bypass normal checks
-  help                         Print this message or the help of the given subcommand(s)
->>>>>>> d2aa2c5f
 
 Arguments:
   <BLUEPRINT_ID>  id of the blueprint to edit, "latest", or "target"
