--- conflicted
+++ resolved
@@ -216,14 +216,9 @@
 INFO sufficient ExternalDns zones exist in plan, desired_count: 3, current_count: 3
 INFO sufficient Nexus zones exist in plan, desired_count: 3, current_count: 3
 INFO sufficient Oximeter zones exist in plan, desired_count: 0, current_count: 0
-<<<<<<< HEAD
-INFO configuring SP update, artifact_version: 1.0.0, artifact_hash: 005ea358f1cd316df42465b1e3a0334ea22cc0c0442cf9ddf9b42fbf49780236, expected_stage0_next_version: NoValidVersion, expected_stage0_version: 0.0.1, component: rot_bootloader, sp_slot: 0, sp_type: Sled, serial_number: serial0, part_number: model0
-INFO reached maximum number of pending SP updates, max: 1
-=======
 WARN cannot configure RoT update for board (missing sign in caboose from inventory), serial_number: serial0, part_number: model0
 INFO configuring MGS-driven update, artifact_version: 1.0.0, artifact_hash: 7e6667e646ad001b54c8365a3d309c03f89c59102723d38d01697ee8079fe670, expected_inactive_version: NoValidVersion, expected_active_version: 0.0.1, component: sp, sp_slot: 0, sp_type: Sled, serial_number: serial0, part_number: model0
 INFO reached maximum number of pending MGS-driven updates, max: 1
->>>>>>> cf35d2a8
 INFO will ensure cockroachdb setting, setting: cluster.preserve_downgrade_option, value: DoNotModify
 generated blueprint 8da82a8e-bf97-4fbd-8ddd-9f6462732cf1 based on parent blueprint dbcbd3d6-41ff-48ae-ac0b-1becc9b2fd21
 
@@ -407,13 +402,8 @@
 INFO sufficient ExternalDns zones exist in plan, desired_count: 3, current_count: 3
 INFO sufficient Nexus zones exist in plan, desired_count: 3, current_count: 3
 INFO sufficient Oximeter zones exist in plan, desired_count: 0, current_count: 0
-<<<<<<< HEAD
-INFO SP update not yet completed (will keep it), artifact_version: 1.0.0, artifact_hash: 005ea358f1cd316df42465b1e3a0334ea22cc0c0442cf9ddf9b42fbf49780236, expected_stage0_next_version: NoValidVersion, expected_stage0_version: 0.0.1, component: rot_bootloader, sp_slot: 0, sp_type: Sled, serial_number: serial0, part_number: model0
-INFO reached maximum number of pending SP updates, max: 1
-=======
 INFO MGS-driven update not yet completed (will keep it), artifact_version: 1.0.0, artifact_hash: 7e6667e646ad001b54c8365a3d309c03f89c59102723d38d01697ee8079fe670, expected_inactive_version: NoValidVersion, expected_active_version: 0.0.1, component: sp, sp_slot: 0, sp_type: Sled, serial_number: serial0, part_number: model0
 INFO reached maximum number of pending MGS-driven updates, max: 1
->>>>>>> cf35d2a8
 INFO will ensure cockroachdb setting, setting: cluster.preserve_downgrade_option, value: DoNotModify
 generated blueprint 58d5e830-0884-47d8-a7cd-b2b3751adeb4 based on parent blueprint 8da82a8e-bf97-4fbd-8ddd-9f6462732cf1
 
@@ -598,18 +588,12 @@
 INFO sufficient ExternalDns zones exist in plan, desired_count: 3, current_count: 3
 INFO sufficient Nexus zones exist in plan, desired_count: 3, current_count: 3
 INFO sufficient Oximeter zones exist in plan, desired_count: 0, current_count: 0
-<<<<<<< HEAD
-INFO SP update completed (will remove it and re-evaluate board), artifact_version: 1.0.0, artifact_hash: 005ea358f1cd316df42465b1e3a0334ea22cc0c0442cf9ddf9b42fbf49780236, expected_stage0_next_version: NoValidVersion, expected_stage0_version: 0.0.1, component: rot_bootloader, sp_slot: 0, sp_type: Sled, serial_number: serial0, part_number: model0
-INFO configuring SP update, artifact_version: 1.0.0, artifact_hash: 7e6667e646ad001b54c8365a3d309c03f89c59102723d38d01697ee8079fe670, expected_inactive_version: NoValidVersion, expected_active_version: 0.0.1, component: sp, sp_slot: 0, sp_type: Sled, serial_number: serial0, part_number: model0
-INFO reached maximum number of pending SP updates, max: 1
-=======
 INFO MGS-driven update completed (will remove it and re-evaluate board), artifact_version: 1.0.0, artifact_hash: 7e6667e646ad001b54c8365a3d309c03f89c59102723d38d01697ee8079fe670, expected_inactive_version: NoValidVersion, expected_active_version: 0.0.1, component: sp, sp_slot: 0, sp_type: Sled, serial_number: serial0, part_number: model0
 WARN cannot configure RoT update for board (missing sign in caboose from inventory), serial_number: serial0, part_number: model0
 INFO skipping board for MGS-driven update, serial_number: serial0, part_number: model0
 WARN cannot configure RoT update for board (missing sign in caboose from inventory), serial_number: serial1, part_number: model1
 INFO configuring MGS-driven update, artifact_version: 1.0.0, artifact_hash: 7e6667e646ad001b54c8365a3d309c03f89c59102723d38d01697ee8079fe670, expected_inactive_version: NoValidVersion, expected_active_version: 0.0.1, component: sp, sp_slot: 1, sp_type: Sled, serial_number: serial1, part_number: model1
 INFO reached maximum number of pending MGS-driven updates, max: 1
->>>>>>> cf35d2a8
 INFO will ensure cockroachdb setting, setting: cluster.preserve_downgrade_option, value: DoNotModify
 generated blueprint af934083-59b5-4bf6-8966-6fb5292c29e1 based on parent blueprint 58d5e830-0884-47d8-a7cd-b2b3751adeb4
 
@@ -779,7 +763,6 @@
 
 
 
-<<<<<<< HEAD
 > # After the RoT bootloader update has completed, we update the simulated SP to reflect that
 > # update has completed as well.
 > # Like before, collect inventory from it and use that collection for the next step.
@@ -787,17 +770,6 @@
 > # for another sled.
 > sled-update-sp 98e6b7c2-2efa-41ca-b20a-0a4d61102fe6 --active 1.0.0
 set sled 98e6b7c2-2efa-41ca-b20a-0a4d61102fe6 SP versions: active -> 1.0.0
-=======
-> # This time, make it more interesting.  Change the inactive slot contents of
-> # the simulated SP.  This should make the configured update impossible and cause
-> # the planner to fix it. To test this, we also need to tell the planner not to
-> # ignore this update even though it's quite new.
-> set ignore-impossible-mgs-updates-since now
-ignoring impossible MGS updates since <REDACTED_TIMESTAMP>
-
-> sled-update-sp 2b8f0cb3-0295-4b3c-bc58-4fe88b57112c --inactive 0.5.0
-set sled 2b8f0cb3-0295-4b3c-bc58-4fe88b57112c SP versions: inactive -> 0.5.0
->>>>>>> cf35d2a8
 
 > inventory-generate
 generated inventory collection 61f451b3-2121-4ed6-91c7-a550054f6c21 from configured sleds
@@ -816,17 +788,10 @@
 INFO sufficient ExternalDns zones exist in plan, desired_count: 3, current_count: 3
 INFO sufficient Nexus zones exist in plan, desired_count: 3, current_count: 3
 INFO sufficient Oximeter zones exist in plan, desired_count: 0, current_count: 0
-<<<<<<< HEAD
 INFO SP update completed (will remove it and re-evaluate board), artifact_version: 1.0.0, artifact_hash: 7e6667e646ad001b54c8365a3d309c03f89c59102723d38d01697ee8079fe670, expected_inactive_version: NoValidVersion, expected_active_version: 0.0.1, component: sp, sp_slot: 0, sp_type: Sled, serial_number: serial0, part_number: model0
 INFO skipping board for SP update, serial_number: serial0, part_number: model0
 INFO configuring SP update, artifact_version: 1.0.0, artifact_hash: 005ea358f1cd316df42465b1e3a0334ea22cc0c0442cf9ddf9b42fbf49780236, expected_stage0_next_version: NoValidVersion, expected_stage0_version: 0.0.1, component: rot_bootloader, sp_slot: 1, sp_type: Sled, serial_number: serial1, part_number: model1
 INFO reached maximum number of pending SP updates, max: 1
-=======
-INFO MGS-driven update impossible (will remove it and re-evaluate board), artifact_version: 1.0.0, artifact_hash: 7e6667e646ad001b54c8365a3d309c03f89c59102723d38d01697ee8079fe670, expected_inactive_version: NoValidVersion, expected_active_version: 0.0.1, component: sp, sp_slot: 1, sp_type: Sled, serial_number: serial1, part_number: model1
-WARN cannot configure RoT update for board (missing sign in caboose from inventory), serial_number: serial1, part_number: model1
-INFO configuring MGS-driven update, artifact_version: 1.0.0, artifact_hash: 7e6667e646ad001b54c8365a3d309c03f89c59102723d38d01697ee8079fe670, expected_inactive_version: Version(ArtifactVersion("0.5.0")), expected_active_version: 0.0.1, component: sp, sp_slot: 1, sp_type: Sled, serial_number: serial1, part_number: model1
-INFO reached maximum number of pending MGS-driven updates, max: 1
->>>>>>> cf35d2a8
 INFO will ensure cockroachdb setting, setting: cluster.preserve_downgrade_option, value: DoNotModify
 generated blueprint df06bb57-ad42-4431-9206-abff322896c7 based on parent blueprint af934083-59b5-4bf6-8966-6fb5292c29e1
 
@@ -997,15 +962,19 @@
 
 
 > # This time, make it more interesting.  Change the inactive slot contents of
-> # the simulated RoT bootloader. This should make the configured update impossible
-> # and cause the planner to fix it.
-> sled-update-rot-bootloader 2b8f0cb3-0295-4b3c-bc58-4fe88b57112c --stage0-next 0.5.0
-set sled 2b8f0cb3-0295-4b3c-bc58-4fe88b57112c RoT bootloader versions: stage0_next -> 0.5.0
+> # the simulated SP.  This should make the configured update impossible and cause
+> # the planner to fix it. To test this, we also need to tell the planner not to
+> # ignore this update even though it's quite new.
+> set ignore-impossible-mgs-updates-since now
+ignoring impossible MGS updates since <REDACTED_TIMESTAMP>
+
+> sled-update-sp 2b8f0cb3-0295-4b3c-bc58-4fe88b57112c --inactive 0.5.0
+set sled 2b8f0cb3-0295-4b3c-bc58-4fe88b57112c SP versions: inactive -> 0.5.0
 
 > inventory-generate
-generated inventory collection b1bda47d-2c19-4fba-96e3-d9df28db7436 from configured sleds
-
-> blueprint-plan df06bb57-ad42-4431-9206-abff322896c7 b1bda47d-2c19-4fba-96e3-d9df28db7436
+generated inventory collection 0b5efbb3-0b1b-4bbf-b7d8-a2d6fca074c6 from configured sleds
+
+> blueprint-plan 9034c710-3e57-45f3-99e5-4316145e87ac 0b5efbb3-0b1b-4bbf-b7d8-a2d6fca074c6
 INFO performed noop image source checks on sled, sled_id: 2b8f0cb3-0295-4b3c-bc58-4fe88b57112c, num_total: 9, num_already_artifact: 0, num_eligible: 0, num_ineligible: 9
 INFO performed noop image source checks on sled, sled_id: 98e6b7c2-2efa-41ca-b20a-0a4d61102fe6, num_total: 8, num_already_artifact: 0, num_eligible: 0, num_ineligible: 8
 INFO performed noop image source checks on sled, sled_id: d81c6a84-79b8-4958-ae41-ea46c9b19763, num_total: 8, num_already_artifact: 0, num_eligible: 0, num_ineligible: 8
@@ -1019,26 +988,16 @@
 INFO sufficient ExternalDns zones exist in plan, desired_count: 3, current_count: 3
 INFO sufficient Nexus zones exist in plan, desired_count: 3, current_count: 3
 INFO sufficient Oximeter zones exist in plan, desired_count: 0, current_count: 0
-<<<<<<< HEAD
-INFO SP update impossible (will remove it and re-evaluate board), artifact_version: 1.0.0, artifact_hash: 005ea358f1cd316df42465b1e3a0334ea22cc0c0442cf9ddf9b42fbf49780236, expected_stage0_next_version: NoValidVersion, expected_stage0_version: 0.0.1, component: rot_bootloader, sp_slot: 1, sp_type: Sled, serial_number: serial1, part_number: model1
-INFO configuring SP update, artifact_version: 1.0.0, artifact_hash: 005ea358f1cd316df42465b1e3a0334ea22cc0c0442cf9ddf9b42fbf49780236, expected_stage0_next_version: Version(ArtifactVersion("0.5.0")), expected_stage0_version: 0.0.1, component: rot_bootloader, sp_slot: 1, sp_type: Sled, serial_number: serial1, part_number: model1
-INFO reached maximum number of pending SP updates, max: 1
-=======
-INFO MGS-driven update completed (will remove it and re-evaluate board), artifact_version: 1.0.0, artifact_hash: 7e6667e646ad001b54c8365a3d309c03f89c59102723d38d01697ee8079fe670, expected_inactive_version: Version(ArtifactVersion("0.5.0")), expected_active_version: 0.0.1, component: sp, sp_slot: 1, sp_type: Sled, serial_number: serial1, part_number: model1
+INFO MGS-driven update impossible (will remove it and re-evaluate board), artifact_version: 1.0.0, artifact_hash: 7e6667e646ad001b54c8365a3d309c03f89c59102723d38d01697ee8079fe670, expected_inactive_version: NoValidVersion, expected_active_version: 0.0.1, component: sp, sp_slot: 1, sp_type: Sled, serial_number: serial1, part_number: model1
 WARN cannot configure RoT update for board (missing sign in caboose from inventory), serial_number: serial1, part_number: model1
-INFO skipping board for MGS-driven update, serial_number: serial1, part_number: model1
-WARN cannot configure RoT update for board (missing sign in caboose from inventory), serial_number: serial0, part_number: model0
-INFO skipping board for MGS-driven update, serial_number: serial0, part_number: model0
-WARN cannot configure RoT update for board (missing sign in caboose from inventory), serial_number: serial2, part_number: model2
-INFO configuring MGS-driven update, artifact_version: 1.0.0, artifact_hash: 7e6667e646ad001b54c8365a3d309c03f89c59102723d38d01697ee8079fe670, expected_inactive_version: NoValidVersion, expected_active_version: 0.0.1, component: sp, sp_slot: 2, sp_type: Sled, serial_number: serial2, part_number: model2
-INFO ran out of boards for MGS-driven update
->>>>>>> cf35d2a8
+INFO configuring MGS-driven update, artifact_version: 1.0.0, artifact_hash: 7e6667e646ad001b54c8365a3d309c03f89c59102723d38d01697ee8079fe670, expected_inactive_version: Version(ArtifactVersion("0.5.0")), expected_active_version: 0.0.1, component: sp, sp_slot: 1, sp_type: Sled, serial_number: serial1, part_number: model1
+INFO reached maximum number of pending MGS-driven updates, max: 1
 INFO will ensure cockroachdb setting, setting: cluster.preserve_downgrade_option, value: DoNotModify
-generated blueprint 7f976e0d-d2a5-4eeb-9e82-c82bc2824aba based on parent blueprint df06bb57-ad42-4431-9206-abff322896c7
-
-> blueprint-diff df06bb57-ad42-4431-9206-abff322896c7 7f976e0d-d2a5-4eeb-9e82-c82bc2824aba
-from: blueprint df06bb57-ad42-4431-9206-abff322896c7
-to:   blueprint 7f976e0d-d2a5-4eeb-9e82-c82bc2824aba
+generated blueprint d60afc57-f15d-476c-bd0f-b1071e2bb976 based on parent blueprint 9034c710-3e57-45f3-99e5-4316145e87ac
+
+> blueprint-diff 9034c710-3e57-45f3-99e5-4316145e87ac d60afc57-f15d-476c-bd0f-b1071e2bb976
+from: blueprint 9034c710-3e57-45f3-99e5-4316145e87ac
+to:   blueprint d60afc57-f15d-476c-bd0f-b1071e2bb976
 
  COCKROACHDB SETTINGS:
     state fingerprint:::::::::::::::::   (none) (unchanged)
@@ -1056,11 +1015,11 @@
  PENDING MGS UPDATES:
 
     Pending MGS-managed updates (all baseboards):
-    ---------------------------------------------------------------------------------------------------------------------------------------------------------------------------------------------------------------------------------------------------------------------------
-    sp_type   slot   part_number   serial_number   artifact_hash                                                      artifact_version   details                                                                                                                               
-    ---------------------------------------------------------------------------------------------------------------------------------------------------------------------------------------------------------------------------------------------------------------------------
-*   sled      1      model1        serial1         005ea358f1cd316df42465b1e3a0334ea22cc0c0442cf9ddf9b42fbf49780236   1.0.0              - RotBootloader { expected_stage0_version: ArtifactVersion("0.0.1"), expected_stage0_next_version: NoValidVersion }                   
-     └─                                                                                                                                  + RotBootloader { expected_stage0_version: ArtifactVersion("0.0.1"), expected_stage0_next_version: Version(ArtifactVersion("0.5.0")) }
+    -------------------------------------------------------------------------------------------------------------------------------------------------------------------------------------------------------------------------------------------------------------
+    sp_type   slot   part_number   serial_number   artifact_hash                                                      artifact_version   details                                                                                                                 
+    -------------------------------------------------------------------------------------------------------------------------------------------------------------------------------------------------------------------------------------------------------------
+*   sled      1      model1        serial1         7e6667e646ad001b54c8365a3d309c03f89c59102723d38d01697ee8079fe670   1.0.0              - Sp { expected_active_version: ArtifactVersion("0.0.1"), expected_inactive_version: NoValidVersion }                   
+     └─                                                                                                                                  + Sp { expected_active_version: ArtifactVersion("0.0.1"), expected_inactive_version: Version(ArtifactVersion("0.5.0")) }
 
 
 internal DNS:
@@ -1202,15 +1161,15 @@
 
 
 
-> # Now simulate the update completing successfully.
-> # Like before, we should see a pending SP update for this sled.
-> sled-update-rot-bootloader 2b8f0cb3-0295-4b3c-bc58-4fe88b57112c --stage0 1.0.0
-set sled 2b8f0cb3-0295-4b3c-bc58-4fe88b57112c RoT bootloader versions: stage0 -> 1.0.0
+> # Let's simulate the successful SP update as well.
+> # Another couple of planning steps should try to update the last sled.
+> sled-update-sp 2b8f0cb3-0295-4b3c-bc58-4fe88b57112c --active 1.0.0
+set sled 2b8f0cb3-0295-4b3c-bc58-4fe88b57112c SP versions: active -> 1.0.0
 
 > inventory-generate
-generated inventory collection a71f7a73-35a6-45e8-acbe-f1c5925eed69 from configured sleds
-
-> blueprint-plan 7f976e0d-d2a5-4eeb-9e82-c82bc2824aba a71f7a73-35a6-45e8-acbe-f1c5925eed69
+generated inventory collection 78f72e8d-46a9-40a9-8618-602f54454d80 from configured sleds
+
+> blueprint-plan d60afc57-f15d-476c-bd0f-b1071e2bb976 78f72e8d-46a9-40a9-8618-602f54454d80
 INFO performed noop image source checks on sled, sled_id: 2b8f0cb3-0295-4b3c-bc58-4fe88b57112c, num_total: 9, num_already_artifact: 0, num_eligible: 0, num_ineligible: 9
 INFO performed noop image source checks on sled, sled_id: 98e6b7c2-2efa-41ca-b20a-0a4d61102fe6, num_total: 8, num_already_artifact: 0, num_eligible: 0, num_ineligible: 8
 INFO performed noop image source checks on sled, sled_id: d81c6a84-79b8-4958-ae41-ea46c9b19763, num_total: 8, num_already_artifact: 0, num_eligible: 0, num_ineligible: 8
@@ -1224,27 +1183,20 @@
 INFO sufficient ExternalDns zones exist in plan, desired_count: 3, current_count: 3
 INFO sufficient Nexus zones exist in plan, desired_count: 3, current_count: 3
 INFO sufficient Oximeter zones exist in plan, desired_count: 0, current_count: 0
-<<<<<<< HEAD
-INFO SP update completed (will remove it and re-evaluate board), artifact_version: 1.0.0, artifact_hash: 005ea358f1cd316df42465b1e3a0334ea22cc0c0442cf9ddf9b42fbf49780236, expected_stage0_next_version: Version(ArtifactVersion("0.5.0")), expected_stage0_version: 0.0.1, component: rot_bootloader, sp_slot: 1, sp_type: Sled, serial_number: serial1, part_number: model1
-INFO configuring SP update, artifact_version: 1.0.0, artifact_hash: 7e6667e646ad001b54c8365a3d309c03f89c59102723d38d01697ee8079fe670, expected_inactive_version: NoValidVersion, expected_active_version: 0.0.1, component: sp, sp_slot: 1, sp_type: Sled, serial_number: serial1, part_number: model1
-INFO reached maximum number of pending SP updates, max: 1
-=======
-INFO MGS-driven update completed (will remove it and re-evaluate board), artifact_version: 1.0.0, artifact_hash: 7e6667e646ad001b54c8365a3d309c03f89c59102723d38d01697ee8079fe670, expected_inactive_version: NoValidVersion, expected_active_version: 0.0.1, component: sp, sp_slot: 2, sp_type: Sled, serial_number: serial2, part_number: model2
-WARN cannot configure RoT update for board (missing sign in caboose from inventory), serial_number: serial2, part_number: model2
-INFO skipping board for MGS-driven update, serial_number: serial2, part_number: model2
+INFO MGS-driven update completed (will remove it and re-evaluate board), artifact_version: 1.0.0, artifact_hash: 7e6667e646ad001b54c8365a3d309c03f89c59102723d38d01697ee8079fe670, expected_inactive_version: Version(ArtifactVersion("0.5.0")), expected_active_version: 0.0.1, component: sp, sp_slot: 1, sp_type: Sled, serial_number: serial1, part_number: model1
+WARN cannot configure RoT update for board (missing sign in caboose from inventory), serial_number: serial1, part_number: model1
+INFO skipping board for MGS-driven update, serial_number: serial1, part_number: model1
 WARN cannot configure RoT update for board (missing sign in caboose from inventory), serial_number: serial0, part_number: model0
 INFO skipping board for MGS-driven update, serial_number: serial0, part_number: model0
-WARN cannot configure RoT update for board (missing sign in caboose from inventory), serial_number: serial1, part_number: model1
-INFO skipping board for MGS-driven update, serial_number: serial1, part_number: model1
+WARN cannot configure RoT update for board (missing sign in caboose from inventory), serial_number: serial2, part_number: model2
+INFO configuring MGS-driven update, artifact_version: 1.0.0, artifact_hash: 7e6667e646ad001b54c8365a3d309c03f89c59102723d38d01697ee8079fe670, expected_inactive_version: NoValidVersion, expected_active_version: 0.0.1, component: sp, sp_slot: 2, sp_type: Sled, serial_number: serial2, part_number: model2
 INFO ran out of boards for MGS-driven update
-INFO updating zone image source in-place, sled_id: 2b8f0cb3-0295-4b3c-bc58-4fe88b57112c, zone_id: 353b3b65-20f7-48c3-88f7-495bd5d31545, kind: Clickhouse, image_source: artifact: version 1.0.0
->>>>>>> cf35d2a8
 INFO will ensure cockroachdb setting, setting: cluster.preserve_downgrade_option, value: DoNotModify
-generated blueprint 9034c710-3e57-45f3-99e5-4316145e87ac based on parent blueprint 7f976e0d-d2a5-4eeb-9e82-c82bc2824aba
-
-> blueprint-diff 7f976e0d-d2a5-4eeb-9e82-c82bc2824aba 9034c710-3e57-45f3-99e5-4316145e87ac
-from: blueprint 7f976e0d-d2a5-4eeb-9e82-c82bc2824aba
-to:   blueprint 9034c710-3e57-45f3-99e5-4316145e87ac
+generated blueprint a5a8f242-ffa5-473c-8efd-2acf2dc0b736 based on parent blueprint d60afc57-f15d-476c-bd0f-b1071e2bb976
+
+> blueprint-diff d60afc57-f15d-476c-bd0f-b1071e2bb976 a5a8f242-ffa5-473c-8efd-2acf2dc0b736
+from: blueprint d60afc57-f15d-476c-bd0f-b1071e2bb976
+to:   blueprint a5a8f242-ffa5-473c-8efd-2acf2dc0b736
 
  COCKROACHDB SETTINGS:
     state fingerprint:::::::::::::::::   (none) (unchanged)
@@ -1262,11 +1214,11 @@
  PENDING MGS UPDATES:
 
     Pending MGS-managed updates (all baseboards):
-    -----------------------------------------------------------------------------------------------------------------------------------------------------------------------------------------------------------------------------------------------------------------------------
-    sp_type   slot   part_number   serial_number   artifact_hash                                                        artifact_version   details                                                                                                                               
-    -----------------------------------------------------------------------------------------------------------------------------------------------------------------------------------------------------------------------------------------------------------------------------
-*   sled      1      model1        serial1         - 005ea358f1cd316df42465b1e3a0334ea22cc0c0442cf9ddf9b42fbf49780236   1.0.0              - RotBootloader { expected_stage0_version: ArtifactVersion("0.0.1"), expected_stage0_next_version: Version(ArtifactVersion("0.5.0")) }
-     └─                                            + 7e6667e646ad001b54c8365a3d309c03f89c59102723d38d01697ee8079fe670                      + Sp { expected_active_version: ArtifactVersion("0.0.1"), expected_inactive_version: NoValidVersion }                                 
+    -----------------------------------------------------------------------------------------------------------------------------------------------------------------------------------------------------------------------------------------------------------
+    sp_type   slot   part_number   serial_number   artifact_hash                                                      artifact_version   details                                                                                                               
+    -----------------------------------------------------------------------------------------------------------------------------------------------------------------------------------------------------------------------------------------------------------
+-   sled      1      model1        serial1         7e6667e646ad001b54c8365a3d309c03f89c59102723d38d01697ee8079fe670   1.0.0              Sp { expected_active_version: ArtifactVersion("0.0.1"), expected_inactive_version: Version(ArtifactVersion("0.5.0")) }
++   sled      2      model2        serial2         005ea358f1cd316df42465b1e3a0334ea22cc0c0442cf9ddf9b42fbf49780236   1.0.0              RotBootloader { expected_stage0_version: ArtifactVersion("0.0.1"), expected_stage0_next_version: NoValidVersion }     
 
 
 internal DNS:
@@ -1408,16 +1360,15 @@
 
 
 
-> # Now we'll change the inactive slot contents of the simulated SP. Like with the
-> # RoT bootloader, this should make the update impossible and cause the planner
-> # to fix it.
-> sled-update-sp 2b8f0cb3-0295-4b3c-bc58-4fe88b57112c --inactive 0.5.0
-set sled 2b8f0cb3-0295-4b3c-bc58-4fe88b57112c SP versions: inactive -> 0.5.0
+> # Update the RoT bootloader on the last sled.
+> # There should be one last pending SP update.
+> sled-update-rot-bootloader d81c6a84-79b8-4958-ae41-ea46c9b19763 --stage0 1.0.0
+set sled d81c6a84-79b8-4958-ae41-ea46c9b19763 RoT bootloader versions: stage0 -> 1.0.0
 
 > inventory-generate
-generated inventory collection 0b5efbb3-0b1b-4bbf-b7d8-a2d6fca074c6 from configured sleds
-
-> blueprint-plan 9034c710-3e57-45f3-99e5-4316145e87ac 0b5efbb3-0b1b-4bbf-b7d8-a2d6fca074c6
+generated inventory collection 39363465-89ae-4ac2-9be1-099068da9d45 from configured sleds
+
+> blueprint-plan a5a8f242-ffa5-473c-8efd-2acf2dc0b736 39363465-89ae-4ac2-9be1-099068da9d45
 INFO performed noop image source checks on sled, sled_id: 2b8f0cb3-0295-4b3c-bc58-4fe88b57112c, num_total: 9, num_already_artifact: 0, num_eligible: 0, num_ineligible: 9
 INFO performed noop image source checks on sled, sled_id: 98e6b7c2-2efa-41ca-b20a-0a4d61102fe6, num_total: 8, num_already_artifact: 0, num_eligible: 0, num_ineligible: 8
 INFO performed noop image source checks on sled, sled_id: d81c6a84-79b8-4958-ae41-ea46c9b19763, num_total: 8, num_already_artifact: 0, num_eligible: 0, num_ineligible: 8
@@ -1431,15 +1382,15 @@
 INFO sufficient ExternalDns zones exist in plan, desired_count: 3, current_count: 3
 INFO sufficient Nexus zones exist in plan, desired_count: 3, current_count: 3
 INFO sufficient Oximeter zones exist in plan, desired_count: 0, current_count: 0
-INFO SP update impossible (will remove it and re-evaluate board), artifact_version: 1.0.0, artifact_hash: 7e6667e646ad001b54c8365a3d309c03f89c59102723d38d01697ee8079fe670, expected_inactive_version: NoValidVersion, expected_active_version: 0.0.1, component: sp, sp_slot: 1, sp_type: Sled, serial_number: serial1, part_number: model1
-INFO configuring SP update, artifact_version: 1.0.0, artifact_hash: 7e6667e646ad001b54c8365a3d309c03f89c59102723d38d01697ee8079fe670, expected_inactive_version: Version(ArtifactVersion("0.5.0")), expected_active_version: 0.0.1, component: sp, sp_slot: 1, sp_type: Sled, serial_number: serial1, part_number: model1
+INFO SP update completed (will remove it and re-evaluate board), artifact_version: 1.0.0, artifact_hash: 005ea358f1cd316df42465b1e3a0334ea22cc0c0442cf9ddf9b42fbf49780236, expected_stage0_next_version: NoValidVersion, expected_stage0_version: 0.0.1, component: rot_bootloader, sp_slot: 2, sp_type: Sled, serial_number: serial2, part_number: model2
+INFO configuring SP update, artifact_version: 1.0.0, artifact_hash: 7e6667e646ad001b54c8365a3d309c03f89c59102723d38d01697ee8079fe670, expected_inactive_version: NoValidVersion, expected_active_version: 0.0.1, component: sp, sp_slot: 2, sp_type: Sled, serial_number: serial2, part_number: model2
 INFO reached maximum number of pending SP updates, max: 1
 INFO will ensure cockroachdb setting, setting: cluster.preserve_downgrade_option, value: DoNotModify
-generated blueprint d60afc57-f15d-476c-bd0f-b1071e2bb976 based on parent blueprint 9034c710-3e57-45f3-99e5-4316145e87ac
-
-> blueprint-diff 9034c710-3e57-45f3-99e5-4316145e87ac d60afc57-f15d-476c-bd0f-b1071e2bb976
-from: blueprint 9034c710-3e57-45f3-99e5-4316145e87ac
-to:   blueprint d60afc57-f15d-476c-bd0f-b1071e2bb976
+generated blueprint 626487fa-7139-45ec-8416-902271fc730b based on parent blueprint a5a8f242-ffa5-473c-8efd-2acf2dc0b736
+
+> blueprint-diff a5a8f242-ffa5-473c-8efd-2acf2dc0b736 626487fa-7139-45ec-8416-902271fc730b
+from: blueprint a5a8f242-ffa5-473c-8efd-2acf2dc0b736
+to:   blueprint 626487fa-7139-45ec-8416-902271fc730b
 
  COCKROACHDB SETTINGS:
     state fingerprint:::::::::::::::::   (none) (unchanged)
@@ -1457,11 +1408,11 @@
  PENDING MGS UPDATES:
 
     Pending MGS-managed updates (all baseboards):
-    -------------------------------------------------------------------------------------------------------------------------------------------------------------------------------------------------------------------------------------------------------------
-    sp_type   slot   part_number   serial_number   artifact_hash                                                      artifact_version   details                                                                                                                 
-    -------------------------------------------------------------------------------------------------------------------------------------------------------------------------------------------------------------------------------------------------------------
-*   sled      1      model1        serial1         7e6667e646ad001b54c8365a3d309c03f89c59102723d38d01697ee8079fe670   1.0.0              - Sp { expected_active_version: ArtifactVersion("0.0.1"), expected_inactive_version: NoValidVersion }                   
-     └─                                                                                                                                  + Sp { expected_active_version: ArtifactVersion("0.0.1"), expected_inactive_version: Version(ArtifactVersion("0.5.0")) }
+    ----------------------------------------------------------------------------------------------------------------------------------------------------------------------------------------------------------------------------------------------------------
+    sp_type   slot   part_number   serial_number   artifact_hash                                                        artifact_version   details                                                                                                            
+    ----------------------------------------------------------------------------------------------------------------------------------------------------------------------------------------------------------------------------------------------------------
+*   sled      2      model2        serial2         - 005ea358f1cd316df42465b1e3a0334ea22cc0c0442cf9ddf9b42fbf49780236   1.0.0              - RotBootloader { expected_stage0_version: ArtifactVersion("0.0.1"), expected_stage0_next_version: NoValidVersion }
+     └─                                            + 7e6667e646ad001b54c8365a3d309c03f89c59102723d38d01697ee8079fe670                      + Sp { expected_active_version: ArtifactVersion("0.0.1"), expected_inactive_version: NoValidVersion }              
 
 
 internal DNS:
@@ -1603,15 +1554,15 @@
 
 
 
-> # Let's simulate the successful SP update as well.
-> # Another couple of planning steps should try to update the last sled.
-> sled-update-sp 2b8f0cb3-0295-4b3c-bc58-4fe88b57112c --active 1.0.0
-set sled 2b8f0cb3-0295-4b3c-bc58-4fe88b57112c SP versions: active -> 1.0.0
+> # Finish updating the last sled and do one more planning run.
+> # This should update one control plane zone.
+> sled-update-sp d81c6a84-79b8-4958-ae41-ea46c9b19763 --active 1.0.0
+set sled d81c6a84-79b8-4958-ae41-ea46c9b19763 SP versions: active -> 1.0.0
 
 > inventory-generate
-generated inventory collection 78f72e8d-46a9-40a9-8618-602f54454d80 from configured sleds
-
-> blueprint-plan d60afc57-f15d-476c-bd0f-b1071e2bb976 78f72e8d-46a9-40a9-8618-602f54454d80
+generated inventory collection 04bc9001-0836-4fec-b9cb-9d4760caf8b4 from configured sleds
+
+> blueprint-plan 626487fa-7139-45ec-8416-902271fc730b 04bc9001-0836-4fec-b9cb-9d4760caf8b4
 INFO performed noop image source checks on sled, sled_id: 2b8f0cb3-0295-4b3c-bc58-4fe88b57112c, num_total: 9, num_already_artifact: 0, num_eligible: 0, num_ineligible: 9
 INFO performed noop image source checks on sled, sled_id: 98e6b7c2-2efa-41ca-b20a-0a4d61102fe6, num_total: 8, num_already_artifact: 0, num_eligible: 0, num_ineligible: 8
 INFO performed noop image source checks on sled, sled_id: d81c6a84-79b8-4958-ae41-ea46c9b19763, num_total: 8, num_already_artifact: 0, num_eligible: 0, num_ineligible: 8
@@ -1625,17 +1576,85 @@
 INFO sufficient ExternalDns zones exist in plan, desired_count: 3, current_count: 3
 INFO sufficient Nexus zones exist in plan, desired_count: 3, current_count: 3
 INFO sufficient Oximeter zones exist in plan, desired_count: 0, current_count: 0
-INFO SP update completed (will remove it and re-evaluate board), artifact_version: 1.0.0, artifact_hash: 7e6667e646ad001b54c8365a3d309c03f89c59102723d38d01697ee8079fe670, expected_inactive_version: Version(ArtifactVersion("0.5.0")), expected_active_version: 0.0.1, component: sp, sp_slot: 1, sp_type: Sled, serial_number: serial1, part_number: model1
-INFO skipping board for SP update, serial_number: serial1, part_number: model1
-INFO skipping board for SP update, serial_number: serial0, part_number: model0
-INFO configuring SP update, artifact_version: 1.0.0, artifact_hash: 005ea358f1cd316df42465b1e3a0334ea22cc0c0442cf9ddf9b42fbf49780236, expected_stage0_next_version: NoValidVersion, expected_stage0_version: 0.0.1, component: rot_bootloader, sp_slot: 2, sp_type: Sled, serial_number: serial2, part_number: model2
-INFO ran out of boards for SP update
+INFO MGS-driven update completed (will remove it and re-evaluate board), artifact_version: 1.0.0, artifact_hash: 7e6667e646ad001b54c8365a3d309c03f89c59102723d38d01697ee8079fe670, expected_inactive_version: NoValidVersion, expected_active_version: 0.0.1, component: sp, sp_slot: 2, sp_type: Sled, serial_number: serial2, part_number: model2
+WARN cannot configure RoT update for board (missing sign in caboose from inventory), serial_number: serial2, part_number: model2
+INFO skipping board for MGS-driven update, serial_number: serial2, part_number: model2
+WARN cannot configure RoT update for board (missing sign in caboose from inventory), serial_number: serial0, part_number: model0
+INFO skipping board for MGS-driven update, serial_number: serial0, part_number: model0
+WARN cannot configure RoT update for board (missing sign in caboose from inventory), serial_number: serial1, part_number: model1
+INFO skipping board for MGS-driven update, serial_number: serial1, part_number: model1
+INFO ran out of boards for MGS-driven update
+INFO updating zone image source in-place, sled_id: 2b8f0cb3-0295-4b3c-bc58-4fe88b57112c, zone_id: 353b3b65-20f7-48c3-88f7-495bd5d31545, kind: Clickhouse, image_source: artifact: version 1.0.0
 INFO will ensure cockroachdb setting, setting: cluster.preserve_downgrade_option, value: DoNotModify
-generated blueprint a5a8f242-ffa5-473c-8efd-2acf2dc0b736 based on parent blueprint d60afc57-f15d-476c-bd0f-b1071e2bb976
-
-> blueprint-diff d60afc57-f15d-476c-bd0f-b1071e2bb976 a5a8f242-ffa5-473c-8efd-2acf2dc0b736
-from: blueprint d60afc57-f15d-476c-bd0f-b1071e2bb976
-to:   blueprint a5a8f242-ffa5-473c-8efd-2acf2dc0b736
+generated blueprint c1a0d242-9160-40f4-96ae-61f8f40a0b1b based on parent blueprint 626487fa-7139-45ec-8416-902271fc730b
+
+> blueprint-diff 626487fa-7139-45ec-8416-902271fc730b c1a0d242-9160-40f4-96ae-61f8f40a0b1b
+from: blueprint 626487fa-7139-45ec-8416-902271fc730b
+to:   blueprint c1a0d242-9160-40f4-96ae-61f8f40a0b1b
+
+ MODIFIED SLEDS:
+
+  sled 2b8f0cb3-0295-4b3c-bc58-4fe88b57112c (active, config generation 2 -> 3):
+
+    host phase 2 contents:
+    ------------------------
+    slot   boot image source
+    ------------------------
+    A      current contents 
+    B      current contents 
+
+
+    physical disks:
+    ------------------------------------------------------------------------------------
+    vendor        model        serial                                        disposition
+    ------------------------------------------------------------------------------------
+    fake-vendor   fake-model   serial-727522a7-934f-494d-b5b3-160968e74463   in service 
+    fake-vendor   fake-model   serial-72c59873-31ff-4e36-8d76-ff834009349a   in service 
+    fake-vendor   fake-model   serial-b5fd5bc1-099e-4e77-8028-a9793c11f43b   in service 
+
+
+    datasets:
+    -------------------------------------------------------------------------------------------------------------------------------------------------------------------------------------------------------
+    dataset name                                                                                                   dataset id                             disposition   quota     reservation   compression
+    -------------------------------------------------------------------------------------------------------------------------------------------------------------------------------------------------------
+    oxp_727522a7-934f-494d-b5b3-160968e74463/crucible                                                              2f204c50-a327-479c-8852-f53ec7a19c1f   in service    none      none          off        
+    oxp_72c59873-31ff-4e36-8d76-ff834009349a/crucible                                                              78f34ce7-42f1-41da-995f-318f32054ad2   in service    none      none          off        
+    oxp_b5fd5bc1-099e-4e77-8028-a9793c11f43b/crucible                                                              1640adb6-70bf-44cf-b05c-bff6dd300cf3   in service    none      none          off        
+    oxp_727522a7-934f-494d-b5b3-160968e74463/crypt/clickhouse                                                      841d5648-05f0-47b0-b446-92f6b60fe9a6   in service    none      none          off        
+    oxp_727522a7-934f-494d-b5b3-160968e74463/crypt/external_dns                                                    8e0bd2bd-23b7-4bc6-9e73-c4d4ebc0bc8c   in service    none      none          off        
+    oxp_727522a7-934f-494d-b5b3-160968e74463/crypt/internal_dns                                                    2ad1875a-92ac-472f-8c26-593309f0e4da   in service    none      none          off        
+    oxp_727522a7-934f-494d-b5b3-160968e74463/crypt/zone                                                            4829f422-aa31-41a8-ab73-95684ff1ef48   in service    none      none          off        
+    oxp_72c59873-31ff-4e36-8d76-ff834009349a/crypt/zone                                                            775f9207-c42d-4af2-9186-27ffef67735e   in service    none      none          off        
+    oxp_b5fd5bc1-099e-4e77-8028-a9793c11f43b/crypt/zone                                                            3b66453b-7148-4c1b-84a9-499e43290ab4   in service    none      none          off        
+    oxp_727522a7-934f-494d-b5b3-160968e74463/crypt/zone/oxz_clickhouse_353b3b65-20f7-48c3-88f7-495bd5d31545        b46de15d-33e7-4cd0-aa7c-e7be2a61e71b   in service    none      none          off        
+    oxp_b5fd5bc1-099e-4e77-8028-a9793c11f43b/crypt/zone/oxz_crucible_86a22a56-0168-453d-9df1-cb2a7c64b5d3          3e0d6188-c503-49cf-a441-fa7df40ceb43   in service    none      none          off        
+    oxp_727522a7-934f-494d-b5b3-160968e74463/crypt/zone/oxz_crucible_bd354eef-d8a6-4165-9124-283fb5e46d77          5ae11c7e-08fa-4d78-a4ea-14b4a9a10241   in service    none      none          off        
+    oxp_72c59873-31ff-4e36-8d76-ff834009349a/crypt/zone/oxz_crucible_e2fdefe7-95b2-4fd2-ae37-56929a06d58c          b8f2a09f-8bd2-4418-872b-a4457a3f958c   in service    none      none          off        
+    oxp_727522a7-934f-494d-b5b3-160968e74463/crypt/zone/oxz_crucible_pantry_ad6a3a03-8d0f-4504-99a4-cbf73d69b973   49f8fbb6-5bac-4609-907f-6e3dfc206059   in service    none      none          off        
+    oxp_727522a7-934f-494d-b5b3-160968e74463/crypt/zone/oxz_external_dns_6c3ae381-04f7-41ea-b0ac-74db387dbc3a      8c4fa711-1d5d-4e93-85f0-d17bff47b063   in service    none      none          off        
+    oxp_727522a7-934f-494d-b5b3-160968e74463/crypt/zone/oxz_internal_dns_99e2f30b-3174-40bf-a78a-90da8abba8ca      c31623de-c19b-4615-9f1d-5e1daa5d3bda   in service    none      none          off        
+    oxp_727522a7-934f-494d-b5b3-160968e74463/crypt/zone/oxz_nexus_466a9f29-62bf-4e63-924a-b9efdb86afec             3560dd69-3b23-4c69-807d-d673104cfc68   in service    none      none          off        
+    oxp_727522a7-934f-494d-b5b3-160968e74463/crypt/zone/oxz_ntp_62620961-fc4a-481e-968b-f5acbac0dc63               09b9cc9b-3426-470b-a7bc-538f82dede03   in service    none      none          off        
+    oxp_727522a7-934f-494d-b5b3-160968e74463/crypt/debug                                                           93957ca0-9ed1-4e7b-8c34-2ce07a69541c   in service    100 GiB   none          gzip-9     
+    oxp_72c59873-31ff-4e36-8d76-ff834009349a/crypt/debug                                                           2db6b7c1-0f46-4ced-a3ad-48872793360e   in service    100 GiB   none          gzip-9     
+    oxp_b5fd5bc1-099e-4e77-8028-a9793c11f43b/crypt/debug                                                           318fae85-abcb-4259-b1b6-ac96d193f7b7   in service    100 GiB   none          gzip-9     
+
+
+    omicron zones:
+    -------------------------------------------------------------------------------------------------------------------------
+    zone type         zone id                                image source                disposition   underlay IP           
+    -------------------------------------------------------------------------------------------------------------------------
+    crucible          86a22a56-0168-453d-9df1-cb2a7c64b5d3   install dataset             in service    fd00:1122:3344:102::28
+    crucible          bd354eef-d8a6-4165-9124-283fb5e46d77   install dataset             in service    fd00:1122:3344:102::26
+    crucible          e2fdefe7-95b2-4fd2-ae37-56929a06d58c   install dataset             in service    fd00:1122:3344:102::27
+    crucible_pantry   ad6a3a03-8d0f-4504-99a4-cbf73d69b973   install dataset             in service    fd00:1122:3344:102::25
+    external_dns      6c3ae381-04f7-41ea-b0ac-74db387dbc3a   install dataset             in service    fd00:1122:3344:102::24
+    internal_dns      99e2f30b-3174-40bf-a78a-90da8abba8ca   install dataset             in service    fd00:1122:3344:1::1   
+    internal_ntp      62620961-fc4a-481e-968b-f5acbac0dc63   install dataset             in service    fd00:1122:3344:102::21
+    nexus             466a9f29-62bf-4e63-924a-b9efdb86afec   install dataset             in service    fd00:1122:3344:102::22
+*   clickhouse        353b3b65-20f7-48c3-88f7-495bd5d31545   - install dataset           in service    fd00:1122:3344:102::23
+     └─                                                      + artifact: version 1.0.0                                       
+
 
  COCKROACHDB SETTINGS:
     state fingerprint:::::::::::::::::   (none) (unchanged)
@@ -1653,11 +1672,10 @@
  PENDING MGS UPDATES:
 
     Pending MGS-managed updates (all baseboards):
-    -----------------------------------------------------------------------------------------------------------------------------------------------------------------------------------------------------------------------------------------------------------
-    sp_type   slot   part_number   serial_number   artifact_hash                                                      artifact_version   details                                                                                                               
-    -----------------------------------------------------------------------------------------------------------------------------------------------------------------------------------------------------------------------------------------------------------
--   sled      1      model1        serial1         7e6667e646ad001b54c8365a3d309c03f89c59102723d38d01697ee8079fe670   1.0.0              Sp { expected_active_version: ArtifactVersion("0.0.1"), expected_inactive_version: Version(ArtifactVersion("0.5.0")) }
-+   sled      2      model2        serial2         005ea358f1cd316df42465b1e3a0334ea22cc0c0442cf9ddf9b42fbf49780236   1.0.0              RotBootloader { expected_stage0_version: ArtifactVersion("0.0.1"), expected_stage0_next_version: NoValidVersion }     
+    ----------------------------------------------------------------------------------------------------------------------------------------------------------------------------------------------------------------------------------------
+    sp_type   slot   part_number   serial_number   artifact_hash                                                      artifact_version   details                                                                                            
+    ----------------------------------------------------------------------------------------------------------------------------------------------------------------------------------------------------------------------------------------
+-   sled      2      model2        serial2         7e6667e646ad001b54c8365a3d309c03f89c59102723d38d01697ee8079fe670   1.0.0              Sp { expected_active_version: ArtifactVersion("0.0.1"), expected_inactive_version: NoValidVersion }
 
 
 internal DNS:
@@ -1799,460 +1817,6 @@
 
 
 
-> # Update the RoT bootloader on the last sled.
-> # There should be one last pending SP update.
-> sled-update-rot-bootloader d81c6a84-79b8-4958-ae41-ea46c9b19763 --stage0 1.0.0
-set sled d81c6a84-79b8-4958-ae41-ea46c9b19763 RoT bootloader versions: stage0 -> 1.0.0
-
-> inventory-generate
-generated inventory collection 39363465-89ae-4ac2-9be1-099068da9d45 from configured sleds
-
-> blueprint-plan a5a8f242-ffa5-473c-8efd-2acf2dc0b736 39363465-89ae-4ac2-9be1-099068da9d45
-INFO performed noop image source checks on sled, sled_id: 2b8f0cb3-0295-4b3c-bc58-4fe88b57112c, num_total: 9, num_already_artifact: 0, num_eligible: 0, num_ineligible: 9
-INFO performed noop image source checks on sled, sled_id: 98e6b7c2-2efa-41ca-b20a-0a4d61102fe6, num_total: 8, num_already_artifact: 0, num_eligible: 0, num_ineligible: 8
-INFO performed noop image source checks on sled, sled_id: d81c6a84-79b8-4958-ae41-ea46c9b19763, num_total: 8, num_already_artifact: 0, num_eligible: 0, num_ineligible: 8
-INFO sufficient BoundaryNtp zones exist in plan, desired_count: 0, current_count: 0
-INFO sufficient Clickhouse zones exist in plan, desired_count: 1, current_count: 1
-INFO sufficient ClickhouseKeeper zones exist in plan, desired_count: 0, current_count: 0
-INFO sufficient ClickhouseServer zones exist in plan, desired_count: 0, current_count: 0
-INFO sufficient CockroachDb zones exist in plan, desired_count: 0, current_count: 0
-INFO sufficient CruciblePantry zones exist in plan, desired_count: 0, current_count: 3
-INFO sufficient InternalDns zones exist in plan, desired_count: 3, current_count: 3
-INFO sufficient ExternalDns zones exist in plan, desired_count: 3, current_count: 3
-INFO sufficient Nexus zones exist in plan, desired_count: 3, current_count: 3
-INFO sufficient Oximeter zones exist in plan, desired_count: 0, current_count: 0
-INFO SP update completed (will remove it and re-evaluate board), artifact_version: 1.0.0, artifact_hash: 005ea358f1cd316df42465b1e3a0334ea22cc0c0442cf9ddf9b42fbf49780236, expected_stage0_next_version: NoValidVersion, expected_stage0_version: 0.0.1, component: rot_bootloader, sp_slot: 2, sp_type: Sled, serial_number: serial2, part_number: model2
-INFO configuring SP update, artifact_version: 1.0.0, artifact_hash: 7e6667e646ad001b54c8365a3d309c03f89c59102723d38d01697ee8079fe670, expected_inactive_version: NoValidVersion, expected_active_version: 0.0.1, component: sp, sp_slot: 2, sp_type: Sled, serial_number: serial2, part_number: model2
-INFO reached maximum number of pending SP updates, max: 1
-INFO will ensure cockroachdb setting, setting: cluster.preserve_downgrade_option, value: DoNotModify
-generated blueprint 626487fa-7139-45ec-8416-902271fc730b based on parent blueprint a5a8f242-ffa5-473c-8efd-2acf2dc0b736
-
-> blueprint-diff a5a8f242-ffa5-473c-8efd-2acf2dc0b736 626487fa-7139-45ec-8416-902271fc730b
-from: blueprint a5a8f242-ffa5-473c-8efd-2acf2dc0b736
-to:   blueprint 626487fa-7139-45ec-8416-902271fc730b
-
- COCKROACHDB SETTINGS:
-    state fingerprint:::::::::::::::::   (none) (unchanged)
-    cluster.preserve_downgrade_option:   (do not modify) (unchanged)
-
- METADATA:
-    internal DNS version:::   1 (unchanged)
-    external DNS version:::   1 (unchanged)
-    target release min gen:   1 (unchanged)
-
- OXIMETER SETTINGS:
-    generation:   1 (unchanged)
-    read from::   SingleNode (unchanged)
-
- PENDING MGS UPDATES:
-
-    Pending MGS-managed updates (all baseboards):
-    ----------------------------------------------------------------------------------------------------------------------------------------------------------------------------------------------------------------------------------------------------------
-    sp_type   slot   part_number   serial_number   artifact_hash                                                        artifact_version   details                                                                                                            
-    ----------------------------------------------------------------------------------------------------------------------------------------------------------------------------------------------------------------------------------------------------------
-*   sled      2      model2        serial2         - 005ea358f1cd316df42465b1e3a0334ea22cc0c0442cf9ddf9b42fbf49780236   1.0.0              - RotBootloader { expected_stage0_version: ArtifactVersion("0.0.1"), expected_stage0_next_version: NoValidVersion }
-     └─                                            + 7e6667e646ad001b54c8365a3d309c03f89c59102723d38d01697ee8079fe670                      + Sp { expected_active_version: ArtifactVersion("0.0.1"), expected_inactive_version: NoValidVersion }              
-
-
-internal DNS:
-  DNS zone: "control-plane.oxide.internal" (unchanged)
-    name: 058fd5f9-60a8-4e11-9302-15172782e17d.host          (records: 1)
-        AAAA fd00:1122:3344:101::27
-    name: 0c71b3b2-6ceb-4e8f-b020-b08675e83038.host          (records: 1)
-        AAAA fd00:1122:3344:101::22
-    name: 2b8f0cb3-0295-4b3c-bc58-4fe88b57112c.sled          (records: 1)
-        AAAA fd00:1122:3344:102::1
-    name: 353b3b65-20f7-48c3-88f7-495bd5d31545.host          (records: 1)
-        AAAA fd00:1122:3344:102::23
-    name: 3eeb8d49-eb1a-43f8-bb64-c2338421c2c6.host          (records: 1)
-        AAAA fd00:1122:3344:103::22
-    name: 427ec88f-f467-42fa-9bbb-66a91a36103c.host          (records: 1)
-        AAAA fd00:1122:3344:2::1
-    name: 466a9f29-62bf-4e63-924a-b9efdb86afec.host          (records: 1)
-        AAAA fd00:1122:3344:102::22
-    name: 5199c033-4cf9-4ab6-8ae7-566bd7606363.host          (records: 1)
-        AAAA fd00:1122:3344:101::25
-    name: 62620961-fc4a-481e-968b-f5acbac0dc63.host          (records: 1)
-        AAAA fd00:1122:3344:102::21
-    name: 6444f8a5-6465-4f0b-a549-1993c113569c.host          (records: 1)
-        AAAA fd00:1122:3344:101::21
-    name: 694bd14f-cb24-4be4-bb19-876e79cda2c8.host          (records: 1)
-        AAAA fd00:1122:3344:103::26
-    name: 6c3ae381-04f7-41ea-b0ac-74db387dbc3a.host          (records: 1)
-        AAAA fd00:1122:3344:102::24
-    name: 75b220ba-a0f4-4872-8202-dc7c87f062d0.host          (records: 1)
-        AAAA fd00:1122:3344:103::24
-    name: 7c252b64-c5af-4ec1-989e-9a03f3b0f111.host          (records: 1)
-        AAAA fd00:1122:3344:103::27
-    name: 803bfb63-c246-41db-b0da-d3b87ddfc63d.host          (records: 1)
-        AAAA fd00:1122:3344:101::23
-    name: 86a22a56-0168-453d-9df1-cb2a7c64b5d3.host          (records: 1)
-        AAAA fd00:1122:3344:102::28
-    name: 98e6b7c2-2efa-41ca-b20a-0a4d61102fe6.sled          (records: 1)
-        AAAA fd00:1122:3344:101::1
-    name: 99e2f30b-3174-40bf-a78a-90da8abba8ca.host          (records: 1)
-        AAAA fd00:1122:3344:1::1
-    name: @                                                  (records: 3)
-        NS   ns1.control-plane.oxide.internal
-        NS   ns2.control-plane.oxide.internal
-        NS   ns3.control-plane.oxide.internal
-    name: _clickhouse-admin-single-server._tcp               (records: 1)
-        SRV  port  8888 353b3b65-20f7-48c3-88f7-495bd5d31545.host.control-plane.oxide.internal
-    name: _clickhouse-native._tcp                            (records: 1)
-        SRV  port  9000 353b3b65-20f7-48c3-88f7-495bd5d31545.host.control-plane.oxide.internal
-    name: _clickhouse._tcp                                   (records: 1)
-        SRV  port  8123 353b3b65-20f7-48c3-88f7-495bd5d31545.host.control-plane.oxide.internal
-    name: _crucible-pantry._tcp                              (records: 3)
-        SRV  port 17000 75b220ba-a0f4-4872-8202-dc7c87f062d0.host.control-plane.oxide.internal
-        SRV  port 17000 ad6a3a03-8d0f-4504-99a4-cbf73d69b973.host.control-plane.oxide.internal
-        SRV  port 17000 ba4994a8-23f9-4b1a-a84f-a08d74591389.host.control-plane.oxide.internal
-    name: _crucible._tcp.058fd5f9-60a8-4e11-9302-15172782e17d (records: 1)
-        SRV  port 32345 058fd5f9-60a8-4e11-9302-15172782e17d.host.control-plane.oxide.internal
-    name: _crucible._tcp.5199c033-4cf9-4ab6-8ae7-566bd7606363 (records: 1)
-        SRV  port 32345 5199c033-4cf9-4ab6-8ae7-566bd7606363.host.control-plane.oxide.internal
-    name: _crucible._tcp.694bd14f-cb24-4be4-bb19-876e79cda2c8 (records: 1)
-        SRV  port 32345 694bd14f-cb24-4be4-bb19-876e79cda2c8.host.control-plane.oxide.internal
-    name: _crucible._tcp.7c252b64-c5af-4ec1-989e-9a03f3b0f111 (records: 1)
-        SRV  port 32345 7c252b64-c5af-4ec1-989e-9a03f3b0f111.host.control-plane.oxide.internal
-    name: _crucible._tcp.86a22a56-0168-453d-9df1-cb2a7c64b5d3 (records: 1)
-        SRV  port 32345 86a22a56-0168-453d-9df1-cb2a7c64b5d3.host.control-plane.oxide.internal
-    name: _crucible._tcp.bd354eef-d8a6-4165-9124-283fb5e46d77 (records: 1)
-        SRV  port 32345 bd354eef-d8a6-4165-9124-283fb5e46d77.host.control-plane.oxide.internal
-    name: _crucible._tcp.dfac80b4-a887-430a-ae87-a4e065dba787 (records: 1)
-        SRV  port 32345 dfac80b4-a887-430a-ae87-a4e065dba787.host.control-plane.oxide.internal
-    name: _crucible._tcp.e2fdefe7-95b2-4fd2-ae37-56929a06d58c (records: 1)
-        SRV  port 32345 e2fdefe7-95b2-4fd2-ae37-56929a06d58c.host.control-plane.oxide.internal
-    name: _crucible._tcp.f55647d4-5500-4ad3-893a-df45bd50d622 (records: 1)
-        SRV  port 32345 f55647d4-5500-4ad3-893a-df45bd50d622.host.control-plane.oxide.internal
-    name: _external-dns._tcp                                 (records: 3)
-        SRV  port  5353 6c3ae381-04f7-41ea-b0ac-74db387dbc3a.host.control-plane.oxide.internal
-        SRV  port  5353 803bfb63-c246-41db-b0da-d3b87ddfc63d.host.control-plane.oxide.internal
-        SRV  port  5353 f6ec9c67-946a-4da3-98d5-581f72ce8bf0.host.control-plane.oxide.internal
-    name: _internal-ntp._tcp                                 (records: 3)
-        SRV  port   123 62620961-fc4a-481e-968b-f5acbac0dc63.host.control-plane.oxide.internal
-        SRV  port   123 6444f8a5-6465-4f0b-a549-1993c113569c.host.control-plane.oxide.internal
-        SRV  port   123 f10a4fb9-759f-4a65-b25e-5794ad2d07d8.host.control-plane.oxide.internal
-    name: _nameservice._tcp                                  (records: 3)
-        SRV  port  5353 427ec88f-f467-42fa-9bbb-66a91a36103c.host.control-plane.oxide.internal
-        SRV  port  5353 99e2f30b-3174-40bf-a78a-90da8abba8ca.host.control-plane.oxide.internal
-        SRV  port  5353 ea5b4030-b52f-44b2-8d70-45f15f987d01.host.control-plane.oxide.internal
-    name: _nexus._tcp                                        (records: 3)
-        SRV  port 12221 0c71b3b2-6ceb-4e8f-b020-b08675e83038.host.control-plane.oxide.internal
-        SRV  port 12221 3eeb8d49-eb1a-43f8-bb64-c2338421c2c6.host.control-plane.oxide.internal
-        SRV  port 12221 466a9f29-62bf-4e63-924a-b9efdb86afec.host.control-plane.oxide.internal
-    name: _oximeter-reader._tcp                              (records: 1)
-        SRV  port  9000 353b3b65-20f7-48c3-88f7-495bd5d31545.host.control-plane.oxide.internal
-    name: _repo-depot._tcp                                   (records: 3)
-        SRV  port 12348 2b8f0cb3-0295-4b3c-bc58-4fe88b57112c.sled.control-plane.oxide.internal
-        SRV  port 12348 98e6b7c2-2efa-41ca-b20a-0a4d61102fe6.sled.control-plane.oxide.internal
-        SRV  port 12348 d81c6a84-79b8-4958-ae41-ea46c9b19763.sled.control-plane.oxide.internal
-    name: ad6a3a03-8d0f-4504-99a4-cbf73d69b973.host          (records: 1)
-        AAAA fd00:1122:3344:102::25
-    name: ba4994a8-23f9-4b1a-a84f-a08d74591389.host          (records: 1)
-        AAAA fd00:1122:3344:101::24
-    name: bd354eef-d8a6-4165-9124-283fb5e46d77.host          (records: 1)
-        AAAA fd00:1122:3344:102::26
-    name: d81c6a84-79b8-4958-ae41-ea46c9b19763.sled          (records: 1)
-        AAAA fd00:1122:3344:103::1
-    name: dfac80b4-a887-430a-ae87-a4e065dba787.host          (records: 1)
-        AAAA fd00:1122:3344:101::26
-    name: e2fdefe7-95b2-4fd2-ae37-56929a06d58c.host          (records: 1)
-        AAAA fd00:1122:3344:102::27
-    name: ea5b4030-b52f-44b2-8d70-45f15f987d01.host          (records: 1)
-        AAAA fd00:1122:3344:3::1
-    name: f10a4fb9-759f-4a65-b25e-5794ad2d07d8.host          (records: 1)
-        AAAA fd00:1122:3344:103::21
-    name: f55647d4-5500-4ad3-893a-df45bd50d622.host          (records: 1)
-        AAAA fd00:1122:3344:103::25
-    name: f6ec9c67-946a-4da3-98d5-581f72ce8bf0.host          (records: 1)
-        AAAA fd00:1122:3344:103::23
-    name: ns1                                                (records: 1)
-        AAAA fd00:1122:3344:1::1
-    name: ns2                                                (records: 1)
-        AAAA fd00:1122:3344:2::1
-    name: ns3                                                (records: 1)
-        AAAA fd00:1122:3344:3::1
-
-external DNS:
-  DNS zone: "oxide.example" (unchanged)
-    name: @                                                  (records: 3)
-        NS   ns1.oxide.example
-        NS   ns2.oxide.example
-        NS   ns3.oxide.example
-    name: example-silo.sys                                   (records: 3)
-        A    192.0.2.2
-        A    192.0.2.3
-        A    192.0.2.4
-    name: ns1                                                (records: 1)
-        A    198.51.100.1
-    name: ns2                                                (records: 1)
-        A    198.51.100.2
-    name: ns3                                                (records: 1)
-        A    198.51.100.3
-
-
-
-
-> # Finish updating the last sled and do one more planning run.
-> # This should update one control plane zone.
-> sled-update-sp d81c6a84-79b8-4958-ae41-ea46c9b19763 --active 1.0.0
-set sled d81c6a84-79b8-4958-ae41-ea46c9b19763 SP versions: active -> 1.0.0
-
-> inventory-generate
-generated inventory collection 04bc9001-0836-4fec-b9cb-9d4760caf8b4 from configured sleds
-
-> blueprint-plan 626487fa-7139-45ec-8416-902271fc730b 04bc9001-0836-4fec-b9cb-9d4760caf8b4
-INFO performed noop image source checks on sled, sled_id: 2b8f0cb3-0295-4b3c-bc58-4fe88b57112c, num_total: 9, num_already_artifact: 0, num_eligible: 0, num_ineligible: 9
-INFO performed noop image source checks on sled, sled_id: 98e6b7c2-2efa-41ca-b20a-0a4d61102fe6, num_total: 8, num_already_artifact: 0, num_eligible: 0, num_ineligible: 8
-INFO performed noop image source checks on sled, sled_id: d81c6a84-79b8-4958-ae41-ea46c9b19763, num_total: 8, num_already_artifact: 0, num_eligible: 0, num_ineligible: 8
-INFO sufficient BoundaryNtp zones exist in plan, desired_count: 0, current_count: 0
-INFO sufficient Clickhouse zones exist in plan, desired_count: 1, current_count: 1
-INFO sufficient ClickhouseKeeper zones exist in plan, desired_count: 0, current_count: 0
-INFO sufficient ClickhouseServer zones exist in plan, desired_count: 0, current_count: 0
-INFO sufficient CockroachDb zones exist in plan, desired_count: 0, current_count: 0
-INFO sufficient CruciblePantry zones exist in plan, desired_count: 0, current_count: 3
-INFO sufficient InternalDns zones exist in plan, desired_count: 3, current_count: 3
-INFO sufficient ExternalDns zones exist in plan, desired_count: 3, current_count: 3
-INFO sufficient Nexus zones exist in plan, desired_count: 3, current_count: 3
-INFO sufficient Oximeter zones exist in plan, desired_count: 0, current_count: 0
-INFO SP update completed (will remove it and re-evaluate board), artifact_version: 1.0.0, artifact_hash: 7e6667e646ad001b54c8365a3d309c03f89c59102723d38d01697ee8079fe670, expected_inactive_version: NoValidVersion, expected_active_version: 0.0.1, component: sp, sp_slot: 2, sp_type: Sled, serial_number: serial2, part_number: model2
-INFO skipping board for SP update, serial_number: serial2, part_number: model2
-INFO skipping board for SP update, serial_number: serial0, part_number: model0
-INFO skipping board for SP update, serial_number: serial1, part_number: model1
-INFO ran out of boards for SP update
-INFO updating zone image source in-place, sled_id: 2b8f0cb3-0295-4b3c-bc58-4fe88b57112c, zone_id: 353b3b65-20f7-48c3-88f7-495bd5d31545, kind: Clickhouse, image_source: artifact: version 1.0.0
-INFO will ensure cockroachdb setting, setting: cluster.preserve_downgrade_option, value: DoNotModify
-generated blueprint c1a0d242-9160-40f4-96ae-61f8f40a0b1b based on parent blueprint 626487fa-7139-45ec-8416-902271fc730b
-
-> blueprint-diff 626487fa-7139-45ec-8416-902271fc730b c1a0d242-9160-40f4-96ae-61f8f40a0b1b
-from: blueprint 626487fa-7139-45ec-8416-902271fc730b
-to:   blueprint c1a0d242-9160-40f4-96ae-61f8f40a0b1b
-
- MODIFIED SLEDS:
-
-  sled 2b8f0cb3-0295-4b3c-bc58-4fe88b57112c (active, config generation 2 -> 3):
-
-    host phase 2 contents:
-    ------------------------
-    slot   boot image source
-    ------------------------
-    A      current contents 
-    B      current contents 
-
-
-    physical disks:
-    ------------------------------------------------------------------------------------
-    vendor        model        serial                                        disposition
-    ------------------------------------------------------------------------------------
-    fake-vendor   fake-model   serial-727522a7-934f-494d-b5b3-160968e74463   in service 
-    fake-vendor   fake-model   serial-72c59873-31ff-4e36-8d76-ff834009349a   in service 
-    fake-vendor   fake-model   serial-b5fd5bc1-099e-4e77-8028-a9793c11f43b   in service 
-
-
-    datasets:
-    -------------------------------------------------------------------------------------------------------------------------------------------------------------------------------------------------------
-    dataset name                                                                                                   dataset id                             disposition   quota     reservation   compression
-    -------------------------------------------------------------------------------------------------------------------------------------------------------------------------------------------------------
-    oxp_727522a7-934f-494d-b5b3-160968e74463/crucible                                                              2f204c50-a327-479c-8852-f53ec7a19c1f   in service    none      none          off        
-    oxp_72c59873-31ff-4e36-8d76-ff834009349a/crucible                                                              78f34ce7-42f1-41da-995f-318f32054ad2   in service    none      none          off        
-    oxp_b5fd5bc1-099e-4e77-8028-a9793c11f43b/crucible                                                              1640adb6-70bf-44cf-b05c-bff6dd300cf3   in service    none      none          off        
-    oxp_727522a7-934f-494d-b5b3-160968e74463/crypt/clickhouse                                                      841d5648-05f0-47b0-b446-92f6b60fe9a6   in service    none      none          off        
-    oxp_727522a7-934f-494d-b5b3-160968e74463/crypt/external_dns                                                    8e0bd2bd-23b7-4bc6-9e73-c4d4ebc0bc8c   in service    none      none          off        
-    oxp_727522a7-934f-494d-b5b3-160968e74463/crypt/internal_dns                                                    2ad1875a-92ac-472f-8c26-593309f0e4da   in service    none      none          off        
-    oxp_727522a7-934f-494d-b5b3-160968e74463/crypt/zone                                                            4829f422-aa31-41a8-ab73-95684ff1ef48   in service    none      none          off        
-    oxp_72c59873-31ff-4e36-8d76-ff834009349a/crypt/zone                                                            775f9207-c42d-4af2-9186-27ffef67735e   in service    none      none          off        
-    oxp_b5fd5bc1-099e-4e77-8028-a9793c11f43b/crypt/zone                                                            3b66453b-7148-4c1b-84a9-499e43290ab4   in service    none      none          off        
-    oxp_727522a7-934f-494d-b5b3-160968e74463/crypt/zone/oxz_clickhouse_353b3b65-20f7-48c3-88f7-495bd5d31545        b46de15d-33e7-4cd0-aa7c-e7be2a61e71b   in service    none      none          off        
-    oxp_b5fd5bc1-099e-4e77-8028-a9793c11f43b/crypt/zone/oxz_crucible_86a22a56-0168-453d-9df1-cb2a7c64b5d3          3e0d6188-c503-49cf-a441-fa7df40ceb43   in service    none      none          off        
-    oxp_727522a7-934f-494d-b5b3-160968e74463/crypt/zone/oxz_crucible_bd354eef-d8a6-4165-9124-283fb5e46d77          5ae11c7e-08fa-4d78-a4ea-14b4a9a10241   in service    none      none          off        
-    oxp_72c59873-31ff-4e36-8d76-ff834009349a/crypt/zone/oxz_crucible_e2fdefe7-95b2-4fd2-ae37-56929a06d58c          b8f2a09f-8bd2-4418-872b-a4457a3f958c   in service    none      none          off        
-    oxp_727522a7-934f-494d-b5b3-160968e74463/crypt/zone/oxz_crucible_pantry_ad6a3a03-8d0f-4504-99a4-cbf73d69b973   49f8fbb6-5bac-4609-907f-6e3dfc206059   in service    none      none          off        
-    oxp_727522a7-934f-494d-b5b3-160968e74463/crypt/zone/oxz_external_dns_6c3ae381-04f7-41ea-b0ac-74db387dbc3a      8c4fa711-1d5d-4e93-85f0-d17bff47b063   in service    none      none          off        
-    oxp_727522a7-934f-494d-b5b3-160968e74463/crypt/zone/oxz_internal_dns_99e2f30b-3174-40bf-a78a-90da8abba8ca      c31623de-c19b-4615-9f1d-5e1daa5d3bda   in service    none      none          off        
-    oxp_727522a7-934f-494d-b5b3-160968e74463/crypt/zone/oxz_nexus_466a9f29-62bf-4e63-924a-b9efdb86afec             3560dd69-3b23-4c69-807d-d673104cfc68   in service    none      none          off        
-    oxp_727522a7-934f-494d-b5b3-160968e74463/crypt/zone/oxz_ntp_62620961-fc4a-481e-968b-f5acbac0dc63               09b9cc9b-3426-470b-a7bc-538f82dede03   in service    none      none          off        
-    oxp_727522a7-934f-494d-b5b3-160968e74463/crypt/debug                                                           93957ca0-9ed1-4e7b-8c34-2ce07a69541c   in service    100 GiB   none          gzip-9     
-    oxp_72c59873-31ff-4e36-8d76-ff834009349a/crypt/debug                                                           2db6b7c1-0f46-4ced-a3ad-48872793360e   in service    100 GiB   none          gzip-9     
-    oxp_b5fd5bc1-099e-4e77-8028-a9793c11f43b/crypt/debug                                                           318fae85-abcb-4259-b1b6-ac96d193f7b7   in service    100 GiB   none          gzip-9     
-
-
-    omicron zones:
-    -------------------------------------------------------------------------------------------------------------------------
-    zone type         zone id                                image source                disposition   underlay IP           
-    -------------------------------------------------------------------------------------------------------------------------
-    crucible          86a22a56-0168-453d-9df1-cb2a7c64b5d3   install dataset             in service    fd00:1122:3344:102::28
-    crucible          bd354eef-d8a6-4165-9124-283fb5e46d77   install dataset             in service    fd00:1122:3344:102::26
-    crucible          e2fdefe7-95b2-4fd2-ae37-56929a06d58c   install dataset             in service    fd00:1122:3344:102::27
-    crucible_pantry   ad6a3a03-8d0f-4504-99a4-cbf73d69b973   install dataset             in service    fd00:1122:3344:102::25
-    external_dns      6c3ae381-04f7-41ea-b0ac-74db387dbc3a   install dataset             in service    fd00:1122:3344:102::24
-    internal_dns      99e2f30b-3174-40bf-a78a-90da8abba8ca   install dataset             in service    fd00:1122:3344:1::1   
-    internal_ntp      62620961-fc4a-481e-968b-f5acbac0dc63   install dataset             in service    fd00:1122:3344:102::21
-    nexus             466a9f29-62bf-4e63-924a-b9efdb86afec   install dataset             in service    fd00:1122:3344:102::22
-*   clickhouse        353b3b65-20f7-48c3-88f7-495bd5d31545   - install dataset           in service    fd00:1122:3344:102::23
-     └─                                                      + artifact: version 1.0.0                                       
-
-
- COCKROACHDB SETTINGS:
-    state fingerprint:::::::::::::::::   (none) (unchanged)
-    cluster.preserve_downgrade_option:   (do not modify) (unchanged)
-
- METADATA:
-    internal DNS version:::   1 (unchanged)
-    external DNS version:::   1 (unchanged)
-    target release min gen:   1 (unchanged)
-
- OXIMETER SETTINGS:
-    generation:   1 (unchanged)
-    read from::   SingleNode (unchanged)
-
- PENDING MGS UPDATES:
-
-    Pending MGS-managed updates (all baseboards):
-    ----------------------------------------------------------------------------------------------------------------------------------------------------------------------------------------------------------------------------------------
-    sp_type   slot   part_number   serial_number   artifact_hash                                                      artifact_version   details                                                                                            
-    ----------------------------------------------------------------------------------------------------------------------------------------------------------------------------------------------------------------------------------------
--   sled      2      model2        serial2         7e6667e646ad001b54c8365a3d309c03f89c59102723d38d01697ee8079fe670   1.0.0              Sp { expected_active_version: ArtifactVersion("0.0.1"), expected_inactive_version: NoValidVersion }
-
-
-internal DNS:
-  DNS zone: "control-plane.oxide.internal" (unchanged)
-    name: 058fd5f9-60a8-4e11-9302-15172782e17d.host          (records: 1)
-        AAAA fd00:1122:3344:101::27
-    name: 0c71b3b2-6ceb-4e8f-b020-b08675e83038.host          (records: 1)
-        AAAA fd00:1122:3344:101::22
-    name: 2b8f0cb3-0295-4b3c-bc58-4fe88b57112c.sled          (records: 1)
-        AAAA fd00:1122:3344:102::1
-    name: 353b3b65-20f7-48c3-88f7-495bd5d31545.host          (records: 1)
-        AAAA fd00:1122:3344:102::23
-    name: 3eeb8d49-eb1a-43f8-bb64-c2338421c2c6.host          (records: 1)
-        AAAA fd00:1122:3344:103::22
-    name: 427ec88f-f467-42fa-9bbb-66a91a36103c.host          (records: 1)
-        AAAA fd00:1122:3344:2::1
-    name: 466a9f29-62bf-4e63-924a-b9efdb86afec.host          (records: 1)
-        AAAA fd00:1122:3344:102::22
-    name: 5199c033-4cf9-4ab6-8ae7-566bd7606363.host          (records: 1)
-        AAAA fd00:1122:3344:101::25
-    name: 62620961-fc4a-481e-968b-f5acbac0dc63.host          (records: 1)
-        AAAA fd00:1122:3344:102::21
-    name: 6444f8a5-6465-4f0b-a549-1993c113569c.host          (records: 1)
-        AAAA fd00:1122:3344:101::21
-    name: 694bd14f-cb24-4be4-bb19-876e79cda2c8.host          (records: 1)
-        AAAA fd00:1122:3344:103::26
-    name: 6c3ae381-04f7-41ea-b0ac-74db387dbc3a.host          (records: 1)
-        AAAA fd00:1122:3344:102::24
-    name: 75b220ba-a0f4-4872-8202-dc7c87f062d0.host          (records: 1)
-        AAAA fd00:1122:3344:103::24
-    name: 7c252b64-c5af-4ec1-989e-9a03f3b0f111.host          (records: 1)
-        AAAA fd00:1122:3344:103::27
-    name: 803bfb63-c246-41db-b0da-d3b87ddfc63d.host          (records: 1)
-        AAAA fd00:1122:3344:101::23
-    name: 86a22a56-0168-453d-9df1-cb2a7c64b5d3.host          (records: 1)
-        AAAA fd00:1122:3344:102::28
-    name: 98e6b7c2-2efa-41ca-b20a-0a4d61102fe6.sled          (records: 1)
-        AAAA fd00:1122:3344:101::1
-    name: 99e2f30b-3174-40bf-a78a-90da8abba8ca.host          (records: 1)
-        AAAA fd00:1122:3344:1::1
-    name: @                                                  (records: 3)
-        NS   ns1.control-plane.oxide.internal
-        NS   ns2.control-plane.oxide.internal
-        NS   ns3.control-plane.oxide.internal
-    name: _clickhouse-admin-single-server._tcp               (records: 1)
-        SRV  port  8888 353b3b65-20f7-48c3-88f7-495bd5d31545.host.control-plane.oxide.internal
-    name: _clickhouse-native._tcp                            (records: 1)
-        SRV  port  9000 353b3b65-20f7-48c3-88f7-495bd5d31545.host.control-plane.oxide.internal
-    name: _clickhouse._tcp                                   (records: 1)
-        SRV  port  8123 353b3b65-20f7-48c3-88f7-495bd5d31545.host.control-plane.oxide.internal
-    name: _crucible-pantry._tcp                              (records: 3)
-        SRV  port 17000 75b220ba-a0f4-4872-8202-dc7c87f062d0.host.control-plane.oxide.internal
-        SRV  port 17000 ad6a3a03-8d0f-4504-99a4-cbf73d69b973.host.control-plane.oxide.internal
-        SRV  port 17000 ba4994a8-23f9-4b1a-a84f-a08d74591389.host.control-plane.oxide.internal
-    name: _crucible._tcp.058fd5f9-60a8-4e11-9302-15172782e17d (records: 1)
-        SRV  port 32345 058fd5f9-60a8-4e11-9302-15172782e17d.host.control-plane.oxide.internal
-    name: _crucible._tcp.5199c033-4cf9-4ab6-8ae7-566bd7606363 (records: 1)
-        SRV  port 32345 5199c033-4cf9-4ab6-8ae7-566bd7606363.host.control-plane.oxide.internal
-    name: _crucible._tcp.694bd14f-cb24-4be4-bb19-876e79cda2c8 (records: 1)
-        SRV  port 32345 694bd14f-cb24-4be4-bb19-876e79cda2c8.host.control-plane.oxide.internal
-    name: _crucible._tcp.7c252b64-c5af-4ec1-989e-9a03f3b0f111 (records: 1)
-        SRV  port 32345 7c252b64-c5af-4ec1-989e-9a03f3b0f111.host.control-plane.oxide.internal
-    name: _crucible._tcp.86a22a56-0168-453d-9df1-cb2a7c64b5d3 (records: 1)
-        SRV  port 32345 86a22a56-0168-453d-9df1-cb2a7c64b5d3.host.control-plane.oxide.internal
-    name: _crucible._tcp.bd354eef-d8a6-4165-9124-283fb5e46d77 (records: 1)
-        SRV  port 32345 bd354eef-d8a6-4165-9124-283fb5e46d77.host.control-plane.oxide.internal
-    name: _crucible._tcp.dfac80b4-a887-430a-ae87-a4e065dba787 (records: 1)
-        SRV  port 32345 dfac80b4-a887-430a-ae87-a4e065dba787.host.control-plane.oxide.internal
-    name: _crucible._tcp.e2fdefe7-95b2-4fd2-ae37-56929a06d58c (records: 1)
-        SRV  port 32345 e2fdefe7-95b2-4fd2-ae37-56929a06d58c.host.control-plane.oxide.internal
-    name: _crucible._tcp.f55647d4-5500-4ad3-893a-df45bd50d622 (records: 1)
-        SRV  port 32345 f55647d4-5500-4ad3-893a-df45bd50d622.host.control-plane.oxide.internal
-    name: _external-dns._tcp                                 (records: 3)
-        SRV  port  5353 6c3ae381-04f7-41ea-b0ac-74db387dbc3a.host.control-plane.oxide.internal
-        SRV  port  5353 803bfb63-c246-41db-b0da-d3b87ddfc63d.host.control-plane.oxide.internal
-        SRV  port  5353 f6ec9c67-946a-4da3-98d5-581f72ce8bf0.host.control-plane.oxide.internal
-    name: _internal-ntp._tcp                                 (records: 3)
-        SRV  port   123 62620961-fc4a-481e-968b-f5acbac0dc63.host.control-plane.oxide.internal
-        SRV  port   123 6444f8a5-6465-4f0b-a549-1993c113569c.host.control-plane.oxide.internal
-        SRV  port   123 f10a4fb9-759f-4a65-b25e-5794ad2d07d8.host.control-plane.oxide.internal
-    name: _nameservice._tcp                                  (records: 3)
-        SRV  port  5353 427ec88f-f467-42fa-9bbb-66a91a36103c.host.control-plane.oxide.internal
-        SRV  port  5353 99e2f30b-3174-40bf-a78a-90da8abba8ca.host.control-plane.oxide.internal
-        SRV  port  5353 ea5b4030-b52f-44b2-8d70-45f15f987d01.host.control-plane.oxide.internal
-    name: _nexus._tcp                                        (records: 3)
-        SRV  port 12221 0c71b3b2-6ceb-4e8f-b020-b08675e83038.host.control-plane.oxide.internal
-        SRV  port 12221 3eeb8d49-eb1a-43f8-bb64-c2338421c2c6.host.control-plane.oxide.internal
-        SRV  port 12221 466a9f29-62bf-4e63-924a-b9efdb86afec.host.control-plane.oxide.internal
-    name: _oximeter-reader._tcp                              (records: 1)
-        SRV  port  9000 353b3b65-20f7-48c3-88f7-495bd5d31545.host.control-plane.oxide.internal
-    name: _repo-depot._tcp                                   (records: 3)
-        SRV  port 12348 2b8f0cb3-0295-4b3c-bc58-4fe88b57112c.sled.control-plane.oxide.internal
-        SRV  port 12348 98e6b7c2-2efa-41ca-b20a-0a4d61102fe6.sled.control-plane.oxide.internal
-        SRV  port 12348 d81c6a84-79b8-4958-ae41-ea46c9b19763.sled.control-plane.oxide.internal
-    name: ad6a3a03-8d0f-4504-99a4-cbf73d69b973.host          (records: 1)
-        AAAA fd00:1122:3344:102::25
-    name: ba4994a8-23f9-4b1a-a84f-a08d74591389.host          (records: 1)
-        AAAA fd00:1122:3344:101::24
-    name: bd354eef-d8a6-4165-9124-283fb5e46d77.host          (records: 1)
-        AAAA fd00:1122:3344:102::26
-    name: d81c6a84-79b8-4958-ae41-ea46c9b19763.sled          (records: 1)
-        AAAA fd00:1122:3344:103::1
-    name: dfac80b4-a887-430a-ae87-a4e065dba787.host          (records: 1)
-        AAAA fd00:1122:3344:101::26
-    name: e2fdefe7-95b2-4fd2-ae37-56929a06d58c.host          (records: 1)
-        AAAA fd00:1122:3344:102::27
-    name: ea5b4030-b52f-44b2-8d70-45f15f987d01.host          (records: 1)
-        AAAA fd00:1122:3344:3::1
-    name: f10a4fb9-759f-4a65-b25e-5794ad2d07d8.host          (records: 1)
-        AAAA fd00:1122:3344:103::21
-    name: f55647d4-5500-4ad3-893a-df45bd50d622.host          (records: 1)
-        AAAA fd00:1122:3344:103::25
-    name: f6ec9c67-946a-4da3-98d5-581f72ce8bf0.host          (records: 1)
-        AAAA fd00:1122:3344:103::23
-    name: ns1                                                (records: 1)
-        AAAA fd00:1122:3344:1::1
-    name: ns2                                                (records: 1)
-        AAAA fd00:1122:3344:2::1
-    name: ns3                                                (records: 1)
-        AAAA fd00:1122:3344:3::1
-
-external DNS:
-  DNS zone: "oxide.example" (unchanged)
-    name: @                                                  (records: 3)
-        NS   ns1.oxide.example
-        NS   ns2.oxide.example
-        NS   ns3.oxide.example
-    name: example-silo.sys                                   (records: 3)
-        A    192.0.2.2
-        A    192.0.2.3
-        A    192.0.2.4
-    name: ns1                                                (records: 1)
-        A    198.51.100.1
-    name: ns2                                                (records: 1)
-        A    198.51.100.2
-    name: ns3                                                (records: 1)
-        A    198.51.100.3
-
-
-
-
 > # We should continue walking through the update. We need to build out a
 > # reconfigurator-cli subcommand to simulate updated zone image sources (just
 > # like we have sled-update-sp for simulated SP updates).