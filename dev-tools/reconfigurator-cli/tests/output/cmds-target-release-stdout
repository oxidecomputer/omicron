using provided RNG seed: reconfigurator-cli-test
> # Load example system
> load-example --nsleds 3 --ndisks-per-sled 3
loaded example system with:
- collection: f45ba181-4b56-42cc-a762-874d90184a43
- blueprint: dbcbd3d6-41ff-48ae-ac0b-1becc9b2fd21


> # Print the default target release
> show
configured external DNS zone name: oxide.example
configured silo names: example-silo
internal DNS generations: 1
external DNS generations: 1
target number of Nexus instances: default
target release (generation 1): unset
chicken switches:
    add zones with mupdate override:   false



> # Create a TUF repository from a fake manifest. (The output TUF repo is
> # written to a temporary directory that this invocation of `reconfigurator-cli`
> # is running out of as its working directory.)
> tuf-assemble ../../update-common/manifests/fake.toml
INFO assembling repository in <ASSEMBLING_REPOSITORY_IN_REDACTED>
INFO artifacts assembled and archived to `repo-1.0.0.zip`, component: OmicronRepoAssembler
created repo-1.0.0.zip for system version 1.0.0


> # Load the target release from the assembled TUF repository.
> set target-release repo-1.0.0.zip
INFO extracting uploaded archive to <EXTRACTING_UPLOADED_ARCHIVE_TO_REDACTED>
INFO created directory to store extracted artifacts, path: <CREATED_DIRECTORY_TO_STORE_EXTRACTED_ARTIFACTS_PATH_REDACTED>
INFO added artifact, name: installinator_document, kind: installinator_document, version: 1.0.0, hash: c6ae866031d1183094c92cde9d9d1fd5f18356abc81a842ce31471b473fd5582, length: 367
INFO added artifact, name: SimGimletSp, kind: gimlet_sp, version: 1.0.0, hash: 7e6667e646ad001b54c8365a3d309c03f89c59102723d38d01697ee8079fe670, length: 747
INFO added artifact, name: SimRot, kind: gimlet_rot_image_a, version: 1.0.0, hash: 04e4a7fdb84acca92c8fd3235e26d64ea61bef8a5f98202589fd346989c5720a, length: 735
INFO added artifact, name: SimRot, kind: gimlet_rot_image_b, version: 1.0.0, hash: 04e4a7fdb84acca92c8fd3235e26d64ea61bef8a5f98202589fd346989c5720a, length: 735
INFO added artifact, name: SimRotStage0, kind: gimlet_rot_bootloader, version: 1.0.0, hash: 005ea358f1cd316df42465b1e3a0334ea22cc0c0442cf9ddf9b42fbf49780236, length: 750
INFO added artifact, name: fake-host, kind: host_phase_1, version: 1.0.0, hash: 2053f8594971bbf0a7326c833e2ffc12b065b9d823b9c0b967d275fa595e4e89, length: 524288
INFO added artifact, name: fake-host, kind: host_phase_2, version: 1.0.0, hash: f3dd0c7a1bd4500ea0d8bcf67581f576d47752b2f1998a4cb0f0c3155c483008, length: 1048576
INFO added artifact, name: fake-trampoline, kind: trampoline_phase_1, version: 1.0.0, hash: 9b7575cad720f017e936fe5994fc4e21fe040acaaf83c2edd86132aa3d667c7b, length: 524288
INFO added artifact, name: fake-trampoline, kind: trampoline_phase_2, version: 1.0.0, hash: f355fb8429a7e0f0716dad035f9a06c799168d6c0ffcde85b1a96fef21d4b53e, length: 1048576
INFO added artifact, name: clickhouse, kind: zone, version: 1.0.0, hash: 52b1eb4daff6f9140491d547b11248392920230db3db0eef5f5fa5333fe9e659, length: 1686
INFO added artifact, name: clickhouse_keeper, kind: zone, version: 1.0.0, hash: cda702919449d86663be97295043aeca0ead69ae5db3bbdb20053972254a27a3, length: 1690
INFO added artifact, name: clickhouse_server, kind: zone, version: 1.0.0, hash: 5f9ae6a9821bbe8ff0bf60feddf8b167902fe5f3e2c98bd21edd1ec9d969a001, length: 1690
INFO added artifact, name: cockroachdb, kind: zone, version: 1.0.0, hash: f3a1a3c0b3469367b005ee78665d982059d5e14e93a479412426bf941c4ed291, length: 1689
INFO added artifact, name: crucible-zone, kind: zone, version: 1.0.0, hash: 6f17cf65fb5a5bec5542dd07c03cd0acc01e59130f02c532c8d848ecae810047, length: 1690
INFO added artifact, name: crucible-pantry-zone, kind: zone, version: 1.0.0, hash: 21f0ada306859c23917361f2e0b9235806c32607ec689c7e8cf16bb898bc5a02, length: 1695
INFO added artifact, name: external-dns, kind: zone, version: 1.0.0, hash: ccca13ed19b8731f9adaf0d6203b02ea3b9ede4fa426b9fac0a07ce95440046d, length: 1689
INFO added artifact, name: internal-dns, kind: zone, version: 1.0.0, hash: ffbf1373f7ee08dddd74c53ed2a94e7c4c572a982d3a9bc94000c6956b700c6a, length: 1689
INFO added artifact, name: ntp, kind: zone, version: 1.0.0, hash: 67593d686ed04a1709f93972b71f4ebc148a9362120f65d239943e814a9a7439, length: 1681
INFO added artifact, name: nexus, kind: zone, version: 1.0.0, hash: 0e32b4a3e5d3668bb1d6a16fb06b74dc60b973fa479dcee0aae3adbb52bf1388, length: 1682
INFO added artifact, name: oximeter, kind: zone, version: 1.0.0, hash: 048d8fe8cdef5b175aad714d0f148aa80ce36c9114ac15ce9d02ed3d37877a77, length: 1682
INFO added artifact, name: fake-psc-sp, kind: psc_sp, version: 1.0.0, hash: f896cf5b19ca85864d470ad8587f980218bff3954e7f52bbd999699cd0f9635b, length: 744
INFO added artifact, name: fake-psc-rot, kind: psc_rot_image_a, version: 1.0.0, hash: 179eb660ebc92e28b6748b6af03d9f998d6131319edd4654a1e948454c62551b, length: 750
INFO added artifact, name: fake-psc-rot, kind: psc_rot_image_b, version: 1.0.0, hash: 179eb660ebc92e28b6748b6af03d9f998d6131319edd4654a1e948454c62551b, length: 750
INFO added artifact, name: fake-psc-rot-bootloader, kind: psc_rot_bootloader, version: 1.0.0, hash: 005ea358f1cd316df42465b1e3a0334ea22cc0c0442cf9ddf9b42fbf49780236, length: 750
INFO added artifact, name: fake-switch-sp, kind: switch_sp, version: 1.0.0, hash: ab32ec86e942e1a16c8d43ea143cd80dd05a9639529d3569b1c24dfa2587ee74, length: 740
INFO added artifact, name: fake-switch-rot, kind: switch_rot_image_a, version: 1.0.0, hash: 04e4a7fdb84acca92c8fd3235e26d64ea61bef8a5f98202589fd346989c5720a, length: 735
INFO added artifact, name: fake-switch-rot, kind: switch_rot_image_b, version: 1.0.0, hash: 04e4a7fdb84acca92c8fd3235e26d64ea61bef8a5f98202589fd346989c5720a, length: 735
INFO added artifact, name: fake-switch-rot-bootloader, kind: switch_rot_bootloader, version: 1.0.0, hash: 005ea358f1cd316df42465b1e3a0334ea22cc0c0442cf9ddf9b42fbf49780236, length: 750
set target release based on repo-1.0.0.zip


> # Print the default target release again.
> show
configured external DNS zone name: oxide.example
configured silo names: example-silo
internal DNS generations: 1
external DNS generations: 1
target number of Nexus instances: default
target release (generation 2): 1.0.0 (system-update-v1.0.0.zip)
    artifact: c6ae866031d1183094c92cde9d9d1fd5f18356abc81a842ce31471b473fd5582 installinator_document (installinator_document version 1.0.0)
    artifact: 7e6667e646ad001b54c8365a3d309c03f89c59102723d38d01697ee8079fe670 gimlet_sp (SimGimletSp version 1.0.0)
    artifact: 04e4a7fdb84acca92c8fd3235e26d64ea61bef8a5f98202589fd346989c5720a gimlet_rot_image_a (SimRot version 1.0.0)
    artifact: 04e4a7fdb84acca92c8fd3235e26d64ea61bef8a5f98202589fd346989c5720a gimlet_rot_image_b (SimRot version 1.0.0)
    artifact: 005ea358f1cd316df42465b1e3a0334ea22cc0c0442cf9ddf9b42fbf49780236 gimlet_rot_bootloader (SimRotStage0 version 1.0.0)
    artifact: 2053f8594971bbf0a7326c833e2ffc12b065b9d823b9c0b967d275fa595e4e89 host_phase_1 (fake-host version 1.0.0)
    artifact: f3dd0c7a1bd4500ea0d8bcf67581f576d47752b2f1998a4cb0f0c3155c483008 host_phase_2 (fake-host version 1.0.0)
    artifact: 9b7575cad720f017e936fe5994fc4e21fe040acaaf83c2edd86132aa3d667c7b trampoline_phase_1 (fake-trampoline version 1.0.0)
    artifact: f355fb8429a7e0f0716dad035f9a06c799168d6c0ffcde85b1a96fef21d4b53e trampoline_phase_2 (fake-trampoline version 1.0.0)
    artifact: 52b1eb4daff6f9140491d547b11248392920230db3db0eef5f5fa5333fe9e659 zone (clickhouse version 1.0.0)
    artifact: cda702919449d86663be97295043aeca0ead69ae5db3bbdb20053972254a27a3 zone (clickhouse_keeper version 1.0.0)
    artifact: 5f9ae6a9821bbe8ff0bf60feddf8b167902fe5f3e2c98bd21edd1ec9d969a001 zone (clickhouse_server version 1.0.0)
    artifact: f3a1a3c0b3469367b005ee78665d982059d5e14e93a479412426bf941c4ed291 zone (cockroachdb version 1.0.0)
    artifact: 6f17cf65fb5a5bec5542dd07c03cd0acc01e59130f02c532c8d848ecae810047 zone (crucible-zone version 1.0.0)
    artifact: 21f0ada306859c23917361f2e0b9235806c32607ec689c7e8cf16bb898bc5a02 zone (crucible-pantry-zone version 1.0.0)
    artifact: ccca13ed19b8731f9adaf0d6203b02ea3b9ede4fa426b9fac0a07ce95440046d zone (external-dns version 1.0.0)
    artifact: ffbf1373f7ee08dddd74c53ed2a94e7c4c572a982d3a9bc94000c6956b700c6a zone (internal-dns version 1.0.0)
    artifact: 67593d686ed04a1709f93972b71f4ebc148a9362120f65d239943e814a9a7439 zone (ntp version 1.0.0)
    artifact: 0e32b4a3e5d3668bb1d6a16fb06b74dc60b973fa479dcee0aae3adbb52bf1388 zone (nexus version 1.0.0)
    artifact: 048d8fe8cdef5b175aad714d0f148aa80ce36c9114ac15ce9d02ed3d37877a77 zone (oximeter version 1.0.0)
    artifact: f896cf5b19ca85864d470ad8587f980218bff3954e7f52bbd999699cd0f9635b psc_sp (fake-psc-sp version 1.0.0)
    artifact: 179eb660ebc92e28b6748b6af03d9f998d6131319edd4654a1e948454c62551b psc_rot_image_a (fake-psc-rot version 1.0.0)
    artifact: 179eb660ebc92e28b6748b6af03d9f998d6131319edd4654a1e948454c62551b psc_rot_image_b (fake-psc-rot version 1.0.0)
    artifact: 005ea358f1cd316df42465b1e3a0334ea22cc0c0442cf9ddf9b42fbf49780236 psc_rot_bootloader (fake-psc-rot-bootloader version 1.0.0)
    artifact: ab32ec86e942e1a16c8d43ea143cd80dd05a9639529d3569b1c24dfa2587ee74 switch_sp (fake-switch-sp version 1.0.0)
    artifact: 04e4a7fdb84acca92c8fd3235e26d64ea61bef8a5f98202589fd346989c5720a switch_rot_image_a (fake-switch-rot version 1.0.0)
    artifact: 04e4a7fdb84acca92c8fd3235e26d64ea61bef8a5f98202589fd346989c5720a switch_rot_image_b (fake-switch-rot version 1.0.0)
    artifact: 005ea358f1cd316df42465b1e3a0334ea22cc0c0442cf9ddf9b42fbf49780236 switch_rot_bootloader (fake-switch-rot-bootloader version 1.0.0)
chicken switches:
    add zones with mupdate override:   false



> # Test that this state survives a save/load operation.
> save saved.out
saved planning input, collections, and blueprints to "saved.out"

> wipe all
- wiped system, reconfigurator-sim config, and RNG state

                 - reset seed to reconfigurator-cli-test

> # This should NOT show the target release.
> show
configured external DNS zone name: oxide.example
configured silo names: example-silo
internal DNS generations: 
external DNS generations: 
target number of Nexus instances: default
target release (generation 1): unset
chicken switches:
    add zones with mupdate override:   false


> load saved.out
loaded data from "saved.out"
result:
  system:
    using collection f45ba181-4b56-42cc-a762-874d90184a43 as source of sled inventory data
    loaded sleds: 2b8f0cb3-0295-4b3c-bc58-4fe88b57112c, 98e6b7c2-2efa-41ca-b20a-0a4d61102fe6, d81c6a84-79b8-4958-ae41-ea46c9b19763
    loaded collections: f45ba181-4b56-42cc-a762-874d90184a43
    loaded blueprints: 184f10b3-61cb-41ef-9b93-3489b2bac559, dbcbd3d6-41ff-48ae-ac0b-1becc9b2fd21
    loaded service IP pool ranges: [V4(Ipv4Range { first: 192.0.2.2, last: 192.0.2.20 })]
    loaded internal DNS generations: (none)
    loaded external DNS generations: (none)
  config:
    configured external DNS zone name: oxide.example
    configured silo names: example-silo


> # This should show the target release.
> show
configured external DNS zone name: oxide.example
configured silo names: example-silo
internal DNS generations: 1
external DNS generations: 1
target number of Nexus instances: default
target release (generation 2): 1.0.0 (system-update-v1.0.0.zip)
    artifact: c6ae866031d1183094c92cde9d9d1fd5f18356abc81a842ce31471b473fd5582 installinator_document (installinator_document version 1.0.0)
    artifact: 7e6667e646ad001b54c8365a3d309c03f89c59102723d38d01697ee8079fe670 gimlet_sp (SimGimletSp version 1.0.0)
    artifact: 04e4a7fdb84acca92c8fd3235e26d64ea61bef8a5f98202589fd346989c5720a gimlet_rot_image_a (SimRot version 1.0.0)
    artifact: 04e4a7fdb84acca92c8fd3235e26d64ea61bef8a5f98202589fd346989c5720a gimlet_rot_image_b (SimRot version 1.0.0)
    artifact: 005ea358f1cd316df42465b1e3a0334ea22cc0c0442cf9ddf9b42fbf49780236 gimlet_rot_bootloader (SimRotStage0 version 1.0.0)
    artifact: 2053f8594971bbf0a7326c833e2ffc12b065b9d823b9c0b967d275fa595e4e89 host_phase_1 (fake-host version 1.0.0)
    artifact: f3dd0c7a1bd4500ea0d8bcf67581f576d47752b2f1998a4cb0f0c3155c483008 host_phase_2 (fake-host version 1.0.0)
    artifact: 9b7575cad720f017e936fe5994fc4e21fe040acaaf83c2edd86132aa3d667c7b trampoline_phase_1 (fake-trampoline version 1.0.0)
    artifact: f355fb8429a7e0f0716dad035f9a06c799168d6c0ffcde85b1a96fef21d4b53e trampoline_phase_2 (fake-trampoline version 1.0.0)
    artifact: 52b1eb4daff6f9140491d547b11248392920230db3db0eef5f5fa5333fe9e659 zone (clickhouse version 1.0.0)
    artifact: cda702919449d86663be97295043aeca0ead69ae5db3bbdb20053972254a27a3 zone (clickhouse_keeper version 1.0.0)
    artifact: 5f9ae6a9821bbe8ff0bf60feddf8b167902fe5f3e2c98bd21edd1ec9d969a001 zone (clickhouse_server version 1.0.0)
    artifact: f3a1a3c0b3469367b005ee78665d982059d5e14e93a479412426bf941c4ed291 zone (cockroachdb version 1.0.0)
    artifact: 6f17cf65fb5a5bec5542dd07c03cd0acc01e59130f02c532c8d848ecae810047 zone (crucible-zone version 1.0.0)
    artifact: 21f0ada306859c23917361f2e0b9235806c32607ec689c7e8cf16bb898bc5a02 zone (crucible-pantry-zone version 1.0.0)
    artifact: ccca13ed19b8731f9adaf0d6203b02ea3b9ede4fa426b9fac0a07ce95440046d zone (external-dns version 1.0.0)
    artifact: ffbf1373f7ee08dddd74c53ed2a94e7c4c572a982d3a9bc94000c6956b700c6a zone (internal-dns version 1.0.0)
    artifact: 67593d686ed04a1709f93972b71f4ebc148a9362120f65d239943e814a9a7439 zone (ntp version 1.0.0)
    artifact: 0e32b4a3e5d3668bb1d6a16fb06b74dc60b973fa479dcee0aae3adbb52bf1388 zone (nexus version 1.0.0)
    artifact: 048d8fe8cdef5b175aad714d0f148aa80ce36c9114ac15ce9d02ed3d37877a77 zone (oximeter version 1.0.0)
    artifact: f896cf5b19ca85864d470ad8587f980218bff3954e7f52bbd999699cd0f9635b psc_sp (fake-psc-sp version 1.0.0)
    artifact: 179eb660ebc92e28b6748b6af03d9f998d6131319edd4654a1e948454c62551b psc_rot_image_a (fake-psc-rot version 1.0.0)
    artifact: 179eb660ebc92e28b6748b6af03d9f998d6131319edd4654a1e948454c62551b psc_rot_image_b (fake-psc-rot version 1.0.0)
    artifact: 005ea358f1cd316df42465b1e3a0334ea22cc0c0442cf9ddf9b42fbf49780236 psc_rot_bootloader (fake-psc-rot-bootloader version 1.0.0)
    artifact: ab32ec86e942e1a16c8d43ea143cd80dd05a9639529d3569b1c24dfa2587ee74 switch_sp (fake-switch-sp version 1.0.0)
    artifact: 04e4a7fdb84acca92c8fd3235e26d64ea61bef8a5f98202589fd346989c5720a switch_rot_image_a (fake-switch-rot version 1.0.0)
    artifact: 04e4a7fdb84acca92c8fd3235e26d64ea61bef8a5f98202589fd346989c5720a switch_rot_image_b (fake-switch-rot version 1.0.0)
    artifact: 005ea358f1cd316df42465b1e3a0334ea22cc0c0442cf9ddf9b42fbf49780236 switch_rot_bootloader (fake-switch-rot-bootloader version 1.0.0)
chicken switches:
    add zones with mupdate override:   false




> # Great.  Now, let's run through an upgrade!
> # First, print out what we've got.
> sled-list
ID                                   SERIAL  NZPOOLS SUBNET                  
2b8f0cb3-0295-4b3c-bc58-4fe88b57112c serial1 3       fd00:1122:3344:102::/64 
98e6b7c2-2efa-41ca-b20a-0a4d61102fe6 serial0 3       fd00:1122:3344:101::/64 
d81c6a84-79b8-4958-ae41-ea46c9b19763 serial2 3       fd00:1122:3344:103::/64 

> blueprint-list
T ENA ID                                   PARENT                               TIME_CREATED             
      184f10b3-61cb-41ef-9b93-3489b2bac559 <none>                               <REDACTED_TIMESTAMP> 
* yes dbcbd3d6-41ff-48ae-ac0b-1becc9b2fd21 184f10b3-61cb-41ef-9b93-3489b2bac559 <REDACTED_TIMESTAMP> 

> inventory-list
ID                                   NERRORS TIME_DONE                
f45ba181-4b56-42cc-a762-874d90184a43 0       <REDACTED_TIMESTAMP> 


> # First step: upgrade one RoT bootloader.
> blueprint-plan latest latest
INFO performed noop image source checks on sled, sled_id: 2b8f0cb3-0295-4b3c-bc58-4fe88b57112c, num_total: 9, num_already_artifact: 0, num_eligible: 0, num_ineligible: 9
INFO performed noop image source checks on sled, sled_id: 98e6b7c2-2efa-41ca-b20a-0a4d61102fe6, num_total: 8, num_already_artifact: 0, num_eligible: 0, num_ineligible: 8
INFO performed noop image source checks on sled, sled_id: d81c6a84-79b8-4958-ae41-ea46c9b19763, num_total: 8, num_already_artifact: 0, num_eligible: 0, num_ineligible: 8
<<<<<<< HEAD
INFO sufficient BoundaryNtp zones exist in plan, desired_count: 0, current_count: 0
INFO sufficient Clickhouse zones exist in plan, desired_count: 1, current_count: 1
INFO sufficient ClickhouseKeeper zones exist in plan, desired_count: 0, current_count: 0
INFO sufficient ClickhouseServer zones exist in plan, desired_count: 0, current_count: 0
INFO sufficient CockroachDb zones exist in plan, desired_count: 0, current_count: 0
INFO sufficient CruciblePantry zones exist in plan, desired_count: 0, current_count: 3
INFO sufficient InternalDns zones exist in plan, desired_count: 3, current_count: 3
INFO sufficient ExternalDns zones exist in plan, desired_count: 3, current_count: 3
INFO sufficient Nexus zones exist in plan, desired_count: 3, current_count: 3
INFO sufficient Oximeter zones exist in plan, desired_count: 0, current_count: 0
INFO configuring MGS-driven update, artifact_version: 1.0.0, artifact_hash: 005ea358f1cd316df42465b1e3a0334ea22cc0c0442cf9ddf9b42fbf49780236, expected_stage0_next_version: NoValidVersion, expected_stage0_version: 0.0.1, component: rot_bootloader, sp_slot: 0, sp_type: Sled, serial_number: serial0, part_number: model0
=======
WARN cannot configure RoT bootloader update for board (missing sign in stage0 caboose from inventory), serial_number: serial0, part_number: model0
WARN cannot configure RoT update for board (missing sign in caboose from inventory), serial_number: serial0, part_number: model0
INFO configuring MGS-driven update, artifact_version: 1.0.0, artifact_hash: 7e6667e646ad001b54c8365a3d309c03f89c59102723d38d01697ee8079fe670, expected_inactive_version: NoValidVersion, expected_active_version: 0.0.1, component: sp, sp_slot: 0, sp_type: Sled, serial_number: serial0, part_number: model0
>>>>>>> fc12607b
INFO reached maximum number of pending MGS-driven updates, max: 1
generated blueprint 8da82a8e-bf97-4fbd-8ddd-9f6462732cf1 based on parent blueprint dbcbd3d6-41ff-48ae-ac0b-1becc9b2fd21
planning report for blueprint 8da82a8e-bf97-4fbd-8ddd-9f6462732cf1:
chicken switches:
    add zones with mupdate override:   false

* 1 pending MGS update:
  * model0:serial0: Sp { expected_active_version: ArtifactVersion("0.0.1"), expected_inactive_version: NoValidVersion }
* zone updates waiting on pending MGS updates (RoT / SP / Host OS / etc.)


> blueprint-diff latest
from: blueprint dbcbd3d6-41ff-48ae-ac0b-1becc9b2fd21
to:   blueprint 8da82a8e-bf97-4fbd-8ddd-9f6462732cf1

 COCKROACHDB SETTINGS:
    state fingerprint:::::::::::::::::   (none) (unchanged)
    cluster.preserve_downgrade_option:   (do not modify) (unchanged)

 METADATA:
    internal DNS version:::   1 (unchanged)
    external DNS version:::   1 (unchanged)
    target release min gen:   1 (unchanged)

 OXIMETER SETTINGS:
    generation:   1 (unchanged)
    read from::   SingleNode (unchanged)

 PENDING MGS UPDATES:

    Pending MGS-managed updates (all baseboards):
    ------------------------------------------------------------------------------------------------------------------------------------------------------------------------------------------------------------------------------------------------------
    sp_type   slot   part_number   serial_number   artifact_hash                                                      artifact_version   details                                                                                                          
    ------------------------------------------------------------------------------------------------------------------------------------------------------------------------------------------------------------------------------------------------------
+   sled      0      model0        serial0         005ea358f1cd316df42465b1e3a0334ea22cc0c0442cf9ddf9b42fbf49780236   1.0.0              RotBootloader { expected_stage0_version: ArtifactVersion("0.0.1"), expected_stage0_next_version: NoValidVersion }


internal DNS:
  DNS zone: "control-plane.oxide.internal" (unchanged)
    name: 058fd5f9-60a8-4e11-9302-15172782e17d.host          (records: 1)
        AAAA fd00:1122:3344:101::27
    name: 0c71b3b2-6ceb-4e8f-b020-b08675e83038.host          (records: 1)
        AAAA fd00:1122:3344:101::22
    name: 2b8f0cb3-0295-4b3c-bc58-4fe88b57112c.sled          (records: 1)
        AAAA fd00:1122:3344:102::1
    name: 353b3b65-20f7-48c3-88f7-495bd5d31545.host          (records: 1)
        AAAA fd00:1122:3344:102::23
    name: 3eeb8d49-eb1a-43f8-bb64-c2338421c2c6.host          (records: 1)
        AAAA fd00:1122:3344:103::22
    name: 427ec88f-f467-42fa-9bbb-66a91a36103c.host          (records: 1)
        AAAA fd00:1122:3344:2::1
    name: 466a9f29-62bf-4e63-924a-b9efdb86afec.host          (records: 1)
        AAAA fd00:1122:3344:102::22
    name: 5199c033-4cf9-4ab6-8ae7-566bd7606363.host          (records: 1)
        AAAA fd00:1122:3344:101::25
    name: 62620961-fc4a-481e-968b-f5acbac0dc63.host          (records: 1)
        AAAA fd00:1122:3344:102::21
    name: 6444f8a5-6465-4f0b-a549-1993c113569c.host          (records: 1)
        AAAA fd00:1122:3344:101::21
    name: 694bd14f-cb24-4be4-bb19-876e79cda2c8.host          (records: 1)
        AAAA fd00:1122:3344:103::26
    name: 6c3ae381-04f7-41ea-b0ac-74db387dbc3a.host          (records: 1)
        AAAA fd00:1122:3344:102::24
    name: 75b220ba-a0f4-4872-8202-dc7c87f062d0.host          (records: 1)
        AAAA fd00:1122:3344:103::24
    name: 7c252b64-c5af-4ec1-989e-9a03f3b0f111.host          (records: 1)
        AAAA fd00:1122:3344:103::27
    name: 803bfb63-c246-41db-b0da-d3b87ddfc63d.host          (records: 1)
        AAAA fd00:1122:3344:101::23
    name: 86a22a56-0168-453d-9df1-cb2a7c64b5d3.host          (records: 1)
        AAAA fd00:1122:3344:102::28
    name: 98e6b7c2-2efa-41ca-b20a-0a4d61102fe6.sled          (records: 1)
        AAAA fd00:1122:3344:101::1
    name: 99e2f30b-3174-40bf-a78a-90da8abba8ca.host          (records: 1)
        AAAA fd00:1122:3344:1::1
    name: @                                                  (records: 3)
        NS   ns1.control-plane.oxide.internal
        NS   ns2.control-plane.oxide.internal
        NS   ns3.control-plane.oxide.internal
    name: _clickhouse-admin-single-server._tcp               (records: 1)
        SRV  port  8888 353b3b65-20f7-48c3-88f7-495bd5d31545.host.control-plane.oxide.internal
    name: _clickhouse-native._tcp                            (records: 1)
        SRV  port  9000 353b3b65-20f7-48c3-88f7-495bd5d31545.host.control-plane.oxide.internal
    name: _clickhouse._tcp                                   (records: 1)
        SRV  port  8123 353b3b65-20f7-48c3-88f7-495bd5d31545.host.control-plane.oxide.internal
    name: _crucible-pantry._tcp                              (records: 3)
        SRV  port 17000 75b220ba-a0f4-4872-8202-dc7c87f062d0.host.control-plane.oxide.internal
        SRV  port 17000 ad6a3a03-8d0f-4504-99a4-cbf73d69b973.host.control-plane.oxide.internal
        SRV  port 17000 ba4994a8-23f9-4b1a-a84f-a08d74591389.host.control-plane.oxide.internal
    name: _crucible._tcp.058fd5f9-60a8-4e11-9302-15172782e17d (records: 1)
        SRV  port 32345 058fd5f9-60a8-4e11-9302-15172782e17d.host.control-plane.oxide.internal
    name: _crucible._tcp.5199c033-4cf9-4ab6-8ae7-566bd7606363 (records: 1)
        SRV  port 32345 5199c033-4cf9-4ab6-8ae7-566bd7606363.host.control-plane.oxide.internal
    name: _crucible._tcp.694bd14f-cb24-4be4-bb19-876e79cda2c8 (records: 1)
        SRV  port 32345 694bd14f-cb24-4be4-bb19-876e79cda2c8.host.control-plane.oxide.internal
    name: _crucible._tcp.7c252b64-c5af-4ec1-989e-9a03f3b0f111 (records: 1)
        SRV  port 32345 7c252b64-c5af-4ec1-989e-9a03f3b0f111.host.control-plane.oxide.internal
    name: _crucible._tcp.86a22a56-0168-453d-9df1-cb2a7c64b5d3 (records: 1)
        SRV  port 32345 86a22a56-0168-453d-9df1-cb2a7c64b5d3.host.control-plane.oxide.internal
    name: _crucible._tcp.bd354eef-d8a6-4165-9124-283fb5e46d77 (records: 1)
        SRV  port 32345 bd354eef-d8a6-4165-9124-283fb5e46d77.host.control-plane.oxide.internal
    name: _crucible._tcp.dfac80b4-a887-430a-ae87-a4e065dba787 (records: 1)
        SRV  port 32345 dfac80b4-a887-430a-ae87-a4e065dba787.host.control-plane.oxide.internal
    name: _crucible._tcp.e2fdefe7-95b2-4fd2-ae37-56929a06d58c (records: 1)
        SRV  port 32345 e2fdefe7-95b2-4fd2-ae37-56929a06d58c.host.control-plane.oxide.internal
    name: _crucible._tcp.f55647d4-5500-4ad3-893a-df45bd50d622 (records: 1)
        SRV  port 32345 f55647d4-5500-4ad3-893a-df45bd50d622.host.control-plane.oxide.internal
    name: _external-dns._tcp                                 (records: 3)
        SRV  port  5353 6c3ae381-04f7-41ea-b0ac-74db387dbc3a.host.control-plane.oxide.internal
        SRV  port  5353 803bfb63-c246-41db-b0da-d3b87ddfc63d.host.control-plane.oxide.internal
        SRV  port  5353 f6ec9c67-946a-4da3-98d5-581f72ce8bf0.host.control-plane.oxide.internal
    name: _internal-ntp._tcp                                 (records: 3)
        SRV  port   123 62620961-fc4a-481e-968b-f5acbac0dc63.host.control-plane.oxide.internal
        SRV  port   123 6444f8a5-6465-4f0b-a549-1993c113569c.host.control-plane.oxide.internal
        SRV  port   123 f10a4fb9-759f-4a65-b25e-5794ad2d07d8.host.control-plane.oxide.internal
    name: _nameservice._tcp                                  (records: 3)
        SRV  port  5353 427ec88f-f467-42fa-9bbb-66a91a36103c.host.control-plane.oxide.internal
        SRV  port  5353 99e2f30b-3174-40bf-a78a-90da8abba8ca.host.control-plane.oxide.internal
        SRV  port  5353 ea5b4030-b52f-44b2-8d70-45f15f987d01.host.control-plane.oxide.internal
    name: _nexus._tcp                                        (records: 3)
        SRV  port 12221 0c71b3b2-6ceb-4e8f-b020-b08675e83038.host.control-plane.oxide.internal
        SRV  port 12221 3eeb8d49-eb1a-43f8-bb64-c2338421c2c6.host.control-plane.oxide.internal
        SRV  port 12221 466a9f29-62bf-4e63-924a-b9efdb86afec.host.control-plane.oxide.internal
    name: _oximeter-reader._tcp                              (records: 1)
        SRV  port  9000 353b3b65-20f7-48c3-88f7-495bd5d31545.host.control-plane.oxide.internal
    name: _repo-depot._tcp                                   (records: 3)
        SRV  port 12348 2b8f0cb3-0295-4b3c-bc58-4fe88b57112c.sled.control-plane.oxide.internal
        SRV  port 12348 98e6b7c2-2efa-41ca-b20a-0a4d61102fe6.sled.control-plane.oxide.internal
        SRV  port 12348 d81c6a84-79b8-4958-ae41-ea46c9b19763.sled.control-plane.oxide.internal
    name: ad6a3a03-8d0f-4504-99a4-cbf73d69b973.host          (records: 1)
        AAAA fd00:1122:3344:102::25
    name: ba4994a8-23f9-4b1a-a84f-a08d74591389.host          (records: 1)
        AAAA fd00:1122:3344:101::24
    name: bd354eef-d8a6-4165-9124-283fb5e46d77.host          (records: 1)
        AAAA fd00:1122:3344:102::26
    name: d81c6a84-79b8-4958-ae41-ea46c9b19763.sled          (records: 1)
        AAAA fd00:1122:3344:103::1
    name: dfac80b4-a887-430a-ae87-a4e065dba787.host          (records: 1)
        AAAA fd00:1122:3344:101::26
    name: e2fdefe7-95b2-4fd2-ae37-56929a06d58c.host          (records: 1)
        AAAA fd00:1122:3344:102::27
    name: ea5b4030-b52f-44b2-8d70-45f15f987d01.host          (records: 1)
        AAAA fd00:1122:3344:3::1
    name: f10a4fb9-759f-4a65-b25e-5794ad2d07d8.host          (records: 1)
        AAAA fd00:1122:3344:103::21
    name: f55647d4-5500-4ad3-893a-df45bd50d622.host          (records: 1)
        AAAA fd00:1122:3344:103::25
    name: f6ec9c67-946a-4da3-98d5-581f72ce8bf0.host          (records: 1)
        AAAA fd00:1122:3344:103::23
    name: ns1                                                (records: 1)
        AAAA fd00:1122:3344:1::1
    name: ns2                                                (records: 1)
        AAAA fd00:1122:3344:2::1
    name: ns3                                                (records: 1)
        AAAA fd00:1122:3344:3::1

external DNS:
  DNS zone: "oxide.example" (unchanged)
    name: @                                                  (records: 3)
        NS   ns1.oxide.example
        NS   ns2.oxide.example
        NS   ns3.oxide.example
    name: example-silo.sys                                   (records: 3)
        A    192.0.2.2
        A    192.0.2.3
        A    192.0.2.4
    name: ns1                                                (records: 1)
        A    198.51.100.1
    name: ns2                                                (records: 1)
        A    198.51.100.2
    name: ns3                                                (records: 1)
        A    198.51.100.3




> # If we generate another plan, there should be no change.
> blueprint-plan latest latest
INFO performed noop image source checks on sled, sled_id: 2b8f0cb3-0295-4b3c-bc58-4fe88b57112c, num_total: 9, num_already_artifact: 0, num_eligible: 0, num_ineligible: 9
INFO performed noop image source checks on sled, sled_id: 98e6b7c2-2efa-41ca-b20a-0a4d61102fe6, num_total: 8, num_already_artifact: 0, num_eligible: 0, num_ineligible: 8
INFO performed noop image source checks on sled, sled_id: d81c6a84-79b8-4958-ae41-ea46c9b19763, num_total: 8, num_already_artifact: 0, num_eligible: 0, num_ineligible: 8
<<<<<<< HEAD
INFO sufficient BoundaryNtp zones exist in plan, desired_count: 0, current_count: 0
INFO sufficient Clickhouse zones exist in plan, desired_count: 1, current_count: 1
INFO sufficient ClickhouseKeeper zones exist in plan, desired_count: 0, current_count: 0
INFO sufficient ClickhouseServer zones exist in plan, desired_count: 0, current_count: 0
INFO sufficient CockroachDb zones exist in plan, desired_count: 0, current_count: 0
INFO sufficient CruciblePantry zones exist in plan, desired_count: 0, current_count: 3
INFO sufficient InternalDns zones exist in plan, desired_count: 3, current_count: 3
INFO sufficient ExternalDns zones exist in plan, desired_count: 3, current_count: 3
INFO sufficient Nexus zones exist in plan, desired_count: 3, current_count: 3
INFO sufficient Oximeter zones exist in plan, desired_count: 0, current_count: 0
INFO MGS-driven update not yet completed (will keep it), artifact_version: 1.0.0, artifact_hash: 005ea358f1cd316df42465b1e3a0334ea22cc0c0442cf9ddf9b42fbf49780236, expected_stage0_next_version: NoValidVersion, expected_stage0_version: 0.0.1, component: rot_bootloader, sp_slot: 0, sp_type: Sled, serial_number: serial0, part_number: model0
=======
INFO MGS-driven update not yet completed (will keep it), artifact_version: 1.0.0, artifact_hash: 7e6667e646ad001b54c8365a3d309c03f89c59102723d38d01697ee8079fe670, expected_inactive_version: NoValidVersion, expected_active_version: 0.0.1, component: sp, sp_slot: 0, sp_type: Sled, serial_number: serial0, part_number: model0
>>>>>>> fc12607b
INFO reached maximum number of pending MGS-driven updates, max: 1
generated blueprint 58d5e830-0884-47d8-a7cd-b2b3751adeb4 based on parent blueprint 8da82a8e-bf97-4fbd-8ddd-9f6462732cf1
planning report for blueprint 58d5e830-0884-47d8-a7cd-b2b3751adeb4:
chicken switches:
    add zones with mupdate override:   false

* 1 pending MGS update:
  * model0:serial0: Sp { expected_active_version: ArtifactVersion("0.0.1"), expected_inactive_version: NoValidVersion }
* zone updates waiting on pending MGS updates (RoT / SP / Host OS / etc.)


> blueprint-diff latest
from: blueprint 8da82a8e-bf97-4fbd-8ddd-9f6462732cf1
to:   blueprint 58d5e830-0884-47d8-a7cd-b2b3751adeb4

 COCKROACHDB SETTINGS:
    state fingerprint:::::::::::::::::   (none) (unchanged)
    cluster.preserve_downgrade_option:   (do not modify) (unchanged)

 METADATA:
    internal DNS version:::   1 (unchanged)
    external DNS version:::   1 (unchanged)
    target release min gen:   1 (unchanged)

 OXIMETER SETTINGS:
    generation:   1 (unchanged)
    read from::   SingleNode (unchanged)


internal DNS:
  DNS zone: "control-plane.oxide.internal" (unchanged)
    name: 058fd5f9-60a8-4e11-9302-15172782e17d.host          (records: 1)
        AAAA fd00:1122:3344:101::27
    name: 0c71b3b2-6ceb-4e8f-b020-b08675e83038.host          (records: 1)
        AAAA fd00:1122:3344:101::22
    name: 2b8f0cb3-0295-4b3c-bc58-4fe88b57112c.sled          (records: 1)
        AAAA fd00:1122:3344:102::1
    name: 353b3b65-20f7-48c3-88f7-495bd5d31545.host          (records: 1)
        AAAA fd00:1122:3344:102::23
    name: 3eeb8d49-eb1a-43f8-bb64-c2338421c2c6.host          (records: 1)
        AAAA fd00:1122:3344:103::22
    name: 427ec88f-f467-42fa-9bbb-66a91a36103c.host          (records: 1)
        AAAA fd00:1122:3344:2::1
    name: 466a9f29-62bf-4e63-924a-b9efdb86afec.host          (records: 1)
        AAAA fd00:1122:3344:102::22
    name: 5199c033-4cf9-4ab6-8ae7-566bd7606363.host          (records: 1)
        AAAA fd00:1122:3344:101::25
    name: 62620961-fc4a-481e-968b-f5acbac0dc63.host          (records: 1)
        AAAA fd00:1122:3344:102::21
    name: 6444f8a5-6465-4f0b-a549-1993c113569c.host          (records: 1)
        AAAA fd00:1122:3344:101::21
    name: 694bd14f-cb24-4be4-bb19-876e79cda2c8.host          (records: 1)
        AAAA fd00:1122:3344:103::26
    name: 6c3ae381-04f7-41ea-b0ac-74db387dbc3a.host          (records: 1)
        AAAA fd00:1122:3344:102::24
    name: 75b220ba-a0f4-4872-8202-dc7c87f062d0.host          (records: 1)
        AAAA fd00:1122:3344:103::24
    name: 7c252b64-c5af-4ec1-989e-9a03f3b0f111.host          (records: 1)
        AAAA fd00:1122:3344:103::27
    name: 803bfb63-c246-41db-b0da-d3b87ddfc63d.host          (records: 1)
        AAAA fd00:1122:3344:101::23
    name: 86a22a56-0168-453d-9df1-cb2a7c64b5d3.host          (records: 1)
        AAAA fd00:1122:3344:102::28
    name: 98e6b7c2-2efa-41ca-b20a-0a4d61102fe6.sled          (records: 1)
        AAAA fd00:1122:3344:101::1
    name: 99e2f30b-3174-40bf-a78a-90da8abba8ca.host          (records: 1)
        AAAA fd00:1122:3344:1::1
    name: @                                                  (records: 3)
        NS   ns1.control-plane.oxide.internal
        NS   ns2.control-plane.oxide.internal
        NS   ns3.control-plane.oxide.internal
    name: _clickhouse-admin-single-server._tcp               (records: 1)
        SRV  port  8888 353b3b65-20f7-48c3-88f7-495bd5d31545.host.control-plane.oxide.internal
    name: _clickhouse-native._tcp                            (records: 1)
        SRV  port  9000 353b3b65-20f7-48c3-88f7-495bd5d31545.host.control-plane.oxide.internal
    name: _clickhouse._tcp                                   (records: 1)
        SRV  port  8123 353b3b65-20f7-48c3-88f7-495bd5d31545.host.control-plane.oxide.internal
    name: _crucible-pantry._tcp                              (records: 3)
        SRV  port 17000 75b220ba-a0f4-4872-8202-dc7c87f062d0.host.control-plane.oxide.internal
        SRV  port 17000 ad6a3a03-8d0f-4504-99a4-cbf73d69b973.host.control-plane.oxide.internal
        SRV  port 17000 ba4994a8-23f9-4b1a-a84f-a08d74591389.host.control-plane.oxide.internal
    name: _crucible._tcp.058fd5f9-60a8-4e11-9302-15172782e17d (records: 1)
        SRV  port 32345 058fd5f9-60a8-4e11-9302-15172782e17d.host.control-plane.oxide.internal
    name: _crucible._tcp.5199c033-4cf9-4ab6-8ae7-566bd7606363 (records: 1)
        SRV  port 32345 5199c033-4cf9-4ab6-8ae7-566bd7606363.host.control-plane.oxide.internal
    name: _crucible._tcp.694bd14f-cb24-4be4-bb19-876e79cda2c8 (records: 1)
        SRV  port 32345 694bd14f-cb24-4be4-bb19-876e79cda2c8.host.control-plane.oxide.internal
    name: _crucible._tcp.7c252b64-c5af-4ec1-989e-9a03f3b0f111 (records: 1)
        SRV  port 32345 7c252b64-c5af-4ec1-989e-9a03f3b0f111.host.control-plane.oxide.internal
    name: _crucible._tcp.86a22a56-0168-453d-9df1-cb2a7c64b5d3 (records: 1)
        SRV  port 32345 86a22a56-0168-453d-9df1-cb2a7c64b5d3.host.control-plane.oxide.internal
    name: _crucible._tcp.bd354eef-d8a6-4165-9124-283fb5e46d77 (records: 1)
        SRV  port 32345 bd354eef-d8a6-4165-9124-283fb5e46d77.host.control-plane.oxide.internal
    name: _crucible._tcp.dfac80b4-a887-430a-ae87-a4e065dba787 (records: 1)
        SRV  port 32345 dfac80b4-a887-430a-ae87-a4e065dba787.host.control-plane.oxide.internal
    name: _crucible._tcp.e2fdefe7-95b2-4fd2-ae37-56929a06d58c (records: 1)
        SRV  port 32345 e2fdefe7-95b2-4fd2-ae37-56929a06d58c.host.control-plane.oxide.internal
    name: _crucible._tcp.f55647d4-5500-4ad3-893a-df45bd50d622 (records: 1)
        SRV  port 32345 f55647d4-5500-4ad3-893a-df45bd50d622.host.control-plane.oxide.internal
    name: _external-dns._tcp                                 (records: 3)
        SRV  port  5353 6c3ae381-04f7-41ea-b0ac-74db387dbc3a.host.control-plane.oxide.internal
        SRV  port  5353 803bfb63-c246-41db-b0da-d3b87ddfc63d.host.control-plane.oxide.internal
        SRV  port  5353 f6ec9c67-946a-4da3-98d5-581f72ce8bf0.host.control-plane.oxide.internal
    name: _internal-ntp._tcp                                 (records: 3)
        SRV  port   123 62620961-fc4a-481e-968b-f5acbac0dc63.host.control-plane.oxide.internal
        SRV  port   123 6444f8a5-6465-4f0b-a549-1993c113569c.host.control-plane.oxide.internal
        SRV  port   123 f10a4fb9-759f-4a65-b25e-5794ad2d07d8.host.control-plane.oxide.internal
    name: _nameservice._tcp                                  (records: 3)
        SRV  port  5353 427ec88f-f467-42fa-9bbb-66a91a36103c.host.control-plane.oxide.internal
        SRV  port  5353 99e2f30b-3174-40bf-a78a-90da8abba8ca.host.control-plane.oxide.internal
        SRV  port  5353 ea5b4030-b52f-44b2-8d70-45f15f987d01.host.control-plane.oxide.internal
    name: _nexus._tcp                                        (records: 3)
        SRV  port 12221 0c71b3b2-6ceb-4e8f-b020-b08675e83038.host.control-plane.oxide.internal
        SRV  port 12221 3eeb8d49-eb1a-43f8-bb64-c2338421c2c6.host.control-plane.oxide.internal
        SRV  port 12221 466a9f29-62bf-4e63-924a-b9efdb86afec.host.control-plane.oxide.internal
    name: _oximeter-reader._tcp                              (records: 1)
        SRV  port  9000 353b3b65-20f7-48c3-88f7-495bd5d31545.host.control-plane.oxide.internal
    name: _repo-depot._tcp                                   (records: 3)
        SRV  port 12348 2b8f0cb3-0295-4b3c-bc58-4fe88b57112c.sled.control-plane.oxide.internal
        SRV  port 12348 98e6b7c2-2efa-41ca-b20a-0a4d61102fe6.sled.control-plane.oxide.internal
        SRV  port 12348 d81c6a84-79b8-4958-ae41-ea46c9b19763.sled.control-plane.oxide.internal
    name: ad6a3a03-8d0f-4504-99a4-cbf73d69b973.host          (records: 1)
        AAAA fd00:1122:3344:102::25
    name: ba4994a8-23f9-4b1a-a84f-a08d74591389.host          (records: 1)
        AAAA fd00:1122:3344:101::24
    name: bd354eef-d8a6-4165-9124-283fb5e46d77.host          (records: 1)
        AAAA fd00:1122:3344:102::26
    name: d81c6a84-79b8-4958-ae41-ea46c9b19763.sled          (records: 1)
        AAAA fd00:1122:3344:103::1
    name: dfac80b4-a887-430a-ae87-a4e065dba787.host          (records: 1)
        AAAA fd00:1122:3344:101::26
    name: e2fdefe7-95b2-4fd2-ae37-56929a06d58c.host          (records: 1)
        AAAA fd00:1122:3344:102::27
    name: ea5b4030-b52f-44b2-8d70-45f15f987d01.host          (records: 1)
        AAAA fd00:1122:3344:3::1
    name: f10a4fb9-759f-4a65-b25e-5794ad2d07d8.host          (records: 1)
        AAAA fd00:1122:3344:103::21
    name: f55647d4-5500-4ad3-893a-df45bd50d622.host          (records: 1)
        AAAA fd00:1122:3344:103::25
    name: f6ec9c67-946a-4da3-98d5-581f72ce8bf0.host          (records: 1)
        AAAA fd00:1122:3344:103::23
    name: ns1                                                (records: 1)
        AAAA fd00:1122:3344:1::1
    name: ns2                                                (records: 1)
        AAAA fd00:1122:3344:2::1
    name: ns3                                                (records: 1)
        AAAA fd00:1122:3344:3::1

external DNS:
  DNS zone: "oxide.example" (unchanged)
    name: @                                                  (records: 3)
        NS   ns1.oxide.example
        NS   ns2.oxide.example
        NS   ns3.oxide.example
    name: example-silo.sys                                   (records: 3)
        A    192.0.2.2
        A    192.0.2.3
        A    192.0.2.4
    name: ns1                                                (records: 1)
        A    198.51.100.1
    name: ns2                                                (records: 1)
        A    198.51.100.2
    name: ns3                                                (records: 1)
        A    198.51.100.3




> # Now, update the simulated RoT bootloader to reflect that the update completed.
> # Collect inventory from it and use that collection for another planning step.
> # This should report that the update completed, remove that update, and add one
> # for an SP on the same sled.
> sled-update-rot-bootloader 98e6b7c2-2efa-41ca-b20a-0a4d61102fe6 --stage0 1.0.0
set sled 98e6b7c2-2efa-41ca-b20a-0a4d61102fe6 RoT bootloader versions: stage0 -> 1.0.0

> inventory-generate
generated inventory collection eb0796d5-ab8a-4f7b-a884-b4aeacb8ab51 from configured sleds

> blueprint-plan latest latest
INFO performed noop image source checks on sled, sled_id: 2b8f0cb3-0295-4b3c-bc58-4fe88b57112c, num_total: 9, num_already_artifact: 0, num_eligible: 0, num_ineligible: 9
INFO performed noop image source checks on sled, sled_id: 98e6b7c2-2efa-41ca-b20a-0a4d61102fe6, num_total: 8, num_already_artifact: 0, num_eligible: 0, num_ineligible: 8
INFO performed noop image source checks on sled, sled_id: d81c6a84-79b8-4958-ae41-ea46c9b19763, num_total: 8, num_already_artifact: 0, num_eligible: 0, num_ineligible: 8
<<<<<<< HEAD
INFO sufficient BoundaryNtp zones exist in plan, desired_count: 0, current_count: 0
INFO sufficient Clickhouse zones exist in plan, desired_count: 1, current_count: 1
INFO sufficient ClickhouseKeeper zones exist in plan, desired_count: 0, current_count: 0
INFO sufficient ClickhouseServer zones exist in plan, desired_count: 0, current_count: 0
INFO sufficient CockroachDb zones exist in plan, desired_count: 0, current_count: 0
INFO sufficient CruciblePantry zones exist in plan, desired_count: 0, current_count: 3
INFO sufficient InternalDns zones exist in plan, desired_count: 3, current_count: 3
INFO sufficient ExternalDns zones exist in plan, desired_count: 3, current_count: 3
INFO sufficient Nexus zones exist in plan, desired_count: 3, current_count: 3
INFO sufficient Oximeter zones exist in plan, desired_count: 0, current_count: 0
INFO MGS-driven update completed (will remove it and re-evaluate board), artifact_version: 1.0.0, artifact_hash: 005ea358f1cd316df42465b1e3a0334ea22cc0c0442cf9ddf9b42fbf49780236, expected_stage0_next_version: NoValidVersion, expected_stage0_version: 0.0.1, component: rot_bootloader, sp_slot: 0, sp_type: Sled, serial_number: serial0, part_number: model0
INFO configuring MGS-driven update, artifact_version: 1.0.0, artifact_hash: 04e4a7fdb84acca92c8fd3235e26d64ea61bef8a5f98202589fd346989c5720a, expected_transient_boot_preference: None, expected_pending_persistent_boot_preference: None, expected_persistent_boot_preference: A, expected_active_slot: ExpectedActiveRotSlot { slot: A, version: ArtifactVersion("0.0.2") }, expected_inactive_version: NoValidVersion, component: rot, sp_slot: 0, sp_type: Sled, serial_number: serial0, part_number: model0
=======
INFO MGS-driven update completed (will remove it and re-evaluate board), artifact_version: 1.0.0, artifact_hash: 7e6667e646ad001b54c8365a3d309c03f89c59102723d38d01697ee8079fe670, expected_inactive_version: NoValidVersion, expected_active_version: 0.0.1, component: sp, sp_slot: 0, sp_type: Sled, serial_number: serial0, part_number: model0
WARN cannot configure RoT bootloader update for board (missing sign in stage0 caboose from inventory), serial_number: serial0, part_number: model0
WARN cannot configure RoT update for board (missing sign in caboose from inventory), serial_number: serial0, part_number: model0
INFO skipping board for MGS-driven update, serial_number: serial0, part_number: model0
WARN cannot configure RoT bootloader update for board (missing sign in stage0 caboose from inventory), serial_number: serial1, part_number: model1
WARN cannot configure RoT update for board (missing sign in caboose from inventory), serial_number: serial1, part_number: model1
INFO configuring MGS-driven update, artifact_version: 1.0.0, artifact_hash: 7e6667e646ad001b54c8365a3d309c03f89c59102723d38d01697ee8079fe670, expected_inactive_version: NoValidVersion, expected_active_version: 0.0.1, component: sp, sp_slot: 1, sp_type: Sled, serial_number: serial1, part_number: model1
>>>>>>> fc12607b
INFO reached maximum number of pending MGS-driven updates, max: 1
generated blueprint af934083-59b5-4bf6-8966-6fb5292c29e1 based on parent blueprint 58d5e830-0884-47d8-a7cd-b2b3751adeb4
planning report for blueprint af934083-59b5-4bf6-8966-6fb5292c29e1:
chicken switches:
    add zones with mupdate override:   false

* 1 pending MGS update:
  * model1:serial1: Sp { expected_active_version: ArtifactVersion("0.0.1"), expected_inactive_version: NoValidVersion }
* zone updates waiting on pending MGS updates (RoT / SP / Host OS / etc.)


> blueprint-diff latest
from: blueprint 58d5e830-0884-47d8-a7cd-b2b3751adeb4
to:   blueprint af934083-59b5-4bf6-8966-6fb5292c29e1

 COCKROACHDB SETTINGS:
    state fingerprint:::::::::::::::::   (none) (unchanged)
    cluster.preserve_downgrade_option:   (do not modify) (unchanged)

 METADATA:
    internal DNS version:::   1 (unchanged)
    external DNS version:::   1 (unchanged)
    target release min gen:   1 (unchanged)

 OXIMETER SETTINGS:
    generation:   1 (unchanged)
    read from::   SingleNode (unchanged)

 PENDING MGS UPDATES:

    Pending MGS-managed updates (all baseboards):
    ---------------------------------------------------------------------------------------------------------------------------------------------------------------------------------------------------------------------------------------------------------------------------------------------------------------------------------------------------------------------------------------------------------------------------
    sp_type   slot   part_number   serial_number   artifact_hash                                                        artifact_version   details                                                                                                                                                                                                                                                                             
    ---------------------------------------------------------------------------------------------------------------------------------------------------------------------------------------------------------------------------------------------------------------------------------------------------------------------------------------------------------------------------------------------------------------------------
*   sled      0      model0        serial0         - 005ea358f1cd316df42465b1e3a0334ea22cc0c0442cf9ddf9b42fbf49780236   1.0.0              - RotBootloader { expected_stage0_version: ArtifactVersion("0.0.1"), expected_stage0_next_version: NoValidVersion }                                                                                                                                                                 
     └─                                            + 04e4a7fdb84acca92c8fd3235e26d64ea61bef8a5f98202589fd346989c5720a                      + Rot { expected_active_slot: ExpectedActiveRotSlot { slot: A, version: ArtifactVersion("0.0.2") }, expected_inactive_version: NoValidVersion, expected_persistent_boot_preference: A, expected_pending_persistent_boot_preference: None, expected_transient_boot_preference: None }


internal DNS:
  DNS zone: "control-plane.oxide.internal" (unchanged)
    name: 058fd5f9-60a8-4e11-9302-15172782e17d.host          (records: 1)
        AAAA fd00:1122:3344:101::27
    name: 0c71b3b2-6ceb-4e8f-b020-b08675e83038.host          (records: 1)
        AAAA fd00:1122:3344:101::22
    name: 2b8f0cb3-0295-4b3c-bc58-4fe88b57112c.sled          (records: 1)
        AAAA fd00:1122:3344:102::1
    name: 353b3b65-20f7-48c3-88f7-495bd5d31545.host          (records: 1)
        AAAA fd00:1122:3344:102::23
    name: 3eeb8d49-eb1a-43f8-bb64-c2338421c2c6.host          (records: 1)
        AAAA fd00:1122:3344:103::22
    name: 427ec88f-f467-42fa-9bbb-66a91a36103c.host          (records: 1)
        AAAA fd00:1122:3344:2::1
    name: 466a9f29-62bf-4e63-924a-b9efdb86afec.host          (records: 1)
        AAAA fd00:1122:3344:102::22
    name: 5199c033-4cf9-4ab6-8ae7-566bd7606363.host          (records: 1)
        AAAA fd00:1122:3344:101::25
    name: 62620961-fc4a-481e-968b-f5acbac0dc63.host          (records: 1)
        AAAA fd00:1122:3344:102::21
    name: 6444f8a5-6465-4f0b-a549-1993c113569c.host          (records: 1)
        AAAA fd00:1122:3344:101::21
    name: 694bd14f-cb24-4be4-bb19-876e79cda2c8.host          (records: 1)
        AAAA fd00:1122:3344:103::26
    name: 6c3ae381-04f7-41ea-b0ac-74db387dbc3a.host          (records: 1)
        AAAA fd00:1122:3344:102::24
    name: 75b220ba-a0f4-4872-8202-dc7c87f062d0.host          (records: 1)
        AAAA fd00:1122:3344:103::24
    name: 7c252b64-c5af-4ec1-989e-9a03f3b0f111.host          (records: 1)
        AAAA fd00:1122:3344:103::27
    name: 803bfb63-c246-41db-b0da-d3b87ddfc63d.host          (records: 1)
        AAAA fd00:1122:3344:101::23
    name: 86a22a56-0168-453d-9df1-cb2a7c64b5d3.host          (records: 1)
        AAAA fd00:1122:3344:102::28
    name: 98e6b7c2-2efa-41ca-b20a-0a4d61102fe6.sled          (records: 1)
        AAAA fd00:1122:3344:101::1
    name: 99e2f30b-3174-40bf-a78a-90da8abba8ca.host          (records: 1)
        AAAA fd00:1122:3344:1::1
    name: @                                                  (records: 3)
        NS   ns1.control-plane.oxide.internal
        NS   ns2.control-plane.oxide.internal
        NS   ns3.control-plane.oxide.internal
    name: _clickhouse-admin-single-server._tcp               (records: 1)
        SRV  port  8888 353b3b65-20f7-48c3-88f7-495bd5d31545.host.control-plane.oxide.internal
    name: _clickhouse-native._tcp                            (records: 1)
        SRV  port  9000 353b3b65-20f7-48c3-88f7-495bd5d31545.host.control-plane.oxide.internal
    name: _clickhouse._tcp                                   (records: 1)
        SRV  port  8123 353b3b65-20f7-48c3-88f7-495bd5d31545.host.control-plane.oxide.internal
    name: _crucible-pantry._tcp                              (records: 3)
        SRV  port 17000 75b220ba-a0f4-4872-8202-dc7c87f062d0.host.control-plane.oxide.internal
        SRV  port 17000 ad6a3a03-8d0f-4504-99a4-cbf73d69b973.host.control-plane.oxide.internal
        SRV  port 17000 ba4994a8-23f9-4b1a-a84f-a08d74591389.host.control-plane.oxide.internal
    name: _crucible._tcp.058fd5f9-60a8-4e11-9302-15172782e17d (records: 1)
        SRV  port 32345 058fd5f9-60a8-4e11-9302-15172782e17d.host.control-plane.oxide.internal
    name: _crucible._tcp.5199c033-4cf9-4ab6-8ae7-566bd7606363 (records: 1)
        SRV  port 32345 5199c033-4cf9-4ab6-8ae7-566bd7606363.host.control-plane.oxide.internal
    name: _crucible._tcp.694bd14f-cb24-4be4-bb19-876e79cda2c8 (records: 1)
        SRV  port 32345 694bd14f-cb24-4be4-bb19-876e79cda2c8.host.control-plane.oxide.internal
    name: _crucible._tcp.7c252b64-c5af-4ec1-989e-9a03f3b0f111 (records: 1)
        SRV  port 32345 7c252b64-c5af-4ec1-989e-9a03f3b0f111.host.control-plane.oxide.internal
    name: _crucible._tcp.86a22a56-0168-453d-9df1-cb2a7c64b5d3 (records: 1)
        SRV  port 32345 86a22a56-0168-453d-9df1-cb2a7c64b5d3.host.control-plane.oxide.internal
    name: _crucible._tcp.bd354eef-d8a6-4165-9124-283fb5e46d77 (records: 1)
        SRV  port 32345 bd354eef-d8a6-4165-9124-283fb5e46d77.host.control-plane.oxide.internal
    name: _crucible._tcp.dfac80b4-a887-430a-ae87-a4e065dba787 (records: 1)
        SRV  port 32345 dfac80b4-a887-430a-ae87-a4e065dba787.host.control-plane.oxide.internal
    name: _crucible._tcp.e2fdefe7-95b2-4fd2-ae37-56929a06d58c (records: 1)
        SRV  port 32345 e2fdefe7-95b2-4fd2-ae37-56929a06d58c.host.control-plane.oxide.internal
    name: _crucible._tcp.f55647d4-5500-4ad3-893a-df45bd50d622 (records: 1)
        SRV  port 32345 f55647d4-5500-4ad3-893a-df45bd50d622.host.control-plane.oxide.internal
    name: _external-dns._tcp                                 (records: 3)
        SRV  port  5353 6c3ae381-04f7-41ea-b0ac-74db387dbc3a.host.control-plane.oxide.internal
        SRV  port  5353 803bfb63-c246-41db-b0da-d3b87ddfc63d.host.control-plane.oxide.internal
        SRV  port  5353 f6ec9c67-946a-4da3-98d5-581f72ce8bf0.host.control-plane.oxide.internal
    name: _internal-ntp._tcp                                 (records: 3)
        SRV  port   123 62620961-fc4a-481e-968b-f5acbac0dc63.host.control-plane.oxide.internal
        SRV  port   123 6444f8a5-6465-4f0b-a549-1993c113569c.host.control-plane.oxide.internal
        SRV  port   123 f10a4fb9-759f-4a65-b25e-5794ad2d07d8.host.control-plane.oxide.internal
    name: _nameservice._tcp                                  (records: 3)
        SRV  port  5353 427ec88f-f467-42fa-9bbb-66a91a36103c.host.control-plane.oxide.internal
        SRV  port  5353 99e2f30b-3174-40bf-a78a-90da8abba8ca.host.control-plane.oxide.internal
        SRV  port  5353 ea5b4030-b52f-44b2-8d70-45f15f987d01.host.control-plane.oxide.internal
    name: _nexus._tcp                                        (records: 3)
        SRV  port 12221 0c71b3b2-6ceb-4e8f-b020-b08675e83038.host.control-plane.oxide.internal
        SRV  port 12221 3eeb8d49-eb1a-43f8-bb64-c2338421c2c6.host.control-plane.oxide.internal
        SRV  port 12221 466a9f29-62bf-4e63-924a-b9efdb86afec.host.control-plane.oxide.internal
    name: _oximeter-reader._tcp                              (records: 1)
        SRV  port  9000 353b3b65-20f7-48c3-88f7-495bd5d31545.host.control-plane.oxide.internal
    name: _repo-depot._tcp                                   (records: 3)
        SRV  port 12348 2b8f0cb3-0295-4b3c-bc58-4fe88b57112c.sled.control-plane.oxide.internal
        SRV  port 12348 98e6b7c2-2efa-41ca-b20a-0a4d61102fe6.sled.control-plane.oxide.internal
        SRV  port 12348 d81c6a84-79b8-4958-ae41-ea46c9b19763.sled.control-plane.oxide.internal
    name: ad6a3a03-8d0f-4504-99a4-cbf73d69b973.host          (records: 1)
        AAAA fd00:1122:3344:102::25
    name: ba4994a8-23f9-4b1a-a84f-a08d74591389.host          (records: 1)
        AAAA fd00:1122:3344:101::24
    name: bd354eef-d8a6-4165-9124-283fb5e46d77.host          (records: 1)
        AAAA fd00:1122:3344:102::26
    name: d81c6a84-79b8-4958-ae41-ea46c9b19763.sled          (records: 1)
        AAAA fd00:1122:3344:103::1
    name: dfac80b4-a887-430a-ae87-a4e065dba787.host          (records: 1)
        AAAA fd00:1122:3344:101::26
    name: e2fdefe7-95b2-4fd2-ae37-56929a06d58c.host          (records: 1)
        AAAA fd00:1122:3344:102::27
    name: ea5b4030-b52f-44b2-8d70-45f15f987d01.host          (records: 1)
        AAAA fd00:1122:3344:3::1
    name: f10a4fb9-759f-4a65-b25e-5794ad2d07d8.host          (records: 1)
        AAAA fd00:1122:3344:103::21
    name: f55647d4-5500-4ad3-893a-df45bd50d622.host          (records: 1)
        AAAA fd00:1122:3344:103::25
    name: f6ec9c67-946a-4da3-98d5-581f72ce8bf0.host          (records: 1)
        AAAA fd00:1122:3344:103::23
    name: ns1                                                (records: 1)
        AAAA fd00:1122:3344:1::1
    name: ns2                                                (records: 1)
        AAAA fd00:1122:3344:2::1
    name: ns3                                                (records: 1)
        AAAA fd00:1122:3344:3::1

external DNS:
  DNS zone: "oxide.example" (unchanged)
    name: @                                                  (records: 3)
        NS   ns1.oxide.example
        NS   ns2.oxide.example
        NS   ns3.oxide.example
    name: example-silo.sys                                   (records: 3)
        A    192.0.2.2
        A    192.0.2.3
        A    192.0.2.4
    name: ns1                                                (records: 1)
        A    198.51.100.1
    name: ns2                                                (records: 1)
        A    198.51.100.2
    name: ns3                                                (records: 1)
        A    198.51.100.3




> # After the RoT bootloader update has completed, we update the simulated RoT to
> # reflect that update has completed as well.
> # Like before, collect inventory from it and use that collection for the next
> # step.
> # This should report that the update completed, remove that update, and add one
> # for another sled.
> sled-update-rot 98e6b7c2-2efa-41ca-b20a-0a4d61102fe6 --slot-a 1.0.0
set sled 98e6b7c2-2efa-41ca-b20a-0a4d61102fe6 RoT settings: slot a -> 1.0.0

> inventory-generate
generated inventory collection 61f451b3-2121-4ed6-91c7-a550054f6c21 from configured sleds

> blueprint-plan latest latest
INFO performed noop image source checks on sled, sled_id: 2b8f0cb3-0295-4b3c-bc58-4fe88b57112c, num_total: 9, num_already_artifact: 0, num_eligible: 0, num_ineligible: 9
INFO performed noop image source checks on sled, sled_id: 98e6b7c2-2efa-41ca-b20a-0a4d61102fe6, num_total: 8, num_already_artifact: 0, num_eligible: 0, num_ineligible: 8
INFO performed noop image source checks on sled, sled_id: d81c6a84-79b8-4958-ae41-ea46c9b19763, num_total: 8, num_already_artifact: 0, num_eligible: 0, num_ineligible: 8
<<<<<<< HEAD
INFO sufficient BoundaryNtp zones exist in plan, desired_count: 0, current_count: 0
INFO sufficient Clickhouse zones exist in plan, desired_count: 1, current_count: 1
INFO sufficient ClickhouseKeeper zones exist in plan, desired_count: 0, current_count: 0
INFO sufficient ClickhouseServer zones exist in plan, desired_count: 0, current_count: 0
INFO sufficient CockroachDb zones exist in plan, desired_count: 0, current_count: 0
INFO sufficient CruciblePantry zones exist in plan, desired_count: 0, current_count: 3
INFO sufficient InternalDns zones exist in plan, desired_count: 3, current_count: 3
INFO sufficient ExternalDns zones exist in plan, desired_count: 3, current_count: 3
INFO sufficient Nexus zones exist in plan, desired_count: 3, current_count: 3
INFO sufficient Oximeter zones exist in plan, desired_count: 0, current_count: 0
INFO MGS-driven update completed (will remove it and re-evaluate board), artifact_version: 1.0.0, artifact_hash: 04e4a7fdb84acca92c8fd3235e26d64ea61bef8a5f98202589fd346989c5720a, expected_transient_boot_preference: None, expected_pending_persistent_boot_preference: None, expected_persistent_boot_preference: A, expected_active_slot: ExpectedActiveRotSlot { slot: A, version: ArtifactVersion("0.0.2") }, expected_inactive_version: NoValidVersion, component: rot, sp_slot: 0, sp_type: Sled, serial_number: serial0, part_number: model0
INFO configuring MGS-driven update, artifact_version: 1.0.0, artifact_hash: 7e6667e646ad001b54c8365a3d309c03f89c59102723d38d01697ee8079fe670, expected_inactive_version: NoValidVersion, expected_active_version: 0.0.1, component: sp, sp_slot: 0, sp_type: Sled, serial_number: serial0, part_number: model0
=======
INFO MGS-driven update impossible (will remove it and re-evaluate board), artifact_version: 1.0.0, artifact_hash: 7e6667e646ad001b54c8365a3d309c03f89c59102723d38d01697ee8079fe670, expected_inactive_version: NoValidVersion, expected_active_version: 0.0.1, component: sp, sp_slot: 1, sp_type: Sled, serial_number: serial1, part_number: model1
WARN cannot configure RoT bootloader update for board (missing sign in stage0 caboose from inventory), serial_number: serial1, part_number: model1
WARN cannot configure RoT update for board (missing sign in caboose from inventory), serial_number: serial1, part_number: model1
INFO configuring MGS-driven update, artifact_version: 1.0.0, artifact_hash: 7e6667e646ad001b54c8365a3d309c03f89c59102723d38d01697ee8079fe670, expected_inactive_version: Version(ArtifactVersion("0.5.0")), expected_active_version: 0.0.1, component: sp, sp_slot: 1, sp_type: Sled, serial_number: serial1, part_number: model1
>>>>>>> fc12607b
INFO reached maximum number of pending MGS-driven updates, max: 1
generated blueprint df06bb57-ad42-4431-9206-abff322896c7 based on parent blueprint af934083-59b5-4bf6-8966-6fb5292c29e1
planning report for blueprint df06bb57-ad42-4431-9206-abff322896c7:
chicken switches:
    add zones with mupdate override:   false

* 1 pending MGS update:
  * model1:serial1: Sp { expected_active_version: ArtifactVersion("0.0.1"), expected_inactive_version: Version(ArtifactVersion("0.5.0")) }
* zone updates waiting on pending MGS updates (RoT / SP / Host OS / etc.)


> blueprint-diff latest
from: blueprint af934083-59b5-4bf6-8966-6fb5292c29e1
to:   blueprint df06bb57-ad42-4431-9206-abff322896c7

 COCKROACHDB SETTINGS:
    state fingerprint:::::::::::::::::   (none) (unchanged)
    cluster.preserve_downgrade_option:   (do not modify) (unchanged)

 METADATA:
    internal DNS version:::   1 (unchanged)
    external DNS version:::   1 (unchanged)
    target release min gen:   1 (unchanged)

 OXIMETER SETTINGS:
    generation:   1 (unchanged)
    read from::   SingleNode (unchanged)

 PENDING MGS UPDATES:

    Pending MGS-managed updates (all baseboards):
    ---------------------------------------------------------------------------------------------------------------------------------------------------------------------------------------------------------------------------------------------------------------------------------------------------------------------------------------------------------------------------------------------------------------------------
    sp_type   slot   part_number   serial_number   artifact_hash                                                        artifact_version   details                                                                                                                                                                                                                                                                             
    ---------------------------------------------------------------------------------------------------------------------------------------------------------------------------------------------------------------------------------------------------------------------------------------------------------------------------------------------------------------------------------------------------------------------------
*   sled      0      model0        serial0         - 04e4a7fdb84acca92c8fd3235e26d64ea61bef8a5f98202589fd346989c5720a   1.0.0              - Rot { expected_active_slot: ExpectedActiveRotSlot { slot: A, version: ArtifactVersion("0.0.2") }, expected_inactive_version: NoValidVersion, expected_persistent_boot_preference: A, expected_pending_persistent_boot_preference: None, expected_transient_boot_preference: None }
     └─                                            + 7e6667e646ad001b54c8365a3d309c03f89c59102723d38d01697ee8079fe670                      + Sp { expected_active_version: ArtifactVersion("0.0.1"), expected_inactive_version: NoValidVersion }                                                                                                                                                                               


internal DNS:
  DNS zone: "control-plane.oxide.internal" (unchanged)
    name: 058fd5f9-60a8-4e11-9302-15172782e17d.host          (records: 1)
        AAAA fd00:1122:3344:101::27
    name: 0c71b3b2-6ceb-4e8f-b020-b08675e83038.host          (records: 1)
        AAAA fd00:1122:3344:101::22
    name: 2b8f0cb3-0295-4b3c-bc58-4fe88b57112c.sled          (records: 1)
        AAAA fd00:1122:3344:102::1
    name: 353b3b65-20f7-48c3-88f7-495bd5d31545.host          (records: 1)
        AAAA fd00:1122:3344:102::23
    name: 3eeb8d49-eb1a-43f8-bb64-c2338421c2c6.host          (records: 1)
        AAAA fd00:1122:3344:103::22
    name: 427ec88f-f467-42fa-9bbb-66a91a36103c.host          (records: 1)
        AAAA fd00:1122:3344:2::1
    name: 466a9f29-62bf-4e63-924a-b9efdb86afec.host          (records: 1)
        AAAA fd00:1122:3344:102::22
    name: 5199c033-4cf9-4ab6-8ae7-566bd7606363.host          (records: 1)
        AAAA fd00:1122:3344:101::25
    name: 62620961-fc4a-481e-968b-f5acbac0dc63.host          (records: 1)
        AAAA fd00:1122:3344:102::21
    name: 6444f8a5-6465-4f0b-a549-1993c113569c.host          (records: 1)
        AAAA fd00:1122:3344:101::21
    name: 694bd14f-cb24-4be4-bb19-876e79cda2c8.host          (records: 1)
        AAAA fd00:1122:3344:103::26
    name: 6c3ae381-04f7-41ea-b0ac-74db387dbc3a.host          (records: 1)
        AAAA fd00:1122:3344:102::24
    name: 75b220ba-a0f4-4872-8202-dc7c87f062d0.host          (records: 1)
        AAAA fd00:1122:3344:103::24
    name: 7c252b64-c5af-4ec1-989e-9a03f3b0f111.host          (records: 1)
        AAAA fd00:1122:3344:103::27
    name: 803bfb63-c246-41db-b0da-d3b87ddfc63d.host          (records: 1)
        AAAA fd00:1122:3344:101::23
    name: 86a22a56-0168-453d-9df1-cb2a7c64b5d3.host          (records: 1)
        AAAA fd00:1122:3344:102::28
    name: 98e6b7c2-2efa-41ca-b20a-0a4d61102fe6.sled          (records: 1)
        AAAA fd00:1122:3344:101::1
    name: 99e2f30b-3174-40bf-a78a-90da8abba8ca.host          (records: 1)
        AAAA fd00:1122:3344:1::1
    name: @                                                  (records: 3)
        NS   ns1.control-plane.oxide.internal
        NS   ns2.control-plane.oxide.internal
        NS   ns3.control-plane.oxide.internal
    name: _clickhouse-admin-single-server._tcp               (records: 1)
        SRV  port  8888 353b3b65-20f7-48c3-88f7-495bd5d31545.host.control-plane.oxide.internal
    name: _clickhouse-native._tcp                            (records: 1)
        SRV  port  9000 353b3b65-20f7-48c3-88f7-495bd5d31545.host.control-plane.oxide.internal
    name: _clickhouse._tcp                                   (records: 1)
        SRV  port  8123 353b3b65-20f7-48c3-88f7-495bd5d31545.host.control-plane.oxide.internal
    name: _crucible-pantry._tcp                              (records: 3)
        SRV  port 17000 75b220ba-a0f4-4872-8202-dc7c87f062d0.host.control-plane.oxide.internal
        SRV  port 17000 ad6a3a03-8d0f-4504-99a4-cbf73d69b973.host.control-plane.oxide.internal
        SRV  port 17000 ba4994a8-23f9-4b1a-a84f-a08d74591389.host.control-plane.oxide.internal
    name: _crucible._tcp.058fd5f9-60a8-4e11-9302-15172782e17d (records: 1)
        SRV  port 32345 058fd5f9-60a8-4e11-9302-15172782e17d.host.control-plane.oxide.internal
    name: _crucible._tcp.5199c033-4cf9-4ab6-8ae7-566bd7606363 (records: 1)
        SRV  port 32345 5199c033-4cf9-4ab6-8ae7-566bd7606363.host.control-plane.oxide.internal
    name: _crucible._tcp.694bd14f-cb24-4be4-bb19-876e79cda2c8 (records: 1)
        SRV  port 32345 694bd14f-cb24-4be4-bb19-876e79cda2c8.host.control-plane.oxide.internal
    name: _crucible._tcp.7c252b64-c5af-4ec1-989e-9a03f3b0f111 (records: 1)
        SRV  port 32345 7c252b64-c5af-4ec1-989e-9a03f3b0f111.host.control-plane.oxide.internal
    name: _crucible._tcp.86a22a56-0168-453d-9df1-cb2a7c64b5d3 (records: 1)
        SRV  port 32345 86a22a56-0168-453d-9df1-cb2a7c64b5d3.host.control-plane.oxide.internal
    name: _crucible._tcp.bd354eef-d8a6-4165-9124-283fb5e46d77 (records: 1)
        SRV  port 32345 bd354eef-d8a6-4165-9124-283fb5e46d77.host.control-plane.oxide.internal
    name: _crucible._tcp.dfac80b4-a887-430a-ae87-a4e065dba787 (records: 1)
        SRV  port 32345 dfac80b4-a887-430a-ae87-a4e065dba787.host.control-plane.oxide.internal
    name: _crucible._tcp.e2fdefe7-95b2-4fd2-ae37-56929a06d58c (records: 1)
        SRV  port 32345 e2fdefe7-95b2-4fd2-ae37-56929a06d58c.host.control-plane.oxide.internal
    name: _crucible._tcp.f55647d4-5500-4ad3-893a-df45bd50d622 (records: 1)
        SRV  port 32345 f55647d4-5500-4ad3-893a-df45bd50d622.host.control-plane.oxide.internal
    name: _external-dns._tcp                                 (records: 3)
        SRV  port  5353 6c3ae381-04f7-41ea-b0ac-74db387dbc3a.host.control-plane.oxide.internal
        SRV  port  5353 803bfb63-c246-41db-b0da-d3b87ddfc63d.host.control-plane.oxide.internal
        SRV  port  5353 f6ec9c67-946a-4da3-98d5-581f72ce8bf0.host.control-plane.oxide.internal
    name: _internal-ntp._tcp                                 (records: 3)
        SRV  port   123 62620961-fc4a-481e-968b-f5acbac0dc63.host.control-plane.oxide.internal
        SRV  port   123 6444f8a5-6465-4f0b-a549-1993c113569c.host.control-plane.oxide.internal
        SRV  port   123 f10a4fb9-759f-4a65-b25e-5794ad2d07d8.host.control-plane.oxide.internal
    name: _nameservice._tcp                                  (records: 3)
        SRV  port  5353 427ec88f-f467-42fa-9bbb-66a91a36103c.host.control-plane.oxide.internal
        SRV  port  5353 99e2f30b-3174-40bf-a78a-90da8abba8ca.host.control-plane.oxide.internal
        SRV  port  5353 ea5b4030-b52f-44b2-8d70-45f15f987d01.host.control-plane.oxide.internal
    name: _nexus._tcp                                        (records: 3)
        SRV  port 12221 0c71b3b2-6ceb-4e8f-b020-b08675e83038.host.control-plane.oxide.internal
        SRV  port 12221 3eeb8d49-eb1a-43f8-bb64-c2338421c2c6.host.control-plane.oxide.internal
        SRV  port 12221 466a9f29-62bf-4e63-924a-b9efdb86afec.host.control-plane.oxide.internal
    name: _oximeter-reader._tcp                              (records: 1)
        SRV  port  9000 353b3b65-20f7-48c3-88f7-495bd5d31545.host.control-plane.oxide.internal
    name: _repo-depot._tcp                                   (records: 3)
        SRV  port 12348 2b8f0cb3-0295-4b3c-bc58-4fe88b57112c.sled.control-plane.oxide.internal
        SRV  port 12348 98e6b7c2-2efa-41ca-b20a-0a4d61102fe6.sled.control-plane.oxide.internal
        SRV  port 12348 d81c6a84-79b8-4958-ae41-ea46c9b19763.sled.control-plane.oxide.internal
    name: ad6a3a03-8d0f-4504-99a4-cbf73d69b973.host          (records: 1)
        AAAA fd00:1122:3344:102::25
    name: ba4994a8-23f9-4b1a-a84f-a08d74591389.host          (records: 1)
        AAAA fd00:1122:3344:101::24
    name: bd354eef-d8a6-4165-9124-283fb5e46d77.host          (records: 1)
        AAAA fd00:1122:3344:102::26
    name: d81c6a84-79b8-4958-ae41-ea46c9b19763.sled          (records: 1)
        AAAA fd00:1122:3344:103::1
    name: dfac80b4-a887-430a-ae87-a4e065dba787.host          (records: 1)
        AAAA fd00:1122:3344:101::26
    name: e2fdefe7-95b2-4fd2-ae37-56929a06d58c.host          (records: 1)
        AAAA fd00:1122:3344:102::27
    name: ea5b4030-b52f-44b2-8d70-45f15f987d01.host          (records: 1)
        AAAA fd00:1122:3344:3::1
    name: f10a4fb9-759f-4a65-b25e-5794ad2d07d8.host          (records: 1)
        AAAA fd00:1122:3344:103::21
    name: f55647d4-5500-4ad3-893a-df45bd50d622.host          (records: 1)
        AAAA fd00:1122:3344:103::25
    name: f6ec9c67-946a-4da3-98d5-581f72ce8bf0.host          (records: 1)
        AAAA fd00:1122:3344:103::23
    name: ns1                                                (records: 1)
        AAAA fd00:1122:3344:1::1
    name: ns2                                                (records: 1)
        AAAA fd00:1122:3344:2::1
    name: ns3                                                (records: 1)
        AAAA fd00:1122:3344:3::1

external DNS:
  DNS zone: "oxide.example" (unchanged)
    name: @                                                  (records: 3)
        NS   ns1.oxide.example
        NS   ns2.oxide.example
        NS   ns3.oxide.example
    name: example-silo.sys                                   (records: 3)
        A    192.0.2.2
        A    192.0.2.3
        A    192.0.2.4
    name: ns1                                                (records: 1)
        A    198.51.100.1
    name: ns2                                                (records: 1)
        A    198.51.100.2
    name: ns3                                                (records: 1)
        A    198.51.100.3




> # We repeat the same procedure with the SP
> sled-update-sp 98e6b7c2-2efa-41ca-b20a-0a4d61102fe6 --active 1.0.0
set sled 98e6b7c2-2efa-41ca-b20a-0a4d61102fe6 SP versions: active -> 1.0.0

> inventory-generate
generated inventory collection b1bda47d-2c19-4fba-96e3-d9df28db7436 from configured sleds

> blueprint-plan latest latest
INFO performed noop image source checks on sled, sled_id: 2b8f0cb3-0295-4b3c-bc58-4fe88b57112c, num_total: 9, num_already_artifact: 0, num_eligible: 0, num_ineligible: 9
INFO performed noop image source checks on sled, sled_id: 98e6b7c2-2efa-41ca-b20a-0a4d61102fe6, num_total: 8, num_already_artifact: 0, num_eligible: 0, num_ineligible: 8
INFO performed noop image source checks on sled, sled_id: d81c6a84-79b8-4958-ae41-ea46c9b19763, num_total: 8, num_already_artifact: 0, num_eligible: 0, num_ineligible: 8
<<<<<<< HEAD
INFO sufficient BoundaryNtp zones exist in plan, desired_count: 0, current_count: 0
INFO sufficient Clickhouse zones exist in plan, desired_count: 1, current_count: 1
INFO sufficient ClickhouseKeeper zones exist in plan, desired_count: 0, current_count: 0
INFO sufficient ClickhouseServer zones exist in plan, desired_count: 0, current_count: 0
INFO sufficient CockroachDb zones exist in plan, desired_count: 0, current_count: 0
INFO sufficient CruciblePantry zones exist in plan, desired_count: 0, current_count: 3
INFO sufficient InternalDns zones exist in plan, desired_count: 3, current_count: 3
INFO sufficient ExternalDns zones exist in plan, desired_count: 3, current_count: 3
INFO sufficient Nexus zones exist in plan, desired_count: 3, current_count: 3
INFO sufficient Oximeter zones exist in plan, desired_count: 0, current_count: 0
INFO MGS-driven update completed (will remove it and re-evaluate board), artifact_version: 1.0.0, artifact_hash: 7e6667e646ad001b54c8365a3d309c03f89c59102723d38d01697ee8079fe670, expected_inactive_version: NoValidVersion, expected_active_version: 0.0.1, component: sp, sp_slot: 0, sp_type: Sled, serial_number: serial0, part_number: model0
INFO skipping board for MGS-driven update, serial_number: serial0, part_number: model0
INFO configuring MGS-driven update, artifact_version: 1.0.0, artifact_hash: 005ea358f1cd316df42465b1e3a0334ea22cc0c0442cf9ddf9b42fbf49780236, expected_stage0_next_version: NoValidVersion, expected_stage0_version: 0.0.1, component: rot_bootloader, sp_slot: 1, sp_type: Sled, serial_number: serial1, part_number: model1
INFO reached maximum number of pending MGS-driven updates, max: 1
INFO will ensure cockroachdb setting, setting: cluster.preserve_downgrade_option, value: DoNotModify
=======
INFO MGS-driven update completed (will remove it and re-evaluate board), artifact_version: 1.0.0, artifact_hash: 7e6667e646ad001b54c8365a3d309c03f89c59102723d38d01697ee8079fe670, expected_inactive_version: Version(ArtifactVersion("0.5.0")), expected_active_version: 0.0.1, component: sp, sp_slot: 1, sp_type: Sled, serial_number: serial1, part_number: model1
WARN cannot configure RoT bootloader update for board (missing sign in stage0 caboose from inventory), serial_number: serial1, part_number: model1
WARN cannot configure RoT update for board (missing sign in caboose from inventory), serial_number: serial1, part_number: model1
INFO skipping board for MGS-driven update, serial_number: serial1, part_number: model1
WARN cannot configure RoT bootloader update for board (missing sign in stage0 caboose from inventory), serial_number: serial0, part_number: model0
WARN cannot configure RoT update for board (missing sign in caboose from inventory), serial_number: serial0, part_number: model0
INFO skipping board for MGS-driven update, serial_number: serial0, part_number: model0
WARN cannot configure RoT bootloader update for board (missing sign in stage0 caboose from inventory), serial_number: serial2, part_number: model2
WARN cannot configure RoT update for board (missing sign in caboose from inventory), serial_number: serial2, part_number: model2
INFO configuring MGS-driven update, artifact_version: 1.0.0, artifact_hash: 7e6667e646ad001b54c8365a3d309c03f89c59102723d38d01697ee8079fe670, expected_inactive_version: NoValidVersion, expected_active_version: 0.0.1, component: sp, sp_slot: 2, sp_type: Sled, serial_number: serial2, part_number: model2
INFO ran out of boards for MGS-driven update
>>>>>>> fc12607b
generated blueprint 7f976e0d-d2a5-4eeb-9e82-c82bc2824aba based on parent blueprint df06bb57-ad42-4431-9206-abff322896c7
planning report for blueprint 7f976e0d-d2a5-4eeb-9e82-c82bc2824aba:
chicken switches:
    add zones with mupdate override:   false

* 1 pending MGS update:
  * model2:serial2: Sp { expected_active_version: ArtifactVersion("0.0.1"), expected_inactive_version: NoValidVersion }
* zone updates waiting on pending MGS updates (RoT / SP / Host OS / etc.)


> blueprint-diff latest
from: blueprint df06bb57-ad42-4431-9206-abff322896c7
to:   blueprint 7f976e0d-d2a5-4eeb-9e82-c82bc2824aba

 COCKROACHDB SETTINGS:
    state fingerprint:::::::::::::::::   (none) (unchanged)
    cluster.preserve_downgrade_option:   (do not modify) (unchanged)

 METADATA:
    internal DNS version:::   1 (unchanged)
    external DNS version:::   1 (unchanged)
    target release min gen:   1 (unchanged)

 OXIMETER SETTINGS:
    generation:   1 (unchanged)
    read from::   SingleNode (unchanged)

 PENDING MGS UPDATES:

    Pending MGS-managed updates (all baseboards):
    ------------------------------------------------------------------------------------------------------------------------------------------------------------------------------------------------------------------------------------------------------
    sp_type   slot   part_number   serial_number   artifact_hash                                                      artifact_version   details                                                                                                          
    ------------------------------------------------------------------------------------------------------------------------------------------------------------------------------------------------------------------------------------------------------
-   sled      0      model0        serial0         7e6667e646ad001b54c8365a3d309c03f89c59102723d38d01697ee8079fe670   1.0.0              Sp { expected_active_version: ArtifactVersion("0.0.1"), expected_inactive_version: NoValidVersion }              
+   sled      1      model1        serial1         005ea358f1cd316df42465b1e3a0334ea22cc0c0442cf9ddf9b42fbf49780236   1.0.0              RotBootloader { expected_stage0_version: ArtifactVersion("0.0.1"), expected_stage0_next_version: NoValidVersion }


internal DNS:
  DNS zone: "control-plane.oxide.internal" (unchanged)
    name: 058fd5f9-60a8-4e11-9302-15172782e17d.host          (records: 1)
        AAAA fd00:1122:3344:101::27
    name: 0c71b3b2-6ceb-4e8f-b020-b08675e83038.host          (records: 1)
        AAAA fd00:1122:3344:101::22
    name: 2b8f0cb3-0295-4b3c-bc58-4fe88b57112c.sled          (records: 1)
        AAAA fd00:1122:3344:102::1
    name: 353b3b65-20f7-48c3-88f7-495bd5d31545.host          (records: 1)
        AAAA fd00:1122:3344:102::23
    name: 3eeb8d49-eb1a-43f8-bb64-c2338421c2c6.host          (records: 1)
        AAAA fd00:1122:3344:103::22
    name: 427ec88f-f467-42fa-9bbb-66a91a36103c.host          (records: 1)
        AAAA fd00:1122:3344:2::1
    name: 466a9f29-62bf-4e63-924a-b9efdb86afec.host          (records: 1)
        AAAA fd00:1122:3344:102::22
    name: 5199c033-4cf9-4ab6-8ae7-566bd7606363.host          (records: 1)
        AAAA fd00:1122:3344:101::25
    name: 62620961-fc4a-481e-968b-f5acbac0dc63.host          (records: 1)
        AAAA fd00:1122:3344:102::21
    name: 6444f8a5-6465-4f0b-a549-1993c113569c.host          (records: 1)
        AAAA fd00:1122:3344:101::21
    name: 694bd14f-cb24-4be4-bb19-876e79cda2c8.host          (records: 1)
        AAAA fd00:1122:3344:103::26
    name: 6c3ae381-04f7-41ea-b0ac-74db387dbc3a.host          (records: 1)
        AAAA fd00:1122:3344:102::24
    name: 75b220ba-a0f4-4872-8202-dc7c87f062d0.host          (records: 1)
        AAAA fd00:1122:3344:103::24
    name: 7c252b64-c5af-4ec1-989e-9a03f3b0f111.host          (records: 1)
        AAAA fd00:1122:3344:103::27
    name: 803bfb63-c246-41db-b0da-d3b87ddfc63d.host          (records: 1)
        AAAA fd00:1122:3344:101::23
    name: 86a22a56-0168-453d-9df1-cb2a7c64b5d3.host          (records: 1)
        AAAA fd00:1122:3344:102::28
    name: 98e6b7c2-2efa-41ca-b20a-0a4d61102fe6.sled          (records: 1)
        AAAA fd00:1122:3344:101::1
    name: 99e2f30b-3174-40bf-a78a-90da8abba8ca.host          (records: 1)
        AAAA fd00:1122:3344:1::1
    name: @                                                  (records: 3)
        NS   ns1.control-plane.oxide.internal
        NS   ns2.control-plane.oxide.internal
        NS   ns3.control-plane.oxide.internal
    name: _clickhouse-admin-single-server._tcp               (records: 1)
        SRV  port  8888 353b3b65-20f7-48c3-88f7-495bd5d31545.host.control-plane.oxide.internal
    name: _clickhouse-native._tcp                            (records: 1)
        SRV  port  9000 353b3b65-20f7-48c3-88f7-495bd5d31545.host.control-plane.oxide.internal
    name: _clickhouse._tcp                                   (records: 1)
        SRV  port  8123 353b3b65-20f7-48c3-88f7-495bd5d31545.host.control-plane.oxide.internal
    name: _crucible-pantry._tcp                              (records: 3)
        SRV  port 17000 75b220ba-a0f4-4872-8202-dc7c87f062d0.host.control-plane.oxide.internal
        SRV  port 17000 ad6a3a03-8d0f-4504-99a4-cbf73d69b973.host.control-plane.oxide.internal
        SRV  port 17000 ba4994a8-23f9-4b1a-a84f-a08d74591389.host.control-plane.oxide.internal
    name: _crucible._tcp.058fd5f9-60a8-4e11-9302-15172782e17d (records: 1)
        SRV  port 32345 058fd5f9-60a8-4e11-9302-15172782e17d.host.control-plane.oxide.internal
    name: _crucible._tcp.5199c033-4cf9-4ab6-8ae7-566bd7606363 (records: 1)
        SRV  port 32345 5199c033-4cf9-4ab6-8ae7-566bd7606363.host.control-plane.oxide.internal
    name: _crucible._tcp.694bd14f-cb24-4be4-bb19-876e79cda2c8 (records: 1)
        SRV  port 32345 694bd14f-cb24-4be4-bb19-876e79cda2c8.host.control-plane.oxide.internal
    name: _crucible._tcp.7c252b64-c5af-4ec1-989e-9a03f3b0f111 (records: 1)
        SRV  port 32345 7c252b64-c5af-4ec1-989e-9a03f3b0f111.host.control-plane.oxide.internal
    name: _crucible._tcp.86a22a56-0168-453d-9df1-cb2a7c64b5d3 (records: 1)
        SRV  port 32345 86a22a56-0168-453d-9df1-cb2a7c64b5d3.host.control-plane.oxide.internal
    name: _crucible._tcp.bd354eef-d8a6-4165-9124-283fb5e46d77 (records: 1)
        SRV  port 32345 bd354eef-d8a6-4165-9124-283fb5e46d77.host.control-plane.oxide.internal
    name: _crucible._tcp.dfac80b4-a887-430a-ae87-a4e065dba787 (records: 1)
        SRV  port 32345 dfac80b4-a887-430a-ae87-a4e065dba787.host.control-plane.oxide.internal
    name: _crucible._tcp.e2fdefe7-95b2-4fd2-ae37-56929a06d58c (records: 1)
        SRV  port 32345 e2fdefe7-95b2-4fd2-ae37-56929a06d58c.host.control-plane.oxide.internal
    name: _crucible._tcp.f55647d4-5500-4ad3-893a-df45bd50d622 (records: 1)
        SRV  port 32345 f55647d4-5500-4ad3-893a-df45bd50d622.host.control-plane.oxide.internal
    name: _external-dns._tcp                                 (records: 3)
        SRV  port  5353 6c3ae381-04f7-41ea-b0ac-74db387dbc3a.host.control-plane.oxide.internal
        SRV  port  5353 803bfb63-c246-41db-b0da-d3b87ddfc63d.host.control-plane.oxide.internal
        SRV  port  5353 f6ec9c67-946a-4da3-98d5-581f72ce8bf0.host.control-plane.oxide.internal
    name: _internal-ntp._tcp                                 (records: 3)
        SRV  port   123 62620961-fc4a-481e-968b-f5acbac0dc63.host.control-plane.oxide.internal
        SRV  port   123 6444f8a5-6465-4f0b-a549-1993c113569c.host.control-plane.oxide.internal
        SRV  port   123 f10a4fb9-759f-4a65-b25e-5794ad2d07d8.host.control-plane.oxide.internal
    name: _nameservice._tcp                                  (records: 3)
        SRV  port  5353 427ec88f-f467-42fa-9bbb-66a91a36103c.host.control-plane.oxide.internal
        SRV  port  5353 99e2f30b-3174-40bf-a78a-90da8abba8ca.host.control-plane.oxide.internal
        SRV  port  5353 ea5b4030-b52f-44b2-8d70-45f15f987d01.host.control-plane.oxide.internal
    name: _nexus._tcp                                        (records: 3)
        SRV  port 12221 0c71b3b2-6ceb-4e8f-b020-b08675e83038.host.control-plane.oxide.internal
        SRV  port 12221 3eeb8d49-eb1a-43f8-bb64-c2338421c2c6.host.control-plane.oxide.internal
        SRV  port 12221 466a9f29-62bf-4e63-924a-b9efdb86afec.host.control-plane.oxide.internal
    name: _oximeter-reader._tcp                              (records: 1)
        SRV  port  9000 353b3b65-20f7-48c3-88f7-495bd5d31545.host.control-plane.oxide.internal
    name: _repo-depot._tcp                                   (records: 3)
        SRV  port 12348 2b8f0cb3-0295-4b3c-bc58-4fe88b57112c.sled.control-plane.oxide.internal
        SRV  port 12348 98e6b7c2-2efa-41ca-b20a-0a4d61102fe6.sled.control-plane.oxide.internal
        SRV  port 12348 d81c6a84-79b8-4958-ae41-ea46c9b19763.sled.control-plane.oxide.internal
    name: ad6a3a03-8d0f-4504-99a4-cbf73d69b973.host          (records: 1)
        AAAA fd00:1122:3344:102::25
    name: ba4994a8-23f9-4b1a-a84f-a08d74591389.host          (records: 1)
        AAAA fd00:1122:3344:101::24
    name: bd354eef-d8a6-4165-9124-283fb5e46d77.host          (records: 1)
        AAAA fd00:1122:3344:102::26
    name: d81c6a84-79b8-4958-ae41-ea46c9b19763.sled          (records: 1)
        AAAA fd00:1122:3344:103::1
    name: dfac80b4-a887-430a-ae87-a4e065dba787.host          (records: 1)
        AAAA fd00:1122:3344:101::26
    name: e2fdefe7-95b2-4fd2-ae37-56929a06d58c.host          (records: 1)
        AAAA fd00:1122:3344:102::27
    name: ea5b4030-b52f-44b2-8d70-45f15f987d01.host          (records: 1)
        AAAA fd00:1122:3344:3::1
    name: f10a4fb9-759f-4a65-b25e-5794ad2d07d8.host          (records: 1)
        AAAA fd00:1122:3344:103::21
    name: f55647d4-5500-4ad3-893a-df45bd50d622.host          (records: 1)
        AAAA fd00:1122:3344:103::25
    name: f6ec9c67-946a-4da3-98d5-581f72ce8bf0.host          (records: 1)
        AAAA fd00:1122:3344:103::23
    name: ns1                                                (records: 1)
        AAAA fd00:1122:3344:1::1
    name: ns2                                                (records: 1)
        AAAA fd00:1122:3344:2::1
    name: ns3                                                (records: 1)
        AAAA fd00:1122:3344:3::1

external DNS:
  DNS zone: "oxide.example" (unchanged)
    name: @                                                  (records: 3)
        NS   ns1.oxide.example
        NS   ns2.oxide.example
        NS   ns3.oxide.example
    name: example-silo.sys                                   (records: 3)
        A    192.0.2.2
        A    192.0.2.3
        A    192.0.2.4
    name: ns1                                                (records: 1)
        A    198.51.100.1
    name: ns2                                                (records: 1)
        A    198.51.100.2
    name: ns3                                                (records: 1)
        A    198.51.100.3




> # This time, make it more interesting.  Change the inactive slot contents of
> # the simulated RoT bootloader.  This should make the configured update
> # impossible and cause the planner to fix it. To test this, we also need to tell
> # the planner not to ignore this update even though it's quite new.
> set ignore-impossible-mgs-updates-since now
ignoring impossible MGS updates since <REDACTED_TIMESTAMP>

> sled-update-rot-bootloader 2b8f0cb3-0295-4b3c-bc58-4fe88b57112c --stage0-next 0.5.0
set sled 2b8f0cb3-0295-4b3c-bc58-4fe88b57112c RoT bootloader versions: stage0_next -> 0.5.0

> inventory-generate
generated inventory collection a71f7a73-35a6-45e8-acbe-f1c5925eed69 from configured sleds

> blueprint-plan latest latest
INFO performed noop image source checks on sled, sled_id: 2b8f0cb3-0295-4b3c-bc58-4fe88b57112c, num_total: 9, num_already_artifact: 0, num_eligible: 0, num_ineligible: 9
INFO performed noop image source checks on sled, sled_id: 98e6b7c2-2efa-41ca-b20a-0a4d61102fe6, num_total: 8, num_already_artifact: 0, num_eligible: 0, num_ineligible: 8
INFO performed noop image source checks on sled, sled_id: d81c6a84-79b8-4958-ae41-ea46c9b19763, num_total: 8, num_already_artifact: 0, num_eligible: 0, num_ineligible: 8
<<<<<<< HEAD
INFO sufficient BoundaryNtp zones exist in plan, desired_count: 0, current_count: 0
INFO sufficient Clickhouse zones exist in plan, desired_count: 1, current_count: 1
INFO sufficient ClickhouseKeeper zones exist in plan, desired_count: 0, current_count: 0
INFO sufficient ClickhouseServer zones exist in plan, desired_count: 0, current_count: 0
INFO sufficient CockroachDb zones exist in plan, desired_count: 0, current_count: 0
INFO sufficient CruciblePantry zones exist in plan, desired_count: 0, current_count: 3
INFO sufficient InternalDns zones exist in plan, desired_count: 3, current_count: 3
INFO sufficient ExternalDns zones exist in plan, desired_count: 3, current_count: 3
INFO sufficient Nexus zones exist in plan, desired_count: 3, current_count: 3
INFO sufficient Oximeter zones exist in plan, desired_count: 0, current_count: 0
INFO MGS-driven update impossible (will remove it and re-evaluate board), artifact_version: 1.0.0, artifact_hash: 005ea358f1cd316df42465b1e3a0334ea22cc0c0442cf9ddf9b42fbf49780236, expected_stage0_next_version: NoValidVersion, expected_stage0_version: 0.0.1, component: rot_bootloader, sp_slot: 1, sp_type: Sled, serial_number: serial1, part_number: model1
INFO configuring MGS-driven update, artifact_version: 1.0.0, artifact_hash: 005ea358f1cd316df42465b1e3a0334ea22cc0c0442cf9ddf9b42fbf49780236, expected_stage0_next_version: Version(ArtifactVersion("0.5.0")), expected_stage0_version: 0.0.1, component: rot_bootloader, sp_slot: 1, sp_type: Sled, serial_number: serial1, part_number: model1
INFO reached maximum number of pending MGS-driven updates, max: 1
INFO will ensure cockroachdb setting, setting: cluster.preserve_downgrade_option, value: DoNotModify
=======
INFO MGS-driven update completed (will remove it and re-evaluate board), artifact_version: 1.0.0, artifact_hash: 7e6667e646ad001b54c8365a3d309c03f89c59102723d38d01697ee8079fe670, expected_inactive_version: NoValidVersion, expected_active_version: 0.0.1, component: sp, sp_slot: 2, sp_type: Sled, serial_number: serial2, part_number: model2
WARN cannot configure RoT bootloader update for board (missing sign in stage0 caboose from inventory), serial_number: serial2, part_number: model2
WARN cannot configure RoT update for board (missing sign in caboose from inventory), serial_number: serial2, part_number: model2
INFO skipping board for MGS-driven update, serial_number: serial2, part_number: model2
WARN cannot configure RoT bootloader update for board (missing sign in stage0 caboose from inventory), serial_number: serial0, part_number: model0
WARN cannot configure RoT update for board (missing sign in caboose from inventory), serial_number: serial0, part_number: model0
INFO skipping board for MGS-driven update, serial_number: serial0, part_number: model0
WARN cannot configure RoT bootloader update for board (missing sign in stage0 caboose from inventory), serial_number: serial1, part_number: model1
WARN cannot configure RoT update for board (missing sign in caboose from inventory), serial_number: serial1, part_number: model1
INFO skipping board for MGS-driven update, serial_number: serial1, part_number: model1
INFO ran out of boards for MGS-driven update
>>>>>>> fc12607b
generated blueprint 9034c710-3e57-45f3-99e5-4316145e87ac based on parent blueprint 7f976e0d-d2a5-4eeb-9e82-c82bc2824aba
planning report for blueprint 9034c710-3e57-45f3-99e5-4316145e87ac:
chicken switches:
    add zones with mupdate override:   false

* 1 out-of-date zone updated in-place:
  * sled 2b8f0cb3-0295-4b3c-bc58-4fe88b57112c, zone 353b3b65-20f7-48c3-88f7-495bd5d31545 (clickhouse)
* 25 remaining out-of-date zones


> blueprint-diff latest
from: blueprint 7f976e0d-d2a5-4eeb-9e82-c82bc2824aba
to:   blueprint 9034c710-3e57-45f3-99e5-4316145e87ac

 COCKROACHDB SETTINGS:
    state fingerprint:::::::::::::::::   (none) (unchanged)
    cluster.preserve_downgrade_option:   (do not modify) (unchanged)

 METADATA:
    internal DNS version:::   1 (unchanged)
    external DNS version:::   1 (unchanged)
    target release min gen:   1 (unchanged)

 OXIMETER SETTINGS:
    generation:   1 (unchanged)
    read from::   SingleNode (unchanged)

 PENDING MGS UPDATES:

    Pending MGS-managed updates (all baseboards):
    ---------------------------------------------------------------------------------------------------------------------------------------------------------------------------------------------------------------------------------------------------------------------------
    sp_type   slot   part_number   serial_number   artifact_hash                                                      artifact_version   details                                                                                                                               
    ---------------------------------------------------------------------------------------------------------------------------------------------------------------------------------------------------------------------------------------------------------------------------
*   sled      1      model1        serial1         005ea358f1cd316df42465b1e3a0334ea22cc0c0442cf9ddf9b42fbf49780236   1.0.0              - RotBootloader { expected_stage0_version: ArtifactVersion("0.0.1"), expected_stage0_next_version: NoValidVersion }                   
     └─                                                                                                                                  + RotBootloader { expected_stage0_version: ArtifactVersion("0.0.1"), expected_stage0_next_version: Version(ArtifactVersion("0.5.0")) }


internal DNS:
  DNS zone: "control-plane.oxide.internal" (unchanged)
    name: 058fd5f9-60a8-4e11-9302-15172782e17d.host          (records: 1)
        AAAA fd00:1122:3344:101::27
    name: 0c71b3b2-6ceb-4e8f-b020-b08675e83038.host          (records: 1)
        AAAA fd00:1122:3344:101::22
    name: 2b8f0cb3-0295-4b3c-bc58-4fe88b57112c.sled          (records: 1)
        AAAA fd00:1122:3344:102::1
    name: 353b3b65-20f7-48c3-88f7-495bd5d31545.host          (records: 1)
        AAAA fd00:1122:3344:102::23
    name: 3eeb8d49-eb1a-43f8-bb64-c2338421c2c6.host          (records: 1)
        AAAA fd00:1122:3344:103::22
    name: 427ec88f-f467-42fa-9bbb-66a91a36103c.host          (records: 1)
        AAAA fd00:1122:3344:2::1
    name: 466a9f29-62bf-4e63-924a-b9efdb86afec.host          (records: 1)
        AAAA fd00:1122:3344:102::22
    name: 5199c033-4cf9-4ab6-8ae7-566bd7606363.host          (records: 1)
        AAAA fd00:1122:3344:101::25
    name: 62620961-fc4a-481e-968b-f5acbac0dc63.host          (records: 1)
        AAAA fd00:1122:3344:102::21
    name: 6444f8a5-6465-4f0b-a549-1993c113569c.host          (records: 1)
        AAAA fd00:1122:3344:101::21
    name: 694bd14f-cb24-4be4-bb19-876e79cda2c8.host          (records: 1)
        AAAA fd00:1122:3344:103::26
    name: 6c3ae381-04f7-41ea-b0ac-74db387dbc3a.host          (records: 1)
        AAAA fd00:1122:3344:102::24
    name: 75b220ba-a0f4-4872-8202-dc7c87f062d0.host          (records: 1)
        AAAA fd00:1122:3344:103::24
    name: 7c252b64-c5af-4ec1-989e-9a03f3b0f111.host          (records: 1)
        AAAA fd00:1122:3344:103::27
    name: 803bfb63-c246-41db-b0da-d3b87ddfc63d.host          (records: 1)
        AAAA fd00:1122:3344:101::23
    name: 86a22a56-0168-453d-9df1-cb2a7c64b5d3.host          (records: 1)
        AAAA fd00:1122:3344:102::28
    name: 98e6b7c2-2efa-41ca-b20a-0a4d61102fe6.sled          (records: 1)
        AAAA fd00:1122:3344:101::1
    name: 99e2f30b-3174-40bf-a78a-90da8abba8ca.host          (records: 1)
        AAAA fd00:1122:3344:1::1
    name: @                                                  (records: 3)
        NS   ns1.control-plane.oxide.internal
        NS   ns2.control-plane.oxide.internal
        NS   ns3.control-plane.oxide.internal
    name: _clickhouse-admin-single-server._tcp               (records: 1)
        SRV  port  8888 353b3b65-20f7-48c3-88f7-495bd5d31545.host.control-plane.oxide.internal
    name: _clickhouse-native._tcp                            (records: 1)
        SRV  port  9000 353b3b65-20f7-48c3-88f7-495bd5d31545.host.control-plane.oxide.internal
    name: _clickhouse._tcp                                   (records: 1)
        SRV  port  8123 353b3b65-20f7-48c3-88f7-495bd5d31545.host.control-plane.oxide.internal
    name: _crucible-pantry._tcp                              (records: 3)
        SRV  port 17000 75b220ba-a0f4-4872-8202-dc7c87f062d0.host.control-plane.oxide.internal
        SRV  port 17000 ad6a3a03-8d0f-4504-99a4-cbf73d69b973.host.control-plane.oxide.internal
        SRV  port 17000 ba4994a8-23f9-4b1a-a84f-a08d74591389.host.control-plane.oxide.internal
    name: _crucible._tcp.058fd5f9-60a8-4e11-9302-15172782e17d (records: 1)
        SRV  port 32345 058fd5f9-60a8-4e11-9302-15172782e17d.host.control-plane.oxide.internal
    name: _crucible._tcp.5199c033-4cf9-4ab6-8ae7-566bd7606363 (records: 1)
        SRV  port 32345 5199c033-4cf9-4ab6-8ae7-566bd7606363.host.control-plane.oxide.internal
    name: _crucible._tcp.694bd14f-cb24-4be4-bb19-876e79cda2c8 (records: 1)
        SRV  port 32345 694bd14f-cb24-4be4-bb19-876e79cda2c8.host.control-plane.oxide.internal
    name: _crucible._tcp.7c252b64-c5af-4ec1-989e-9a03f3b0f111 (records: 1)
        SRV  port 32345 7c252b64-c5af-4ec1-989e-9a03f3b0f111.host.control-plane.oxide.internal
    name: _crucible._tcp.86a22a56-0168-453d-9df1-cb2a7c64b5d3 (records: 1)
        SRV  port 32345 86a22a56-0168-453d-9df1-cb2a7c64b5d3.host.control-plane.oxide.internal
    name: _crucible._tcp.bd354eef-d8a6-4165-9124-283fb5e46d77 (records: 1)
        SRV  port 32345 bd354eef-d8a6-4165-9124-283fb5e46d77.host.control-plane.oxide.internal
    name: _crucible._tcp.dfac80b4-a887-430a-ae87-a4e065dba787 (records: 1)
        SRV  port 32345 dfac80b4-a887-430a-ae87-a4e065dba787.host.control-plane.oxide.internal
    name: _crucible._tcp.e2fdefe7-95b2-4fd2-ae37-56929a06d58c (records: 1)
        SRV  port 32345 e2fdefe7-95b2-4fd2-ae37-56929a06d58c.host.control-plane.oxide.internal
    name: _crucible._tcp.f55647d4-5500-4ad3-893a-df45bd50d622 (records: 1)
        SRV  port 32345 f55647d4-5500-4ad3-893a-df45bd50d622.host.control-plane.oxide.internal
    name: _external-dns._tcp                                 (records: 3)
        SRV  port  5353 6c3ae381-04f7-41ea-b0ac-74db387dbc3a.host.control-plane.oxide.internal
        SRV  port  5353 803bfb63-c246-41db-b0da-d3b87ddfc63d.host.control-plane.oxide.internal
        SRV  port  5353 f6ec9c67-946a-4da3-98d5-581f72ce8bf0.host.control-plane.oxide.internal
    name: _internal-ntp._tcp                                 (records: 3)
        SRV  port   123 62620961-fc4a-481e-968b-f5acbac0dc63.host.control-plane.oxide.internal
        SRV  port   123 6444f8a5-6465-4f0b-a549-1993c113569c.host.control-plane.oxide.internal
        SRV  port   123 f10a4fb9-759f-4a65-b25e-5794ad2d07d8.host.control-plane.oxide.internal
    name: _nameservice._tcp                                  (records: 3)
        SRV  port  5353 427ec88f-f467-42fa-9bbb-66a91a36103c.host.control-plane.oxide.internal
        SRV  port  5353 99e2f30b-3174-40bf-a78a-90da8abba8ca.host.control-plane.oxide.internal
        SRV  port  5353 ea5b4030-b52f-44b2-8d70-45f15f987d01.host.control-plane.oxide.internal
    name: _nexus._tcp                                        (records: 3)
        SRV  port 12221 0c71b3b2-6ceb-4e8f-b020-b08675e83038.host.control-plane.oxide.internal
        SRV  port 12221 3eeb8d49-eb1a-43f8-bb64-c2338421c2c6.host.control-plane.oxide.internal
        SRV  port 12221 466a9f29-62bf-4e63-924a-b9efdb86afec.host.control-plane.oxide.internal
    name: _oximeter-reader._tcp                              (records: 1)
        SRV  port  9000 353b3b65-20f7-48c3-88f7-495bd5d31545.host.control-plane.oxide.internal
    name: _repo-depot._tcp                                   (records: 3)
        SRV  port 12348 2b8f0cb3-0295-4b3c-bc58-4fe88b57112c.sled.control-plane.oxide.internal
        SRV  port 12348 98e6b7c2-2efa-41ca-b20a-0a4d61102fe6.sled.control-plane.oxide.internal
        SRV  port 12348 d81c6a84-79b8-4958-ae41-ea46c9b19763.sled.control-plane.oxide.internal
    name: ad6a3a03-8d0f-4504-99a4-cbf73d69b973.host          (records: 1)
        AAAA fd00:1122:3344:102::25
    name: ba4994a8-23f9-4b1a-a84f-a08d74591389.host          (records: 1)
        AAAA fd00:1122:3344:101::24
    name: bd354eef-d8a6-4165-9124-283fb5e46d77.host          (records: 1)
        AAAA fd00:1122:3344:102::26
    name: d81c6a84-79b8-4958-ae41-ea46c9b19763.sled          (records: 1)
        AAAA fd00:1122:3344:103::1
    name: dfac80b4-a887-430a-ae87-a4e065dba787.host          (records: 1)
        AAAA fd00:1122:3344:101::26
    name: e2fdefe7-95b2-4fd2-ae37-56929a06d58c.host          (records: 1)
        AAAA fd00:1122:3344:102::27
    name: ea5b4030-b52f-44b2-8d70-45f15f987d01.host          (records: 1)
        AAAA fd00:1122:3344:3::1
    name: f10a4fb9-759f-4a65-b25e-5794ad2d07d8.host          (records: 1)
        AAAA fd00:1122:3344:103::21
    name: f55647d4-5500-4ad3-893a-df45bd50d622.host          (records: 1)
        AAAA fd00:1122:3344:103::25
    name: f6ec9c67-946a-4da3-98d5-581f72ce8bf0.host          (records: 1)
        AAAA fd00:1122:3344:103::23
    name: ns1                                                (records: 1)
        AAAA fd00:1122:3344:1::1
    name: ns2                                                (records: 1)
        AAAA fd00:1122:3344:2::1
    name: ns3                                                (records: 1)
        AAAA fd00:1122:3344:3::1

external DNS:
  DNS zone: "oxide.example" (unchanged)
    name: @                                                  (records: 3)
        NS   ns1.oxide.example
        NS   ns2.oxide.example
        NS   ns3.oxide.example
    name: example-silo.sys                                   (records: 3)
        A    192.0.2.2
        A    192.0.2.3
        A    192.0.2.4
    name: ns1                                                (records: 1)
        A    198.51.100.1
    name: ns2                                                (records: 1)
        A    198.51.100.2
    name: ns3                                                (records: 1)
        A    198.51.100.3




> # Now simulate the update completing successfully.
> # Like before, we should see a pending RoT update for this sled.
> sled-update-rot-bootloader 2b8f0cb3-0295-4b3c-bc58-4fe88b57112c --stage0 1.0.0
set sled 2b8f0cb3-0295-4b3c-bc58-4fe88b57112c RoT bootloader versions: stage0 -> 1.0.0

> inventory-generate
generated inventory collection 0b5efbb3-0b1b-4bbf-b7d8-a2d6fca074c6 from configured sleds

> blueprint-plan latest latest
INFO performed noop image source checks on sled, sled_id: 2b8f0cb3-0295-4b3c-bc58-4fe88b57112c, num_total: 9, num_already_artifact: 0, num_eligible: 0, num_ineligible: 9
INFO performed noop image source checks on sled, sled_id: 98e6b7c2-2efa-41ca-b20a-0a4d61102fe6, num_total: 8, num_already_artifact: 0, num_eligible: 0, num_ineligible: 8
INFO performed noop image source checks on sled, sled_id: d81c6a84-79b8-4958-ae41-ea46c9b19763, num_total: 8, num_already_artifact: 0, num_eligible: 0, num_ineligible: 8
INFO sufficient BoundaryNtp zones exist in plan, desired_count: 0, current_count: 0
INFO sufficient Clickhouse zones exist in plan, desired_count: 1, current_count: 1
INFO sufficient ClickhouseKeeper zones exist in plan, desired_count: 0, current_count: 0
INFO sufficient ClickhouseServer zones exist in plan, desired_count: 0, current_count: 0
INFO sufficient CockroachDb zones exist in plan, desired_count: 0, current_count: 0
INFO sufficient CruciblePantry zones exist in plan, desired_count: 0, current_count: 3
INFO sufficient InternalDns zones exist in plan, desired_count: 3, current_count: 3
INFO sufficient ExternalDns zones exist in plan, desired_count: 3, current_count: 3
INFO sufficient Nexus zones exist in plan, desired_count: 3, current_count: 3
INFO sufficient Oximeter zones exist in plan, desired_count: 0, current_count: 0
INFO MGS-driven update completed (will remove it and re-evaluate board), artifact_version: 1.0.0, artifact_hash: 005ea358f1cd316df42465b1e3a0334ea22cc0c0442cf9ddf9b42fbf49780236, expected_stage0_next_version: Version(ArtifactVersion("0.5.0")), expected_stage0_version: 0.0.1, component: rot_bootloader, sp_slot: 1, sp_type: Sled, serial_number: serial1, part_number: model1
INFO configuring MGS-driven update, artifact_version: 1.0.0, artifact_hash: 04e4a7fdb84acca92c8fd3235e26d64ea61bef8a5f98202589fd346989c5720a, expected_transient_boot_preference: None, expected_pending_persistent_boot_preference: None, expected_persistent_boot_preference: A, expected_active_slot: ExpectedActiveRotSlot { slot: A, version: ArtifactVersion("0.0.2") }, expected_inactive_version: NoValidVersion, component: rot, sp_slot: 1, sp_type: Sled, serial_number: serial1, part_number: model1
INFO reached maximum number of pending MGS-driven updates, max: 1
INFO will ensure cockroachdb setting, setting: cluster.preserve_downgrade_option, value: DoNotModify
generated blueprint d60afc57-f15d-476c-bd0f-b1071e2bb976 based on parent blueprint 9034c710-3e57-45f3-99e5-4316145e87ac

> blueprint-diff latest
from: blueprint 9034c710-3e57-45f3-99e5-4316145e87ac
to:   blueprint d60afc57-f15d-476c-bd0f-b1071e2bb976

 COCKROACHDB SETTINGS:
    state fingerprint:::::::::::::::::   (none) (unchanged)
    cluster.preserve_downgrade_option:   (do not modify) (unchanged)

 METADATA:
    internal DNS version:::   1 (unchanged)
    external DNS version:::   1 (unchanged)
    target release min gen:   1 (unchanged)

 OXIMETER SETTINGS:
    generation:   1 (unchanged)
    read from::   SingleNode (unchanged)

 PENDING MGS UPDATES:

    Pending MGS-managed updates (all baseboards):
    ---------------------------------------------------------------------------------------------------------------------------------------------------------------------------------------------------------------------------------------------------------------------------------------------------------------------------------------------------------------------------------------------------------------------------
    sp_type   slot   part_number   serial_number   artifact_hash                                                        artifact_version   details                                                                                                                                                                                                                                                                             
    ---------------------------------------------------------------------------------------------------------------------------------------------------------------------------------------------------------------------------------------------------------------------------------------------------------------------------------------------------------------------------------------------------------------------------
*   sled      1      model1        serial1         - 005ea358f1cd316df42465b1e3a0334ea22cc0c0442cf9ddf9b42fbf49780236   1.0.0              - RotBootloader { expected_stage0_version: ArtifactVersion("0.0.1"), expected_stage0_next_version: Version(ArtifactVersion("0.5.0")) }                                                                                                                                              
     └─                                            + 04e4a7fdb84acca92c8fd3235e26d64ea61bef8a5f98202589fd346989c5720a                      + Rot { expected_active_slot: ExpectedActiveRotSlot { slot: A, version: ArtifactVersion("0.0.2") }, expected_inactive_version: NoValidVersion, expected_persistent_boot_preference: A, expected_pending_persistent_boot_preference: None, expected_transient_boot_preference: None }


internal DNS:
  DNS zone: "control-plane.oxide.internal" (unchanged)
    name: 058fd5f9-60a8-4e11-9302-15172782e17d.host          (records: 1)
        AAAA fd00:1122:3344:101::27
    name: 0c71b3b2-6ceb-4e8f-b020-b08675e83038.host          (records: 1)
        AAAA fd00:1122:3344:101::22
    name: 2b8f0cb3-0295-4b3c-bc58-4fe88b57112c.sled          (records: 1)
        AAAA fd00:1122:3344:102::1
    name: 353b3b65-20f7-48c3-88f7-495bd5d31545.host          (records: 1)
        AAAA fd00:1122:3344:102::23
    name: 3eeb8d49-eb1a-43f8-bb64-c2338421c2c6.host          (records: 1)
        AAAA fd00:1122:3344:103::22
    name: 427ec88f-f467-42fa-9bbb-66a91a36103c.host          (records: 1)
        AAAA fd00:1122:3344:2::1
    name: 466a9f29-62bf-4e63-924a-b9efdb86afec.host          (records: 1)
        AAAA fd00:1122:3344:102::22
    name: 5199c033-4cf9-4ab6-8ae7-566bd7606363.host          (records: 1)
        AAAA fd00:1122:3344:101::25
    name: 62620961-fc4a-481e-968b-f5acbac0dc63.host          (records: 1)
        AAAA fd00:1122:3344:102::21
    name: 6444f8a5-6465-4f0b-a549-1993c113569c.host          (records: 1)
        AAAA fd00:1122:3344:101::21
    name: 694bd14f-cb24-4be4-bb19-876e79cda2c8.host          (records: 1)
        AAAA fd00:1122:3344:103::26
    name: 6c3ae381-04f7-41ea-b0ac-74db387dbc3a.host          (records: 1)
        AAAA fd00:1122:3344:102::24
    name: 75b220ba-a0f4-4872-8202-dc7c87f062d0.host          (records: 1)
        AAAA fd00:1122:3344:103::24
    name: 7c252b64-c5af-4ec1-989e-9a03f3b0f111.host          (records: 1)
        AAAA fd00:1122:3344:103::27
    name: 803bfb63-c246-41db-b0da-d3b87ddfc63d.host          (records: 1)
        AAAA fd00:1122:3344:101::23
    name: 86a22a56-0168-453d-9df1-cb2a7c64b5d3.host          (records: 1)
        AAAA fd00:1122:3344:102::28
    name: 98e6b7c2-2efa-41ca-b20a-0a4d61102fe6.sled          (records: 1)
        AAAA fd00:1122:3344:101::1
    name: 99e2f30b-3174-40bf-a78a-90da8abba8ca.host          (records: 1)
        AAAA fd00:1122:3344:1::1
    name: @                                                  (records: 3)
        NS   ns1.control-plane.oxide.internal
        NS   ns2.control-plane.oxide.internal
        NS   ns3.control-plane.oxide.internal
    name: _clickhouse-admin-single-server._tcp               (records: 1)
        SRV  port  8888 353b3b65-20f7-48c3-88f7-495bd5d31545.host.control-plane.oxide.internal
    name: _clickhouse-native._tcp                            (records: 1)
        SRV  port  9000 353b3b65-20f7-48c3-88f7-495bd5d31545.host.control-plane.oxide.internal
    name: _clickhouse._tcp                                   (records: 1)
        SRV  port  8123 353b3b65-20f7-48c3-88f7-495bd5d31545.host.control-plane.oxide.internal
    name: _crucible-pantry._tcp                              (records: 3)
        SRV  port 17000 75b220ba-a0f4-4872-8202-dc7c87f062d0.host.control-plane.oxide.internal
        SRV  port 17000 ad6a3a03-8d0f-4504-99a4-cbf73d69b973.host.control-plane.oxide.internal
        SRV  port 17000 ba4994a8-23f9-4b1a-a84f-a08d74591389.host.control-plane.oxide.internal
    name: _crucible._tcp.058fd5f9-60a8-4e11-9302-15172782e17d (records: 1)
        SRV  port 32345 058fd5f9-60a8-4e11-9302-15172782e17d.host.control-plane.oxide.internal
    name: _crucible._tcp.5199c033-4cf9-4ab6-8ae7-566bd7606363 (records: 1)
        SRV  port 32345 5199c033-4cf9-4ab6-8ae7-566bd7606363.host.control-plane.oxide.internal
    name: _crucible._tcp.694bd14f-cb24-4be4-bb19-876e79cda2c8 (records: 1)
        SRV  port 32345 694bd14f-cb24-4be4-bb19-876e79cda2c8.host.control-plane.oxide.internal
    name: _crucible._tcp.7c252b64-c5af-4ec1-989e-9a03f3b0f111 (records: 1)
        SRV  port 32345 7c252b64-c5af-4ec1-989e-9a03f3b0f111.host.control-plane.oxide.internal
    name: _crucible._tcp.86a22a56-0168-453d-9df1-cb2a7c64b5d3 (records: 1)
        SRV  port 32345 86a22a56-0168-453d-9df1-cb2a7c64b5d3.host.control-plane.oxide.internal
    name: _crucible._tcp.bd354eef-d8a6-4165-9124-283fb5e46d77 (records: 1)
        SRV  port 32345 bd354eef-d8a6-4165-9124-283fb5e46d77.host.control-plane.oxide.internal
    name: _crucible._tcp.dfac80b4-a887-430a-ae87-a4e065dba787 (records: 1)
        SRV  port 32345 dfac80b4-a887-430a-ae87-a4e065dba787.host.control-plane.oxide.internal
    name: _crucible._tcp.e2fdefe7-95b2-4fd2-ae37-56929a06d58c (records: 1)
        SRV  port 32345 e2fdefe7-95b2-4fd2-ae37-56929a06d58c.host.control-plane.oxide.internal
    name: _crucible._tcp.f55647d4-5500-4ad3-893a-df45bd50d622 (records: 1)
        SRV  port 32345 f55647d4-5500-4ad3-893a-df45bd50d622.host.control-plane.oxide.internal
    name: _external-dns._tcp                                 (records: 3)
        SRV  port  5353 6c3ae381-04f7-41ea-b0ac-74db387dbc3a.host.control-plane.oxide.internal
        SRV  port  5353 803bfb63-c246-41db-b0da-d3b87ddfc63d.host.control-plane.oxide.internal
        SRV  port  5353 f6ec9c67-946a-4da3-98d5-581f72ce8bf0.host.control-plane.oxide.internal
    name: _internal-ntp._tcp                                 (records: 3)
        SRV  port   123 62620961-fc4a-481e-968b-f5acbac0dc63.host.control-plane.oxide.internal
        SRV  port   123 6444f8a5-6465-4f0b-a549-1993c113569c.host.control-plane.oxide.internal
        SRV  port   123 f10a4fb9-759f-4a65-b25e-5794ad2d07d8.host.control-plane.oxide.internal
    name: _nameservice._tcp                                  (records: 3)
        SRV  port  5353 427ec88f-f467-42fa-9bbb-66a91a36103c.host.control-plane.oxide.internal
        SRV  port  5353 99e2f30b-3174-40bf-a78a-90da8abba8ca.host.control-plane.oxide.internal
        SRV  port  5353 ea5b4030-b52f-44b2-8d70-45f15f987d01.host.control-plane.oxide.internal
    name: _nexus._tcp                                        (records: 3)
        SRV  port 12221 0c71b3b2-6ceb-4e8f-b020-b08675e83038.host.control-plane.oxide.internal
        SRV  port 12221 3eeb8d49-eb1a-43f8-bb64-c2338421c2c6.host.control-plane.oxide.internal
        SRV  port 12221 466a9f29-62bf-4e63-924a-b9efdb86afec.host.control-plane.oxide.internal
    name: _oximeter-reader._tcp                              (records: 1)
        SRV  port  9000 353b3b65-20f7-48c3-88f7-495bd5d31545.host.control-plane.oxide.internal
    name: _repo-depot._tcp                                   (records: 3)
        SRV  port 12348 2b8f0cb3-0295-4b3c-bc58-4fe88b57112c.sled.control-plane.oxide.internal
        SRV  port 12348 98e6b7c2-2efa-41ca-b20a-0a4d61102fe6.sled.control-plane.oxide.internal
        SRV  port 12348 d81c6a84-79b8-4958-ae41-ea46c9b19763.sled.control-plane.oxide.internal
    name: ad6a3a03-8d0f-4504-99a4-cbf73d69b973.host          (records: 1)
        AAAA fd00:1122:3344:102::25
    name: ba4994a8-23f9-4b1a-a84f-a08d74591389.host          (records: 1)
        AAAA fd00:1122:3344:101::24
    name: bd354eef-d8a6-4165-9124-283fb5e46d77.host          (records: 1)
        AAAA fd00:1122:3344:102::26
    name: d81c6a84-79b8-4958-ae41-ea46c9b19763.sled          (records: 1)
        AAAA fd00:1122:3344:103::1
    name: dfac80b4-a887-430a-ae87-a4e065dba787.host          (records: 1)
        AAAA fd00:1122:3344:101::26
    name: e2fdefe7-95b2-4fd2-ae37-56929a06d58c.host          (records: 1)
        AAAA fd00:1122:3344:102::27
    name: ea5b4030-b52f-44b2-8d70-45f15f987d01.host          (records: 1)
        AAAA fd00:1122:3344:3::1
    name: f10a4fb9-759f-4a65-b25e-5794ad2d07d8.host          (records: 1)
        AAAA fd00:1122:3344:103::21
    name: f55647d4-5500-4ad3-893a-df45bd50d622.host          (records: 1)
        AAAA fd00:1122:3344:103::25
    name: f6ec9c67-946a-4da3-98d5-581f72ce8bf0.host          (records: 1)
        AAAA fd00:1122:3344:103::23
    name: ns1                                                (records: 1)
        AAAA fd00:1122:3344:1::1
    name: ns2                                                (records: 1)
        AAAA fd00:1122:3344:2::1
    name: ns3                                                (records: 1)
        AAAA fd00:1122:3344:3::1

external DNS:
  DNS zone: "oxide.example" (unchanged)
    name: @                                                  (records: 3)
        NS   ns1.oxide.example
        NS   ns2.oxide.example
        NS   ns3.oxide.example
    name: example-silo.sys                                   (records: 3)
        A    192.0.2.2
        A    192.0.2.3
        A    192.0.2.4
    name: ns1                                                (records: 1)
        A    198.51.100.1
    name: ns2                                                (records: 1)
        A    198.51.100.2
    name: ns3                                                (records: 1)
        A    198.51.100.3




> # Now we'll change the inactive slot contents of the simulated RoT. Like with
> # the RoT bootloader, this should make the update impossible and cause the
> # planner to fix it.
> set ignore-impossible-mgs-updates-since now
ignoring impossible MGS updates since <REDACTED_TIMESTAMP>

> sled-update-rot 2b8f0cb3-0295-4b3c-bc58-4fe88b57112c --slot-b 0.5.0
set sled 2b8f0cb3-0295-4b3c-bc58-4fe88b57112c RoT settings: slot b -> 0.5.0

> inventory-generate
generated inventory collection 78f72e8d-46a9-40a9-8618-602f54454d80 from configured sleds

> blueprint-plan latest latest
INFO performed noop image source checks on sled, sled_id: 2b8f0cb3-0295-4b3c-bc58-4fe88b57112c, num_total: 9, num_already_artifact: 0, num_eligible: 0, num_ineligible: 9
INFO performed noop image source checks on sled, sled_id: 98e6b7c2-2efa-41ca-b20a-0a4d61102fe6, num_total: 8, num_already_artifact: 0, num_eligible: 0, num_ineligible: 8
INFO performed noop image source checks on sled, sled_id: d81c6a84-79b8-4958-ae41-ea46c9b19763, num_total: 8, num_already_artifact: 0, num_eligible: 0, num_ineligible: 8
INFO sufficient BoundaryNtp zones exist in plan, desired_count: 0, current_count: 0
INFO sufficient Clickhouse zones exist in plan, desired_count: 1, current_count: 1
INFO sufficient ClickhouseKeeper zones exist in plan, desired_count: 0, current_count: 0
INFO sufficient ClickhouseServer zones exist in plan, desired_count: 0, current_count: 0
INFO sufficient CockroachDb zones exist in plan, desired_count: 0, current_count: 0
INFO sufficient CruciblePantry zones exist in plan, desired_count: 0, current_count: 3
INFO sufficient InternalDns zones exist in plan, desired_count: 3, current_count: 3
INFO sufficient ExternalDns zones exist in plan, desired_count: 3, current_count: 3
INFO sufficient Nexus zones exist in plan, desired_count: 3, current_count: 3
INFO sufficient Oximeter zones exist in plan, desired_count: 0, current_count: 0
INFO MGS-driven update impossible (will remove it and re-evaluate board), artifact_version: 1.0.0, artifact_hash: 04e4a7fdb84acca92c8fd3235e26d64ea61bef8a5f98202589fd346989c5720a, expected_transient_boot_preference: None, expected_pending_persistent_boot_preference: None, expected_persistent_boot_preference: A, expected_active_slot: ExpectedActiveRotSlot { slot: A, version: ArtifactVersion("0.0.2") }, expected_inactive_version: NoValidVersion, component: rot, sp_slot: 1, sp_type: Sled, serial_number: serial1, part_number: model1
INFO configuring MGS-driven update, artifact_version: 1.0.0, artifact_hash: 04e4a7fdb84acca92c8fd3235e26d64ea61bef8a5f98202589fd346989c5720a, expected_transient_boot_preference: None, expected_pending_persistent_boot_preference: None, expected_persistent_boot_preference: A, expected_active_slot: ExpectedActiveRotSlot { slot: A, version: ArtifactVersion("0.0.2") }, expected_inactive_version: Version(ArtifactVersion("0.5.0")), component: rot, sp_slot: 1, sp_type: Sled, serial_number: serial1, part_number: model1
INFO reached maximum number of pending MGS-driven updates, max: 1
INFO will ensure cockroachdb setting, setting: cluster.preserve_downgrade_option, value: DoNotModify
generated blueprint a5a8f242-ffa5-473c-8efd-2acf2dc0b736 based on parent blueprint d60afc57-f15d-476c-bd0f-b1071e2bb976

> blueprint-diff latest
from: blueprint d60afc57-f15d-476c-bd0f-b1071e2bb976
to:   blueprint a5a8f242-ffa5-473c-8efd-2acf2dc0b736

 COCKROACHDB SETTINGS:
    state fingerprint:::::::::::::::::   (none) (unchanged)
    cluster.preserve_downgrade_option:   (do not modify) (unchanged)

 METADATA:
    internal DNS version:::   1 (unchanged)
    external DNS version:::   1 (unchanged)
    target release min gen:   1 (unchanged)

 OXIMETER SETTINGS:
    generation:   1 (unchanged)
    read from::   SingleNode (unchanged)

 PENDING MGS UPDATES:

    Pending MGS-managed updates (all baseboards):
    --------------------------------------------------------------------------------------------------------------------------------------------------------------------------------------------------------------------------------------------------------------------------------------------------------------------------------------------------------------------------------------------------------------------------------------------
    sp_type   slot   part_number   serial_number   artifact_hash                                                      artifact_version   details                                                                                                                                                                                                                                                                                                
    --------------------------------------------------------------------------------------------------------------------------------------------------------------------------------------------------------------------------------------------------------------------------------------------------------------------------------------------------------------------------------------------------------------------------------------------
*   sled      1      model1        serial1         04e4a7fdb84acca92c8fd3235e26d64ea61bef8a5f98202589fd346989c5720a   1.0.0              - Rot { expected_active_slot: ExpectedActiveRotSlot { slot: A, version: ArtifactVersion("0.0.2") }, expected_inactive_version: NoValidVersion, expected_persistent_boot_preference: A, expected_pending_persistent_boot_preference: None, expected_transient_boot_preference: None }                   
     └─                                                                                                                                  + Rot { expected_active_slot: ExpectedActiveRotSlot { slot: A, version: ArtifactVersion("0.0.2") }, expected_inactive_version: Version(ArtifactVersion("0.5.0")), expected_persistent_boot_preference: A, expected_pending_persistent_boot_preference: None, expected_transient_boot_preference: None }


internal DNS:
  DNS zone: "control-plane.oxide.internal" (unchanged)
    name: 058fd5f9-60a8-4e11-9302-15172782e17d.host          (records: 1)
        AAAA fd00:1122:3344:101::27
    name: 0c71b3b2-6ceb-4e8f-b020-b08675e83038.host          (records: 1)
        AAAA fd00:1122:3344:101::22
    name: 2b8f0cb3-0295-4b3c-bc58-4fe88b57112c.sled          (records: 1)
        AAAA fd00:1122:3344:102::1
    name: 353b3b65-20f7-48c3-88f7-495bd5d31545.host          (records: 1)
        AAAA fd00:1122:3344:102::23
    name: 3eeb8d49-eb1a-43f8-bb64-c2338421c2c6.host          (records: 1)
        AAAA fd00:1122:3344:103::22
    name: 427ec88f-f467-42fa-9bbb-66a91a36103c.host          (records: 1)
        AAAA fd00:1122:3344:2::1
    name: 466a9f29-62bf-4e63-924a-b9efdb86afec.host          (records: 1)
        AAAA fd00:1122:3344:102::22
    name: 5199c033-4cf9-4ab6-8ae7-566bd7606363.host          (records: 1)
        AAAA fd00:1122:3344:101::25
    name: 62620961-fc4a-481e-968b-f5acbac0dc63.host          (records: 1)
        AAAA fd00:1122:3344:102::21
    name: 6444f8a5-6465-4f0b-a549-1993c113569c.host          (records: 1)
        AAAA fd00:1122:3344:101::21
    name: 694bd14f-cb24-4be4-bb19-876e79cda2c8.host          (records: 1)
        AAAA fd00:1122:3344:103::26
    name: 6c3ae381-04f7-41ea-b0ac-74db387dbc3a.host          (records: 1)
        AAAA fd00:1122:3344:102::24
    name: 75b220ba-a0f4-4872-8202-dc7c87f062d0.host          (records: 1)
        AAAA fd00:1122:3344:103::24
    name: 7c252b64-c5af-4ec1-989e-9a03f3b0f111.host          (records: 1)
        AAAA fd00:1122:3344:103::27
    name: 803bfb63-c246-41db-b0da-d3b87ddfc63d.host          (records: 1)
        AAAA fd00:1122:3344:101::23
    name: 86a22a56-0168-453d-9df1-cb2a7c64b5d3.host          (records: 1)
        AAAA fd00:1122:3344:102::28
    name: 98e6b7c2-2efa-41ca-b20a-0a4d61102fe6.sled          (records: 1)
        AAAA fd00:1122:3344:101::1
    name: 99e2f30b-3174-40bf-a78a-90da8abba8ca.host          (records: 1)
        AAAA fd00:1122:3344:1::1
    name: @                                                  (records: 3)
        NS   ns1.control-plane.oxide.internal
        NS   ns2.control-plane.oxide.internal
        NS   ns3.control-plane.oxide.internal
    name: _clickhouse-admin-single-server._tcp               (records: 1)
        SRV  port  8888 353b3b65-20f7-48c3-88f7-495bd5d31545.host.control-plane.oxide.internal
    name: _clickhouse-native._tcp                            (records: 1)
        SRV  port  9000 353b3b65-20f7-48c3-88f7-495bd5d31545.host.control-plane.oxide.internal
    name: _clickhouse._tcp                                   (records: 1)
        SRV  port  8123 353b3b65-20f7-48c3-88f7-495bd5d31545.host.control-plane.oxide.internal
    name: _crucible-pantry._tcp                              (records: 3)
        SRV  port 17000 75b220ba-a0f4-4872-8202-dc7c87f062d0.host.control-plane.oxide.internal
        SRV  port 17000 ad6a3a03-8d0f-4504-99a4-cbf73d69b973.host.control-plane.oxide.internal
        SRV  port 17000 ba4994a8-23f9-4b1a-a84f-a08d74591389.host.control-plane.oxide.internal
    name: _crucible._tcp.058fd5f9-60a8-4e11-9302-15172782e17d (records: 1)
        SRV  port 32345 058fd5f9-60a8-4e11-9302-15172782e17d.host.control-plane.oxide.internal
    name: _crucible._tcp.5199c033-4cf9-4ab6-8ae7-566bd7606363 (records: 1)
        SRV  port 32345 5199c033-4cf9-4ab6-8ae7-566bd7606363.host.control-plane.oxide.internal
    name: _crucible._tcp.694bd14f-cb24-4be4-bb19-876e79cda2c8 (records: 1)
        SRV  port 32345 694bd14f-cb24-4be4-bb19-876e79cda2c8.host.control-plane.oxide.internal
    name: _crucible._tcp.7c252b64-c5af-4ec1-989e-9a03f3b0f111 (records: 1)
        SRV  port 32345 7c252b64-c5af-4ec1-989e-9a03f3b0f111.host.control-plane.oxide.internal
    name: _crucible._tcp.86a22a56-0168-453d-9df1-cb2a7c64b5d3 (records: 1)
        SRV  port 32345 86a22a56-0168-453d-9df1-cb2a7c64b5d3.host.control-plane.oxide.internal
    name: _crucible._tcp.bd354eef-d8a6-4165-9124-283fb5e46d77 (records: 1)
        SRV  port 32345 bd354eef-d8a6-4165-9124-283fb5e46d77.host.control-plane.oxide.internal
    name: _crucible._tcp.dfac80b4-a887-430a-ae87-a4e065dba787 (records: 1)
        SRV  port 32345 dfac80b4-a887-430a-ae87-a4e065dba787.host.control-plane.oxide.internal
    name: _crucible._tcp.e2fdefe7-95b2-4fd2-ae37-56929a06d58c (records: 1)
        SRV  port 32345 e2fdefe7-95b2-4fd2-ae37-56929a06d58c.host.control-plane.oxide.internal
    name: _crucible._tcp.f55647d4-5500-4ad3-893a-df45bd50d622 (records: 1)
        SRV  port 32345 f55647d4-5500-4ad3-893a-df45bd50d622.host.control-plane.oxide.internal
    name: _external-dns._tcp                                 (records: 3)
        SRV  port  5353 6c3ae381-04f7-41ea-b0ac-74db387dbc3a.host.control-plane.oxide.internal
        SRV  port  5353 803bfb63-c246-41db-b0da-d3b87ddfc63d.host.control-plane.oxide.internal
        SRV  port  5353 f6ec9c67-946a-4da3-98d5-581f72ce8bf0.host.control-plane.oxide.internal
    name: _internal-ntp._tcp                                 (records: 3)
        SRV  port   123 62620961-fc4a-481e-968b-f5acbac0dc63.host.control-plane.oxide.internal
        SRV  port   123 6444f8a5-6465-4f0b-a549-1993c113569c.host.control-plane.oxide.internal
        SRV  port   123 f10a4fb9-759f-4a65-b25e-5794ad2d07d8.host.control-plane.oxide.internal
    name: _nameservice._tcp                                  (records: 3)
        SRV  port  5353 427ec88f-f467-42fa-9bbb-66a91a36103c.host.control-plane.oxide.internal
        SRV  port  5353 99e2f30b-3174-40bf-a78a-90da8abba8ca.host.control-plane.oxide.internal
        SRV  port  5353 ea5b4030-b52f-44b2-8d70-45f15f987d01.host.control-plane.oxide.internal
    name: _nexus._tcp                                        (records: 3)
        SRV  port 12221 0c71b3b2-6ceb-4e8f-b020-b08675e83038.host.control-plane.oxide.internal
        SRV  port 12221 3eeb8d49-eb1a-43f8-bb64-c2338421c2c6.host.control-plane.oxide.internal
        SRV  port 12221 466a9f29-62bf-4e63-924a-b9efdb86afec.host.control-plane.oxide.internal
    name: _oximeter-reader._tcp                              (records: 1)
        SRV  port  9000 353b3b65-20f7-48c3-88f7-495bd5d31545.host.control-plane.oxide.internal
    name: _repo-depot._tcp                                   (records: 3)
        SRV  port 12348 2b8f0cb3-0295-4b3c-bc58-4fe88b57112c.sled.control-plane.oxide.internal
        SRV  port 12348 98e6b7c2-2efa-41ca-b20a-0a4d61102fe6.sled.control-plane.oxide.internal
        SRV  port 12348 d81c6a84-79b8-4958-ae41-ea46c9b19763.sled.control-plane.oxide.internal
    name: ad6a3a03-8d0f-4504-99a4-cbf73d69b973.host          (records: 1)
        AAAA fd00:1122:3344:102::25
    name: ba4994a8-23f9-4b1a-a84f-a08d74591389.host          (records: 1)
        AAAA fd00:1122:3344:101::24
    name: bd354eef-d8a6-4165-9124-283fb5e46d77.host          (records: 1)
        AAAA fd00:1122:3344:102::26
    name: d81c6a84-79b8-4958-ae41-ea46c9b19763.sled          (records: 1)
        AAAA fd00:1122:3344:103::1
    name: dfac80b4-a887-430a-ae87-a4e065dba787.host          (records: 1)
        AAAA fd00:1122:3344:101::26
    name: e2fdefe7-95b2-4fd2-ae37-56929a06d58c.host          (records: 1)
        AAAA fd00:1122:3344:102::27
    name: ea5b4030-b52f-44b2-8d70-45f15f987d01.host          (records: 1)
        AAAA fd00:1122:3344:3::1
    name: f10a4fb9-759f-4a65-b25e-5794ad2d07d8.host          (records: 1)
        AAAA fd00:1122:3344:103::21
    name: f55647d4-5500-4ad3-893a-df45bd50d622.host          (records: 1)
        AAAA fd00:1122:3344:103::25
    name: f6ec9c67-946a-4da3-98d5-581f72ce8bf0.host          (records: 1)
        AAAA fd00:1122:3344:103::23
    name: ns1                                                (records: 1)
        AAAA fd00:1122:3344:1::1
    name: ns2                                                (records: 1)
        AAAA fd00:1122:3344:2::1
    name: ns3                                                (records: 1)
        AAAA fd00:1122:3344:3::1

external DNS:
  DNS zone: "oxide.example" (unchanged)
    name: @                                                  (records: 3)
        NS   ns1.oxide.example
        NS   ns2.oxide.example
        NS   ns3.oxide.example
    name: example-silo.sys                                   (records: 3)
        A    192.0.2.2
        A    192.0.2.3
        A    192.0.2.4
    name: ns1                                                (records: 1)
        A    198.51.100.1
    name: ns2                                                (records: 1)
        A    198.51.100.2
    name: ns3                                                (records: 1)
        A    198.51.100.3




> # Now simulate the update completing successfully.
> # Like before, we should see a pending SP update for this sled.
> sled-update-rot 2b8f0cb3-0295-4b3c-bc58-4fe88b57112c --slot-a 1.0.0
set sled 2b8f0cb3-0295-4b3c-bc58-4fe88b57112c RoT settings: slot a -> 1.0.0

> inventory-generate
generated inventory collection 39363465-89ae-4ac2-9be1-099068da9d45 from configured sleds

> blueprint-plan latest latest
INFO performed noop image source checks on sled, sled_id: 2b8f0cb3-0295-4b3c-bc58-4fe88b57112c, num_total: 9, num_already_artifact: 0, num_eligible: 0, num_ineligible: 9
INFO performed noop image source checks on sled, sled_id: 98e6b7c2-2efa-41ca-b20a-0a4d61102fe6, num_total: 8, num_already_artifact: 0, num_eligible: 0, num_ineligible: 8
INFO performed noop image source checks on sled, sled_id: d81c6a84-79b8-4958-ae41-ea46c9b19763, num_total: 8, num_already_artifact: 0, num_eligible: 0, num_ineligible: 8
INFO sufficient BoundaryNtp zones exist in plan, desired_count: 0, current_count: 0
INFO sufficient Clickhouse zones exist in plan, desired_count: 1, current_count: 1
INFO sufficient ClickhouseKeeper zones exist in plan, desired_count: 0, current_count: 0
INFO sufficient ClickhouseServer zones exist in plan, desired_count: 0, current_count: 0
INFO sufficient CockroachDb zones exist in plan, desired_count: 0, current_count: 0
INFO sufficient CruciblePantry zones exist in plan, desired_count: 0, current_count: 3
INFO sufficient InternalDns zones exist in plan, desired_count: 3, current_count: 3
INFO sufficient ExternalDns zones exist in plan, desired_count: 3, current_count: 3
INFO sufficient Nexus zones exist in plan, desired_count: 3, current_count: 3
INFO sufficient Oximeter zones exist in plan, desired_count: 0, current_count: 0
INFO MGS-driven update completed (will remove it and re-evaluate board), artifact_version: 1.0.0, artifact_hash: 04e4a7fdb84acca92c8fd3235e26d64ea61bef8a5f98202589fd346989c5720a, expected_transient_boot_preference: None, expected_pending_persistent_boot_preference: None, expected_persistent_boot_preference: A, expected_active_slot: ExpectedActiveRotSlot { slot: A, version: ArtifactVersion("0.0.2") }, expected_inactive_version: Version(ArtifactVersion("0.5.0")), component: rot, sp_slot: 1, sp_type: Sled, serial_number: serial1, part_number: model1
INFO configuring MGS-driven update, artifact_version: 1.0.0, artifact_hash: 7e6667e646ad001b54c8365a3d309c03f89c59102723d38d01697ee8079fe670, expected_inactive_version: NoValidVersion, expected_active_version: 0.0.1, component: sp, sp_slot: 1, sp_type: Sled, serial_number: serial1, part_number: model1
INFO reached maximum number of pending MGS-driven updates, max: 1
INFO will ensure cockroachdb setting, setting: cluster.preserve_downgrade_option, value: DoNotModify
generated blueprint 626487fa-7139-45ec-8416-902271fc730b based on parent blueprint a5a8f242-ffa5-473c-8efd-2acf2dc0b736

> blueprint-diff latest
from: blueprint a5a8f242-ffa5-473c-8efd-2acf2dc0b736
to:   blueprint 626487fa-7139-45ec-8416-902271fc730b

 COCKROACHDB SETTINGS:
    state fingerprint:::::::::::::::::   (none) (unchanged)
    cluster.preserve_downgrade_option:   (do not modify) (unchanged)

 METADATA:
    internal DNS version:::   1 (unchanged)
    external DNS version:::   1 (unchanged)
    target release min gen:   1 (unchanged)

 OXIMETER SETTINGS:
    generation:   1 (unchanged)
    read from::   SingleNode (unchanged)

 PENDING MGS UPDATES:

    Pending MGS-managed updates (all baseboards):
    ----------------------------------------------------------------------------------------------------------------------------------------------------------------------------------------------------------------------------------------------------------------------------------------------------------------------------------------------------------------------------------------------------------------------------------------------
    sp_type   slot   part_number   serial_number   artifact_hash                                                        artifact_version   details                                                                                                                                                                                                                                                                                                
    ----------------------------------------------------------------------------------------------------------------------------------------------------------------------------------------------------------------------------------------------------------------------------------------------------------------------------------------------------------------------------------------------------------------------------------------------
*   sled      1      model1        serial1         - 04e4a7fdb84acca92c8fd3235e26d64ea61bef8a5f98202589fd346989c5720a   1.0.0              - Rot { expected_active_slot: ExpectedActiveRotSlot { slot: A, version: ArtifactVersion("0.0.2") }, expected_inactive_version: Version(ArtifactVersion("0.5.0")), expected_persistent_boot_preference: A, expected_pending_persistent_boot_preference: None, expected_transient_boot_preference: None }
     └─                                            + 7e6667e646ad001b54c8365a3d309c03f89c59102723d38d01697ee8079fe670                      + Sp { expected_active_version: ArtifactVersion("0.0.1"), expected_inactive_version: NoValidVersion }                                                                                                                                                                                                  


internal DNS:
  DNS zone: "control-plane.oxide.internal" (unchanged)
    name: 058fd5f9-60a8-4e11-9302-15172782e17d.host          (records: 1)
        AAAA fd00:1122:3344:101::27
    name: 0c71b3b2-6ceb-4e8f-b020-b08675e83038.host          (records: 1)
        AAAA fd00:1122:3344:101::22
    name: 2b8f0cb3-0295-4b3c-bc58-4fe88b57112c.sled          (records: 1)
        AAAA fd00:1122:3344:102::1
    name: 353b3b65-20f7-48c3-88f7-495bd5d31545.host          (records: 1)
        AAAA fd00:1122:3344:102::23
    name: 3eeb8d49-eb1a-43f8-bb64-c2338421c2c6.host          (records: 1)
        AAAA fd00:1122:3344:103::22
    name: 427ec88f-f467-42fa-9bbb-66a91a36103c.host          (records: 1)
        AAAA fd00:1122:3344:2::1
    name: 466a9f29-62bf-4e63-924a-b9efdb86afec.host          (records: 1)
        AAAA fd00:1122:3344:102::22
    name: 5199c033-4cf9-4ab6-8ae7-566bd7606363.host          (records: 1)
        AAAA fd00:1122:3344:101::25
    name: 62620961-fc4a-481e-968b-f5acbac0dc63.host          (records: 1)
        AAAA fd00:1122:3344:102::21
    name: 6444f8a5-6465-4f0b-a549-1993c113569c.host          (records: 1)
        AAAA fd00:1122:3344:101::21
    name: 694bd14f-cb24-4be4-bb19-876e79cda2c8.host          (records: 1)
        AAAA fd00:1122:3344:103::26
    name: 6c3ae381-04f7-41ea-b0ac-74db387dbc3a.host          (records: 1)
        AAAA fd00:1122:3344:102::24
    name: 75b220ba-a0f4-4872-8202-dc7c87f062d0.host          (records: 1)
        AAAA fd00:1122:3344:103::24
    name: 7c252b64-c5af-4ec1-989e-9a03f3b0f111.host          (records: 1)
        AAAA fd00:1122:3344:103::27
    name: 803bfb63-c246-41db-b0da-d3b87ddfc63d.host          (records: 1)
        AAAA fd00:1122:3344:101::23
    name: 86a22a56-0168-453d-9df1-cb2a7c64b5d3.host          (records: 1)
        AAAA fd00:1122:3344:102::28
    name: 98e6b7c2-2efa-41ca-b20a-0a4d61102fe6.sled          (records: 1)
        AAAA fd00:1122:3344:101::1
    name: 99e2f30b-3174-40bf-a78a-90da8abba8ca.host          (records: 1)
        AAAA fd00:1122:3344:1::1
    name: @                                                  (records: 3)
        NS   ns1.control-plane.oxide.internal
        NS   ns2.control-plane.oxide.internal
        NS   ns3.control-plane.oxide.internal
    name: _clickhouse-admin-single-server._tcp               (records: 1)
        SRV  port  8888 353b3b65-20f7-48c3-88f7-495bd5d31545.host.control-plane.oxide.internal
    name: _clickhouse-native._tcp                            (records: 1)
        SRV  port  9000 353b3b65-20f7-48c3-88f7-495bd5d31545.host.control-plane.oxide.internal
    name: _clickhouse._tcp                                   (records: 1)
        SRV  port  8123 353b3b65-20f7-48c3-88f7-495bd5d31545.host.control-plane.oxide.internal
    name: _crucible-pantry._tcp                              (records: 3)
        SRV  port 17000 75b220ba-a0f4-4872-8202-dc7c87f062d0.host.control-plane.oxide.internal
        SRV  port 17000 ad6a3a03-8d0f-4504-99a4-cbf73d69b973.host.control-plane.oxide.internal
        SRV  port 17000 ba4994a8-23f9-4b1a-a84f-a08d74591389.host.control-plane.oxide.internal
    name: _crucible._tcp.058fd5f9-60a8-4e11-9302-15172782e17d (records: 1)
        SRV  port 32345 058fd5f9-60a8-4e11-9302-15172782e17d.host.control-plane.oxide.internal
    name: _crucible._tcp.5199c033-4cf9-4ab6-8ae7-566bd7606363 (records: 1)
        SRV  port 32345 5199c033-4cf9-4ab6-8ae7-566bd7606363.host.control-plane.oxide.internal
    name: _crucible._tcp.694bd14f-cb24-4be4-bb19-876e79cda2c8 (records: 1)
        SRV  port 32345 694bd14f-cb24-4be4-bb19-876e79cda2c8.host.control-plane.oxide.internal
    name: _crucible._tcp.7c252b64-c5af-4ec1-989e-9a03f3b0f111 (records: 1)
        SRV  port 32345 7c252b64-c5af-4ec1-989e-9a03f3b0f111.host.control-plane.oxide.internal
    name: _crucible._tcp.86a22a56-0168-453d-9df1-cb2a7c64b5d3 (records: 1)
        SRV  port 32345 86a22a56-0168-453d-9df1-cb2a7c64b5d3.host.control-plane.oxide.internal
    name: _crucible._tcp.bd354eef-d8a6-4165-9124-283fb5e46d77 (records: 1)
        SRV  port 32345 bd354eef-d8a6-4165-9124-283fb5e46d77.host.control-plane.oxide.internal
    name: _crucible._tcp.dfac80b4-a887-430a-ae87-a4e065dba787 (records: 1)
        SRV  port 32345 dfac80b4-a887-430a-ae87-a4e065dba787.host.control-plane.oxide.internal
    name: _crucible._tcp.e2fdefe7-95b2-4fd2-ae37-56929a06d58c (records: 1)
        SRV  port 32345 e2fdefe7-95b2-4fd2-ae37-56929a06d58c.host.control-plane.oxide.internal
    name: _crucible._tcp.f55647d4-5500-4ad3-893a-df45bd50d622 (records: 1)
        SRV  port 32345 f55647d4-5500-4ad3-893a-df45bd50d622.host.control-plane.oxide.internal
    name: _external-dns._tcp                                 (records: 3)
        SRV  port  5353 6c3ae381-04f7-41ea-b0ac-74db387dbc3a.host.control-plane.oxide.internal
        SRV  port  5353 803bfb63-c246-41db-b0da-d3b87ddfc63d.host.control-plane.oxide.internal
        SRV  port  5353 f6ec9c67-946a-4da3-98d5-581f72ce8bf0.host.control-plane.oxide.internal
    name: _internal-ntp._tcp                                 (records: 3)
        SRV  port   123 62620961-fc4a-481e-968b-f5acbac0dc63.host.control-plane.oxide.internal
        SRV  port   123 6444f8a5-6465-4f0b-a549-1993c113569c.host.control-plane.oxide.internal
        SRV  port   123 f10a4fb9-759f-4a65-b25e-5794ad2d07d8.host.control-plane.oxide.internal
    name: _nameservice._tcp                                  (records: 3)
        SRV  port  5353 427ec88f-f467-42fa-9bbb-66a91a36103c.host.control-plane.oxide.internal
        SRV  port  5353 99e2f30b-3174-40bf-a78a-90da8abba8ca.host.control-plane.oxide.internal
        SRV  port  5353 ea5b4030-b52f-44b2-8d70-45f15f987d01.host.control-plane.oxide.internal
    name: _nexus._tcp                                        (records: 3)
        SRV  port 12221 0c71b3b2-6ceb-4e8f-b020-b08675e83038.host.control-plane.oxide.internal
        SRV  port 12221 3eeb8d49-eb1a-43f8-bb64-c2338421c2c6.host.control-plane.oxide.internal
        SRV  port 12221 466a9f29-62bf-4e63-924a-b9efdb86afec.host.control-plane.oxide.internal
    name: _oximeter-reader._tcp                              (records: 1)
        SRV  port  9000 353b3b65-20f7-48c3-88f7-495bd5d31545.host.control-plane.oxide.internal
    name: _repo-depot._tcp                                   (records: 3)
        SRV  port 12348 2b8f0cb3-0295-4b3c-bc58-4fe88b57112c.sled.control-plane.oxide.internal
        SRV  port 12348 98e6b7c2-2efa-41ca-b20a-0a4d61102fe6.sled.control-plane.oxide.internal
        SRV  port 12348 d81c6a84-79b8-4958-ae41-ea46c9b19763.sled.control-plane.oxide.internal
    name: ad6a3a03-8d0f-4504-99a4-cbf73d69b973.host          (records: 1)
        AAAA fd00:1122:3344:102::25
    name: ba4994a8-23f9-4b1a-a84f-a08d74591389.host          (records: 1)
        AAAA fd00:1122:3344:101::24
    name: bd354eef-d8a6-4165-9124-283fb5e46d77.host          (records: 1)
        AAAA fd00:1122:3344:102::26
    name: d81c6a84-79b8-4958-ae41-ea46c9b19763.sled          (records: 1)
        AAAA fd00:1122:3344:103::1
    name: dfac80b4-a887-430a-ae87-a4e065dba787.host          (records: 1)
        AAAA fd00:1122:3344:101::26
    name: e2fdefe7-95b2-4fd2-ae37-56929a06d58c.host          (records: 1)
        AAAA fd00:1122:3344:102::27
    name: ea5b4030-b52f-44b2-8d70-45f15f987d01.host          (records: 1)
        AAAA fd00:1122:3344:3::1
    name: f10a4fb9-759f-4a65-b25e-5794ad2d07d8.host          (records: 1)
        AAAA fd00:1122:3344:103::21
    name: f55647d4-5500-4ad3-893a-df45bd50d622.host          (records: 1)
        AAAA fd00:1122:3344:103::25
    name: f6ec9c67-946a-4da3-98d5-581f72ce8bf0.host          (records: 1)
        AAAA fd00:1122:3344:103::23
    name: ns1                                                (records: 1)
        AAAA fd00:1122:3344:1::1
    name: ns2                                                (records: 1)
        AAAA fd00:1122:3344:2::1
    name: ns3                                                (records: 1)
        AAAA fd00:1122:3344:3::1

external DNS:
  DNS zone: "oxide.example" (unchanged)
    name: @                                                  (records: 3)
        NS   ns1.oxide.example
        NS   ns2.oxide.example
        NS   ns3.oxide.example
    name: example-silo.sys                                   (records: 3)
        A    192.0.2.2
        A    192.0.2.3
        A    192.0.2.4
    name: ns1                                                (records: 1)
        A    198.51.100.1
    name: ns2                                                (records: 1)
        A    198.51.100.2
    name: ns3                                                (records: 1)
        A    198.51.100.3




> # We repeat the same procedure with the SP. Like with the RoT, this should make
> # the update impossible and cause the planner to fix it.
> set ignore-impossible-mgs-updates-since now
ignoring impossible MGS updates since <REDACTED_TIMESTAMP>

> sled-update-sp 2b8f0cb3-0295-4b3c-bc58-4fe88b57112c --inactive 0.5.0
set sled 2b8f0cb3-0295-4b3c-bc58-4fe88b57112c SP versions: inactive -> 0.5.0

> inventory-generate
generated inventory collection 04bc9001-0836-4fec-b9cb-9d4760caf8b4 from configured sleds

> blueprint-plan latest latest
INFO performed noop image source checks on sled, sled_id: 2b8f0cb3-0295-4b3c-bc58-4fe88b57112c, num_total: 9, num_already_artifact: 0, num_eligible: 0, num_ineligible: 9
INFO performed noop image source checks on sled, sled_id: 98e6b7c2-2efa-41ca-b20a-0a4d61102fe6, num_total: 8, num_already_artifact: 0, num_eligible: 0, num_ineligible: 8
INFO performed noop image source checks on sled, sled_id: d81c6a84-79b8-4958-ae41-ea46c9b19763, num_total: 8, num_already_artifact: 0, num_eligible: 0, num_ineligible: 8
INFO sufficient BoundaryNtp zones exist in plan, desired_count: 0, current_count: 0
INFO sufficient Clickhouse zones exist in plan, desired_count: 1, current_count: 1
INFO sufficient ClickhouseKeeper zones exist in plan, desired_count: 0, current_count: 0
INFO sufficient ClickhouseServer zones exist in plan, desired_count: 0, current_count: 0
INFO sufficient CockroachDb zones exist in plan, desired_count: 0, current_count: 0
INFO sufficient CruciblePantry zones exist in plan, desired_count: 0, current_count: 3
INFO sufficient InternalDns zones exist in plan, desired_count: 3, current_count: 3
INFO sufficient ExternalDns zones exist in plan, desired_count: 3, current_count: 3
INFO sufficient Nexus zones exist in plan, desired_count: 3, current_count: 3
INFO sufficient Oximeter zones exist in plan, desired_count: 0, current_count: 0
INFO MGS-driven update impossible (will remove it and re-evaluate board), artifact_version: 1.0.0, artifact_hash: 7e6667e646ad001b54c8365a3d309c03f89c59102723d38d01697ee8079fe670, expected_inactive_version: NoValidVersion, expected_active_version: 0.0.1, component: sp, sp_slot: 1, sp_type: Sled, serial_number: serial1, part_number: model1
INFO configuring MGS-driven update, artifact_version: 1.0.0, artifact_hash: 7e6667e646ad001b54c8365a3d309c03f89c59102723d38d01697ee8079fe670, expected_inactive_version: Version(ArtifactVersion("0.5.0")), expected_active_version: 0.0.1, component: sp, sp_slot: 1, sp_type: Sled, serial_number: serial1, part_number: model1
INFO reached maximum number of pending MGS-driven updates, max: 1
INFO will ensure cockroachdb setting, setting: cluster.preserve_downgrade_option, value: DoNotModify
generated blueprint c1a0d242-9160-40f4-96ae-61f8f40a0b1b based on parent blueprint 626487fa-7139-45ec-8416-902271fc730b

> blueprint-diff latest
from: blueprint 626487fa-7139-45ec-8416-902271fc730b
to:   blueprint c1a0d242-9160-40f4-96ae-61f8f40a0b1b

 COCKROACHDB SETTINGS:
    state fingerprint:::::::::::::::::   (none) (unchanged)
    cluster.preserve_downgrade_option:   (do not modify) (unchanged)

 METADATA:
    internal DNS version:::   1 (unchanged)
    external DNS version:::   1 (unchanged)
    target release min gen:   1 (unchanged)

 OXIMETER SETTINGS:
    generation:   1 (unchanged)
    read from::   SingleNode (unchanged)

 PENDING MGS UPDATES:

    Pending MGS-managed updates (all baseboards):
    -------------------------------------------------------------------------------------------------------------------------------------------------------------------------------------------------------------------------------------------------------------
    sp_type   slot   part_number   serial_number   artifact_hash                                                      artifact_version   details                                                                                                                 
    -------------------------------------------------------------------------------------------------------------------------------------------------------------------------------------------------------------------------------------------------------------
*   sled      1      model1        serial1         7e6667e646ad001b54c8365a3d309c03f89c59102723d38d01697ee8079fe670   1.0.0              - Sp { expected_active_version: ArtifactVersion("0.0.1"), expected_inactive_version: NoValidVersion }                   
     └─                                                                                                                                  + Sp { expected_active_version: ArtifactVersion("0.0.1"), expected_inactive_version: Version(ArtifactVersion("0.5.0")) }


internal DNS:
  DNS zone: "control-plane.oxide.internal" (unchanged)
    name: 058fd5f9-60a8-4e11-9302-15172782e17d.host          (records: 1)
        AAAA fd00:1122:3344:101::27
    name: 0c71b3b2-6ceb-4e8f-b020-b08675e83038.host          (records: 1)
        AAAA fd00:1122:3344:101::22
    name: 2b8f0cb3-0295-4b3c-bc58-4fe88b57112c.sled          (records: 1)
        AAAA fd00:1122:3344:102::1
    name: 353b3b65-20f7-48c3-88f7-495bd5d31545.host          (records: 1)
        AAAA fd00:1122:3344:102::23
    name: 3eeb8d49-eb1a-43f8-bb64-c2338421c2c6.host          (records: 1)
        AAAA fd00:1122:3344:103::22
    name: 427ec88f-f467-42fa-9bbb-66a91a36103c.host          (records: 1)
        AAAA fd00:1122:3344:2::1
    name: 466a9f29-62bf-4e63-924a-b9efdb86afec.host          (records: 1)
        AAAA fd00:1122:3344:102::22
    name: 5199c033-4cf9-4ab6-8ae7-566bd7606363.host          (records: 1)
        AAAA fd00:1122:3344:101::25
    name: 62620961-fc4a-481e-968b-f5acbac0dc63.host          (records: 1)
        AAAA fd00:1122:3344:102::21
    name: 6444f8a5-6465-4f0b-a549-1993c113569c.host          (records: 1)
        AAAA fd00:1122:3344:101::21
    name: 694bd14f-cb24-4be4-bb19-876e79cda2c8.host          (records: 1)
        AAAA fd00:1122:3344:103::26
    name: 6c3ae381-04f7-41ea-b0ac-74db387dbc3a.host          (records: 1)
        AAAA fd00:1122:3344:102::24
    name: 75b220ba-a0f4-4872-8202-dc7c87f062d0.host          (records: 1)
        AAAA fd00:1122:3344:103::24
    name: 7c252b64-c5af-4ec1-989e-9a03f3b0f111.host          (records: 1)
        AAAA fd00:1122:3344:103::27
    name: 803bfb63-c246-41db-b0da-d3b87ddfc63d.host          (records: 1)
        AAAA fd00:1122:3344:101::23
    name: 86a22a56-0168-453d-9df1-cb2a7c64b5d3.host          (records: 1)
        AAAA fd00:1122:3344:102::28
    name: 98e6b7c2-2efa-41ca-b20a-0a4d61102fe6.sled          (records: 1)
        AAAA fd00:1122:3344:101::1
    name: 99e2f30b-3174-40bf-a78a-90da8abba8ca.host          (records: 1)
        AAAA fd00:1122:3344:1::1
    name: @                                                  (records: 3)
        NS   ns1.control-plane.oxide.internal
        NS   ns2.control-plane.oxide.internal
        NS   ns3.control-plane.oxide.internal
    name: _clickhouse-admin-single-server._tcp               (records: 1)
        SRV  port  8888 353b3b65-20f7-48c3-88f7-495bd5d31545.host.control-plane.oxide.internal
    name: _clickhouse-native._tcp                            (records: 1)
        SRV  port  9000 353b3b65-20f7-48c3-88f7-495bd5d31545.host.control-plane.oxide.internal
    name: _clickhouse._tcp                                   (records: 1)
        SRV  port  8123 353b3b65-20f7-48c3-88f7-495bd5d31545.host.control-plane.oxide.internal
    name: _crucible-pantry._tcp                              (records: 3)
        SRV  port 17000 75b220ba-a0f4-4872-8202-dc7c87f062d0.host.control-plane.oxide.internal
        SRV  port 17000 ad6a3a03-8d0f-4504-99a4-cbf73d69b973.host.control-plane.oxide.internal
        SRV  port 17000 ba4994a8-23f9-4b1a-a84f-a08d74591389.host.control-plane.oxide.internal
    name: _crucible._tcp.058fd5f9-60a8-4e11-9302-15172782e17d (records: 1)
        SRV  port 32345 058fd5f9-60a8-4e11-9302-15172782e17d.host.control-plane.oxide.internal
    name: _crucible._tcp.5199c033-4cf9-4ab6-8ae7-566bd7606363 (records: 1)
        SRV  port 32345 5199c033-4cf9-4ab6-8ae7-566bd7606363.host.control-plane.oxide.internal
    name: _crucible._tcp.694bd14f-cb24-4be4-bb19-876e79cda2c8 (records: 1)
        SRV  port 32345 694bd14f-cb24-4be4-bb19-876e79cda2c8.host.control-plane.oxide.internal
    name: _crucible._tcp.7c252b64-c5af-4ec1-989e-9a03f3b0f111 (records: 1)
        SRV  port 32345 7c252b64-c5af-4ec1-989e-9a03f3b0f111.host.control-plane.oxide.internal
    name: _crucible._tcp.86a22a56-0168-453d-9df1-cb2a7c64b5d3 (records: 1)
        SRV  port 32345 86a22a56-0168-453d-9df1-cb2a7c64b5d3.host.control-plane.oxide.internal
    name: _crucible._tcp.bd354eef-d8a6-4165-9124-283fb5e46d77 (records: 1)
        SRV  port 32345 bd354eef-d8a6-4165-9124-283fb5e46d77.host.control-plane.oxide.internal
    name: _crucible._tcp.dfac80b4-a887-430a-ae87-a4e065dba787 (records: 1)
        SRV  port 32345 dfac80b4-a887-430a-ae87-a4e065dba787.host.control-plane.oxide.internal
    name: _crucible._tcp.e2fdefe7-95b2-4fd2-ae37-56929a06d58c (records: 1)
        SRV  port 32345 e2fdefe7-95b2-4fd2-ae37-56929a06d58c.host.control-plane.oxide.internal
    name: _crucible._tcp.f55647d4-5500-4ad3-893a-df45bd50d622 (records: 1)
        SRV  port 32345 f55647d4-5500-4ad3-893a-df45bd50d622.host.control-plane.oxide.internal
    name: _external-dns._tcp                                 (records: 3)
        SRV  port  5353 6c3ae381-04f7-41ea-b0ac-74db387dbc3a.host.control-plane.oxide.internal
        SRV  port  5353 803bfb63-c246-41db-b0da-d3b87ddfc63d.host.control-plane.oxide.internal
        SRV  port  5353 f6ec9c67-946a-4da3-98d5-581f72ce8bf0.host.control-plane.oxide.internal
    name: _internal-ntp._tcp                                 (records: 3)
        SRV  port   123 62620961-fc4a-481e-968b-f5acbac0dc63.host.control-plane.oxide.internal
        SRV  port   123 6444f8a5-6465-4f0b-a549-1993c113569c.host.control-plane.oxide.internal
        SRV  port   123 f10a4fb9-759f-4a65-b25e-5794ad2d07d8.host.control-plane.oxide.internal
    name: _nameservice._tcp                                  (records: 3)
        SRV  port  5353 427ec88f-f467-42fa-9bbb-66a91a36103c.host.control-plane.oxide.internal
        SRV  port  5353 99e2f30b-3174-40bf-a78a-90da8abba8ca.host.control-plane.oxide.internal
        SRV  port  5353 ea5b4030-b52f-44b2-8d70-45f15f987d01.host.control-plane.oxide.internal
    name: _nexus._tcp                                        (records: 3)
        SRV  port 12221 0c71b3b2-6ceb-4e8f-b020-b08675e83038.host.control-plane.oxide.internal
        SRV  port 12221 3eeb8d49-eb1a-43f8-bb64-c2338421c2c6.host.control-plane.oxide.internal
        SRV  port 12221 466a9f29-62bf-4e63-924a-b9efdb86afec.host.control-plane.oxide.internal
    name: _oximeter-reader._tcp                              (records: 1)
        SRV  port  9000 353b3b65-20f7-48c3-88f7-495bd5d31545.host.control-plane.oxide.internal
    name: _repo-depot._tcp                                   (records: 3)
        SRV  port 12348 2b8f0cb3-0295-4b3c-bc58-4fe88b57112c.sled.control-plane.oxide.internal
        SRV  port 12348 98e6b7c2-2efa-41ca-b20a-0a4d61102fe6.sled.control-plane.oxide.internal
        SRV  port 12348 d81c6a84-79b8-4958-ae41-ea46c9b19763.sled.control-plane.oxide.internal
    name: ad6a3a03-8d0f-4504-99a4-cbf73d69b973.host          (records: 1)
        AAAA fd00:1122:3344:102::25
    name: ba4994a8-23f9-4b1a-a84f-a08d74591389.host          (records: 1)
        AAAA fd00:1122:3344:101::24
    name: bd354eef-d8a6-4165-9124-283fb5e46d77.host          (records: 1)
        AAAA fd00:1122:3344:102::26
    name: d81c6a84-79b8-4958-ae41-ea46c9b19763.sled          (records: 1)
        AAAA fd00:1122:3344:103::1
    name: dfac80b4-a887-430a-ae87-a4e065dba787.host          (records: 1)
        AAAA fd00:1122:3344:101::26
    name: e2fdefe7-95b2-4fd2-ae37-56929a06d58c.host          (records: 1)
        AAAA fd00:1122:3344:102::27
    name: ea5b4030-b52f-44b2-8d70-45f15f987d01.host          (records: 1)
        AAAA fd00:1122:3344:3::1
    name: f10a4fb9-759f-4a65-b25e-5794ad2d07d8.host          (records: 1)
        AAAA fd00:1122:3344:103::21
    name: f55647d4-5500-4ad3-893a-df45bd50d622.host          (records: 1)
        AAAA fd00:1122:3344:103::25
    name: f6ec9c67-946a-4da3-98d5-581f72ce8bf0.host          (records: 1)
        AAAA fd00:1122:3344:103::23
    name: ns1                                                (records: 1)
        AAAA fd00:1122:3344:1::1
    name: ns2                                                (records: 1)
        AAAA fd00:1122:3344:2::1
    name: ns3                                                (records: 1)
        AAAA fd00:1122:3344:3::1

external DNS:
  DNS zone: "oxide.example" (unchanged)
    name: @                                                  (records: 3)
        NS   ns1.oxide.example
        NS   ns2.oxide.example
        NS   ns3.oxide.example
    name: example-silo.sys                                   (records: 3)
        A    192.0.2.2
        A    192.0.2.3
        A    192.0.2.4
    name: ns1                                                (records: 1)
        A    198.51.100.1
    name: ns2                                                (records: 1)
        A    198.51.100.2
    name: ns3                                                (records: 1)
        A    198.51.100.3




> # Let's simulate the successful SP update as well.
> # A few more planning steps should try to update the last sled.
> sled-update-sp 2b8f0cb3-0295-4b3c-bc58-4fe88b57112c --active 1.0.0
set sled 2b8f0cb3-0295-4b3c-bc58-4fe88b57112c SP versions: active -> 1.0.0

> inventory-generate
generated inventory collection 08abe624-4b5f-491c-90cb-d74a84e4ba3e from configured sleds

> blueprint-plan latest latest
INFO performed noop image source checks on sled, sled_id: 2b8f0cb3-0295-4b3c-bc58-4fe88b57112c, num_total: 9, num_already_artifact: 0, num_eligible: 0, num_ineligible: 9
INFO performed noop image source checks on sled, sled_id: 98e6b7c2-2efa-41ca-b20a-0a4d61102fe6, num_total: 8, num_already_artifact: 0, num_eligible: 0, num_ineligible: 8
INFO performed noop image source checks on sled, sled_id: d81c6a84-79b8-4958-ae41-ea46c9b19763, num_total: 8, num_already_artifact: 0, num_eligible: 0, num_ineligible: 8
INFO sufficient BoundaryNtp zones exist in plan, desired_count: 0, current_count: 0
INFO sufficient Clickhouse zones exist in plan, desired_count: 1, current_count: 1
INFO sufficient ClickhouseKeeper zones exist in plan, desired_count: 0, current_count: 0
INFO sufficient ClickhouseServer zones exist in plan, desired_count: 0, current_count: 0
INFO sufficient CockroachDb zones exist in plan, desired_count: 0, current_count: 0
INFO sufficient CruciblePantry zones exist in plan, desired_count: 0, current_count: 3
INFO sufficient InternalDns zones exist in plan, desired_count: 3, current_count: 3
INFO sufficient ExternalDns zones exist in plan, desired_count: 3, current_count: 3
INFO sufficient Nexus zones exist in plan, desired_count: 3, current_count: 3
INFO sufficient Oximeter zones exist in plan, desired_count: 0, current_count: 0
INFO MGS-driven update completed (will remove it and re-evaluate board), artifact_version: 1.0.0, artifact_hash: 7e6667e646ad001b54c8365a3d309c03f89c59102723d38d01697ee8079fe670, expected_inactive_version: Version(ArtifactVersion("0.5.0")), expected_active_version: 0.0.1, component: sp, sp_slot: 1, sp_type: Sled, serial_number: serial1, part_number: model1
INFO skipping board for MGS-driven update, serial_number: serial1, part_number: model1
INFO skipping board for MGS-driven update, serial_number: serial0, part_number: model0
INFO configuring MGS-driven update, artifact_version: 1.0.0, artifact_hash: 005ea358f1cd316df42465b1e3a0334ea22cc0c0442cf9ddf9b42fbf49780236, expected_stage0_next_version: NoValidVersion, expected_stage0_version: 0.0.1, component: rot_bootloader, sp_slot: 2, sp_type: Sled, serial_number: serial2, part_number: model2
INFO ran out of boards for MGS-driven update
INFO will ensure cockroachdb setting, setting: cluster.preserve_downgrade_option, value: DoNotModify
generated blueprint afb09faf-a586-4483-9289-04d4f1d8ba23 based on parent blueprint c1a0d242-9160-40f4-96ae-61f8f40a0b1b

> blueprint-diff latest
from: blueprint c1a0d242-9160-40f4-96ae-61f8f40a0b1b
to:   blueprint afb09faf-a586-4483-9289-04d4f1d8ba23

 COCKROACHDB SETTINGS:
    state fingerprint:::::::::::::::::   (none) (unchanged)
    cluster.preserve_downgrade_option:   (do not modify) (unchanged)

 METADATA:
    internal DNS version:::   1 (unchanged)
    external DNS version:::   1 (unchanged)
    target release min gen:   1 (unchanged)

 OXIMETER SETTINGS:
    generation:   1 (unchanged)
    read from::   SingleNode (unchanged)

 PENDING MGS UPDATES:

    Pending MGS-managed updates (all baseboards):
    -----------------------------------------------------------------------------------------------------------------------------------------------------------------------------------------------------------------------------------------------------------
    sp_type   slot   part_number   serial_number   artifact_hash                                                      artifact_version   details                                                                                                               
    -----------------------------------------------------------------------------------------------------------------------------------------------------------------------------------------------------------------------------------------------------------
-   sled      1      model1        serial1         7e6667e646ad001b54c8365a3d309c03f89c59102723d38d01697ee8079fe670   1.0.0              Sp { expected_active_version: ArtifactVersion("0.0.1"), expected_inactive_version: Version(ArtifactVersion("0.5.0")) }
+   sled      2      model2        serial2         005ea358f1cd316df42465b1e3a0334ea22cc0c0442cf9ddf9b42fbf49780236   1.0.0              RotBootloader { expected_stage0_version: ArtifactVersion("0.0.1"), expected_stage0_next_version: NoValidVersion }     


internal DNS:
  DNS zone: "control-plane.oxide.internal" (unchanged)
    name: 058fd5f9-60a8-4e11-9302-15172782e17d.host          (records: 1)
        AAAA fd00:1122:3344:101::27
    name: 0c71b3b2-6ceb-4e8f-b020-b08675e83038.host          (records: 1)
        AAAA fd00:1122:3344:101::22
    name: 2b8f0cb3-0295-4b3c-bc58-4fe88b57112c.sled          (records: 1)
        AAAA fd00:1122:3344:102::1
    name: 353b3b65-20f7-48c3-88f7-495bd5d31545.host          (records: 1)
        AAAA fd00:1122:3344:102::23
    name: 3eeb8d49-eb1a-43f8-bb64-c2338421c2c6.host          (records: 1)
        AAAA fd00:1122:3344:103::22
    name: 427ec88f-f467-42fa-9bbb-66a91a36103c.host          (records: 1)
        AAAA fd00:1122:3344:2::1
    name: 466a9f29-62bf-4e63-924a-b9efdb86afec.host          (records: 1)
        AAAA fd00:1122:3344:102::22
    name: 5199c033-4cf9-4ab6-8ae7-566bd7606363.host          (records: 1)
        AAAA fd00:1122:3344:101::25
    name: 62620961-fc4a-481e-968b-f5acbac0dc63.host          (records: 1)
        AAAA fd00:1122:3344:102::21
    name: 6444f8a5-6465-4f0b-a549-1993c113569c.host          (records: 1)
        AAAA fd00:1122:3344:101::21
    name: 694bd14f-cb24-4be4-bb19-876e79cda2c8.host          (records: 1)
        AAAA fd00:1122:3344:103::26
    name: 6c3ae381-04f7-41ea-b0ac-74db387dbc3a.host          (records: 1)
        AAAA fd00:1122:3344:102::24
    name: 75b220ba-a0f4-4872-8202-dc7c87f062d0.host          (records: 1)
        AAAA fd00:1122:3344:103::24
    name: 7c252b64-c5af-4ec1-989e-9a03f3b0f111.host          (records: 1)
        AAAA fd00:1122:3344:103::27
    name: 803bfb63-c246-41db-b0da-d3b87ddfc63d.host          (records: 1)
        AAAA fd00:1122:3344:101::23
    name: 86a22a56-0168-453d-9df1-cb2a7c64b5d3.host          (records: 1)
        AAAA fd00:1122:3344:102::28
    name: 98e6b7c2-2efa-41ca-b20a-0a4d61102fe6.sled          (records: 1)
        AAAA fd00:1122:3344:101::1
    name: 99e2f30b-3174-40bf-a78a-90da8abba8ca.host          (records: 1)
        AAAA fd00:1122:3344:1::1
    name: @                                                  (records: 3)
        NS   ns1.control-plane.oxide.internal
        NS   ns2.control-plane.oxide.internal
        NS   ns3.control-plane.oxide.internal
    name: _clickhouse-admin-single-server._tcp               (records: 1)
        SRV  port  8888 353b3b65-20f7-48c3-88f7-495bd5d31545.host.control-plane.oxide.internal
    name: _clickhouse-native._tcp                            (records: 1)
        SRV  port  9000 353b3b65-20f7-48c3-88f7-495bd5d31545.host.control-plane.oxide.internal
    name: _clickhouse._tcp                                   (records: 1)
        SRV  port  8123 353b3b65-20f7-48c3-88f7-495bd5d31545.host.control-plane.oxide.internal
    name: _crucible-pantry._tcp                              (records: 3)
        SRV  port 17000 75b220ba-a0f4-4872-8202-dc7c87f062d0.host.control-plane.oxide.internal
        SRV  port 17000 ad6a3a03-8d0f-4504-99a4-cbf73d69b973.host.control-plane.oxide.internal
        SRV  port 17000 ba4994a8-23f9-4b1a-a84f-a08d74591389.host.control-plane.oxide.internal
    name: _crucible._tcp.058fd5f9-60a8-4e11-9302-15172782e17d (records: 1)
        SRV  port 32345 058fd5f9-60a8-4e11-9302-15172782e17d.host.control-plane.oxide.internal
    name: _crucible._tcp.5199c033-4cf9-4ab6-8ae7-566bd7606363 (records: 1)
        SRV  port 32345 5199c033-4cf9-4ab6-8ae7-566bd7606363.host.control-plane.oxide.internal
    name: _crucible._tcp.694bd14f-cb24-4be4-bb19-876e79cda2c8 (records: 1)
        SRV  port 32345 694bd14f-cb24-4be4-bb19-876e79cda2c8.host.control-plane.oxide.internal
    name: _crucible._tcp.7c252b64-c5af-4ec1-989e-9a03f3b0f111 (records: 1)
        SRV  port 32345 7c252b64-c5af-4ec1-989e-9a03f3b0f111.host.control-plane.oxide.internal
    name: _crucible._tcp.86a22a56-0168-453d-9df1-cb2a7c64b5d3 (records: 1)
        SRV  port 32345 86a22a56-0168-453d-9df1-cb2a7c64b5d3.host.control-plane.oxide.internal
    name: _crucible._tcp.bd354eef-d8a6-4165-9124-283fb5e46d77 (records: 1)
        SRV  port 32345 bd354eef-d8a6-4165-9124-283fb5e46d77.host.control-plane.oxide.internal
    name: _crucible._tcp.dfac80b4-a887-430a-ae87-a4e065dba787 (records: 1)
        SRV  port 32345 dfac80b4-a887-430a-ae87-a4e065dba787.host.control-plane.oxide.internal
    name: _crucible._tcp.e2fdefe7-95b2-4fd2-ae37-56929a06d58c (records: 1)
        SRV  port 32345 e2fdefe7-95b2-4fd2-ae37-56929a06d58c.host.control-plane.oxide.internal
    name: _crucible._tcp.f55647d4-5500-4ad3-893a-df45bd50d622 (records: 1)
        SRV  port 32345 f55647d4-5500-4ad3-893a-df45bd50d622.host.control-plane.oxide.internal
    name: _external-dns._tcp                                 (records: 3)
        SRV  port  5353 6c3ae381-04f7-41ea-b0ac-74db387dbc3a.host.control-plane.oxide.internal
        SRV  port  5353 803bfb63-c246-41db-b0da-d3b87ddfc63d.host.control-plane.oxide.internal
        SRV  port  5353 f6ec9c67-946a-4da3-98d5-581f72ce8bf0.host.control-plane.oxide.internal
    name: _internal-ntp._tcp                                 (records: 3)
        SRV  port   123 62620961-fc4a-481e-968b-f5acbac0dc63.host.control-plane.oxide.internal
        SRV  port   123 6444f8a5-6465-4f0b-a549-1993c113569c.host.control-plane.oxide.internal
        SRV  port   123 f10a4fb9-759f-4a65-b25e-5794ad2d07d8.host.control-plane.oxide.internal
    name: _nameservice._tcp                                  (records: 3)
        SRV  port  5353 427ec88f-f467-42fa-9bbb-66a91a36103c.host.control-plane.oxide.internal
        SRV  port  5353 99e2f30b-3174-40bf-a78a-90da8abba8ca.host.control-plane.oxide.internal
        SRV  port  5353 ea5b4030-b52f-44b2-8d70-45f15f987d01.host.control-plane.oxide.internal
    name: _nexus._tcp                                        (records: 3)
        SRV  port 12221 0c71b3b2-6ceb-4e8f-b020-b08675e83038.host.control-plane.oxide.internal
        SRV  port 12221 3eeb8d49-eb1a-43f8-bb64-c2338421c2c6.host.control-plane.oxide.internal
        SRV  port 12221 466a9f29-62bf-4e63-924a-b9efdb86afec.host.control-plane.oxide.internal
    name: _oximeter-reader._tcp                              (records: 1)
        SRV  port  9000 353b3b65-20f7-48c3-88f7-495bd5d31545.host.control-plane.oxide.internal
    name: _repo-depot._tcp                                   (records: 3)
        SRV  port 12348 2b8f0cb3-0295-4b3c-bc58-4fe88b57112c.sled.control-plane.oxide.internal
        SRV  port 12348 98e6b7c2-2efa-41ca-b20a-0a4d61102fe6.sled.control-plane.oxide.internal
        SRV  port 12348 d81c6a84-79b8-4958-ae41-ea46c9b19763.sled.control-plane.oxide.internal
    name: ad6a3a03-8d0f-4504-99a4-cbf73d69b973.host          (records: 1)
        AAAA fd00:1122:3344:102::25
    name: ba4994a8-23f9-4b1a-a84f-a08d74591389.host          (records: 1)
        AAAA fd00:1122:3344:101::24
    name: bd354eef-d8a6-4165-9124-283fb5e46d77.host          (records: 1)
        AAAA fd00:1122:3344:102::26
    name: d81c6a84-79b8-4958-ae41-ea46c9b19763.sled          (records: 1)
        AAAA fd00:1122:3344:103::1
    name: dfac80b4-a887-430a-ae87-a4e065dba787.host          (records: 1)
        AAAA fd00:1122:3344:101::26
    name: e2fdefe7-95b2-4fd2-ae37-56929a06d58c.host          (records: 1)
        AAAA fd00:1122:3344:102::27
    name: ea5b4030-b52f-44b2-8d70-45f15f987d01.host          (records: 1)
        AAAA fd00:1122:3344:3::1
    name: f10a4fb9-759f-4a65-b25e-5794ad2d07d8.host          (records: 1)
        AAAA fd00:1122:3344:103::21
    name: f55647d4-5500-4ad3-893a-df45bd50d622.host          (records: 1)
        AAAA fd00:1122:3344:103::25
    name: f6ec9c67-946a-4da3-98d5-581f72ce8bf0.host          (records: 1)
        AAAA fd00:1122:3344:103::23
    name: ns1                                                (records: 1)
        AAAA fd00:1122:3344:1::1
    name: ns2                                                (records: 1)
        AAAA fd00:1122:3344:2::1
    name: ns3                                                (records: 1)
        AAAA fd00:1122:3344:3::1

external DNS:
  DNS zone: "oxide.example" (unchanged)
    name: @                                                  (records: 3)
        NS   ns1.oxide.example
        NS   ns2.oxide.example
        NS   ns3.oxide.example
    name: example-silo.sys                                   (records: 3)
        A    192.0.2.2
        A    192.0.2.3
        A    192.0.2.4
    name: ns1                                                (records: 1)
        A    198.51.100.1
    name: ns2                                                (records: 1)
        A    198.51.100.2
    name: ns3                                                (records: 1)
        A    198.51.100.3




> # Update the RoT bootloader on the last sled.
> # There should be a pending RoT update.
> sled-update-rot-bootloader d81c6a84-79b8-4958-ae41-ea46c9b19763 --stage0 1.0.0
set sled d81c6a84-79b8-4958-ae41-ea46c9b19763 RoT bootloader versions: stage0 -> 1.0.0

> inventory-generate
generated inventory collection 005f6a30-7f65-4593-9f78-ee68f766f42b from configured sleds

> blueprint-plan latest latest
INFO performed noop image source checks on sled, sled_id: 2b8f0cb3-0295-4b3c-bc58-4fe88b57112c, num_total: 9, num_already_artifact: 0, num_eligible: 0, num_ineligible: 9
INFO performed noop image source checks on sled, sled_id: 98e6b7c2-2efa-41ca-b20a-0a4d61102fe6, num_total: 8, num_already_artifact: 0, num_eligible: 0, num_ineligible: 8
INFO performed noop image source checks on sled, sled_id: d81c6a84-79b8-4958-ae41-ea46c9b19763, num_total: 8, num_already_artifact: 0, num_eligible: 0, num_ineligible: 8
INFO sufficient BoundaryNtp zones exist in plan, desired_count: 0, current_count: 0
INFO sufficient Clickhouse zones exist in plan, desired_count: 1, current_count: 1
INFO sufficient ClickhouseKeeper zones exist in plan, desired_count: 0, current_count: 0
INFO sufficient ClickhouseServer zones exist in plan, desired_count: 0, current_count: 0
INFO sufficient CockroachDb zones exist in plan, desired_count: 0, current_count: 0
INFO sufficient CruciblePantry zones exist in plan, desired_count: 0, current_count: 3
INFO sufficient InternalDns zones exist in plan, desired_count: 3, current_count: 3
INFO sufficient ExternalDns zones exist in plan, desired_count: 3, current_count: 3
INFO sufficient Nexus zones exist in plan, desired_count: 3, current_count: 3
INFO sufficient Oximeter zones exist in plan, desired_count: 0, current_count: 0
INFO MGS-driven update completed (will remove it and re-evaluate board), artifact_version: 1.0.0, artifact_hash: 005ea358f1cd316df42465b1e3a0334ea22cc0c0442cf9ddf9b42fbf49780236, expected_stage0_next_version: NoValidVersion, expected_stage0_version: 0.0.1, component: rot_bootloader, sp_slot: 2, sp_type: Sled, serial_number: serial2, part_number: model2
INFO configuring MGS-driven update, artifact_version: 1.0.0, artifact_hash: 04e4a7fdb84acca92c8fd3235e26d64ea61bef8a5f98202589fd346989c5720a, expected_transient_boot_preference: None, expected_pending_persistent_boot_preference: None, expected_persistent_boot_preference: A, expected_active_slot: ExpectedActiveRotSlot { slot: A, version: ArtifactVersion("0.0.2") }, expected_inactive_version: NoValidVersion, component: rot, sp_slot: 2, sp_type: Sled, serial_number: serial2, part_number: model2
INFO reached maximum number of pending MGS-driven updates, max: 1
INFO will ensure cockroachdb setting, setting: cluster.preserve_downgrade_option, value: DoNotModify
generated blueprint ce365dff-2cdb-4f35-a186-b15e20e1e700 based on parent blueprint afb09faf-a586-4483-9289-04d4f1d8ba23

> blueprint-diff latest
from: blueprint afb09faf-a586-4483-9289-04d4f1d8ba23
to:   blueprint ce365dff-2cdb-4f35-a186-b15e20e1e700

 COCKROACHDB SETTINGS:
    state fingerprint:::::::::::::::::   (none) (unchanged)
    cluster.preserve_downgrade_option:   (do not modify) (unchanged)

 METADATA:
    internal DNS version:::   1 (unchanged)
    external DNS version:::   1 (unchanged)
    target release min gen:   1 (unchanged)

 OXIMETER SETTINGS:
    generation:   1 (unchanged)
    read from::   SingleNode (unchanged)

 PENDING MGS UPDATES:

    Pending MGS-managed updates (all baseboards):
    ---------------------------------------------------------------------------------------------------------------------------------------------------------------------------------------------------------------------------------------------------------------------------------------------------------------------------------------------------------------------------------------------------------------------------
    sp_type   slot   part_number   serial_number   artifact_hash                                                        artifact_version   details                                                                                                                                                                                                                                                                             
    ---------------------------------------------------------------------------------------------------------------------------------------------------------------------------------------------------------------------------------------------------------------------------------------------------------------------------------------------------------------------------------------------------------------------------
*   sled      2      model2        serial2         - 005ea358f1cd316df42465b1e3a0334ea22cc0c0442cf9ddf9b42fbf49780236   1.0.0              - RotBootloader { expected_stage0_version: ArtifactVersion("0.0.1"), expected_stage0_next_version: NoValidVersion }                                                                                                                                                                 
     └─                                            + 04e4a7fdb84acca92c8fd3235e26d64ea61bef8a5f98202589fd346989c5720a                      + Rot { expected_active_slot: ExpectedActiveRotSlot { slot: A, version: ArtifactVersion("0.0.2") }, expected_inactive_version: NoValidVersion, expected_persistent_boot_preference: A, expected_pending_persistent_boot_preference: None, expected_transient_boot_preference: None }


internal DNS:
  DNS zone: "control-plane.oxide.internal" (unchanged)
    name: 058fd5f9-60a8-4e11-9302-15172782e17d.host          (records: 1)
        AAAA fd00:1122:3344:101::27
    name: 0c71b3b2-6ceb-4e8f-b020-b08675e83038.host          (records: 1)
        AAAA fd00:1122:3344:101::22
    name: 2b8f0cb3-0295-4b3c-bc58-4fe88b57112c.sled          (records: 1)
        AAAA fd00:1122:3344:102::1
    name: 353b3b65-20f7-48c3-88f7-495bd5d31545.host          (records: 1)
        AAAA fd00:1122:3344:102::23
    name: 3eeb8d49-eb1a-43f8-bb64-c2338421c2c6.host          (records: 1)
        AAAA fd00:1122:3344:103::22
    name: 427ec88f-f467-42fa-9bbb-66a91a36103c.host          (records: 1)
        AAAA fd00:1122:3344:2::1
    name: 466a9f29-62bf-4e63-924a-b9efdb86afec.host          (records: 1)
        AAAA fd00:1122:3344:102::22
    name: 5199c033-4cf9-4ab6-8ae7-566bd7606363.host          (records: 1)
        AAAA fd00:1122:3344:101::25
    name: 62620961-fc4a-481e-968b-f5acbac0dc63.host          (records: 1)
        AAAA fd00:1122:3344:102::21
    name: 6444f8a5-6465-4f0b-a549-1993c113569c.host          (records: 1)
        AAAA fd00:1122:3344:101::21
    name: 694bd14f-cb24-4be4-bb19-876e79cda2c8.host          (records: 1)
        AAAA fd00:1122:3344:103::26
    name: 6c3ae381-04f7-41ea-b0ac-74db387dbc3a.host          (records: 1)
        AAAA fd00:1122:3344:102::24
    name: 75b220ba-a0f4-4872-8202-dc7c87f062d0.host          (records: 1)
        AAAA fd00:1122:3344:103::24
    name: 7c252b64-c5af-4ec1-989e-9a03f3b0f111.host          (records: 1)
        AAAA fd00:1122:3344:103::27
    name: 803bfb63-c246-41db-b0da-d3b87ddfc63d.host          (records: 1)
        AAAA fd00:1122:3344:101::23
    name: 86a22a56-0168-453d-9df1-cb2a7c64b5d3.host          (records: 1)
        AAAA fd00:1122:3344:102::28
    name: 98e6b7c2-2efa-41ca-b20a-0a4d61102fe6.sled          (records: 1)
        AAAA fd00:1122:3344:101::1
    name: 99e2f30b-3174-40bf-a78a-90da8abba8ca.host          (records: 1)
        AAAA fd00:1122:3344:1::1
    name: @                                                  (records: 3)
        NS   ns1.control-plane.oxide.internal
        NS   ns2.control-plane.oxide.internal
        NS   ns3.control-plane.oxide.internal
    name: _clickhouse-admin-single-server._tcp               (records: 1)
        SRV  port  8888 353b3b65-20f7-48c3-88f7-495bd5d31545.host.control-plane.oxide.internal
    name: _clickhouse-native._tcp                            (records: 1)
        SRV  port  9000 353b3b65-20f7-48c3-88f7-495bd5d31545.host.control-plane.oxide.internal
    name: _clickhouse._tcp                                   (records: 1)
        SRV  port  8123 353b3b65-20f7-48c3-88f7-495bd5d31545.host.control-plane.oxide.internal
    name: _crucible-pantry._tcp                              (records: 3)
        SRV  port 17000 75b220ba-a0f4-4872-8202-dc7c87f062d0.host.control-plane.oxide.internal
        SRV  port 17000 ad6a3a03-8d0f-4504-99a4-cbf73d69b973.host.control-plane.oxide.internal
        SRV  port 17000 ba4994a8-23f9-4b1a-a84f-a08d74591389.host.control-plane.oxide.internal
    name: _crucible._tcp.058fd5f9-60a8-4e11-9302-15172782e17d (records: 1)
        SRV  port 32345 058fd5f9-60a8-4e11-9302-15172782e17d.host.control-plane.oxide.internal
    name: _crucible._tcp.5199c033-4cf9-4ab6-8ae7-566bd7606363 (records: 1)
        SRV  port 32345 5199c033-4cf9-4ab6-8ae7-566bd7606363.host.control-plane.oxide.internal
    name: _crucible._tcp.694bd14f-cb24-4be4-bb19-876e79cda2c8 (records: 1)
        SRV  port 32345 694bd14f-cb24-4be4-bb19-876e79cda2c8.host.control-plane.oxide.internal
    name: _crucible._tcp.7c252b64-c5af-4ec1-989e-9a03f3b0f111 (records: 1)
        SRV  port 32345 7c252b64-c5af-4ec1-989e-9a03f3b0f111.host.control-plane.oxide.internal
    name: _crucible._tcp.86a22a56-0168-453d-9df1-cb2a7c64b5d3 (records: 1)
        SRV  port 32345 86a22a56-0168-453d-9df1-cb2a7c64b5d3.host.control-plane.oxide.internal
    name: _crucible._tcp.bd354eef-d8a6-4165-9124-283fb5e46d77 (records: 1)
        SRV  port 32345 bd354eef-d8a6-4165-9124-283fb5e46d77.host.control-plane.oxide.internal
    name: _crucible._tcp.dfac80b4-a887-430a-ae87-a4e065dba787 (records: 1)
        SRV  port 32345 dfac80b4-a887-430a-ae87-a4e065dba787.host.control-plane.oxide.internal
    name: _crucible._tcp.e2fdefe7-95b2-4fd2-ae37-56929a06d58c (records: 1)
        SRV  port 32345 e2fdefe7-95b2-4fd2-ae37-56929a06d58c.host.control-plane.oxide.internal
    name: _crucible._tcp.f55647d4-5500-4ad3-893a-df45bd50d622 (records: 1)
        SRV  port 32345 f55647d4-5500-4ad3-893a-df45bd50d622.host.control-plane.oxide.internal
    name: _external-dns._tcp                                 (records: 3)
        SRV  port  5353 6c3ae381-04f7-41ea-b0ac-74db387dbc3a.host.control-plane.oxide.internal
        SRV  port  5353 803bfb63-c246-41db-b0da-d3b87ddfc63d.host.control-plane.oxide.internal
        SRV  port  5353 f6ec9c67-946a-4da3-98d5-581f72ce8bf0.host.control-plane.oxide.internal
    name: _internal-ntp._tcp                                 (records: 3)
        SRV  port   123 62620961-fc4a-481e-968b-f5acbac0dc63.host.control-plane.oxide.internal
        SRV  port   123 6444f8a5-6465-4f0b-a549-1993c113569c.host.control-plane.oxide.internal
        SRV  port   123 f10a4fb9-759f-4a65-b25e-5794ad2d07d8.host.control-plane.oxide.internal
    name: _nameservice._tcp                                  (records: 3)
        SRV  port  5353 427ec88f-f467-42fa-9bbb-66a91a36103c.host.control-plane.oxide.internal
        SRV  port  5353 99e2f30b-3174-40bf-a78a-90da8abba8ca.host.control-plane.oxide.internal
        SRV  port  5353 ea5b4030-b52f-44b2-8d70-45f15f987d01.host.control-plane.oxide.internal
    name: _nexus._tcp                                        (records: 3)
        SRV  port 12221 0c71b3b2-6ceb-4e8f-b020-b08675e83038.host.control-plane.oxide.internal
        SRV  port 12221 3eeb8d49-eb1a-43f8-bb64-c2338421c2c6.host.control-plane.oxide.internal
        SRV  port 12221 466a9f29-62bf-4e63-924a-b9efdb86afec.host.control-plane.oxide.internal
    name: _oximeter-reader._tcp                              (records: 1)
        SRV  port  9000 353b3b65-20f7-48c3-88f7-495bd5d31545.host.control-plane.oxide.internal
    name: _repo-depot._tcp                                   (records: 3)
        SRV  port 12348 2b8f0cb3-0295-4b3c-bc58-4fe88b57112c.sled.control-plane.oxide.internal
        SRV  port 12348 98e6b7c2-2efa-41ca-b20a-0a4d61102fe6.sled.control-plane.oxide.internal
        SRV  port 12348 d81c6a84-79b8-4958-ae41-ea46c9b19763.sled.control-plane.oxide.internal
    name: ad6a3a03-8d0f-4504-99a4-cbf73d69b973.host          (records: 1)
        AAAA fd00:1122:3344:102::25
    name: ba4994a8-23f9-4b1a-a84f-a08d74591389.host          (records: 1)
        AAAA fd00:1122:3344:101::24
    name: bd354eef-d8a6-4165-9124-283fb5e46d77.host          (records: 1)
        AAAA fd00:1122:3344:102::26
    name: d81c6a84-79b8-4958-ae41-ea46c9b19763.sled          (records: 1)
        AAAA fd00:1122:3344:103::1
    name: dfac80b4-a887-430a-ae87-a4e065dba787.host          (records: 1)
        AAAA fd00:1122:3344:101::26
    name: e2fdefe7-95b2-4fd2-ae37-56929a06d58c.host          (records: 1)
        AAAA fd00:1122:3344:102::27
    name: ea5b4030-b52f-44b2-8d70-45f15f987d01.host          (records: 1)
        AAAA fd00:1122:3344:3::1
    name: f10a4fb9-759f-4a65-b25e-5794ad2d07d8.host          (records: 1)
        AAAA fd00:1122:3344:103::21
    name: f55647d4-5500-4ad3-893a-df45bd50d622.host          (records: 1)
        AAAA fd00:1122:3344:103::25
    name: f6ec9c67-946a-4da3-98d5-581f72ce8bf0.host          (records: 1)
        AAAA fd00:1122:3344:103::23
    name: ns1                                                (records: 1)
        AAAA fd00:1122:3344:1::1
    name: ns2                                                (records: 1)
        AAAA fd00:1122:3344:2::1
    name: ns3                                                (records: 1)
        AAAA fd00:1122:3344:3::1

external DNS:
  DNS zone: "oxide.example" (unchanged)
    name: @                                                  (records: 3)
        NS   ns1.oxide.example
        NS   ns2.oxide.example
        NS   ns3.oxide.example
    name: example-silo.sys                                   (records: 3)
        A    192.0.2.2
        A    192.0.2.3
        A    192.0.2.4
    name: ns1                                                (records: 1)
        A    198.51.100.1
    name: ns2                                                (records: 1)
        A    198.51.100.2
    name: ns3                                                (records: 1)
        A    198.51.100.3




> # Update the RoT on the last sled.
> # There should be one last pending SP update.
> sled-update-rot d81c6a84-79b8-4958-ae41-ea46c9b19763 --slot-a 1.0.0
set sled d81c6a84-79b8-4958-ae41-ea46c9b19763 RoT settings: slot a -> 1.0.0

> inventory-generate
generated inventory collection b5263998-e486-4cea-8842-b32bd326fa3a from configured sleds

> blueprint-plan latest latest
INFO performed noop image source checks on sled, sled_id: 2b8f0cb3-0295-4b3c-bc58-4fe88b57112c, num_total: 9, num_already_artifact: 0, num_eligible: 0, num_ineligible: 9
INFO performed noop image source checks on sled, sled_id: 98e6b7c2-2efa-41ca-b20a-0a4d61102fe6, num_total: 8, num_already_artifact: 0, num_eligible: 0, num_ineligible: 8
INFO performed noop image source checks on sled, sled_id: d81c6a84-79b8-4958-ae41-ea46c9b19763, num_total: 8, num_already_artifact: 0, num_eligible: 0, num_ineligible: 8
INFO sufficient BoundaryNtp zones exist in plan, desired_count: 0, current_count: 0
INFO sufficient Clickhouse zones exist in plan, desired_count: 1, current_count: 1
INFO sufficient ClickhouseKeeper zones exist in plan, desired_count: 0, current_count: 0
INFO sufficient ClickhouseServer zones exist in plan, desired_count: 0, current_count: 0
INFO sufficient CockroachDb zones exist in plan, desired_count: 0, current_count: 0
INFO sufficient CruciblePantry zones exist in plan, desired_count: 0, current_count: 3
INFO sufficient InternalDns zones exist in plan, desired_count: 3, current_count: 3
INFO sufficient ExternalDns zones exist in plan, desired_count: 3, current_count: 3
INFO sufficient Nexus zones exist in plan, desired_count: 3, current_count: 3
INFO sufficient Oximeter zones exist in plan, desired_count: 0, current_count: 0
INFO MGS-driven update completed (will remove it and re-evaluate board), artifact_version: 1.0.0, artifact_hash: 04e4a7fdb84acca92c8fd3235e26d64ea61bef8a5f98202589fd346989c5720a, expected_transient_boot_preference: None, expected_pending_persistent_boot_preference: None, expected_persistent_boot_preference: A, expected_active_slot: ExpectedActiveRotSlot { slot: A, version: ArtifactVersion("0.0.2") }, expected_inactive_version: NoValidVersion, component: rot, sp_slot: 2, sp_type: Sled, serial_number: serial2, part_number: model2
INFO configuring MGS-driven update, artifact_version: 1.0.0, artifact_hash: 7e6667e646ad001b54c8365a3d309c03f89c59102723d38d01697ee8079fe670, expected_inactive_version: NoValidVersion, expected_active_version: 0.0.1, component: sp, sp_slot: 2, sp_type: Sled, serial_number: serial2, part_number: model2
INFO reached maximum number of pending MGS-driven updates, max: 1
INFO will ensure cockroachdb setting, setting: cluster.preserve_downgrade_option, value: DoNotModify
generated blueprint 8f2d1f39-7c88-4701-aa43-56bf281b28c1 based on parent blueprint ce365dff-2cdb-4f35-a186-b15e20e1e700

> blueprint-diff latest
from: blueprint ce365dff-2cdb-4f35-a186-b15e20e1e700
to:   blueprint 8f2d1f39-7c88-4701-aa43-56bf281b28c1

 COCKROACHDB SETTINGS:
    state fingerprint:::::::::::::::::   (none) (unchanged)
    cluster.preserve_downgrade_option:   (do not modify) (unchanged)

 METADATA:
    internal DNS version:::   1 (unchanged)
    external DNS version:::   1 (unchanged)
    target release min gen:   1 (unchanged)

 OXIMETER SETTINGS:
    generation:   1 (unchanged)
    read from::   SingleNode (unchanged)

 PENDING MGS UPDATES:

    Pending MGS-managed updates (all baseboards):
    ---------------------------------------------------------------------------------------------------------------------------------------------------------------------------------------------------------------------------------------------------------------------------------------------------------------------------------------------------------------------------------------------------------------------------
    sp_type   slot   part_number   serial_number   artifact_hash                                                        artifact_version   details                                                                                                                                                                                                                                                                             
    ---------------------------------------------------------------------------------------------------------------------------------------------------------------------------------------------------------------------------------------------------------------------------------------------------------------------------------------------------------------------------------------------------------------------------
*   sled      2      model2        serial2         - 04e4a7fdb84acca92c8fd3235e26d64ea61bef8a5f98202589fd346989c5720a   1.0.0              - Rot { expected_active_slot: ExpectedActiveRotSlot { slot: A, version: ArtifactVersion("0.0.2") }, expected_inactive_version: NoValidVersion, expected_persistent_boot_preference: A, expected_pending_persistent_boot_preference: None, expected_transient_boot_preference: None }
     └─                                            + 7e6667e646ad001b54c8365a3d309c03f89c59102723d38d01697ee8079fe670                      + Sp { expected_active_version: ArtifactVersion("0.0.1"), expected_inactive_version: NoValidVersion }                                                                                                                                                                               


internal DNS:
  DNS zone: "control-plane.oxide.internal" (unchanged)
    name: 058fd5f9-60a8-4e11-9302-15172782e17d.host          (records: 1)
        AAAA fd00:1122:3344:101::27
    name: 0c71b3b2-6ceb-4e8f-b020-b08675e83038.host          (records: 1)
        AAAA fd00:1122:3344:101::22
    name: 2b8f0cb3-0295-4b3c-bc58-4fe88b57112c.sled          (records: 1)
        AAAA fd00:1122:3344:102::1
    name: 353b3b65-20f7-48c3-88f7-495bd5d31545.host          (records: 1)
        AAAA fd00:1122:3344:102::23
    name: 3eeb8d49-eb1a-43f8-bb64-c2338421c2c6.host          (records: 1)
        AAAA fd00:1122:3344:103::22
    name: 427ec88f-f467-42fa-9bbb-66a91a36103c.host          (records: 1)
        AAAA fd00:1122:3344:2::1
    name: 466a9f29-62bf-4e63-924a-b9efdb86afec.host          (records: 1)
        AAAA fd00:1122:3344:102::22
    name: 5199c033-4cf9-4ab6-8ae7-566bd7606363.host          (records: 1)
        AAAA fd00:1122:3344:101::25
    name: 62620961-fc4a-481e-968b-f5acbac0dc63.host          (records: 1)
        AAAA fd00:1122:3344:102::21
    name: 6444f8a5-6465-4f0b-a549-1993c113569c.host          (records: 1)
        AAAA fd00:1122:3344:101::21
    name: 694bd14f-cb24-4be4-bb19-876e79cda2c8.host          (records: 1)
        AAAA fd00:1122:3344:103::26
    name: 6c3ae381-04f7-41ea-b0ac-74db387dbc3a.host          (records: 1)
        AAAA fd00:1122:3344:102::24
    name: 75b220ba-a0f4-4872-8202-dc7c87f062d0.host          (records: 1)
        AAAA fd00:1122:3344:103::24
    name: 7c252b64-c5af-4ec1-989e-9a03f3b0f111.host          (records: 1)
        AAAA fd00:1122:3344:103::27
    name: 803bfb63-c246-41db-b0da-d3b87ddfc63d.host          (records: 1)
        AAAA fd00:1122:3344:101::23
    name: 86a22a56-0168-453d-9df1-cb2a7c64b5d3.host          (records: 1)
        AAAA fd00:1122:3344:102::28
    name: 98e6b7c2-2efa-41ca-b20a-0a4d61102fe6.sled          (records: 1)
        AAAA fd00:1122:3344:101::1
    name: 99e2f30b-3174-40bf-a78a-90da8abba8ca.host          (records: 1)
        AAAA fd00:1122:3344:1::1
    name: @                                                  (records: 3)
        NS   ns1.control-plane.oxide.internal
        NS   ns2.control-plane.oxide.internal
        NS   ns3.control-plane.oxide.internal
    name: _clickhouse-admin-single-server._tcp               (records: 1)
        SRV  port  8888 353b3b65-20f7-48c3-88f7-495bd5d31545.host.control-plane.oxide.internal
    name: _clickhouse-native._tcp                            (records: 1)
        SRV  port  9000 353b3b65-20f7-48c3-88f7-495bd5d31545.host.control-plane.oxide.internal
    name: _clickhouse._tcp                                   (records: 1)
        SRV  port  8123 353b3b65-20f7-48c3-88f7-495bd5d31545.host.control-plane.oxide.internal
    name: _crucible-pantry._tcp                              (records: 3)
        SRV  port 17000 75b220ba-a0f4-4872-8202-dc7c87f062d0.host.control-plane.oxide.internal
        SRV  port 17000 ad6a3a03-8d0f-4504-99a4-cbf73d69b973.host.control-plane.oxide.internal
        SRV  port 17000 ba4994a8-23f9-4b1a-a84f-a08d74591389.host.control-plane.oxide.internal
    name: _crucible._tcp.058fd5f9-60a8-4e11-9302-15172782e17d (records: 1)
        SRV  port 32345 058fd5f9-60a8-4e11-9302-15172782e17d.host.control-plane.oxide.internal
    name: _crucible._tcp.5199c033-4cf9-4ab6-8ae7-566bd7606363 (records: 1)
        SRV  port 32345 5199c033-4cf9-4ab6-8ae7-566bd7606363.host.control-plane.oxide.internal
    name: _crucible._tcp.694bd14f-cb24-4be4-bb19-876e79cda2c8 (records: 1)
        SRV  port 32345 694bd14f-cb24-4be4-bb19-876e79cda2c8.host.control-plane.oxide.internal
    name: _crucible._tcp.7c252b64-c5af-4ec1-989e-9a03f3b0f111 (records: 1)
        SRV  port 32345 7c252b64-c5af-4ec1-989e-9a03f3b0f111.host.control-plane.oxide.internal
    name: _crucible._tcp.86a22a56-0168-453d-9df1-cb2a7c64b5d3 (records: 1)
        SRV  port 32345 86a22a56-0168-453d-9df1-cb2a7c64b5d3.host.control-plane.oxide.internal
    name: _crucible._tcp.bd354eef-d8a6-4165-9124-283fb5e46d77 (records: 1)
        SRV  port 32345 bd354eef-d8a6-4165-9124-283fb5e46d77.host.control-plane.oxide.internal
    name: _crucible._tcp.dfac80b4-a887-430a-ae87-a4e065dba787 (records: 1)
        SRV  port 32345 dfac80b4-a887-430a-ae87-a4e065dba787.host.control-plane.oxide.internal
    name: _crucible._tcp.e2fdefe7-95b2-4fd2-ae37-56929a06d58c (records: 1)
        SRV  port 32345 e2fdefe7-95b2-4fd2-ae37-56929a06d58c.host.control-plane.oxide.internal
    name: _crucible._tcp.f55647d4-5500-4ad3-893a-df45bd50d622 (records: 1)
        SRV  port 32345 f55647d4-5500-4ad3-893a-df45bd50d622.host.control-plane.oxide.internal
    name: _external-dns._tcp                                 (records: 3)
        SRV  port  5353 6c3ae381-04f7-41ea-b0ac-74db387dbc3a.host.control-plane.oxide.internal
        SRV  port  5353 803bfb63-c246-41db-b0da-d3b87ddfc63d.host.control-plane.oxide.internal
        SRV  port  5353 f6ec9c67-946a-4da3-98d5-581f72ce8bf0.host.control-plane.oxide.internal
    name: _internal-ntp._tcp                                 (records: 3)
        SRV  port   123 62620961-fc4a-481e-968b-f5acbac0dc63.host.control-plane.oxide.internal
        SRV  port   123 6444f8a5-6465-4f0b-a549-1993c113569c.host.control-plane.oxide.internal
        SRV  port   123 f10a4fb9-759f-4a65-b25e-5794ad2d07d8.host.control-plane.oxide.internal
    name: _nameservice._tcp                                  (records: 3)
        SRV  port  5353 427ec88f-f467-42fa-9bbb-66a91a36103c.host.control-plane.oxide.internal
        SRV  port  5353 99e2f30b-3174-40bf-a78a-90da8abba8ca.host.control-plane.oxide.internal
        SRV  port  5353 ea5b4030-b52f-44b2-8d70-45f15f987d01.host.control-plane.oxide.internal
    name: _nexus._tcp                                        (records: 3)
        SRV  port 12221 0c71b3b2-6ceb-4e8f-b020-b08675e83038.host.control-plane.oxide.internal
        SRV  port 12221 3eeb8d49-eb1a-43f8-bb64-c2338421c2c6.host.control-plane.oxide.internal
        SRV  port 12221 466a9f29-62bf-4e63-924a-b9efdb86afec.host.control-plane.oxide.internal
    name: _oximeter-reader._tcp                              (records: 1)
        SRV  port  9000 353b3b65-20f7-48c3-88f7-495bd5d31545.host.control-plane.oxide.internal
    name: _repo-depot._tcp                                   (records: 3)
        SRV  port 12348 2b8f0cb3-0295-4b3c-bc58-4fe88b57112c.sled.control-plane.oxide.internal
        SRV  port 12348 98e6b7c2-2efa-41ca-b20a-0a4d61102fe6.sled.control-plane.oxide.internal
        SRV  port 12348 d81c6a84-79b8-4958-ae41-ea46c9b19763.sled.control-plane.oxide.internal
    name: ad6a3a03-8d0f-4504-99a4-cbf73d69b973.host          (records: 1)
        AAAA fd00:1122:3344:102::25
    name: ba4994a8-23f9-4b1a-a84f-a08d74591389.host          (records: 1)
        AAAA fd00:1122:3344:101::24
    name: bd354eef-d8a6-4165-9124-283fb5e46d77.host          (records: 1)
        AAAA fd00:1122:3344:102::26
    name: d81c6a84-79b8-4958-ae41-ea46c9b19763.sled          (records: 1)
        AAAA fd00:1122:3344:103::1
    name: dfac80b4-a887-430a-ae87-a4e065dba787.host          (records: 1)
        AAAA fd00:1122:3344:101::26
    name: e2fdefe7-95b2-4fd2-ae37-56929a06d58c.host          (records: 1)
        AAAA fd00:1122:3344:102::27
    name: ea5b4030-b52f-44b2-8d70-45f15f987d01.host          (records: 1)
        AAAA fd00:1122:3344:3::1
    name: f10a4fb9-759f-4a65-b25e-5794ad2d07d8.host          (records: 1)
        AAAA fd00:1122:3344:103::21
    name: f55647d4-5500-4ad3-893a-df45bd50d622.host          (records: 1)
        AAAA fd00:1122:3344:103::25
    name: f6ec9c67-946a-4da3-98d5-581f72ce8bf0.host          (records: 1)
        AAAA fd00:1122:3344:103::23
    name: ns1                                                (records: 1)
        AAAA fd00:1122:3344:1::1
    name: ns2                                                (records: 1)
        AAAA fd00:1122:3344:2::1
    name: ns3                                                (records: 1)
        AAAA fd00:1122:3344:3::1

external DNS:
  DNS zone: "oxide.example" (unchanged)
    name: @                                                  (records: 3)
        NS   ns1.oxide.example
        NS   ns2.oxide.example
        NS   ns3.oxide.example
    name: example-silo.sys                                   (records: 3)
        A    192.0.2.2
        A    192.0.2.3
        A    192.0.2.4
    name: ns1                                                (records: 1)
        A    198.51.100.1
    name: ns2                                                (records: 1)
        A    198.51.100.2
    name: ns3                                                (records: 1)
        A    198.51.100.3




> # Finish updating the last sled and do one more planning run.
> # This should update one control plane zone.
> sled-update-sp d81c6a84-79b8-4958-ae41-ea46c9b19763 --active 1.0.0
set sled d81c6a84-79b8-4958-ae41-ea46c9b19763 SP versions: active -> 1.0.0

> inventory-generate
generated inventory collection 68767302-7fed-4eb1-9611-3dfd807ff0cd from configured sleds

> blueprint-plan latest latest
INFO performed noop image source checks on sled, sled_id: 2b8f0cb3-0295-4b3c-bc58-4fe88b57112c, num_total: 9, num_already_artifact: 0, num_eligible: 0, num_ineligible: 9
INFO performed noop image source checks on sled, sled_id: 98e6b7c2-2efa-41ca-b20a-0a4d61102fe6, num_total: 8, num_already_artifact: 0, num_eligible: 0, num_ineligible: 8
INFO performed noop image source checks on sled, sled_id: d81c6a84-79b8-4958-ae41-ea46c9b19763, num_total: 8, num_already_artifact: 0, num_eligible: 0, num_ineligible: 8
INFO sufficient BoundaryNtp zones exist in plan, desired_count: 0, current_count: 0
INFO sufficient Clickhouse zones exist in plan, desired_count: 1, current_count: 1
INFO sufficient ClickhouseKeeper zones exist in plan, desired_count: 0, current_count: 0
INFO sufficient ClickhouseServer zones exist in plan, desired_count: 0, current_count: 0
INFO sufficient CockroachDb zones exist in plan, desired_count: 0, current_count: 0
INFO sufficient CruciblePantry zones exist in plan, desired_count: 0, current_count: 3
INFO sufficient InternalDns zones exist in plan, desired_count: 3, current_count: 3
INFO sufficient ExternalDns zones exist in plan, desired_count: 3, current_count: 3
INFO sufficient Nexus zones exist in plan, desired_count: 3, current_count: 3
INFO sufficient Oximeter zones exist in plan, desired_count: 0, current_count: 0
INFO MGS-driven update completed (will remove it and re-evaluate board), artifact_version: 1.0.0, artifact_hash: 7e6667e646ad001b54c8365a3d309c03f89c59102723d38d01697ee8079fe670, expected_inactive_version: NoValidVersion, expected_active_version: 0.0.1, component: sp, sp_slot: 2, sp_type: Sled, serial_number: serial2, part_number: model2
INFO skipping board for MGS-driven update, serial_number: serial2, part_number: model2
INFO skipping board for MGS-driven update, serial_number: serial0, part_number: model0
INFO skipping board for MGS-driven update, serial_number: serial1, part_number: model1
INFO ran out of boards for MGS-driven update
INFO updating zone image source in-place, sled_id: 2b8f0cb3-0295-4b3c-bc58-4fe88b57112c, zone_id: 353b3b65-20f7-48c3-88f7-495bd5d31545, kind: Clickhouse, image_source: artifact: version 1.0.0
INFO will ensure cockroachdb setting, setting: cluster.preserve_downgrade_option, value: DoNotModify
generated blueprint 12d602a6-5ab4-487a-b94e-eb30cdf30300 based on parent blueprint 8f2d1f39-7c88-4701-aa43-56bf281b28c1

> blueprint-diff latest
from: blueprint 8f2d1f39-7c88-4701-aa43-56bf281b28c1
to:   blueprint 12d602a6-5ab4-487a-b94e-eb30cdf30300

 MODIFIED SLEDS:

  sled 2b8f0cb3-0295-4b3c-bc58-4fe88b57112c (active, config generation 2 -> 3):

    host phase 2 contents:
    ------------------------
    slot   boot image source
    ------------------------
    A      current contents 
    B      current contents 


    physical disks:
    ------------------------------------------------------------------------------------
    vendor        model        serial                                        disposition
    ------------------------------------------------------------------------------------
    fake-vendor   fake-model   serial-727522a7-934f-494d-b5b3-160968e74463   in service 
    fake-vendor   fake-model   serial-72c59873-31ff-4e36-8d76-ff834009349a   in service 
    fake-vendor   fake-model   serial-b5fd5bc1-099e-4e77-8028-a9793c11f43b   in service 


    datasets:
    -------------------------------------------------------------------------------------------------------------------------------------------------------------------------------------------------------
    dataset name                                                                                                   dataset id                             disposition   quota     reservation   compression
    -------------------------------------------------------------------------------------------------------------------------------------------------------------------------------------------------------
    oxp_727522a7-934f-494d-b5b3-160968e74463/crucible                                                              2f204c50-a327-479c-8852-f53ec7a19c1f   in service    none      none          off        
    oxp_72c59873-31ff-4e36-8d76-ff834009349a/crucible                                                              78f34ce7-42f1-41da-995f-318f32054ad2   in service    none      none          off        
    oxp_b5fd5bc1-099e-4e77-8028-a9793c11f43b/crucible                                                              1640adb6-70bf-44cf-b05c-bff6dd300cf3   in service    none      none          off        
    oxp_727522a7-934f-494d-b5b3-160968e74463/crypt/clickhouse                                                      841d5648-05f0-47b0-b446-92f6b60fe9a6   in service    none      none          off        
    oxp_727522a7-934f-494d-b5b3-160968e74463/crypt/external_dns                                                    8e0bd2bd-23b7-4bc6-9e73-c4d4ebc0bc8c   in service    none      none          off        
    oxp_727522a7-934f-494d-b5b3-160968e74463/crypt/internal_dns                                                    2ad1875a-92ac-472f-8c26-593309f0e4da   in service    none      none          off        
    oxp_727522a7-934f-494d-b5b3-160968e74463/crypt/zone                                                            4829f422-aa31-41a8-ab73-95684ff1ef48   in service    none      none          off        
    oxp_72c59873-31ff-4e36-8d76-ff834009349a/crypt/zone                                                            775f9207-c42d-4af2-9186-27ffef67735e   in service    none      none          off        
    oxp_b5fd5bc1-099e-4e77-8028-a9793c11f43b/crypt/zone                                                            3b66453b-7148-4c1b-84a9-499e43290ab4   in service    none      none          off        
    oxp_727522a7-934f-494d-b5b3-160968e74463/crypt/zone/oxz_clickhouse_353b3b65-20f7-48c3-88f7-495bd5d31545        b46de15d-33e7-4cd0-aa7c-e7be2a61e71b   in service    none      none          off        
    oxp_b5fd5bc1-099e-4e77-8028-a9793c11f43b/crypt/zone/oxz_crucible_86a22a56-0168-453d-9df1-cb2a7c64b5d3          3e0d6188-c503-49cf-a441-fa7df40ceb43   in service    none      none          off        
    oxp_727522a7-934f-494d-b5b3-160968e74463/crypt/zone/oxz_crucible_bd354eef-d8a6-4165-9124-283fb5e46d77          5ae11c7e-08fa-4d78-a4ea-14b4a9a10241   in service    none      none          off        
    oxp_72c59873-31ff-4e36-8d76-ff834009349a/crypt/zone/oxz_crucible_e2fdefe7-95b2-4fd2-ae37-56929a06d58c          b8f2a09f-8bd2-4418-872b-a4457a3f958c   in service    none      none          off        
    oxp_727522a7-934f-494d-b5b3-160968e74463/crypt/zone/oxz_crucible_pantry_ad6a3a03-8d0f-4504-99a4-cbf73d69b973   49f8fbb6-5bac-4609-907f-6e3dfc206059   in service    none      none          off        
    oxp_727522a7-934f-494d-b5b3-160968e74463/crypt/zone/oxz_external_dns_6c3ae381-04f7-41ea-b0ac-74db387dbc3a      8c4fa711-1d5d-4e93-85f0-d17bff47b063   in service    none      none          off        
    oxp_727522a7-934f-494d-b5b3-160968e74463/crypt/zone/oxz_internal_dns_99e2f30b-3174-40bf-a78a-90da8abba8ca      c31623de-c19b-4615-9f1d-5e1daa5d3bda   in service    none      none          off        
    oxp_727522a7-934f-494d-b5b3-160968e74463/crypt/zone/oxz_nexus_466a9f29-62bf-4e63-924a-b9efdb86afec             3560dd69-3b23-4c69-807d-d673104cfc68   in service    none      none          off        
    oxp_727522a7-934f-494d-b5b3-160968e74463/crypt/zone/oxz_ntp_62620961-fc4a-481e-968b-f5acbac0dc63               09b9cc9b-3426-470b-a7bc-538f82dede03   in service    none      none          off        
    oxp_727522a7-934f-494d-b5b3-160968e74463/crypt/debug                                                           93957ca0-9ed1-4e7b-8c34-2ce07a69541c   in service    100 GiB   none          gzip-9     
    oxp_72c59873-31ff-4e36-8d76-ff834009349a/crypt/debug                                                           2db6b7c1-0f46-4ced-a3ad-48872793360e   in service    100 GiB   none          gzip-9     
    oxp_b5fd5bc1-099e-4e77-8028-a9793c11f43b/crypt/debug                                                           318fae85-abcb-4259-b1b6-ac96d193f7b7   in service    100 GiB   none          gzip-9     


    omicron zones:
    -------------------------------------------------------------------------------------------------------------------------
    zone type         zone id                                image source                disposition   underlay IP           
    -------------------------------------------------------------------------------------------------------------------------
    crucible          86a22a56-0168-453d-9df1-cb2a7c64b5d3   install dataset             in service    fd00:1122:3344:102::28
    crucible          bd354eef-d8a6-4165-9124-283fb5e46d77   install dataset             in service    fd00:1122:3344:102::26
    crucible          e2fdefe7-95b2-4fd2-ae37-56929a06d58c   install dataset             in service    fd00:1122:3344:102::27
    crucible_pantry   ad6a3a03-8d0f-4504-99a4-cbf73d69b973   install dataset             in service    fd00:1122:3344:102::25
    external_dns      6c3ae381-04f7-41ea-b0ac-74db387dbc3a   install dataset             in service    fd00:1122:3344:102::24
    internal_dns      99e2f30b-3174-40bf-a78a-90da8abba8ca   install dataset             in service    fd00:1122:3344:1::1   
    internal_ntp      62620961-fc4a-481e-968b-f5acbac0dc63   install dataset             in service    fd00:1122:3344:102::21
    nexus             466a9f29-62bf-4e63-924a-b9efdb86afec   install dataset             in service    fd00:1122:3344:102::22
*   clickhouse        353b3b65-20f7-48c3-88f7-495bd5d31545   - install dataset           in service    fd00:1122:3344:102::23
     └─                                                      + artifact: version 1.0.0                                       


 COCKROACHDB SETTINGS:
    state fingerprint:::::::::::::::::   (none) (unchanged)
    cluster.preserve_downgrade_option:   (do not modify) (unchanged)

 METADATA:
    internal DNS version:::   1 (unchanged)
    external DNS version:::   1 (unchanged)
    target release min gen:   1 (unchanged)

 OXIMETER SETTINGS:
    generation:   1 (unchanged)
    read from::   SingleNode (unchanged)

 PENDING MGS UPDATES:

    Pending MGS-managed updates (all baseboards):
    ----------------------------------------------------------------------------------------------------------------------------------------------------------------------------------------------------------------------------------------
    sp_type   slot   part_number   serial_number   artifact_hash                                                      artifact_version   details                                                                                            
    ----------------------------------------------------------------------------------------------------------------------------------------------------------------------------------------------------------------------------------------
-   sled      2      model2        serial2         7e6667e646ad001b54c8365a3d309c03f89c59102723d38d01697ee8079fe670   1.0.0              Sp { expected_active_version: ArtifactVersion("0.0.1"), expected_inactive_version: NoValidVersion }


internal DNS:
  DNS zone: "control-plane.oxide.internal" (unchanged)
    name: 058fd5f9-60a8-4e11-9302-15172782e17d.host          (records: 1)
        AAAA fd00:1122:3344:101::27
    name: 0c71b3b2-6ceb-4e8f-b020-b08675e83038.host          (records: 1)
        AAAA fd00:1122:3344:101::22
    name: 2b8f0cb3-0295-4b3c-bc58-4fe88b57112c.sled          (records: 1)
        AAAA fd00:1122:3344:102::1
    name: 353b3b65-20f7-48c3-88f7-495bd5d31545.host          (records: 1)
        AAAA fd00:1122:3344:102::23
    name: 3eeb8d49-eb1a-43f8-bb64-c2338421c2c6.host          (records: 1)
        AAAA fd00:1122:3344:103::22
    name: 427ec88f-f467-42fa-9bbb-66a91a36103c.host          (records: 1)
        AAAA fd00:1122:3344:2::1
    name: 466a9f29-62bf-4e63-924a-b9efdb86afec.host          (records: 1)
        AAAA fd00:1122:3344:102::22
    name: 5199c033-4cf9-4ab6-8ae7-566bd7606363.host          (records: 1)
        AAAA fd00:1122:3344:101::25
    name: 62620961-fc4a-481e-968b-f5acbac0dc63.host          (records: 1)
        AAAA fd00:1122:3344:102::21
    name: 6444f8a5-6465-4f0b-a549-1993c113569c.host          (records: 1)
        AAAA fd00:1122:3344:101::21
    name: 694bd14f-cb24-4be4-bb19-876e79cda2c8.host          (records: 1)
        AAAA fd00:1122:3344:103::26
    name: 6c3ae381-04f7-41ea-b0ac-74db387dbc3a.host          (records: 1)
        AAAA fd00:1122:3344:102::24
    name: 75b220ba-a0f4-4872-8202-dc7c87f062d0.host          (records: 1)
        AAAA fd00:1122:3344:103::24
    name: 7c252b64-c5af-4ec1-989e-9a03f3b0f111.host          (records: 1)
        AAAA fd00:1122:3344:103::27
    name: 803bfb63-c246-41db-b0da-d3b87ddfc63d.host          (records: 1)
        AAAA fd00:1122:3344:101::23
    name: 86a22a56-0168-453d-9df1-cb2a7c64b5d3.host          (records: 1)
        AAAA fd00:1122:3344:102::28
    name: 98e6b7c2-2efa-41ca-b20a-0a4d61102fe6.sled          (records: 1)
        AAAA fd00:1122:3344:101::1
    name: 99e2f30b-3174-40bf-a78a-90da8abba8ca.host          (records: 1)
        AAAA fd00:1122:3344:1::1
    name: @                                                  (records: 3)
        NS   ns1.control-plane.oxide.internal
        NS   ns2.control-plane.oxide.internal
        NS   ns3.control-plane.oxide.internal
    name: _clickhouse-admin-single-server._tcp               (records: 1)
        SRV  port  8888 353b3b65-20f7-48c3-88f7-495bd5d31545.host.control-plane.oxide.internal
    name: _clickhouse-native._tcp                            (records: 1)
        SRV  port  9000 353b3b65-20f7-48c3-88f7-495bd5d31545.host.control-plane.oxide.internal
    name: _clickhouse._tcp                                   (records: 1)
        SRV  port  8123 353b3b65-20f7-48c3-88f7-495bd5d31545.host.control-plane.oxide.internal
    name: _crucible-pantry._tcp                              (records: 3)
        SRV  port 17000 75b220ba-a0f4-4872-8202-dc7c87f062d0.host.control-plane.oxide.internal
        SRV  port 17000 ad6a3a03-8d0f-4504-99a4-cbf73d69b973.host.control-plane.oxide.internal
        SRV  port 17000 ba4994a8-23f9-4b1a-a84f-a08d74591389.host.control-plane.oxide.internal
    name: _crucible._tcp.058fd5f9-60a8-4e11-9302-15172782e17d (records: 1)
        SRV  port 32345 058fd5f9-60a8-4e11-9302-15172782e17d.host.control-plane.oxide.internal
    name: _crucible._tcp.5199c033-4cf9-4ab6-8ae7-566bd7606363 (records: 1)
        SRV  port 32345 5199c033-4cf9-4ab6-8ae7-566bd7606363.host.control-plane.oxide.internal
    name: _crucible._tcp.694bd14f-cb24-4be4-bb19-876e79cda2c8 (records: 1)
        SRV  port 32345 694bd14f-cb24-4be4-bb19-876e79cda2c8.host.control-plane.oxide.internal
    name: _crucible._tcp.7c252b64-c5af-4ec1-989e-9a03f3b0f111 (records: 1)
        SRV  port 32345 7c252b64-c5af-4ec1-989e-9a03f3b0f111.host.control-plane.oxide.internal
    name: _crucible._tcp.86a22a56-0168-453d-9df1-cb2a7c64b5d3 (records: 1)
        SRV  port 32345 86a22a56-0168-453d-9df1-cb2a7c64b5d3.host.control-plane.oxide.internal
    name: _crucible._tcp.bd354eef-d8a6-4165-9124-283fb5e46d77 (records: 1)
        SRV  port 32345 bd354eef-d8a6-4165-9124-283fb5e46d77.host.control-plane.oxide.internal
    name: _crucible._tcp.dfac80b4-a887-430a-ae87-a4e065dba787 (records: 1)
        SRV  port 32345 dfac80b4-a887-430a-ae87-a4e065dba787.host.control-plane.oxide.internal
    name: _crucible._tcp.e2fdefe7-95b2-4fd2-ae37-56929a06d58c (records: 1)
        SRV  port 32345 e2fdefe7-95b2-4fd2-ae37-56929a06d58c.host.control-plane.oxide.internal
    name: _crucible._tcp.f55647d4-5500-4ad3-893a-df45bd50d622 (records: 1)
        SRV  port 32345 f55647d4-5500-4ad3-893a-df45bd50d622.host.control-plane.oxide.internal
    name: _external-dns._tcp                                 (records: 3)
        SRV  port  5353 6c3ae381-04f7-41ea-b0ac-74db387dbc3a.host.control-plane.oxide.internal
        SRV  port  5353 803bfb63-c246-41db-b0da-d3b87ddfc63d.host.control-plane.oxide.internal
        SRV  port  5353 f6ec9c67-946a-4da3-98d5-581f72ce8bf0.host.control-plane.oxide.internal
    name: _internal-ntp._tcp                                 (records: 3)
        SRV  port   123 62620961-fc4a-481e-968b-f5acbac0dc63.host.control-plane.oxide.internal
        SRV  port   123 6444f8a5-6465-4f0b-a549-1993c113569c.host.control-plane.oxide.internal
        SRV  port   123 f10a4fb9-759f-4a65-b25e-5794ad2d07d8.host.control-plane.oxide.internal
    name: _nameservice._tcp                                  (records: 3)
        SRV  port  5353 427ec88f-f467-42fa-9bbb-66a91a36103c.host.control-plane.oxide.internal
        SRV  port  5353 99e2f30b-3174-40bf-a78a-90da8abba8ca.host.control-plane.oxide.internal
        SRV  port  5353 ea5b4030-b52f-44b2-8d70-45f15f987d01.host.control-plane.oxide.internal
    name: _nexus._tcp                                        (records: 3)
        SRV  port 12221 0c71b3b2-6ceb-4e8f-b020-b08675e83038.host.control-plane.oxide.internal
        SRV  port 12221 3eeb8d49-eb1a-43f8-bb64-c2338421c2c6.host.control-plane.oxide.internal
        SRV  port 12221 466a9f29-62bf-4e63-924a-b9efdb86afec.host.control-plane.oxide.internal
    name: _oximeter-reader._tcp                              (records: 1)
        SRV  port  9000 353b3b65-20f7-48c3-88f7-495bd5d31545.host.control-plane.oxide.internal
    name: _repo-depot._tcp                                   (records: 3)
        SRV  port 12348 2b8f0cb3-0295-4b3c-bc58-4fe88b57112c.sled.control-plane.oxide.internal
        SRV  port 12348 98e6b7c2-2efa-41ca-b20a-0a4d61102fe6.sled.control-plane.oxide.internal
        SRV  port 12348 d81c6a84-79b8-4958-ae41-ea46c9b19763.sled.control-plane.oxide.internal
    name: ad6a3a03-8d0f-4504-99a4-cbf73d69b973.host          (records: 1)
        AAAA fd00:1122:3344:102::25
    name: ba4994a8-23f9-4b1a-a84f-a08d74591389.host          (records: 1)
        AAAA fd00:1122:3344:101::24
    name: bd354eef-d8a6-4165-9124-283fb5e46d77.host          (records: 1)
        AAAA fd00:1122:3344:102::26
    name: d81c6a84-79b8-4958-ae41-ea46c9b19763.sled          (records: 1)
        AAAA fd00:1122:3344:103::1
    name: dfac80b4-a887-430a-ae87-a4e065dba787.host          (records: 1)
        AAAA fd00:1122:3344:101::26
    name: e2fdefe7-95b2-4fd2-ae37-56929a06d58c.host          (records: 1)
        AAAA fd00:1122:3344:102::27
    name: ea5b4030-b52f-44b2-8d70-45f15f987d01.host          (records: 1)
        AAAA fd00:1122:3344:3::1
    name: f10a4fb9-759f-4a65-b25e-5794ad2d07d8.host          (records: 1)
        AAAA fd00:1122:3344:103::21
    name: f55647d4-5500-4ad3-893a-df45bd50d622.host          (records: 1)
        AAAA fd00:1122:3344:103::25
    name: f6ec9c67-946a-4da3-98d5-581f72ce8bf0.host          (records: 1)
        AAAA fd00:1122:3344:103::23
    name: ns1                                                (records: 1)
        AAAA fd00:1122:3344:1::1
    name: ns2                                                (records: 1)
        AAAA fd00:1122:3344:2::1
    name: ns3                                                (records: 1)
        AAAA fd00:1122:3344:3::1

external DNS:
  DNS zone: "oxide.example" (unchanged)
    name: @                                                  (records: 3)
        NS   ns1.oxide.example
        NS   ns2.oxide.example
        NS   ns3.oxide.example
    name: example-silo.sys                                   (records: 3)
        A    192.0.2.2
        A    192.0.2.3
        A    192.0.2.4
    name: ns1                                                (records: 1)
        A    198.51.100.1
    name: ns2                                                (records: 1)
        A    198.51.100.2
    name: ns3                                                (records: 1)
        A    198.51.100.3




> # We should continue walking through the update. We need to build out a
> # reconfigurator-cli subcommand to simulate updated zone image sources (just
> # like we have sled-update-sp for simulated SP updates).<|MERGE_RESOLUTION|>--- conflicted
+++ resolved
@@ -206,23 +206,9 @@
 INFO performed noop image source checks on sled, sled_id: 2b8f0cb3-0295-4b3c-bc58-4fe88b57112c, num_total: 9, num_already_artifact: 0, num_eligible: 0, num_ineligible: 9
 INFO performed noop image source checks on sled, sled_id: 98e6b7c2-2efa-41ca-b20a-0a4d61102fe6, num_total: 8, num_already_artifact: 0, num_eligible: 0, num_ineligible: 8
 INFO performed noop image source checks on sled, sled_id: d81c6a84-79b8-4958-ae41-ea46c9b19763, num_total: 8, num_already_artifact: 0, num_eligible: 0, num_ineligible: 8
-<<<<<<< HEAD
-INFO sufficient BoundaryNtp zones exist in plan, desired_count: 0, current_count: 0
-INFO sufficient Clickhouse zones exist in plan, desired_count: 1, current_count: 1
-INFO sufficient ClickhouseKeeper zones exist in plan, desired_count: 0, current_count: 0
-INFO sufficient ClickhouseServer zones exist in plan, desired_count: 0, current_count: 0
-INFO sufficient CockroachDb zones exist in plan, desired_count: 0, current_count: 0
-INFO sufficient CruciblePantry zones exist in plan, desired_count: 0, current_count: 3
-INFO sufficient InternalDns zones exist in plan, desired_count: 3, current_count: 3
-INFO sufficient ExternalDns zones exist in plan, desired_count: 3, current_count: 3
-INFO sufficient Nexus zones exist in plan, desired_count: 3, current_count: 3
-INFO sufficient Oximeter zones exist in plan, desired_count: 0, current_count: 0
-INFO configuring MGS-driven update, artifact_version: 1.0.0, artifact_hash: 005ea358f1cd316df42465b1e3a0334ea22cc0c0442cf9ddf9b42fbf49780236, expected_stage0_next_version: NoValidVersion, expected_stage0_version: 0.0.1, component: rot_bootloader, sp_slot: 0, sp_type: Sled, serial_number: serial0, part_number: model0
-=======
 WARN cannot configure RoT bootloader update for board (missing sign in stage0 caboose from inventory), serial_number: serial0, part_number: model0
 WARN cannot configure RoT update for board (missing sign in caboose from inventory), serial_number: serial0, part_number: model0
 INFO configuring MGS-driven update, artifact_version: 1.0.0, artifact_hash: 7e6667e646ad001b54c8365a3d309c03f89c59102723d38d01697ee8079fe670, expected_inactive_version: NoValidVersion, expected_active_version: 0.0.1, component: sp, sp_slot: 0, sp_type: Sled, serial_number: serial0, part_number: model0
->>>>>>> fc12607b
 INFO reached maximum number of pending MGS-driven updates, max: 1
 generated blueprint 8da82a8e-bf97-4fbd-8ddd-9f6462732cf1 based on parent blueprint dbcbd3d6-41ff-48ae-ac0b-1becc9b2fd21
 planning report for blueprint 8da82a8e-bf97-4fbd-8ddd-9f6462732cf1:
@@ -404,21 +390,7 @@
 INFO performed noop image source checks on sled, sled_id: 2b8f0cb3-0295-4b3c-bc58-4fe88b57112c, num_total: 9, num_already_artifact: 0, num_eligible: 0, num_ineligible: 9
 INFO performed noop image source checks on sled, sled_id: 98e6b7c2-2efa-41ca-b20a-0a4d61102fe6, num_total: 8, num_already_artifact: 0, num_eligible: 0, num_ineligible: 8
 INFO performed noop image source checks on sled, sled_id: d81c6a84-79b8-4958-ae41-ea46c9b19763, num_total: 8, num_already_artifact: 0, num_eligible: 0, num_ineligible: 8
-<<<<<<< HEAD
-INFO sufficient BoundaryNtp zones exist in plan, desired_count: 0, current_count: 0
-INFO sufficient Clickhouse zones exist in plan, desired_count: 1, current_count: 1
-INFO sufficient ClickhouseKeeper zones exist in plan, desired_count: 0, current_count: 0
-INFO sufficient ClickhouseServer zones exist in plan, desired_count: 0, current_count: 0
-INFO sufficient CockroachDb zones exist in plan, desired_count: 0, current_count: 0
-INFO sufficient CruciblePantry zones exist in plan, desired_count: 0, current_count: 3
-INFO sufficient InternalDns zones exist in plan, desired_count: 3, current_count: 3
-INFO sufficient ExternalDns zones exist in plan, desired_count: 3, current_count: 3
-INFO sufficient Nexus zones exist in plan, desired_count: 3, current_count: 3
-INFO sufficient Oximeter zones exist in plan, desired_count: 0, current_count: 0
-INFO MGS-driven update not yet completed (will keep it), artifact_version: 1.0.0, artifact_hash: 005ea358f1cd316df42465b1e3a0334ea22cc0c0442cf9ddf9b42fbf49780236, expected_stage0_next_version: NoValidVersion, expected_stage0_version: 0.0.1, component: rot_bootloader, sp_slot: 0, sp_type: Sled, serial_number: serial0, part_number: model0
-=======
 INFO MGS-driven update not yet completed (will keep it), artifact_version: 1.0.0, artifact_hash: 7e6667e646ad001b54c8365a3d309c03f89c59102723d38d01697ee8079fe670, expected_inactive_version: NoValidVersion, expected_active_version: 0.0.1, component: sp, sp_slot: 0, sp_type: Sled, serial_number: serial0, part_number: model0
->>>>>>> fc12607b
 INFO reached maximum number of pending MGS-driven updates, max: 1
 generated blueprint 58d5e830-0884-47d8-a7cd-b2b3751adeb4 based on parent blueprint 8da82a8e-bf97-4fbd-8ddd-9f6462732cf1
 planning report for blueprint 58d5e830-0884-47d8-a7cd-b2b3751adeb4:
@@ -601,20 +573,6 @@
 INFO performed noop image source checks on sled, sled_id: 2b8f0cb3-0295-4b3c-bc58-4fe88b57112c, num_total: 9, num_already_artifact: 0, num_eligible: 0, num_ineligible: 9
 INFO performed noop image source checks on sled, sled_id: 98e6b7c2-2efa-41ca-b20a-0a4d61102fe6, num_total: 8, num_already_artifact: 0, num_eligible: 0, num_ineligible: 8
 INFO performed noop image source checks on sled, sled_id: d81c6a84-79b8-4958-ae41-ea46c9b19763, num_total: 8, num_already_artifact: 0, num_eligible: 0, num_ineligible: 8
-<<<<<<< HEAD
-INFO sufficient BoundaryNtp zones exist in plan, desired_count: 0, current_count: 0
-INFO sufficient Clickhouse zones exist in plan, desired_count: 1, current_count: 1
-INFO sufficient ClickhouseKeeper zones exist in plan, desired_count: 0, current_count: 0
-INFO sufficient ClickhouseServer zones exist in plan, desired_count: 0, current_count: 0
-INFO sufficient CockroachDb zones exist in plan, desired_count: 0, current_count: 0
-INFO sufficient CruciblePantry zones exist in plan, desired_count: 0, current_count: 3
-INFO sufficient InternalDns zones exist in plan, desired_count: 3, current_count: 3
-INFO sufficient ExternalDns zones exist in plan, desired_count: 3, current_count: 3
-INFO sufficient Nexus zones exist in plan, desired_count: 3, current_count: 3
-INFO sufficient Oximeter zones exist in plan, desired_count: 0, current_count: 0
-INFO MGS-driven update completed (will remove it and re-evaluate board), artifact_version: 1.0.0, artifact_hash: 005ea358f1cd316df42465b1e3a0334ea22cc0c0442cf9ddf9b42fbf49780236, expected_stage0_next_version: NoValidVersion, expected_stage0_version: 0.0.1, component: rot_bootloader, sp_slot: 0, sp_type: Sled, serial_number: serial0, part_number: model0
-INFO configuring MGS-driven update, artifact_version: 1.0.0, artifact_hash: 04e4a7fdb84acca92c8fd3235e26d64ea61bef8a5f98202589fd346989c5720a, expected_transient_boot_preference: None, expected_pending_persistent_boot_preference: None, expected_persistent_boot_preference: A, expected_active_slot: ExpectedActiveRotSlot { slot: A, version: ArtifactVersion("0.0.2") }, expected_inactive_version: NoValidVersion, component: rot, sp_slot: 0, sp_type: Sled, serial_number: serial0, part_number: model0
-=======
 INFO MGS-driven update completed (will remove it and re-evaluate board), artifact_version: 1.0.0, artifact_hash: 7e6667e646ad001b54c8365a3d309c03f89c59102723d38d01697ee8079fe670, expected_inactive_version: NoValidVersion, expected_active_version: 0.0.1, component: sp, sp_slot: 0, sp_type: Sled, serial_number: serial0, part_number: model0
 WARN cannot configure RoT bootloader update for board (missing sign in stage0 caboose from inventory), serial_number: serial0, part_number: model0
 WARN cannot configure RoT update for board (missing sign in caboose from inventory), serial_number: serial0, part_number: model0
@@ -622,7 +580,6 @@
 WARN cannot configure RoT bootloader update for board (missing sign in stage0 caboose from inventory), serial_number: serial1, part_number: model1
 WARN cannot configure RoT update for board (missing sign in caboose from inventory), serial_number: serial1, part_number: model1
 INFO configuring MGS-driven update, artifact_version: 1.0.0, artifact_hash: 7e6667e646ad001b54c8365a3d309c03f89c59102723d38d01697ee8079fe670, expected_inactive_version: NoValidVersion, expected_active_version: 0.0.1, component: sp, sp_slot: 1, sp_type: Sled, serial_number: serial1, part_number: model1
->>>>>>> fc12607b
 INFO reached maximum number of pending MGS-driven updates, max: 1
 generated blueprint af934083-59b5-4bf6-8966-6fb5292c29e1 based on parent blueprint 58d5e830-0884-47d8-a7cd-b2b3751adeb4
 planning report for blueprint af934083-59b5-4bf6-8966-6fb5292c29e1:
@@ -816,7 +773,6 @@
 INFO performed noop image source checks on sled, sled_id: 2b8f0cb3-0295-4b3c-bc58-4fe88b57112c, num_total: 9, num_already_artifact: 0, num_eligible: 0, num_ineligible: 9
 INFO performed noop image source checks on sled, sled_id: 98e6b7c2-2efa-41ca-b20a-0a4d61102fe6, num_total: 8, num_already_artifact: 0, num_eligible: 0, num_ineligible: 8
 INFO performed noop image source checks on sled, sled_id: d81c6a84-79b8-4958-ae41-ea46c9b19763, num_total: 8, num_already_artifact: 0, num_eligible: 0, num_ineligible: 8
-<<<<<<< HEAD
 INFO sufficient BoundaryNtp zones exist in plan, desired_count: 0, current_count: 0
 INFO sufficient Clickhouse zones exist in plan, desired_count: 1, current_count: 1
 INFO sufficient ClickhouseKeeper zones exist in plan, desired_count: 0, current_count: 0
@@ -829,22 +785,9 @@
 INFO sufficient Oximeter zones exist in plan, desired_count: 0, current_count: 0
 INFO MGS-driven update completed (will remove it and re-evaluate board), artifact_version: 1.0.0, artifact_hash: 04e4a7fdb84acca92c8fd3235e26d64ea61bef8a5f98202589fd346989c5720a, expected_transient_boot_preference: None, expected_pending_persistent_boot_preference: None, expected_persistent_boot_preference: A, expected_active_slot: ExpectedActiveRotSlot { slot: A, version: ArtifactVersion("0.0.2") }, expected_inactive_version: NoValidVersion, component: rot, sp_slot: 0, sp_type: Sled, serial_number: serial0, part_number: model0
 INFO configuring MGS-driven update, artifact_version: 1.0.0, artifact_hash: 7e6667e646ad001b54c8365a3d309c03f89c59102723d38d01697ee8079fe670, expected_inactive_version: NoValidVersion, expected_active_version: 0.0.1, component: sp, sp_slot: 0, sp_type: Sled, serial_number: serial0, part_number: model0
-=======
-INFO MGS-driven update impossible (will remove it and re-evaluate board), artifact_version: 1.0.0, artifact_hash: 7e6667e646ad001b54c8365a3d309c03f89c59102723d38d01697ee8079fe670, expected_inactive_version: NoValidVersion, expected_active_version: 0.0.1, component: sp, sp_slot: 1, sp_type: Sled, serial_number: serial1, part_number: model1
-WARN cannot configure RoT bootloader update for board (missing sign in stage0 caboose from inventory), serial_number: serial1, part_number: model1
-WARN cannot configure RoT update for board (missing sign in caboose from inventory), serial_number: serial1, part_number: model1
-INFO configuring MGS-driven update, artifact_version: 1.0.0, artifact_hash: 7e6667e646ad001b54c8365a3d309c03f89c59102723d38d01697ee8079fe670, expected_inactive_version: Version(ArtifactVersion("0.5.0")), expected_active_version: 0.0.1, component: sp, sp_slot: 1, sp_type: Sled, serial_number: serial1, part_number: model1
->>>>>>> fc12607b
 INFO reached maximum number of pending MGS-driven updates, max: 1
+INFO will ensure cockroachdb setting, setting: cluster.preserve_downgrade_option, value: DoNotModify
 generated blueprint df06bb57-ad42-4431-9206-abff322896c7 based on parent blueprint af934083-59b5-4bf6-8966-6fb5292c29e1
-planning report for blueprint df06bb57-ad42-4431-9206-abff322896c7:
-chicken switches:
-    add zones with mupdate override:   false
-
-* 1 pending MGS update:
-  * model1:serial1: Sp { expected_active_version: ArtifactVersion("0.0.1"), expected_inactive_version: Version(ArtifactVersion("0.5.0")) }
-* zone updates waiting on pending MGS updates (RoT / SP / Host OS / etc.)
-
 
 > blueprint-diff latest
 from: blueprint af934083-59b5-4bf6-8966-6fb5292c29e1
@@ -1023,7 +966,6 @@
 INFO performed noop image source checks on sled, sled_id: 2b8f0cb3-0295-4b3c-bc58-4fe88b57112c, num_total: 9, num_already_artifact: 0, num_eligible: 0, num_ineligible: 9
 INFO performed noop image source checks on sled, sled_id: 98e6b7c2-2efa-41ca-b20a-0a4d61102fe6, num_total: 8, num_already_artifact: 0, num_eligible: 0, num_ineligible: 8
 INFO performed noop image source checks on sled, sled_id: d81c6a84-79b8-4958-ae41-ea46c9b19763, num_total: 8, num_already_artifact: 0, num_eligible: 0, num_ineligible: 8
-<<<<<<< HEAD
 INFO sufficient BoundaryNtp zones exist in plan, desired_count: 0, current_count: 0
 INFO sufficient Clickhouse zones exist in plan, desired_count: 1, current_count: 1
 INFO sufficient ClickhouseKeeper zones exist in plan, desired_count: 0, current_count: 0
@@ -1039,28 +981,7 @@
 INFO configuring MGS-driven update, artifact_version: 1.0.0, artifact_hash: 005ea358f1cd316df42465b1e3a0334ea22cc0c0442cf9ddf9b42fbf49780236, expected_stage0_next_version: NoValidVersion, expected_stage0_version: 0.0.1, component: rot_bootloader, sp_slot: 1, sp_type: Sled, serial_number: serial1, part_number: model1
 INFO reached maximum number of pending MGS-driven updates, max: 1
 INFO will ensure cockroachdb setting, setting: cluster.preserve_downgrade_option, value: DoNotModify
-=======
-INFO MGS-driven update completed (will remove it and re-evaluate board), artifact_version: 1.0.0, artifact_hash: 7e6667e646ad001b54c8365a3d309c03f89c59102723d38d01697ee8079fe670, expected_inactive_version: Version(ArtifactVersion("0.5.0")), expected_active_version: 0.0.1, component: sp, sp_slot: 1, sp_type: Sled, serial_number: serial1, part_number: model1
-WARN cannot configure RoT bootloader update for board (missing sign in stage0 caboose from inventory), serial_number: serial1, part_number: model1
-WARN cannot configure RoT update for board (missing sign in caboose from inventory), serial_number: serial1, part_number: model1
-INFO skipping board for MGS-driven update, serial_number: serial1, part_number: model1
-WARN cannot configure RoT bootloader update for board (missing sign in stage0 caboose from inventory), serial_number: serial0, part_number: model0
-WARN cannot configure RoT update for board (missing sign in caboose from inventory), serial_number: serial0, part_number: model0
-INFO skipping board for MGS-driven update, serial_number: serial0, part_number: model0
-WARN cannot configure RoT bootloader update for board (missing sign in stage0 caboose from inventory), serial_number: serial2, part_number: model2
-WARN cannot configure RoT update for board (missing sign in caboose from inventory), serial_number: serial2, part_number: model2
-INFO configuring MGS-driven update, artifact_version: 1.0.0, artifact_hash: 7e6667e646ad001b54c8365a3d309c03f89c59102723d38d01697ee8079fe670, expected_inactive_version: NoValidVersion, expected_active_version: 0.0.1, component: sp, sp_slot: 2, sp_type: Sled, serial_number: serial2, part_number: model2
-INFO ran out of boards for MGS-driven update
->>>>>>> fc12607b
 generated blueprint 7f976e0d-d2a5-4eeb-9e82-c82bc2824aba based on parent blueprint df06bb57-ad42-4431-9206-abff322896c7
-planning report for blueprint 7f976e0d-d2a5-4eeb-9e82-c82bc2824aba:
-chicken switches:
-    add zones with mupdate override:   false
-
-* 1 pending MGS update:
-  * model2:serial2: Sp { expected_active_version: ArtifactVersion("0.0.1"), expected_inactive_version: NoValidVersion }
-* zone updates waiting on pending MGS updates (RoT / SP / Host OS / etc.)
-
 
 > blueprint-diff latest
 from: blueprint df06bb57-ad42-4431-9206-abff322896c7
@@ -1245,7 +1166,6 @@
 INFO performed noop image source checks on sled, sled_id: 2b8f0cb3-0295-4b3c-bc58-4fe88b57112c, num_total: 9, num_already_artifact: 0, num_eligible: 0, num_ineligible: 9
 INFO performed noop image source checks on sled, sled_id: 98e6b7c2-2efa-41ca-b20a-0a4d61102fe6, num_total: 8, num_already_artifact: 0, num_eligible: 0, num_ineligible: 8
 INFO performed noop image source checks on sled, sled_id: d81c6a84-79b8-4958-ae41-ea46c9b19763, num_total: 8, num_already_artifact: 0, num_eligible: 0, num_ineligible: 8
-<<<<<<< HEAD
 INFO sufficient BoundaryNtp zones exist in plan, desired_count: 0, current_count: 0
 INFO sufficient Clickhouse zones exist in plan, desired_count: 1, current_count: 1
 INFO sufficient ClickhouseKeeper zones exist in plan, desired_count: 0, current_count: 0
@@ -1260,28 +1180,7 @@
 INFO configuring MGS-driven update, artifact_version: 1.0.0, artifact_hash: 005ea358f1cd316df42465b1e3a0334ea22cc0c0442cf9ddf9b42fbf49780236, expected_stage0_next_version: Version(ArtifactVersion("0.5.0")), expected_stage0_version: 0.0.1, component: rot_bootloader, sp_slot: 1, sp_type: Sled, serial_number: serial1, part_number: model1
 INFO reached maximum number of pending MGS-driven updates, max: 1
 INFO will ensure cockroachdb setting, setting: cluster.preserve_downgrade_option, value: DoNotModify
-=======
-INFO MGS-driven update completed (will remove it and re-evaluate board), artifact_version: 1.0.0, artifact_hash: 7e6667e646ad001b54c8365a3d309c03f89c59102723d38d01697ee8079fe670, expected_inactive_version: NoValidVersion, expected_active_version: 0.0.1, component: sp, sp_slot: 2, sp_type: Sled, serial_number: serial2, part_number: model2
-WARN cannot configure RoT bootloader update for board (missing sign in stage0 caboose from inventory), serial_number: serial2, part_number: model2
-WARN cannot configure RoT update for board (missing sign in caboose from inventory), serial_number: serial2, part_number: model2
-INFO skipping board for MGS-driven update, serial_number: serial2, part_number: model2
-WARN cannot configure RoT bootloader update for board (missing sign in stage0 caboose from inventory), serial_number: serial0, part_number: model0
-WARN cannot configure RoT update for board (missing sign in caboose from inventory), serial_number: serial0, part_number: model0
-INFO skipping board for MGS-driven update, serial_number: serial0, part_number: model0
-WARN cannot configure RoT bootloader update for board (missing sign in stage0 caboose from inventory), serial_number: serial1, part_number: model1
-WARN cannot configure RoT update for board (missing sign in caboose from inventory), serial_number: serial1, part_number: model1
-INFO skipping board for MGS-driven update, serial_number: serial1, part_number: model1
-INFO ran out of boards for MGS-driven update
->>>>>>> fc12607b
 generated blueprint 9034c710-3e57-45f3-99e5-4316145e87ac based on parent blueprint 7f976e0d-d2a5-4eeb-9e82-c82bc2824aba
-planning report for blueprint 9034c710-3e57-45f3-99e5-4316145e87ac:
-chicken switches:
-    add zones with mupdate override:   false
-
-* 1 out-of-date zone updated in-place:
-  * sled 2b8f0cb3-0295-4b3c-bc58-4fe88b57112c, zone 353b3b65-20f7-48c3-88f7-495bd5d31545 (clickhouse)
-* 25 remaining out-of-date zones
-
 
 > blueprint-diff latest
 from: blueprint 7f976e0d-d2a5-4eeb-9e82-c82bc2824aba
@@ -2050,21 +1949,18 @@
 INFO performed noop image source checks on sled, sled_id: 2b8f0cb3-0295-4b3c-bc58-4fe88b57112c, num_total: 9, num_already_artifact: 0, num_eligible: 0, num_ineligible: 9
 INFO performed noop image source checks on sled, sled_id: 98e6b7c2-2efa-41ca-b20a-0a4d61102fe6, num_total: 8, num_already_artifact: 0, num_eligible: 0, num_ineligible: 8
 INFO performed noop image source checks on sled, sled_id: d81c6a84-79b8-4958-ae41-ea46c9b19763, num_total: 8, num_already_artifact: 0, num_eligible: 0, num_ineligible: 8
-INFO sufficient BoundaryNtp zones exist in plan, desired_count: 0, current_count: 0
-INFO sufficient Clickhouse zones exist in plan, desired_count: 1, current_count: 1
-INFO sufficient ClickhouseKeeper zones exist in plan, desired_count: 0, current_count: 0
-INFO sufficient ClickhouseServer zones exist in plan, desired_count: 0, current_count: 0
-INFO sufficient CockroachDb zones exist in plan, desired_count: 0, current_count: 0
-INFO sufficient CruciblePantry zones exist in plan, desired_count: 0, current_count: 3
-INFO sufficient InternalDns zones exist in plan, desired_count: 3, current_count: 3
-INFO sufficient ExternalDns zones exist in plan, desired_count: 3, current_count: 3
-INFO sufficient Nexus zones exist in plan, desired_count: 3, current_count: 3
-INFO sufficient Oximeter zones exist in plan, desired_count: 0, current_count: 0
 INFO MGS-driven update impossible (will remove it and re-evaluate board), artifact_version: 1.0.0, artifact_hash: 7e6667e646ad001b54c8365a3d309c03f89c59102723d38d01697ee8079fe670, expected_inactive_version: NoValidVersion, expected_active_version: 0.0.1, component: sp, sp_slot: 1, sp_type: Sled, serial_number: serial1, part_number: model1
 INFO configuring MGS-driven update, artifact_version: 1.0.0, artifact_hash: 7e6667e646ad001b54c8365a3d309c03f89c59102723d38d01697ee8079fe670, expected_inactive_version: Version(ArtifactVersion("0.5.0")), expected_active_version: 0.0.1, component: sp, sp_slot: 1, sp_type: Sled, serial_number: serial1, part_number: model1
 INFO reached maximum number of pending MGS-driven updates, max: 1
-INFO will ensure cockroachdb setting, setting: cluster.preserve_downgrade_option, value: DoNotModify
-generated blueprint c1a0d242-9160-40f4-96ae-61f8f40a0b1b based on parent blueprint 626487fa-7139-45ec-8416-902271fc730b
+generated blueprint df06bb57-ad42-4431-9206-abff322896c7 based on parent blueprint af934083-59b5-4bf6-8966-6fb5292c29e1
+planning report for blueprint df06bb57-ad42-4431-9206-abff322896c7:
+chicken switches:
+    add zones with mupdate override:   false
+
+* 1 pending MGS update:
+  * model1:serial1: Sp { expected_active_version: ArtifactVersion("0.0.1"), expected_inactive_version: Version(ArtifactVersion("0.5.0")) }
+* zone updates waiting on pending MGS updates (RoT / SP / Host OS / etc.)
+
 
 > blueprint-diff latest
 from: blueprint 626487fa-7139-45ec-8416-902271fc730b
@@ -2244,23 +2140,20 @@
 INFO performed noop image source checks on sled, sled_id: 2b8f0cb3-0295-4b3c-bc58-4fe88b57112c, num_total: 9, num_already_artifact: 0, num_eligible: 0, num_ineligible: 9
 INFO performed noop image source checks on sled, sled_id: 98e6b7c2-2efa-41ca-b20a-0a4d61102fe6, num_total: 8, num_already_artifact: 0, num_eligible: 0, num_ineligible: 8
 INFO performed noop image source checks on sled, sled_id: d81c6a84-79b8-4958-ae41-ea46c9b19763, num_total: 8, num_already_artifact: 0, num_eligible: 0, num_ineligible: 8
-INFO sufficient BoundaryNtp zones exist in plan, desired_count: 0, current_count: 0
-INFO sufficient Clickhouse zones exist in plan, desired_count: 1, current_count: 1
-INFO sufficient ClickhouseKeeper zones exist in plan, desired_count: 0, current_count: 0
-INFO sufficient ClickhouseServer zones exist in plan, desired_count: 0, current_count: 0
-INFO sufficient CockroachDb zones exist in plan, desired_count: 0, current_count: 0
-INFO sufficient CruciblePantry zones exist in plan, desired_count: 0, current_count: 3
-INFO sufficient InternalDns zones exist in plan, desired_count: 3, current_count: 3
-INFO sufficient ExternalDns zones exist in plan, desired_count: 3, current_count: 3
-INFO sufficient Nexus zones exist in plan, desired_count: 3, current_count: 3
-INFO sufficient Oximeter zones exist in plan, desired_count: 0, current_count: 0
 INFO MGS-driven update completed (will remove it and re-evaluate board), artifact_version: 1.0.0, artifact_hash: 7e6667e646ad001b54c8365a3d309c03f89c59102723d38d01697ee8079fe670, expected_inactive_version: Version(ArtifactVersion("0.5.0")), expected_active_version: 0.0.1, component: sp, sp_slot: 1, sp_type: Sled, serial_number: serial1, part_number: model1
 INFO skipping board for MGS-driven update, serial_number: serial1, part_number: model1
 INFO skipping board for MGS-driven update, serial_number: serial0, part_number: model0
 INFO configuring MGS-driven update, artifact_version: 1.0.0, artifact_hash: 005ea358f1cd316df42465b1e3a0334ea22cc0c0442cf9ddf9b42fbf49780236, expected_stage0_next_version: NoValidVersion, expected_stage0_version: 0.0.1, component: rot_bootloader, sp_slot: 2, sp_type: Sled, serial_number: serial2, part_number: model2
 INFO ran out of boards for MGS-driven update
-INFO will ensure cockroachdb setting, setting: cluster.preserve_downgrade_option, value: DoNotModify
-generated blueprint afb09faf-a586-4483-9289-04d4f1d8ba23 based on parent blueprint c1a0d242-9160-40f4-96ae-61f8f40a0b1b
+generated blueprint 7f976e0d-d2a5-4eeb-9e82-c82bc2824aba based on parent blueprint df06bb57-ad42-4431-9206-abff322896c7
+planning report for blueprint 7f976e0d-d2a5-4eeb-9e82-c82bc2824aba:
+chicken switches:
+    add zones with mupdate override:   false
+
+* 1 pending MGS update:
+  * model2:serial2: Sp { expected_active_version: ArtifactVersion("0.0.1"), expected_inactive_version: NoValidVersion }
+* zone updates waiting on pending MGS updates (RoT / SP / Host OS / etc.)
+
 
 > blueprint-diff latest
 from: blueprint c1a0d242-9160-40f4-96ae-61f8f40a0b1b
@@ -2828,24 +2721,20 @@
 INFO performed noop image source checks on sled, sled_id: 2b8f0cb3-0295-4b3c-bc58-4fe88b57112c, num_total: 9, num_already_artifact: 0, num_eligible: 0, num_ineligible: 9
 INFO performed noop image source checks on sled, sled_id: 98e6b7c2-2efa-41ca-b20a-0a4d61102fe6, num_total: 8, num_already_artifact: 0, num_eligible: 0, num_ineligible: 8
 INFO performed noop image source checks on sled, sled_id: d81c6a84-79b8-4958-ae41-ea46c9b19763, num_total: 8, num_already_artifact: 0, num_eligible: 0, num_ineligible: 8
-INFO sufficient BoundaryNtp zones exist in plan, desired_count: 0, current_count: 0
-INFO sufficient Clickhouse zones exist in plan, desired_count: 1, current_count: 1
-INFO sufficient ClickhouseKeeper zones exist in plan, desired_count: 0, current_count: 0
-INFO sufficient ClickhouseServer zones exist in plan, desired_count: 0, current_count: 0
-INFO sufficient CockroachDb zones exist in plan, desired_count: 0, current_count: 0
-INFO sufficient CruciblePantry zones exist in plan, desired_count: 0, current_count: 3
-INFO sufficient InternalDns zones exist in plan, desired_count: 3, current_count: 3
-INFO sufficient ExternalDns zones exist in plan, desired_count: 3, current_count: 3
-INFO sufficient Nexus zones exist in plan, desired_count: 3, current_count: 3
-INFO sufficient Oximeter zones exist in plan, desired_count: 0, current_count: 0
 INFO MGS-driven update completed (will remove it and re-evaluate board), artifact_version: 1.0.0, artifact_hash: 7e6667e646ad001b54c8365a3d309c03f89c59102723d38d01697ee8079fe670, expected_inactive_version: NoValidVersion, expected_active_version: 0.0.1, component: sp, sp_slot: 2, sp_type: Sled, serial_number: serial2, part_number: model2
 INFO skipping board for MGS-driven update, serial_number: serial2, part_number: model2
 INFO skipping board for MGS-driven update, serial_number: serial0, part_number: model0
 INFO skipping board for MGS-driven update, serial_number: serial1, part_number: model1
 INFO ran out of boards for MGS-driven update
-INFO updating zone image source in-place, sled_id: 2b8f0cb3-0295-4b3c-bc58-4fe88b57112c, zone_id: 353b3b65-20f7-48c3-88f7-495bd5d31545, kind: Clickhouse, image_source: artifact: version 1.0.0
-INFO will ensure cockroachdb setting, setting: cluster.preserve_downgrade_option, value: DoNotModify
-generated blueprint 12d602a6-5ab4-487a-b94e-eb30cdf30300 based on parent blueprint 8f2d1f39-7c88-4701-aa43-56bf281b28c1
+generated blueprint 9034c710-3e57-45f3-99e5-4316145e87ac based on parent blueprint 7f976e0d-d2a5-4eeb-9e82-c82bc2824aba
+planning report for blueprint 9034c710-3e57-45f3-99e5-4316145e87ac:
+chicken switches:
+    add zones with mupdate override:   false
+
+* 1 out-of-date zone updated in-place:
+  * sled 2b8f0cb3-0295-4b3c-bc58-4fe88b57112c, zone 353b3b65-20f7-48c3-88f7-495bd5d31545 (clickhouse)
+* 25 remaining out-of-date zones
+
 
 > blueprint-diff latest
 from: blueprint 8f2d1f39-7c88-4701-aa43-56bf281b28c1
