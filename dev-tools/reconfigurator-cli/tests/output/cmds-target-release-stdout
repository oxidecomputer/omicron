using provided RNG seed: reconfigurator-cli-test
> # Load example system
> load-example --nsleds 3 --ndisks-per-sled 3
loaded example system with:
- collection: f45ba181-4b56-42cc-a762-874d90184a43
- blueprint: dbcbd3d6-41ff-48ae-ac0b-1becc9b2fd21


> # Print the default target release
> show
configured external DNS zone name: oxide.example
configured silo names: example-silo
internal DNS generations: 1
external DNS generations: 1
target number of Nexus instances: default
target release (generation 1): unset
chicken switches:
    add zones with mupdate override:   false



> # Create a TUF repository from a fake manifest. (The output TUF repo is
> # written to a temporary directory that this invocation of `reconfigurator-cli`
> # is running out of as its working directory.)
> tuf-assemble ../../update-common/manifests/fake.toml
INFO assembling repository in <ASSEMBLING_REPOSITORY_IN_REDACTED>
INFO artifacts assembled and archived to `repo-1.0.0.zip`, component: OmicronRepoAssembler
created repo-1.0.0.zip for system version 1.0.0


> # Load the target release from the assembled TUF repository.
> set target-release repo-1.0.0.zip
INFO extracting uploaded archive to <EXTRACTING_UPLOADED_ARCHIVE_TO_REDACTED>
INFO created directory to store extracted artifacts, path: <CREATED_DIRECTORY_TO_STORE_EXTRACTED_ARTIFACTS_PATH_REDACTED>
INFO added artifact, name: installinator_document, kind: installinator_document, version: 1.0.0, hash: c6ae866031d1183094c92cde9d9d1fd5f18356abc81a842ce31471b473fd5582, length: 367
INFO added artifact, name: SimGimletSp, kind: gimlet_sp, version: 1.0.0, hash: 7e6667e646ad001b54c8365a3d309c03f89c59102723d38d01697ee8079fe670, length: 747
INFO added artifact, name: SimRot, kind: gimlet_rot_image_a, version: 1.0.0, hash: 04e4a7fdb84acca92c8fd3235e26d64ea61bef8a5f98202589fd346989c5720a, length: 735
INFO added artifact, name: SimRot, kind: gimlet_rot_image_b, version: 1.0.0, hash: 04e4a7fdb84acca92c8fd3235e26d64ea61bef8a5f98202589fd346989c5720a, length: 735
INFO added artifact, name: SimRotStage0, kind: gimlet_rot_bootloader, version: 1.0.0, hash: 005ea358f1cd316df42465b1e3a0334ea22cc0c0442cf9ddf9b42fbf49780236, length: 750
INFO added artifact, name: fake-host, kind: host_phase_1, version: 1.0.0, hash: 2053f8594971bbf0a7326c833e2ffc12b065b9d823b9c0b967d275fa595e4e89, length: 524288
INFO added artifact, name: fake-host, kind: host_phase_2, version: 1.0.0, hash: f3dd0c7a1bd4500ea0d8bcf67581f576d47752b2f1998a4cb0f0c3155c483008, length: 1048576
INFO added artifact, name: fake-trampoline, kind: trampoline_phase_1, version: 1.0.0, hash: 9b7575cad720f017e936fe5994fc4e21fe040acaaf83c2edd86132aa3d667c7b, length: 524288
INFO added artifact, name: fake-trampoline, kind: trampoline_phase_2, version: 1.0.0, hash: f355fb8429a7e0f0716dad035f9a06c799168d6c0ffcde85b1a96fef21d4b53e, length: 1048576
INFO added artifact, name: clickhouse, kind: zone, version: 1.0.0, hash: 52b1eb4daff6f9140491d547b11248392920230db3db0eef5f5fa5333fe9e659, length: 1686
INFO added artifact, name: clickhouse_keeper, kind: zone, version: 1.0.0, hash: cda702919449d86663be97295043aeca0ead69ae5db3bbdb20053972254a27a3, length: 1690
INFO added artifact, name: clickhouse_server, kind: zone, version: 1.0.0, hash: 5f9ae6a9821bbe8ff0bf60feddf8b167902fe5f3e2c98bd21edd1ec9d969a001, length: 1690
INFO added artifact, name: cockroachdb, kind: zone, version: 1.0.0, hash: f3a1a3c0b3469367b005ee78665d982059d5e14e93a479412426bf941c4ed291, length: 1689
INFO added artifact, name: crucible-zone, kind: zone, version: 1.0.0, hash: 6f17cf65fb5a5bec5542dd07c03cd0acc01e59130f02c532c8d848ecae810047, length: 1690
INFO added artifact, name: crucible-pantry-zone, kind: zone, version: 1.0.0, hash: 21f0ada306859c23917361f2e0b9235806c32607ec689c7e8cf16bb898bc5a02, length: 1695
INFO added artifact, name: external-dns, kind: zone, version: 1.0.0, hash: ccca13ed19b8731f9adaf0d6203b02ea3b9ede4fa426b9fac0a07ce95440046d, length: 1689
INFO added artifact, name: internal-dns, kind: zone, version: 1.0.0, hash: ffbf1373f7ee08dddd74c53ed2a94e7c4c572a982d3a9bc94000c6956b700c6a, length: 1689
INFO added artifact, name: ntp, kind: zone, version: 1.0.0, hash: 67593d686ed04a1709f93972b71f4ebc148a9362120f65d239943e814a9a7439, length: 1681
INFO added artifact, name: nexus, kind: zone, version: 1.0.0, hash: 0e32b4a3e5d3668bb1d6a16fb06b74dc60b973fa479dcee0aae3adbb52bf1388, length: 1682
INFO added artifact, name: oximeter, kind: zone, version: 1.0.0, hash: 048d8fe8cdef5b175aad714d0f148aa80ce36c9114ac15ce9d02ed3d37877a77, length: 1682
INFO added artifact, name: fake-psc-sp, kind: psc_sp, version: 1.0.0, hash: f896cf5b19ca85864d470ad8587f980218bff3954e7f52bbd999699cd0f9635b, length: 744
INFO added artifact, name: fake-psc-rot, kind: psc_rot_image_a, version: 1.0.0, hash: 179eb660ebc92e28b6748b6af03d9f998d6131319edd4654a1e948454c62551b, length: 750
INFO added artifact, name: fake-psc-rot, kind: psc_rot_image_b, version: 1.0.0, hash: 179eb660ebc92e28b6748b6af03d9f998d6131319edd4654a1e948454c62551b, length: 750
INFO added artifact, name: fake-psc-rot-bootloader, kind: psc_rot_bootloader, version: 1.0.0, hash: 005ea358f1cd316df42465b1e3a0334ea22cc0c0442cf9ddf9b42fbf49780236, length: 750
INFO added artifact, name: fake-switch-sp, kind: switch_sp, version: 1.0.0, hash: ab32ec86e942e1a16c8d43ea143cd80dd05a9639529d3569b1c24dfa2587ee74, length: 740
INFO added artifact, name: fake-switch-rot, kind: switch_rot_image_a, version: 1.0.0, hash: 04e4a7fdb84acca92c8fd3235e26d64ea61bef8a5f98202589fd346989c5720a, length: 735
INFO added artifact, name: fake-switch-rot, kind: switch_rot_image_b, version: 1.0.0, hash: 04e4a7fdb84acca92c8fd3235e26d64ea61bef8a5f98202589fd346989c5720a, length: 735
INFO added artifact, name: fake-switch-rot-bootloader, kind: switch_rot_bootloader, version: 1.0.0, hash: 005ea358f1cd316df42465b1e3a0334ea22cc0c0442cf9ddf9b42fbf49780236, length: 750
set target release based on repo-1.0.0.zip


> # Print the default target release again.
> show
configured external DNS zone name: oxide.example
configured silo names: example-silo
internal DNS generations: 1
external DNS generations: 1
target number of Nexus instances: default
target release (generation 2): 1.0.0 (system-update-v1.0.0.zip)
    artifact: c6ae866031d1183094c92cde9d9d1fd5f18356abc81a842ce31471b473fd5582 installinator_document (installinator_document version 1.0.0)
    artifact: 7e6667e646ad001b54c8365a3d309c03f89c59102723d38d01697ee8079fe670 gimlet_sp (SimGimletSp version 1.0.0)
    artifact: 04e4a7fdb84acca92c8fd3235e26d64ea61bef8a5f98202589fd346989c5720a gimlet_rot_image_a (SimRot version 1.0.0)
    artifact: 04e4a7fdb84acca92c8fd3235e26d64ea61bef8a5f98202589fd346989c5720a gimlet_rot_image_b (SimRot version 1.0.0)
    artifact: 005ea358f1cd316df42465b1e3a0334ea22cc0c0442cf9ddf9b42fbf49780236 gimlet_rot_bootloader (SimRotStage0 version 1.0.0)
    artifact: 2053f8594971bbf0a7326c833e2ffc12b065b9d823b9c0b967d275fa595e4e89 host_phase_1 (fake-host version 1.0.0)
    artifact: f3dd0c7a1bd4500ea0d8bcf67581f576d47752b2f1998a4cb0f0c3155c483008 host_phase_2 (fake-host version 1.0.0)
    artifact: 9b7575cad720f017e936fe5994fc4e21fe040acaaf83c2edd86132aa3d667c7b trampoline_phase_1 (fake-trampoline version 1.0.0)
    artifact: f355fb8429a7e0f0716dad035f9a06c799168d6c0ffcde85b1a96fef21d4b53e trampoline_phase_2 (fake-trampoline version 1.0.0)
    artifact: 52b1eb4daff6f9140491d547b11248392920230db3db0eef5f5fa5333fe9e659 zone (clickhouse version 1.0.0)
    artifact: cda702919449d86663be97295043aeca0ead69ae5db3bbdb20053972254a27a3 zone (clickhouse_keeper version 1.0.0)
    artifact: 5f9ae6a9821bbe8ff0bf60feddf8b167902fe5f3e2c98bd21edd1ec9d969a001 zone (clickhouse_server version 1.0.0)
    artifact: f3a1a3c0b3469367b005ee78665d982059d5e14e93a479412426bf941c4ed291 zone (cockroachdb version 1.0.0)
    artifact: 6f17cf65fb5a5bec5542dd07c03cd0acc01e59130f02c532c8d848ecae810047 zone (crucible-zone version 1.0.0)
    artifact: 21f0ada306859c23917361f2e0b9235806c32607ec689c7e8cf16bb898bc5a02 zone (crucible-pantry-zone version 1.0.0)
    artifact: ccca13ed19b8731f9adaf0d6203b02ea3b9ede4fa426b9fac0a07ce95440046d zone (external-dns version 1.0.0)
    artifact: ffbf1373f7ee08dddd74c53ed2a94e7c4c572a982d3a9bc94000c6956b700c6a zone (internal-dns version 1.0.0)
    artifact: 67593d686ed04a1709f93972b71f4ebc148a9362120f65d239943e814a9a7439 zone (ntp version 1.0.0)
    artifact: 0e32b4a3e5d3668bb1d6a16fb06b74dc60b973fa479dcee0aae3adbb52bf1388 zone (nexus version 1.0.0)
    artifact: 048d8fe8cdef5b175aad714d0f148aa80ce36c9114ac15ce9d02ed3d37877a77 zone (oximeter version 1.0.0)
    artifact: f896cf5b19ca85864d470ad8587f980218bff3954e7f52bbd999699cd0f9635b psc_sp (fake-psc-sp version 1.0.0)
    artifact: 179eb660ebc92e28b6748b6af03d9f998d6131319edd4654a1e948454c62551b psc_rot_image_a (fake-psc-rot version 1.0.0)
    artifact: 179eb660ebc92e28b6748b6af03d9f998d6131319edd4654a1e948454c62551b psc_rot_image_b (fake-psc-rot version 1.0.0)
    artifact: 005ea358f1cd316df42465b1e3a0334ea22cc0c0442cf9ddf9b42fbf49780236 psc_rot_bootloader (fake-psc-rot-bootloader version 1.0.0)
    artifact: ab32ec86e942e1a16c8d43ea143cd80dd05a9639529d3569b1c24dfa2587ee74 switch_sp (fake-switch-sp version 1.0.0)
    artifact: 04e4a7fdb84acca92c8fd3235e26d64ea61bef8a5f98202589fd346989c5720a switch_rot_image_a (fake-switch-rot version 1.0.0)
    artifact: 04e4a7fdb84acca92c8fd3235e26d64ea61bef8a5f98202589fd346989c5720a switch_rot_image_b (fake-switch-rot version 1.0.0)
    artifact: 005ea358f1cd316df42465b1e3a0334ea22cc0c0442cf9ddf9b42fbf49780236 switch_rot_bootloader (fake-switch-rot-bootloader version 1.0.0)
chicken switches:
    add zones with mupdate override:   false



> # Test that this state survives a save/load operation.
> save saved.out
saved planning input, collections, and blueprints to "saved.out"

> wipe all
- wiped system, reconfigurator-sim config, and RNG state

                 - reset seed to reconfigurator-cli-test

> # This should NOT show the target release.
> show
configured external DNS zone name: oxide.example
configured silo names: example-silo
internal DNS generations: 
external DNS generations: 
target number of Nexus instances: default
target release (generation 1): unset
chicken switches:
    add zones with mupdate override:   false


> load saved.out
loaded data from "saved.out"
result:
  system:
    using collection f45ba181-4b56-42cc-a762-874d90184a43 as source of sled inventory data
    loaded sleds: 2b8f0cb3-0295-4b3c-bc58-4fe88b57112c, 98e6b7c2-2efa-41ca-b20a-0a4d61102fe6, d81c6a84-79b8-4958-ae41-ea46c9b19763
    loaded collections: f45ba181-4b56-42cc-a762-874d90184a43
    loaded blueprints: 184f10b3-61cb-41ef-9b93-3489b2bac559, dbcbd3d6-41ff-48ae-ac0b-1becc9b2fd21
    loaded service IP pool ranges: [V4(Ipv4Range { first: 192.0.2.2, last: 192.0.2.20 })]
    loaded internal DNS generations: (none)
    loaded external DNS generations: (none)
  config:
    configured external DNS zone name: oxide.example
    configured silo names: example-silo


> # This should show the target release.
> show
configured external DNS zone name: oxide.example
configured silo names: example-silo
internal DNS generations: 1
external DNS generations: 1
target number of Nexus instances: default
target release (generation 2): 1.0.0 (system-update-v1.0.0.zip)
    artifact: c6ae866031d1183094c92cde9d9d1fd5f18356abc81a842ce31471b473fd5582 installinator_document (installinator_document version 1.0.0)
    artifact: 7e6667e646ad001b54c8365a3d309c03f89c59102723d38d01697ee8079fe670 gimlet_sp (SimGimletSp version 1.0.0)
    artifact: 04e4a7fdb84acca92c8fd3235e26d64ea61bef8a5f98202589fd346989c5720a gimlet_rot_image_a (SimRot version 1.0.0)
    artifact: 04e4a7fdb84acca92c8fd3235e26d64ea61bef8a5f98202589fd346989c5720a gimlet_rot_image_b (SimRot version 1.0.0)
    artifact: 005ea358f1cd316df42465b1e3a0334ea22cc0c0442cf9ddf9b42fbf49780236 gimlet_rot_bootloader (SimRotStage0 version 1.0.0)
    artifact: 2053f8594971bbf0a7326c833e2ffc12b065b9d823b9c0b967d275fa595e4e89 host_phase_1 (fake-host version 1.0.0)
    artifact: f3dd0c7a1bd4500ea0d8bcf67581f576d47752b2f1998a4cb0f0c3155c483008 host_phase_2 (fake-host version 1.0.0)
    artifact: 9b7575cad720f017e936fe5994fc4e21fe040acaaf83c2edd86132aa3d667c7b trampoline_phase_1 (fake-trampoline version 1.0.0)
    artifact: f355fb8429a7e0f0716dad035f9a06c799168d6c0ffcde85b1a96fef21d4b53e trampoline_phase_2 (fake-trampoline version 1.0.0)
    artifact: 52b1eb4daff6f9140491d547b11248392920230db3db0eef5f5fa5333fe9e659 zone (clickhouse version 1.0.0)
    artifact: cda702919449d86663be97295043aeca0ead69ae5db3bbdb20053972254a27a3 zone (clickhouse_keeper version 1.0.0)
    artifact: 5f9ae6a9821bbe8ff0bf60feddf8b167902fe5f3e2c98bd21edd1ec9d969a001 zone (clickhouse_server version 1.0.0)
    artifact: f3a1a3c0b3469367b005ee78665d982059d5e14e93a479412426bf941c4ed291 zone (cockroachdb version 1.0.0)
    artifact: 6f17cf65fb5a5bec5542dd07c03cd0acc01e59130f02c532c8d848ecae810047 zone (crucible-zone version 1.0.0)
    artifact: 21f0ada306859c23917361f2e0b9235806c32607ec689c7e8cf16bb898bc5a02 zone (crucible-pantry-zone version 1.0.0)
    artifact: ccca13ed19b8731f9adaf0d6203b02ea3b9ede4fa426b9fac0a07ce95440046d zone (external-dns version 1.0.0)
    artifact: ffbf1373f7ee08dddd74c53ed2a94e7c4c572a982d3a9bc94000c6956b700c6a zone (internal-dns version 1.0.0)
    artifact: 67593d686ed04a1709f93972b71f4ebc148a9362120f65d239943e814a9a7439 zone (ntp version 1.0.0)
    artifact: 0e32b4a3e5d3668bb1d6a16fb06b74dc60b973fa479dcee0aae3adbb52bf1388 zone (nexus version 1.0.0)
    artifact: 048d8fe8cdef5b175aad714d0f148aa80ce36c9114ac15ce9d02ed3d37877a77 zone (oximeter version 1.0.0)
    artifact: f896cf5b19ca85864d470ad8587f980218bff3954e7f52bbd999699cd0f9635b psc_sp (fake-psc-sp version 1.0.0)
    artifact: 179eb660ebc92e28b6748b6af03d9f998d6131319edd4654a1e948454c62551b psc_rot_image_a (fake-psc-rot version 1.0.0)
    artifact: 179eb660ebc92e28b6748b6af03d9f998d6131319edd4654a1e948454c62551b psc_rot_image_b (fake-psc-rot version 1.0.0)
    artifact: 005ea358f1cd316df42465b1e3a0334ea22cc0c0442cf9ddf9b42fbf49780236 psc_rot_bootloader (fake-psc-rot-bootloader version 1.0.0)
    artifact: ab32ec86e942e1a16c8d43ea143cd80dd05a9639529d3569b1c24dfa2587ee74 switch_sp (fake-switch-sp version 1.0.0)
    artifact: 04e4a7fdb84acca92c8fd3235e26d64ea61bef8a5f98202589fd346989c5720a switch_rot_image_a (fake-switch-rot version 1.0.0)
    artifact: 04e4a7fdb84acca92c8fd3235e26d64ea61bef8a5f98202589fd346989c5720a switch_rot_image_b (fake-switch-rot version 1.0.0)
    artifact: 005ea358f1cd316df42465b1e3a0334ea22cc0c0442cf9ddf9b42fbf49780236 switch_rot_bootloader (fake-switch-rot-bootloader version 1.0.0)
chicken switches:
    add zones with mupdate override:   false




> # Great.  Now, let's run through an upgrade!
> # First, print out what we've got.
> sled-list
ID                                   SERIAL  NZPOOLS SUBNET                  
2b8f0cb3-0295-4b3c-bc58-4fe88b57112c serial1 3       fd00:1122:3344:102::/64 
98e6b7c2-2efa-41ca-b20a-0a4d61102fe6 serial0 3       fd00:1122:3344:101::/64 
d81c6a84-79b8-4958-ae41-ea46c9b19763 serial2 3       fd00:1122:3344:103::/64 

> blueprint-list
T ENA ID                                   PARENT                               TIME_CREATED             
      184f10b3-61cb-41ef-9b93-3489b2bac559 <none>                               <REDACTED_TIMESTAMP> 
* yes dbcbd3d6-41ff-48ae-ac0b-1becc9b2fd21 184f10b3-61cb-41ef-9b93-3489b2bac559 <REDACTED_TIMESTAMP> 

> inventory-list
ID                                   NERRORS TIME_DONE                
f45ba181-4b56-42cc-a762-874d90184a43 0       <REDACTED_TIMESTAMP> 


> # First step: upgrade one SP.
> blueprint-plan dbcbd3d6-41ff-48ae-ac0b-1becc9b2fd21 f45ba181-4b56-42cc-a762-874d90184a43
INFO performed noop image source checks on sled, sled_id: 2b8f0cb3-0295-4b3c-bc58-4fe88b57112c, num_total: 9, num_already_artifact: 0, num_eligible: 0, num_ineligible: 9
INFO performed noop image source checks on sled, sled_id: 98e6b7c2-2efa-41ca-b20a-0a4d61102fe6, num_total: 8, num_already_artifact: 0, num_eligible: 0, num_ineligible: 8
INFO performed noop image source checks on sled, sled_id: d81c6a84-79b8-4958-ae41-ea46c9b19763, num_total: 8, num_already_artifact: 0, num_eligible: 0, num_ineligible: 8
<<<<<<< HEAD
=======
INFO sufficient BoundaryNtp zones exist in plan, desired_count: 0, current_count: 0
INFO sufficient Clickhouse zones exist in plan, desired_count: 1, current_count: 1
INFO sufficient ClickhouseKeeper zones exist in plan, desired_count: 0, current_count: 0
INFO sufficient ClickhouseServer zones exist in plan, desired_count: 0, current_count: 0
INFO sufficient CockroachDb zones exist in plan, desired_count: 0, current_count: 0
INFO sufficient CruciblePantry zones exist in plan, desired_count: 0, current_count: 3
INFO sufficient InternalDns zones exist in plan, desired_count: 3, current_count: 3
INFO sufficient ExternalDns zones exist in plan, desired_count: 3, current_count: 3
INFO sufficient Nexus zones exist in plan, desired_count: 3, current_count: 3
INFO sufficient Oximeter zones exist in plan, desired_count: 0, current_count: 0
WARN cannot configure RoT bootloader update for board (missing sign in stage0 caboose from inventory), serial_number: serial0, part_number: model0
>>>>>>> ba17a4fb
WARN cannot configure RoT update for board (missing sign in caboose from inventory), serial_number: serial0, part_number: model0
INFO configuring MGS-driven update, artifact_version: 1.0.0, artifact_hash: 7e6667e646ad001b54c8365a3d309c03f89c59102723d38d01697ee8079fe670, expected_inactive_version: NoValidVersion, expected_active_version: 0.0.1, component: sp, sp_slot: 0, sp_type: Sled, serial_number: serial0, part_number: model0
INFO reached maximum number of pending MGS-driven updates, max: 1
generated blueprint 8da82a8e-bf97-4fbd-8ddd-9f6462732cf1 based on parent blueprint dbcbd3d6-41ff-48ae-ac0b-1becc9b2fd21
planning report for blueprint 8da82a8e-bf97-4fbd-8ddd-9f6462732cf1:
chicken switches:
    add zones with mupdate override:   false

* 1 pending MGS update:
  * model0:serial0: Sp { expected_active_version: ArtifactVersion("0.0.1"), expected_inactive_version: NoValidVersion }
* zone updates waiting on pending MGS updates (RoT / SP / Host OS / etc.)


> blueprint-diff dbcbd3d6-41ff-48ae-ac0b-1becc9b2fd21 8da82a8e-bf97-4fbd-8ddd-9f6462732cf1
from: blueprint dbcbd3d6-41ff-48ae-ac0b-1becc9b2fd21
to:   blueprint 8da82a8e-bf97-4fbd-8ddd-9f6462732cf1

 COCKROACHDB SETTINGS:
    state fingerprint:::::::::::::::::   (none) (unchanged)
    cluster.preserve_downgrade_option:   (do not modify) (unchanged)

 METADATA:
    internal DNS version:::   1 (unchanged)
    external DNS version:::   1 (unchanged)
    target release min gen:   1 (unchanged)

 OXIMETER SETTINGS:
    generation:   1 (unchanged)
    read from::   SingleNode (unchanged)

 PENDING MGS UPDATES:

    Pending MGS-managed updates (all baseboards):
    ----------------------------------------------------------------------------------------------------------------------------------------------------------------------------------------------------------------------------------------
    sp_type   slot   part_number   serial_number   artifact_hash                                                      artifact_version   details                                                                                            
    ----------------------------------------------------------------------------------------------------------------------------------------------------------------------------------------------------------------------------------------
+   sled      0      model0        serial0         7e6667e646ad001b54c8365a3d309c03f89c59102723d38d01697ee8079fe670   1.0.0              Sp { expected_active_version: ArtifactVersion("0.0.1"), expected_inactive_version: NoValidVersion }


internal DNS:
  DNS zone: "control-plane.oxide.internal" (unchanged)
    name: 058fd5f9-60a8-4e11-9302-15172782e17d.host          (records: 1)
        AAAA fd00:1122:3344:101::27
    name: 0c71b3b2-6ceb-4e8f-b020-b08675e83038.host          (records: 1)
        AAAA fd00:1122:3344:101::22
    name: 2b8f0cb3-0295-4b3c-bc58-4fe88b57112c.sled          (records: 1)
        AAAA fd00:1122:3344:102::1
    name: 353b3b65-20f7-48c3-88f7-495bd5d31545.host          (records: 1)
        AAAA fd00:1122:3344:102::23
    name: 3eeb8d49-eb1a-43f8-bb64-c2338421c2c6.host          (records: 1)
        AAAA fd00:1122:3344:103::22
    name: 427ec88f-f467-42fa-9bbb-66a91a36103c.host          (records: 1)
        AAAA fd00:1122:3344:2::1
    name: 466a9f29-62bf-4e63-924a-b9efdb86afec.host          (records: 1)
        AAAA fd00:1122:3344:102::22
    name: 5199c033-4cf9-4ab6-8ae7-566bd7606363.host          (records: 1)
        AAAA fd00:1122:3344:101::25
    name: 62620961-fc4a-481e-968b-f5acbac0dc63.host          (records: 1)
        AAAA fd00:1122:3344:102::21
    name: 6444f8a5-6465-4f0b-a549-1993c113569c.host          (records: 1)
        AAAA fd00:1122:3344:101::21
    name: 694bd14f-cb24-4be4-bb19-876e79cda2c8.host          (records: 1)
        AAAA fd00:1122:3344:103::26
    name: 6c3ae381-04f7-41ea-b0ac-74db387dbc3a.host          (records: 1)
        AAAA fd00:1122:3344:102::24
    name: 75b220ba-a0f4-4872-8202-dc7c87f062d0.host          (records: 1)
        AAAA fd00:1122:3344:103::24
    name: 7c252b64-c5af-4ec1-989e-9a03f3b0f111.host          (records: 1)
        AAAA fd00:1122:3344:103::27
    name: 803bfb63-c246-41db-b0da-d3b87ddfc63d.host          (records: 1)
        AAAA fd00:1122:3344:101::23
    name: 86a22a56-0168-453d-9df1-cb2a7c64b5d3.host          (records: 1)
        AAAA fd00:1122:3344:102::28
    name: 98e6b7c2-2efa-41ca-b20a-0a4d61102fe6.sled          (records: 1)
        AAAA fd00:1122:3344:101::1
    name: 99e2f30b-3174-40bf-a78a-90da8abba8ca.host          (records: 1)
        AAAA fd00:1122:3344:1::1
    name: @                                                  (records: 3)
        NS   ns1.control-plane.oxide.internal
        NS   ns2.control-plane.oxide.internal
        NS   ns3.control-plane.oxide.internal
    name: _clickhouse-admin-single-server._tcp               (records: 1)
        SRV  port  8888 353b3b65-20f7-48c3-88f7-495bd5d31545.host.control-plane.oxide.internal
    name: _clickhouse-native._tcp                            (records: 1)
        SRV  port  9000 353b3b65-20f7-48c3-88f7-495bd5d31545.host.control-plane.oxide.internal
    name: _clickhouse._tcp                                   (records: 1)
        SRV  port  8123 353b3b65-20f7-48c3-88f7-495bd5d31545.host.control-plane.oxide.internal
    name: _crucible-pantry._tcp                              (records: 3)
        SRV  port 17000 75b220ba-a0f4-4872-8202-dc7c87f062d0.host.control-plane.oxide.internal
        SRV  port 17000 ad6a3a03-8d0f-4504-99a4-cbf73d69b973.host.control-plane.oxide.internal
        SRV  port 17000 ba4994a8-23f9-4b1a-a84f-a08d74591389.host.control-plane.oxide.internal
    name: _crucible._tcp.058fd5f9-60a8-4e11-9302-15172782e17d (records: 1)
        SRV  port 32345 058fd5f9-60a8-4e11-9302-15172782e17d.host.control-plane.oxide.internal
    name: _crucible._tcp.5199c033-4cf9-4ab6-8ae7-566bd7606363 (records: 1)
        SRV  port 32345 5199c033-4cf9-4ab6-8ae7-566bd7606363.host.control-plane.oxide.internal
    name: _crucible._tcp.694bd14f-cb24-4be4-bb19-876e79cda2c8 (records: 1)
        SRV  port 32345 694bd14f-cb24-4be4-bb19-876e79cda2c8.host.control-plane.oxide.internal
    name: _crucible._tcp.7c252b64-c5af-4ec1-989e-9a03f3b0f111 (records: 1)
        SRV  port 32345 7c252b64-c5af-4ec1-989e-9a03f3b0f111.host.control-plane.oxide.internal
    name: _crucible._tcp.86a22a56-0168-453d-9df1-cb2a7c64b5d3 (records: 1)
        SRV  port 32345 86a22a56-0168-453d-9df1-cb2a7c64b5d3.host.control-plane.oxide.internal
    name: _crucible._tcp.bd354eef-d8a6-4165-9124-283fb5e46d77 (records: 1)
        SRV  port 32345 bd354eef-d8a6-4165-9124-283fb5e46d77.host.control-plane.oxide.internal
    name: _crucible._tcp.dfac80b4-a887-430a-ae87-a4e065dba787 (records: 1)
        SRV  port 32345 dfac80b4-a887-430a-ae87-a4e065dba787.host.control-plane.oxide.internal
    name: _crucible._tcp.e2fdefe7-95b2-4fd2-ae37-56929a06d58c (records: 1)
        SRV  port 32345 e2fdefe7-95b2-4fd2-ae37-56929a06d58c.host.control-plane.oxide.internal
    name: _crucible._tcp.f55647d4-5500-4ad3-893a-df45bd50d622 (records: 1)
        SRV  port 32345 f55647d4-5500-4ad3-893a-df45bd50d622.host.control-plane.oxide.internal
    name: _external-dns._tcp                                 (records: 3)
        SRV  port  5353 6c3ae381-04f7-41ea-b0ac-74db387dbc3a.host.control-plane.oxide.internal
        SRV  port  5353 803bfb63-c246-41db-b0da-d3b87ddfc63d.host.control-plane.oxide.internal
        SRV  port  5353 f6ec9c67-946a-4da3-98d5-581f72ce8bf0.host.control-plane.oxide.internal
    name: _internal-ntp._tcp                                 (records: 3)
        SRV  port   123 62620961-fc4a-481e-968b-f5acbac0dc63.host.control-plane.oxide.internal
        SRV  port   123 6444f8a5-6465-4f0b-a549-1993c113569c.host.control-plane.oxide.internal
        SRV  port   123 f10a4fb9-759f-4a65-b25e-5794ad2d07d8.host.control-plane.oxide.internal
    name: _nameservice._tcp                                  (records: 3)
        SRV  port  5353 427ec88f-f467-42fa-9bbb-66a91a36103c.host.control-plane.oxide.internal
        SRV  port  5353 99e2f30b-3174-40bf-a78a-90da8abba8ca.host.control-plane.oxide.internal
        SRV  port  5353 ea5b4030-b52f-44b2-8d70-45f15f987d01.host.control-plane.oxide.internal
    name: _nexus._tcp                                        (records: 3)
        SRV  port 12221 0c71b3b2-6ceb-4e8f-b020-b08675e83038.host.control-plane.oxide.internal
        SRV  port 12221 3eeb8d49-eb1a-43f8-bb64-c2338421c2c6.host.control-plane.oxide.internal
        SRV  port 12221 466a9f29-62bf-4e63-924a-b9efdb86afec.host.control-plane.oxide.internal
    name: _oximeter-reader._tcp                              (records: 1)
        SRV  port  9000 353b3b65-20f7-48c3-88f7-495bd5d31545.host.control-plane.oxide.internal
    name: _repo-depot._tcp                                   (records: 3)
        SRV  port 12348 2b8f0cb3-0295-4b3c-bc58-4fe88b57112c.sled.control-plane.oxide.internal
        SRV  port 12348 98e6b7c2-2efa-41ca-b20a-0a4d61102fe6.sled.control-plane.oxide.internal
        SRV  port 12348 d81c6a84-79b8-4958-ae41-ea46c9b19763.sled.control-plane.oxide.internal
    name: ad6a3a03-8d0f-4504-99a4-cbf73d69b973.host          (records: 1)
        AAAA fd00:1122:3344:102::25
    name: ba4994a8-23f9-4b1a-a84f-a08d74591389.host          (records: 1)
        AAAA fd00:1122:3344:101::24
    name: bd354eef-d8a6-4165-9124-283fb5e46d77.host          (records: 1)
        AAAA fd00:1122:3344:102::26
    name: d81c6a84-79b8-4958-ae41-ea46c9b19763.sled          (records: 1)
        AAAA fd00:1122:3344:103::1
    name: dfac80b4-a887-430a-ae87-a4e065dba787.host          (records: 1)
        AAAA fd00:1122:3344:101::26
    name: e2fdefe7-95b2-4fd2-ae37-56929a06d58c.host          (records: 1)
        AAAA fd00:1122:3344:102::27
    name: ea5b4030-b52f-44b2-8d70-45f15f987d01.host          (records: 1)
        AAAA fd00:1122:3344:3::1
    name: f10a4fb9-759f-4a65-b25e-5794ad2d07d8.host          (records: 1)
        AAAA fd00:1122:3344:103::21
    name: f55647d4-5500-4ad3-893a-df45bd50d622.host          (records: 1)
        AAAA fd00:1122:3344:103::25
    name: f6ec9c67-946a-4da3-98d5-581f72ce8bf0.host          (records: 1)
        AAAA fd00:1122:3344:103::23
    name: ns1                                                (records: 1)
        AAAA fd00:1122:3344:1::1
    name: ns2                                                (records: 1)
        AAAA fd00:1122:3344:2::1
    name: ns3                                                (records: 1)
        AAAA fd00:1122:3344:3::1

external DNS:
  DNS zone: "oxide.example" (unchanged)
    name: @                                                  (records: 3)
        NS   ns1.oxide.example
        NS   ns2.oxide.example
        NS   ns3.oxide.example
    name: example-silo.sys                                   (records: 3)
        A    192.0.2.2
        A    192.0.2.3
        A    192.0.2.4
    name: ns1                                                (records: 1)
        A    198.51.100.1
    name: ns2                                                (records: 1)
        A    198.51.100.2
    name: ns3                                                (records: 1)
        A    198.51.100.3




> # If we generate another plan, there should be no change.
> blueprint-plan 8da82a8e-bf97-4fbd-8ddd-9f6462732cf1 f45ba181-4b56-42cc-a762-874d90184a43
INFO performed noop image source checks on sled, sled_id: 2b8f0cb3-0295-4b3c-bc58-4fe88b57112c, num_total: 9, num_already_artifact: 0, num_eligible: 0, num_ineligible: 9
INFO performed noop image source checks on sled, sled_id: 98e6b7c2-2efa-41ca-b20a-0a4d61102fe6, num_total: 8, num_already_artifact: 0, num_eligible: 0, num_ineligible: 8
INFO performed noop image source checks on sled, sled_id: d81c6a84-79b8-4958-ae41-ea46c9b19763, num_total: 8, num_already_artifact: 0, num_eligible: 0, num_ineligible: 8
INFO MGS-driven update not yet completed (will keep it), artifact_version: 1.0.0, artifact_hash: 7e6667e646ad001b54c8365a3d309c03f89c59102723d38d01697ee8079fe670, expected_inactive_version: NoValidVersion, expected_active_version: 0.0.1, component: sp, sp_slot: 0, sp_type: Sled, serial_number: serial0, part_number: model0
INFO reached maximum number of pending MGS-driven updates, max: 1
generated blueprint 58d5e830-0884-47d8-a7cd-b2b3751adeb4 based on parent blueprint 8da82a8e-bf97-4fbd-8ddd-9f6462732cf1
planning report for blueprint 58d5e830-0884-47d8-a7cd-b2b3751adeb4:
chicken switches:
    add zones with mupdate override:   false

* 1 pending MGS update:
  * model0:serial0: Sp { expected_active_version: ArtifactVersion("0.0.1"), expected_inactive_version: NoValidVersion }
* zone updates waiting on pending MGS updates (RoT / SP / Host OS / etc.)


> blueprint-diff 8da82a8e-bf97-4fbd-8ddd-9f6462732cf1 58d5e830-0884-47d8-a7cd-b2b3751adeb4
from: blueprint 8da82a8e-bf97-4fbd-8ddd-9f6462732cf1
to:   blueprint 58d5e830-0884-47d8-a7cd-b2b3751adeb4

 COCKROACHDB SETTINGS:
    state fingerprint:::::::::::::::::   (none) (unchanged)
    cluster.preserve_downgrade_option:   (do not modify) (unchanged)

 METADATA:
    internal DNS version:::   1 (unchanged)
    external DNS version:::   1 (unchanged)
    target release min gen:   1 (unchanged)

 OXIMETER SETTINGS:
    generation:   1 (unchanged)
    read from::   SingleNode (unchanged)


internal DNS:
  DNS zone: "control-plane.oxide.internal" (unchanged)
    name: 058fd5f9-60a8-4e11-9302-15172782e17d.host          (records: 1)
        AAAA fd00:1122:3344:101::27
    name: 0c71b3b2-6ceb-4e8f-b020-b08675e83038.host          (records: 1)
        AAAA fd00:1122:3344:101::22
    name: 2b8f0cb3-0295-4b3c-bc58-4fe88b57112c.sled          (records: 1)
        AAAA fd00:1122:3344:102::1
    name: 353b3b65-20f7-48c3-88f7-495bd5d31545.host          (records: 1)
        AAAA fd00:1122:3344:102::23
    name: 3eeb8d49-eb1a-43f8-bb64-c2338421c2c6.host          (records: 1)
        AAAA fd00:1122:3344:103::22
    name: 427ec88f-f467-42fa-9bbb-66a91a36103c.host          (records: 1)
        AAAA fd00:1122:3344:2::1
    name: 466a9f29-62bf-4e63-924a-b9efdb86afec.host          (records: 1)
        AAAA fd00:1122:3344:102::22
    name: 5199c033-4cf9-4ab6-8ae7-566bd7606363.host          (records: 1)
        AAAA fd00:1122:3344:101::25
    name: 62620961-fc4a-481e-968b-f5acbac0dc63.host          (records: 1)
        AAAA fd00:1122:3344:102::21
    name: 6444f8a5-6465-4f0b-a549-1993c113569c.host          (records: 1)
        AAAA fd00:1122:3344:101::21
    name: 694bd14f-cb24-4be4-bb19-876e79cda2c8.host          (records: 1)
        AAAA fd00:1122:3344:103::26
    name: 6c3ae381-04f7-41ea-b0ac-74db387dbc3a.host          (records: 1)
        AAAA fd00:1122:3344:102::24
    name: 75b220ba-a0f4-4872-8202-dc7c87f062d0.host          (records: 1)
        AAAA fd00:1122:3344:103::24
    name: 7c252b64-c5af-4ec1-989e-9a03f3b0f111.host          (records: 1)
        AAAA fd00:1122:3344:103::27
    name: 803bfb63-c246-41db-b0da-d3b87ddfc63d.host          (records: 1)
        AAAA fd00:1122:3344:101::23
    name: 86a22a56-0168-453d-9df1-cb2a7c64b5d3.host          (records: 1)
        AAAA fd00:1122:3344:102::28
    name: 98e6b7c2-2efa-41ca-b20a-0a4d61102fe6.sled          (records: 1)
        AAAA fd00:1122:3344:101::1
    name: 99e2f30b-3174-40bf-a78a-90da8abba8ca.host          (records: 1)
        AAAA fd00:1122:3344:1::1
    name: @                                                  (records: 3)
        NS   ns1.control-plane.oxide.internal
        NS   ns2.control-plane.oxide.internal
        NS   ns3.control-plane.oxide.internal
    name: _clickhouse-admin-single-server._tcp               (records: 1)
        SRV  port  8888 353b3b65-20f7-48c3-88f7-495bd5d31545.host.control-plane.oxide.internal
    name: _clickhouse-native._tcp                            (records: 1)
        SRV  port  9000 353b3b65-20f7-48c3-88f7-495bd5d31545.host.control-plane.oxide.internal
    name: _clickhouse._tcp                                   (records: 1)
        SRV  port  8123 353b3b65-20f7-48c3-88f7-495bd5d31545.host.control-plane.oxide.internal
    name: _crucible-pantry._tcp                              (records: 3)
        SRV  port 17000 75b220ba-a0f4-4872-8202-dc7c87f062d0.host.control-plane.oxide.internal
        SRV  port 17000 ad6a3a03-8d0f-4504-99a4-cbf73d69b973.host.control-plane.oxide.internal
        SRV  port 17000 ba4994a8-23f9-4b1a-a84f-a08d74591389.host.control-plane.oxide.internal
    name: _crucible._tcp.058fd5f9-60a8-4e11-9302-15172782e17d (records: 1)
        SRV  port 32345 058fd5f9-60a8-4e11-9302-15172782e17d.host.control-plane.oxide.internal
    name: _crucible._tcp.5199c033-4cf9-4ab6-8ae7-566bd7606363 (records: 1)
        SRV  port 32345 5199c033-4cf9-4ab6-8ae7-566bd7606363.host.control-plane.oxide.internal
    name: _crucible._tcp.694bd14f-cb24-4be4-bb19-876e79cda2c8 (records: 1)
        SRV  port 32345 694bd14f-cb24-4be4-bb19-876e79cda2c8.host.control-plane.oxide.internal
    name: _crucible._tcp.7c252b64-c5af-4ec1-989e-9a03f3b0f111 (records: 1)
        SRV  port 32345 7c252b64-c5af-4ec1-989e-9a03f3b0f111.host.control-plane.oxide.internal
    name: _crucible._tcp.86a22a56-0168-453d-9df1-cb2a7c64b5d3 (records: 1)
        SRV  port 32345 86a22a56-0168-453d-9df1-cb2a7c64b5d3.host.control-plane.oxide.internal
    name: _crucible._tcp.bd354eef-d8a6-4165-9124-283fb5e46d77 (records: 1)
        SRV  port 32345 bd354eef-d8a6-4165-9124-283fb5e46d77.host.control-plane.oxide.internal
    name: _crucible._tcp.dfac80b4-a887-430a-ae87-a4e065dba787 (records: 1)
        SRV  port 32345 dfac80b4-a887-430a-ae87-a4e065dba787.host.control-plane.oxide.internal
    name: _crucible._tcp.e2fdefe7-95b2-4fd2-ae37-56929a06d58c (records: 1)
        SRV  port 32345 e2fdefe7-95b2-4fd2-ae37-56929a06d58c.host.control-plane.oxide.internal
    name: _crucible._tcp.f55647d4-5500-4ad3-893a-df45bd50d622 (records: 1)
        SRV  port 32345 f55647d4-5500-4ad3-893a-df45bd50d622.host.control-plane.oxide.internal
    name: _external-dns._tcp                                 (records: 3)
        SRV  port  5353 6c3ae381-04f7-41ea-b0ac-74db387dbc3a.host.control-plane.oxide.internal
        SRV  port  5353 803bfb63-c246-41db-b0da-d3b87ddfc63d.host.control-plane.oxide.internal
        SRV  port  5353 f6ec9c67-946a-4da3-98d5-581f72ce8bf0.host.control-plane.oxide.internal
    name: _internal-ntp._tcp                                 (records: 3)
        SRV  port   123 62620961-fc4a-481e-968b-f5acbac0dc63.host.control-plane.oxide.internal
        SRV  port   123 6444f8a5-6465-4f0b-a549-1993c113569c.host.control-plane.oxide.internal
        SRV  port   123 f10a4fb9-759f-4a65-b25e-5794ad2d07d8.host.control-plane.oxide.internal
    name: _nameservice._tcp                                  (records: 3)
        SRV  port  5353 427ec88f-f467-42fa-9bbb-66a91a36103c.host.control-plane.oxide.internal
        SRV  port  5353 99e2f30b-3174-40bf-a78a-90da8abba8ca.host.control-plane.oxide.internal
        SRV  port  5353 ea5b4030-b52f-44b2-8d70-45f15f987d01.host.control-plane.oxide.internal
    name: _nexus._tcp                                        (records: 3)
        SRV  port 12221 0c71b3b2-6ceb-4e8f-b020-b08675e83038.host.control-plane.oxide.internal
        SRV  port 12221 3eeb8d49-eb1a-43f8-bb64-c2338421c2c6.host.control-plane.oxide.internal
        SRV  port 12221 466a9f29-62bf-4e63-924a-b9efdb86afec.host.control-plane.oxide.internal
    name: _oximeter-reader._tcp                              (records: 1)
        SRV  port  9000 353b3b65-20f7-48c3-88f7-495bd5d31545.host.control-plane.oxide.internal
    name: _repo-depot._tcp                                   (records: 3)
        SRV  port 12348 2b8f0cb3-0295-4b3c-bc58-4fe88b57112c.sled.control-plane.oxide.internal
        SRV  port 12348 98e6b7c2-2efa-41ca-b20a-0a4d61102fe6.sled.control-plane.oxide.internal
        SRV  port 12348 d81c6a84-79b8-4958-ae41-ea46c9b19763.sled.control-plane.oxide.internal
    name: ad6a3a03-8d0f-4504-99a4-cbf73d69b973.host          (records: 1)
        AAAA fd00:1122:3344:102::25
    name: ba4994a8-23f9-4b1a-a84f-a08d74591389.host          (records: 1)
        AAAA fd00:1122:3344:101::24
    name: bd354eef-d8a6-4165-9124-283fb5e46d77.host          (records: 1)
        AAAA fd00:1122:3344:102::26
    name: d81c6a84-79b8-4958-ae41-ea46c9b19763.sled          (records: 1)
        AAAA fd00:1122:3344:103::1
    name: dfac80b4-a887-430a-ae87-a4e065dba787.host          (records: 1)
        AAAA fd00:1122:3344:101::26
    name: e2fdefe7-95b2-4fd2-ae37-56929a06d58c.host          (records: 1)
        AAAA fd00:1122:3344:102::27
    name: ea5b4030-b52f-44b2-8d70-45f15f987d01.host          (records: 1)
        AAAA fd00:1122:3344:3::1
    name: f10a4fb9-759f-4a65-b25e-5794ad2d07d8.host          (records: 1)
        AAAA fd00:1122:3344:103::21
    name: f55647d4-5500-4ad3-893a-df45bd50d622.host          (records: 1)
        AAAA fd00:1122:3344:103::25
    name: f6ec9c67-946a-4da3-98d5-581f72ce8bf0.host          (records: 1)
        AAAA fd00:1122:3344:103::23
    name: ns1                                                (records: 1)
        AAAA fd00:1122:3344:1::1
    name: ns2                                                (records: 1)
        AAAA fd00:1122:3344:2::1
    name: ns3                                                (records: 1)
        AAAA fd00:1122:3344:3::1

external DNS:
  DNS zone: "oxide.example" (unchanged)
    name: @                                                  (records: 3)
        NS   ns1.oxide.example
        NS   ns2.oxide.example
        NS   ns3.oxide.example
    name: example-silo.sys                                   (records: 3)
        A    192.0.2.2
        A    192.0.2.3
        A    192.0.2.4
    name: ns1                                                (records: 1)
        A    198.51.100.1
    name: ns2                                                (records: 1)
        A    198.51.100.2
    name: ns3                                                (records: 1)
        A    198.51.100.3




> # Now, update the simulated SP to reflect that the update completed.
> # Collect inventory from it and use that collection for another planning step.
> # This should report that the update completed, remove that update, and add one
> # for another sled.
> sled-update-sp 98e6b7c2-2efa-41ca-b20a-0a4d61102fe6 --active 1.0.0
set sled 98e6b7c2-2efa-41ca-b20a-0a4d61102fe6 SP versions: active -> 1.0.0

> inventory-generate
generated inventory collection eb0796d5-ab8a-4f7b-a884-b4aeacb8ab51 from configured sleds

> blueprint-plan 58d5e830-0884-47d8-a7cd-b2b3751adeb4 eb0796d5-ab8a-4f7b-a884-b4aeacb8ab51
INFO performed noop image source checks on sled, sled_id: 2b8f0cb3-0295-4b3c-bc58-4fe88b57112c, num_total: 9, num_already_artifact: 0, num_eligible: 0, num_ineligible: 9
INFO performed noop image source checks on sled, sled_id: 98e6b7c2-2efa-41ca-b20a-0a4d61102fe6, num_total: 8, num_already_artifact: 0, num_eligible: 0, num_ineligible: 8
INFO performed noop image source checks on sled, sled_id: d81c6a84-79b8-4958-ae41-ea46c9b19763, num_total: 8, num_already_artifact: 0, num_eligible: 0, num_ineligible: 8
INFO MGS-driven update completed (will remove it and re-evaluate board), artifact_version: 1.0.0, artifact_hash: 7e6667e646ad001b54c8365a3d309c03f89c59102723d38d01697ee8079fe670, expected_inactive_version: NoValidVersion, expected_active_version: 0.0.1, component: sp, sp_slot: 0, sp_type: Sled, serial_number: serial0, part_number: model0
WARN cannot configure RoT bootloader update for board (missing sign in stage0 caboose from inventory), serial_number: serial0, part_number: model0
WARN cannot configure RoT update for board (missing sign in caboose from inventory), serial_number: serial0, part_number: model0
INFO skipping board for MGS-driven update, serial_number: serial0, part_number: model0
WARN cannot configure RoT bootloader update for board (missing sign in stage0 caboose from inventory), serial_number: serial1, part_number: model1
WARN cannot configure RoT update for board (missing sign in caboose from inventory), serial_number: serial1, part_number: model1
INFO configuring MGS-driven update, artifact_version: 1.0.0, artifact_hash: 7e6667e646ad001b54c8365a3d309c03f89c59102723d38d01697ee8079fe670, expected_inactive_version: NoValidVersion, expected_active_version: 0.0.1, component: sp, sp_slot: 1, sp_type: Sled, serial_number: serial1, part_number: model1
INFO reached maximum number of pending MGS-driven updates, max: 1
generated blueprint af934083-59b5-4bf6-8966-6fb5292c29e1 based on parent blueprint 58d5e830-0884-47d8-a7cd-b2b3751adeb4
planning report for blueprint af934083-59b5-4bf6-8966-6fb5292c29e1:
chicken switches:
    add zones with mupdate override:   false

* 1 pending MGS update:
  * model1:serial1: Sp { expected_active_version: ArtifactVersion("0.0.1"), expected_inactive_version: NoValidVersion }
* zone updates waiting on pending MGS updates (RoT / SP / Host OS / etc.)


> blueprint-diff 58d5e830-0884-47d8-a7cd-b2b3751adeb4 af934083-59b5-4bf6-8966-6fb5292c29e1
from: blueprint 58d5e830-0884-47d8-a7cd-b2b3751adeb4
to:   blueprint af934083-59b5-4bf6-8966-6fb5292c29e1

 COCKROACHDB SETTINGS:
    state fingerprint:::::::::::::::::   (none) (unchanged)
    cluster.preserve_downgrade_option:   (do not modify) (unchanged)

 METADATA:
    internal DNS version:::   1 (unchanged)
    external DNS version:::   1 (unchanged)
    target release min gen:   1 (unchanged)

 OXIMETER SETTINGS:
    generation:   1 (unchanged)
    read from::   SingleNode (unchanged)

 PENDING MGS UPDATES:

    Pending MGS-managed updates (all baseboards):
    ----------------------------------------------------------------------------------------------------------------------------------------------------------------------------------------------------------------------------------------
    sp_type   slot   part_number   serial_number   artifact_hash                                                      artifact_version   details                                                                                            
    ----------------------------------------------------------------------------------------------------------------------------------------------------------------------------------------------------------------------------------------
-   sled      0      model0        serial0         7e6667e646ad001b54c8365a3d309c03f89c59102723d38d01697ee8079fe670   1.0.0              Sp { expected_active_version: ArtifactVersion("0.0.1"), expected_inactive_version: NoValidVersion }
+   sled      1      model1        serial1         7e6667e646ad001b54c8365a3d309c03f89c59102723d38d01697ee8079fe670   1.0.0              Sp { expected_active_version: ArtifactVersion("0.0.1"), expected_inactive_version: NoValidVersion }


internal DNS:
  DNS zone: "control-plane.oxide.internal" (unchanged)
    name: 058fd5f9-60a8-4e11-9302-15172782e17d.host          (records: 1)
        AAAA fd00:1122:3344:101::27
    name: 0c71b3b2-6ceb-4e8f-b020-b08675e83038.host          (records: 1)
        AAAA fd00:1122:3344:101::22
    name: 2b8f0cb3-0295-4b3c-bc58-4fe88b57112c.sled          (records: 1)
        AAAA fd00:1122:3344:102::1
    name: 353b3b65-20f7-48c3-88f7-495bd5d31545.host          (records: 1)
        AAAA fd00:1122:3344:102::23
    name: 3eeb8d49-eb1a-43f8-bb64-c2338421c2c6.host          (records: 1)
        AAAA fd00:1122:3344:103::22
    name: 427ec88f-f467-42fa-9bbb-66a91a36103c.host          (records: 1)
        AAAA fd00:1122:3344:2::1
    name: 466a9f29-62bf-4e63-924a-b9efdb86afec.host          (records: 1)
        AAAA fd00:1122:3344:102::22
    name: 5199c033-4cf9-4ab6-8ae7-566bd7606363.host          (records: 1)
        AAAA fd00:1122:3344:101::25
    name: 62620961-fc4a-481e-968b-f5acbac0dc63.host          (records: 1)
        AAAA fd00:1122:3344:102::21
    name: 6444f8a5-6465-4f0b-a549-1993c113569c.host          (records: 1)
        AAAA fd00:1122:3344:101::21
    name: 694bd14f-cb24-4be4-bb19-876e79cda2c8.host          (records: 1)
        AAAA fd00:1122:3344:103::26
    name: 6c3ae381-04f7-41ea-b0ac-74db387dbc3a.host          (records: 1)
        AAAA fd00:1122:3344:102::24
    name: 75b220ba-a0f4-4872-8202-dc7c87f062d0.host          (records: 1)
        AAAA fd00:1122:3344:103::24
    name: 7c252b64-c5af-4ec1-989e-9a03f3b0f111.host          (records: 1)
        AAAA fd00:1122:3344:103::27
    name: 803bfb63-c246-41db-b0da-d3b87ddfc63d.host          (records: 1)
        AAAA fd00:1122:3344:101::23
    name: 86a22a56-0168-453d-9df1-cb2a7c64b5d3.host          (records: 1)
        AAAA fd00:1122:3344:102::28
    name: 98e6b7c2-2efa-41ca-b20a-0a4d61102fe6.sled          (records: 1)
        AAAA fd00:1122:3344:101::1
    name: 99e2f30b-3174-40bf-a78a-90da8abba8ca.host          (records: 1)
        AAAA fd00:1122:3344:1::1
    name: @                                                  (records: 3)
        NS   ns1.control-plane.oxide.internal
        NS   ns2.control-plane.oxide.internal
        NS   ns3.control-plane.oxide.internal
    name: _clickhouse-admin-single-server._tcp               (records: 1)
        SRV  port  8888 353b3b65-20f7-48c3-88f7-495bd5d31545.host.control-plane.oxide.internal
    name: _clickhouse-native._tcp                            (records: 1)
        SRV  port  9000 353b3b65-20f7-48c3-88f7-495bd5d31545.host.control-plane.oxide.internal
    name: _clickhouse._tcp                                   (records: 1)
        SRV  port  8123 353b3b65-20f7-48c3-88f7-495bd5d31545.host.control-plane.oxide.internal
    name: _crucible-pantry._tcp                              (records: 3)
        SRV  port 17000 75b220ba-a0f4-4872-8202-dc7c87f062d0.host.control-plane.oxide.internal
        SRV  port 17000 ad6a3a03-8d0f-4504-99a4-cbf73d69b973.host.control-plane.oxide.internal
        SRV  port 17000 ba4994a8-23f9-4b1a-a84f-a08d74591389.host.control-plane.oxide.internal
    name: _crucible._tcp.058fd5f9-60a8-4e11-9302-15172782e17d (records: 1)
        SRV  port 32345 058fd5f9-60a8-4e11-9302-15172782e17d.host.control-plane.oxide.internal
    name: _crucible._tcp.5199c033-4cf9-4ab6-8ae7-566bd7606363 (records: 1)
        SRV  port 32345 5199c033-4cf9-4ab6-8ae7-566bd7606363.host.control-plane.oxide.internal
    name: _crucible._tcp.694bd14f-cb24-4be4-bb19-876e79cda2c8 (records: 1)
        SRV  port 32345 694bd14f-cb24-4be4-bb19-876e79cda2c8.host.control-plane.oxide.internal
    name: _crucible._tcp.7c252b64-c5af-4ec1-989e-9a03f3b0f111 (records: 1)
        SRV  port 32345 7c252b64-c5af-4ec1-989e-9a03f3b0f111.host.control-plane.oxide.internal
    name: _crucible._tcp.86a22a56-0168-453d-9df1-cb2a7c64b5d3 (records: 1)
        SRV  port 32345 86a22a56-0168-453d-9df1-cb2a7c64b5d3.host.control-plane.oxide.internal
    name: _crucible._tcp.bd354eef-d8a6-4165-9124-283fb5e46d77 (records: 1)
        SRV  port 32345 bd354eef-d8a6-4165-9124-283fb5e46d77.host.control-plane.oxide.internal
    name: _crucible._tcp.dfac80b4-a887-430a-ae87-a4e065dba787 (records: 1)
        SRV  port 32345 dfac80b4-a887-430a-ae87-a4e065dba787.host.control-plane.oxide.internal
    name: _crucible._tcp.e2fdefe7-95b2-4fd2-ae37-56929a06d58c (records: 1)
        SRV  port 32345 e2fdefe7-95b2-4fd2-ae37-56929a06d58c.host.control-plane.oxide.internal
    name: _crucible._tcp.f55647d4-5500-4ad3-893a-df45bd50d622 (records: 1)
        SRV  port 32345 f55647d4-5500-4ad3-893a-df45bd50d622.host.control-plane.oxide.internal
    name: _external-dns._tcp                                 (records: 3)
        SRV  port  5353 6c3ae381-04f7-41ea-b0ac-74db387dbc3a.host.control-plane.oxide.internal
        SRV  port  5353 803bfb63-c246-41db-b0da-d3b87ddfc63d.host.control-plane.oxide.internal
        SRV  port  5353 f6ec9c67-946a-4da3-98d5-581f72ce8bf0.host.control-plane.oxide.internal
    name: _internal-ntp._tcp                                 (records: 3)
        SRV  port   123 62620961-fc4a-481e-968b-f5acbac0dc63.host.control-plane.oxide.internal
        SRV  port   123 6444f8a5-6465-4f0b-a549-1993c113569c.host.control-plane.oxide.internal
        SRV  port   123 f10a4fb9-759f-4a65-b25e-5794ad2d07d8.host.control-plane.oxide.internal
    name: _nameservice._tcp                                  (records: 3)
        SRV  port  5353 427ec88f-f467-42fa-9bbb-66a91a36103c.host.control-plane.oxide.internal
        SRV  port  5353 99e2f30b-3174-40bf-a78a-90da8abba8ca.host.control-plane.oxide.internal
        SRV  port  5353 ea5b4030-b52f-44b2-8d70-45f15f987d01.host.control-plane.oxide.internal
    name: _nexus._tcp                                        (records: 3)
        SRV  port 12221 0c71b3b2-6ceb-4e8f-b020-b08675e83038.host.control-plane.oxide.internal
        SRV  port 12221 3eeb8d49-eb1a-43f8-bb64-c2338421c2c6.host.control-plane.oxide.internal
        SRV  port 12221 466a9f29-62bf-4e63-924a-b9efdb86afec.host.control-plane.oxide.internal
    name: _oximeter-reader._tcp                              (records: 1)
        SRV  port  9000 353b3b65-20f7-48c3-88f7-495bd5d31545.host.control-plane.oxide.internal
    name: _repo-depot._tcp                                   (records: 3)
        SRV  port 12348 2b8f0cb3-0295-4b3c-bc58-4fe88b57112c.sled.control-plane.oxide.internal
        SRV  port 12348 98e6b7c2-2efa-41ca-b20a-0a4d61102fe6.sled.control-plane.oxide.internal
        SRV  port 12348 d81c6a84-79b8-4958-ae41-ea46c9b19763.sled.control-plane.oxide.internal
    name: ad6a3a03-8d0f-4504-99a4-cbf73d69b973.host          (records: 1)
        AAAA fd00:1122:3344:102::25
    name: ba4994a8-23f9-4b1a-a84f-a08d74591389.host          (records: 1)
        AAAA fd00:1122:3344:101::24
    name: bd354eef-d8a6-4165-9124-283fb5e46d77.host          (records: 1)
        AAAA fd00:1122:3344:102::26
    name: d81c6a84-79b8-4958-ae41-ea46c9b19763.sled          (records: 1)
        AAAA fd00:1122:3344:103::1
    name: dfac80b4-a887-430a-ae87-a4e065dba787.host          (records: 1)
        AAAA fd00:1122:3344:101::26
    name: e2fdefe7-95b2-4fd2-ae37-56929a06d58c.host          (records: 1)
        AAAA fd00:1122:3344:102::27
    name: ea5b4030-b52f-44b2-8d70-45f15f987d01.host          (records: 1)
        AAAA fd00:1122:3344:3::1
    name: f10a4fb9-759f-4a65-b25e-5794ad2d07d8.host          (records: 1)
        AAAA fd00:1122:3344:103::21
    name: f55647d4-5500-4ad3-893a-df45bd50d622.host          (records: 1)
        AAAA fd00:1122:3344:103::25
    name: f6ec9c67-946a-4da3-98d5-581f72ce8bf0.host          (records: 1)
        AAAA fd00:1122:3344:103::23
    name: ns1                                                (records: 1)
        AAAA fd00:1122:3344:1::1
    name: ns2                                                (records: 1)
        AAAA fd00:1122:3344:2::1
    name: ns3                                                (records: 1)
        AAAA fd00:1122:3344:3::1

external DNS:
  DNS zone: "oxide.example" (unchanged)
    name: @                                                  (records: 3)
        NS   ns1.oxide.example
        NS   ns2.oxide.example
        NS   ns3.oxide.example
    name: example-silo.sys                                   (records: 3)
        A    192.0.2.2
        A    192.0.2.3
        A    192.0.2.4
    name: ns1                                                (records: 1)
        A    198.51.100.1
    name: ns2                                                (records: 1)
        A    198.51.100.2
    name: ns3                                                (records: 1)
        A    198.51.100.3




> # This time, make it more interesting.  Change the inactive slot contents of
> # the simulated SP.  This should make the configured update impossible and cause
> # the planner to fix it. To test this, we also need to tell the planner not to
> # ignore this update even though it's quite new.
> set ignore-impossible-mgs-updates-since now
ignoring impossible MGS updates since <REDACTED_TIMESTAMP>

> sled-update-sp 2b8f0cb3-0295-4b3c-bc58-4fe88b57112c --inactive 0.5.0
set sled 2b8f0cb3-0295-4b3c-bc58-4fe88b57112c SP versions: inactive -> 0.5.0

> inventory-generate
generated inventory collection 61f451b3-2121-4ed6-91c7-a550054f6c21 from configured sleds

> blueprint-plan af934083-59b5-4bf6-8966-6fb5292c29e1 61f451b3-2121-4ed6-91c7-a550054f6c21
INFO performed noop image source checks on sled, sled_id: 2b8f0cb3-0295-4b3c-bc58-4fe88b57112c, num_total: 9, num_already_artifact: 0, num_eligible: 0, num_ineligible: 9
INFO performed noop image source checks on sled, sled_id: 98e6b7c2-2efa-41ca-b20a-0a4d61102fe6, num_total: 8, num_already_artifact: 0, num_eligible: 0, num_ineligible: 8
INFO performed noop image source checks on sled, sled_id: d81c6a84-79b8-4958-ae41-ea46c9b19763, num_total: 8, num_already_artifact: 0, num_eligible: 0, num_ineligible: 8
INFO MGS-driven update impossible (will remove it and re-evaluate board), artifact_version: 1.0.0, artifact_hash: 7e6667e646ad001b54c8365a3d309c03f89c59102723d38d01697ee8079fe670, expected_inactive_version: NoValidVersion, expected_active_version: 0.0.1, component: sp, sp_slot: 1, sp_type: Sled, serial_number: serial1, part_number: model1
WARN cannot configure RoT bootloader update for board (missing sign in stage0 caboose from inventory), serial_number: serial1, part_number: model1
WARN cannot configure RoT update for board (missing sign in caboose from inventory), serial_number: serial1, part_number: model1
INFO configuring MGS-driven update, artifact_version: 1.0.0, artifact_hash: 7e6667e646ad001b54c8365a3d309c03f89c59102723d38d01697ee8079fe670, expected_inactive_version: Version(ArtifactVersion("0.5.0")), expected_active_version: 0.0.1, component: sp, sp_slot: 1, sp_type: Sled, serial_number: serial1, part_number: model1
INFO reached maximum number of pending MGS-driven updates, max: 1
generated blueprint df06bb57-ad42-4431-9206-abff322896c7 based on parent blueprint af934083-59b5-4bf6-8966-6fb5292c29e1
planning report for blueprint df06bb57-ad42-4431-9206-abff322896c7:
chicken switches:
    add zones with mupdate override:   false

* 1 pending MGS update:
  * model1:serial1: Sp { expected_active_version: ArtifactVersion("0.0.1"), expected_inactive_version: Version(ArtifactVersion("0.5.0")) }
* zone updates waiting on pending MGS updates (RoT / SP / Host OS / etc.)


> blueprint-diff af934083-59b5-4bf6-8966-6fb5292c29e1 df06bb57-ad42-4431-9206-abff322896c7
from: blueprint af934083-59b5-4bf6-8966-6fb5292c29e1
to:   blueprint df06bb57-ad42-4431-9206-abff322896c7

 COCKROACHDB SETTINGS:
    state fingerprint:::::::::::::::::   (none) (unchanged)
    cluster.preserve_downgrade_option:   (do not modify) (unchanged)

 METADATA:
    internal DNS version:::   1 (unchanged)
    external DNS version:::   1 (unchanged)
    target release min gen:   1 (unchanged)

 OXIMETER SETTINGS:
    generation:   1 (unchanged)
    read from::   SingleNode (unchanged)

 PENDING MGS UPDATES:

    Pending MGS-managed updates (all baseboards):
    -------------------------------------------------------------------------------------------------------------------------------------------------------------------------------------------------------------------------------------------------------------
    sp_type   slot   part_number   serial_number   artifact_hash                                                      artifact_version   details                                                                                                                 
    -------------------------------------------------------------------------------------------------------------------------------------------------------------------------------------------------------------------------------------------------------------
*   sled      1      model1        serial1         7e6667e646ad001b54c8365a3d309c03f89c59102723d38d01697ee8079fe670   1.0.0              - Sp { expected_active_version: ArtifactVersion("0.0.1"), expected_inactive_version: NoValidVersion }                   
     └─                                                                                                                                  + Sp { expected_active_version: ArtifactVersion("0.0.1"), expected_inactive_version: Version(ArtifactVersion("0.5.0")) }


internal DNS:
  DNS zone: "control-plane.oxide.internal" (unchanged)
    name: 058fd5f9-60a8-4e11-9302-15172782e17d.host          (records: 1)
        AAAA fd00:1122:3344:101::27
    name: 0c71b3b2-6ceb-4e8f-b020-b08675e83038.host          (records: 1)
        AAAA fd00:1122:3344:101::22
    name: 2b8f0cb3-0295-4b3c-bc58-4fe88b57112c.sled          (records: 1)
        AAAA fd00:1122:3344:102::1
    name: 353b3b65-20f7-48c3-88f7-495bd5d31545.host          (records: 1)
        AAAA fd00:1122:3344:102::23
    name: 3eeb8d49-eb1a-43f8-bb64-c2338421c2c6.host          (records: 1)
        AAAA fd00:1122:3344:103::22
    name: 427ec88f-f467-42fa-9bbb-66a91a36103c.host          (records: 1)
        AAAA fd00:1122:3344:2::1
    name: 466a9f29-62bf-4e63-924a-b9efdb86afec.host          (records: 1)
        AAAA fd00:1122:3344:102::22
    name: 5199c033-4cf9-4ab6-8ae7-566bd7606363.host          (records: 1)
        AAAA fd00:1122:3344:101::25
    name: 62620961-fc4a-481e-968b-f5acbac0dc63.host          (records: 1)
        AAAA fd00:1122:3344:102::21
    name: 6444f8a5-6465-4f0b-a549-1993c113569c.host          (records: 1)
        AAAA fd00:1122:3344:101::21
    name: 694bd14f-cb24-4be4-bb19-876e79cda2c8.host          (records: 1)
        AAAA fd00:1122:3344:103::26
    name: 6c3ae381-04f7-41ea-b0ac-74db387dbc3a.host          (records: 1)
        AAAA fd00:1122:3344:102::24
    name: 75b220ba-a0f4-4872-8202-dc7c87f062d0.host          (records: 1)
        AAAA fd00:1122:3344:103::24
    name: 7c252b64-c5af-4ec1-989e-9a03f3b0f111.host          (records: 1)
        AAAA fd00:1122:3344:103::27
    name: 803bfb63-c246-41db-b0da-d3b87ddfc63d.host          (records: 1)
        AAAA fd00:1122:3344:101::23
    name: 86a22a56-0168-453d-9df1-cb2a7c64b5d3.host          (records: 1)
        AAAA fd00:1122:3344:102::28
    name: 98e6b7c2-2efa-41ca-b20a-0a4d61102fe6.sled          (records: 1)
        AAAA fd00:1122:3344:101::1
    name: 99e2f30b-3174-40bf-a78a-90da8abba8ca.host          (records: 1)
        AAAA fd00:1122:3344:1::1
    name: @                                                  (records: 3)
        NS   ns1.control-plane.oxide.internal
        NS   ns2.control-plane.oxide.internal
        NS   ns3.control-plane.oxide.internal
    name: _clickhouse-admin-single-server._tcp               (records: 1)
        SRV  port  8888 353b3b65-20f7-48c3-88f7-495bd5d31545.host.control-plane.oxide.internal
    name: _clickhouse-native._tcp                            (records: 1)
        SRV  port  9000 353b3b65-20f7-48c3-88f7-495bd5d31545.host.control-plane.oxide.internal
    name: _clickhouse._tcp                                   (records: 1)
        SRV  port  8123 353b3b65-20f7-48c3-88f7-495bd5d31545.host.control-plane.oxide.internal
    name: _crucible-pantry._tcp                              (records: 3)
        SRV  port 17000 75b220ba-a0f4-4872-8202-dc7c87f062d0.host.control-plane.oxide.internal
        SRV  port 17000 ad6a3a03-8d0f-4504-99a4-cbf73d69b973.host.control-plane.oxide.internal
        SRV  port 17000 ba4994a8-23f9-4b1a-a84f-a08d74591389.host.control-plane.oxide.internal
    name: _crucible._tcp.058fd5f9-60a8-4e11-9302-15172782e17d (records: 1)
        SRV  port 32345 058fd5f9-60a8-4e11-9302-15172782e17d.host.control-plane.oxide.internal
    name: _crucible._tcp.5199c033-4cf9-4ab6-8ae7-566bd7606363 (records: 1)
        SRV  port 32345 5199c033-4cf9-4ab6-8ae7-566bd7606363.host.control-plane.oxide.internal
    name: _crucible._tcp.694bd14f-cb24-4be4-bb19-876e79cda2c8 (records: 1)
        SRV  port 32345 694bd14f-cb24-4be4-bb19-876e79cda2c8.host.control-plane.oxide.internal
    name: _crucible._tcp.7c252b64-c5af-4ec1-989e-9a03f3b0f111 (records: 1)
        SRV  port 32345 7c252b64-c5af-4ec1-989e-9a03f3b0f111.host.control-plane.oxide.internal
    name: _crucible._tcp.86a22a56-0168-453d-9df1-cb2a7c64b5d3 (records: 1)
        SRV  port 32345 86a22a56-0168-453d-9df1-cb2a7c64b5d3.host.control-plane.oxide.internal
    name: _crucible._tcp.bd354eef-d8a6-4165-9124-283fb5e46d77 (records: 1)
        SRV  port 32345 bd354eef-d8a6-4165-9124-283fb5e46d77.host.control-plane.oxide.internal
    name: _crucible._tcp.dfac80b4-a887-430a-ae87-a4e065dba787 (records: 1)
        SRV  port 32345 dfac80b4-a887-430a-ae87-a4e065dba787.host.control-plane.oxide.internal
    name: _crucible._tcp.e2fdefe7-95b2-4fd2-ae37-56929a06d58c (records: 1)
        SRV  port 32345 e2fdefe7-95b2-4fd2-ae37-56929a06d58c.host.control-plane.oxide.internal
    name: _crucible._tcp.f55647d4-5500-4ad3-893a-df45bd50d622 (records: 1)
        SRV  port 32345 f55647d4-5500-4ad3-893a-df45bd50d622.host.control-plane.oxide.internal
    name: _external-dns._tcp                                 (records: 3)
        SRV  port  5353 6c3ae381-04f7-41ea-b0ac-74db387dbc3a.host.control-plane.oxide.internal
        SRV  port  5353 803bfb63-c246-41db-b0da-d3b87ddfc63d.host.control-plane.oxide.internal
        SRV  port  5353 f6ec9c67-946a-4da3-98d5-581f72ce8bf0.host.control-plane.oxide.internal
    name: _internal-ntp._tcp                                 (records: 3)
        SRV  port   123 62620961-fc4a-481e-968b-f5acbac0dc63.host.control-plane.oxide.internal
        SRV  port   123 6444f8a5-6465-4f0b-a549-1993c113569c.host.control-plane.oxide.internal
        SRV  port   123 f10a4fb9-759f-4a65-b25e-5794ad2d07d8.host.control-plane.oxide.internal
    name: _nameservice._tcp                                  (records: 3)
        SRV  port  5353 427ec88f-f467-42fa-9bbb-66a91a36103c.host.control-plane.oxide.internal
        SRV  port  5353 99e2f30b-3174-40bf-a78a-90da8abba8ca.host.control-plane.oxide.internal
        SRV  port  5353 ea5b4030-b52f-44b2-8d70-45f15f987d01.host.control-plane.oxide.internal
    name: _nexus._tcp                                        (records: 3)
        SRV  port 12221 0c71b3b2-6ceb-4e8f-b020-b08675e83038.host.control-plane.oxide.internal
        SRV  port 12221 3eeb8d49-eb1a-43f8-bb64-c2338421c2c6.host.control-plane.oxide.internal
        SRV  port 12221 466a9f29-62bf-4e63-924a-b9efdb86afec.host.control-plane.oxide.internal
    name: _oximeter-reader._tcp                              (records: 1)
        SRV  port  9000 353b3b65-20f7-48c3-88f7-495bd5d31545.host.control-plane.oxide.internal
    name: _repo-depot._tcp                                   (records: 3)
        SRV  port 12348 2b8f0cb3-0295-4b3c-bc58-4fe88b57112c.sled.control-plane.oxide.internal
        SRV  port 12348 98e6b7c2-2efa-41ca-b20a-0a4d61102fe6.sled.control-plane.oxide.internal
        SRV  port 12348 d81c6a84-79b8-4958-ae41-ea46c9b19763.sled.control-plane.oxide.internal
    name: ad6a3a03-8d0f-4504-99a4-cbf73d69b973.host          (records: 1)
        AAAA fd00:1122:3344:102::25
    name: ba4994a8-23f9-4b1a-a84f-a08d74591389.host          (records: 1)
        AAAA fd00:1122:3344:101::24
    name: bd354eef-d8a6-4165-9124-283fb5e46d77.host          (records: 1)
        AAAA fd00:1122:3344:102::26
    name: d81c6a84-79b8-4958-ae41-ea46c9b19763.sled          (records: 1)
        AAAA fd00:1122:3344:103::1
    name: dfac80b4-a887-430a-ae87-a4e065dba787.host          (records: 1)
        AAAA fd00:1122:3344:101::26
    name: e2fdefe7-95b2-4fd2-ae37-56929a06d58c.host          (records: 1)
        AAAA fd00:1122:3344:102::27
    name: ea5b4030-b52f-44b2-8d70-45f15f987d01.host          (records: 1)
        AAAA fd00:1122:3344:3::1
    name: f10a4fb9-759f-4a65-b25e-5794ad2d07d8.host          (records: 1)
        AAAA fd00:1122:3344:103::21
    name: f55647d4-5500-4ad3-893a-df45bd50d622.host          (records: 1)
        AAAA fd00:1122:3344:103::25
    name: f6ec9c67-946a-4da3-98d5-581f72ce8bf0.host          (records: 1)
        AAAA fd00:1122:3344:103::23
    name: ns1                                                (records: 1)
        AAAA fd00:1122:3344:1::1
    name: ns2                                                (records: 1)
        AAAA fd00:1122:3344:2::1
    name: ns3                                                (records: 1)
        AAAA fd00:1122:3344:3::1

external DNS:
  DNS zone: "oxide.example" (unchanged)
    name: @                                                  (records: 3)
        NS   ns1.oxide.example
        NS   ns2.oxide.example
        NS   ns3.oxide.example
    name: example-silo.sys                                   (records: 3)
        A    192.0.2.2
        A    192.0.2.3
        A    192.0.2.4
    name: ns1                                                (records: 1)
        A    198.51.100.1
    name: ns2                                                (records: 1)
        A    198.51.100.2
    name: ns3                                                (records: 1)
        A    198.51.100.3




> # Now simulate the update completing successfully.
> # Another planning step should try to update the last sled.
> sled-update-sp 2b8f0cb3-0295-4b3c-bc58-4fe88b57112c --active 1.0.0
set sled 2b8f0cb3-0295-4b3c-bc58-4fe88b57112c SP versions: active -> 1.0.0

> inventory-generate
generated inventory collection b1bda47d-2c19-4fba-96e3-d9df28db7436 from configured sleds

> blueprint-plan df06bb57-ad42-4431-9206-abff322896c7 b1bda47d-2c19-4fba-96e3-d9df28db7436
INFO performed noop image source checks on sled, sled_id: 2b8f0cb3-0295-4b3c-bc58-4fe88b57112c, num_total: 9, num_already_artifact: 0, num_eligible: 0, num_ineligible: 9
INFO performed noop image source checks on sled, sled_id: 98e6b7c2-2efa-41ca-b20a-0a4d61102fe6, num_total: 8, num_already_artifact: 0, num_eligible: 0, num_ineligible: 8
INFO performed noop image source checks on sled, sled_id: d81c6a84-79b8-4958-ae41-ea46c9b19763, num_total: 8, num_already_artifact: 0, num_eligible: 0, num_ineligible: 8
INFO MGS-driven update completed (will remove it and re-evaluate board), artifact_version: 1.0.0, artifact_hash: 7e6667e646ad001b54c8365a3d309c03f89c59102723d38d01697ee8079fe670, expected_inactive_version: Version(ArtifactVersion("0.5.0")), expected_active_version: 0.0.1, component: sp, sp_slot: 1, sp_type: Sled, serial_number: serial1, part_number: model1
WARN cannot configure RoT bootloader update for board (missing sign in stage0 caboose from inventory), serial_number: serial1, part_number: model1
WARN cannot configure RoT update for board (missing sign in caboose from inventory), serial_number: serial1, part_number: model1
INFO skipping board for MGS-driven update, serial_number: serial1, part_number: model1
WARN cannot configure RoT bootloader update for board (missing sign in stage0 caboose from inventory), serial_number: serial0, part_number: model0
WARN cannot configure RoT update for board (missing sign in caboose from inventory), serial_number: serial0, part_number: model0
INFO skipping board for MGS-driven update, serial_number: serial0, part_number: model0
WARN cannot configure RoT bootloader update for board (missing sign in stage0 caboose from inventory), serial_number: serial2, part_number: model2
WARN cannot configure RoT update for board (missing sign in caboose from inventory), serial_number: serial2, part_number: model2
INFO configuring MGS-driven update, artifact_version: 1.0.0, artifact_hash: 7e6667e646ad001b54c8365a3d309c03f89c59102723d38d01697ee8079fe670, expected_inactive_version: NoValidVersion, expected_active_version: 0.0.1, component: sp, sp_slot: 2, sp_type: Sled, serial_number: serial2, part_number: model2
INFO ran out of boards for MGS-driven update
generated blueprint 7f976e0d-d2a5-4eeb-9e82-c82bc2824aba based on parent blueprint df06bb57-ad42-4431-9206-abff322896c7
planning report for blueprint 7f976e0d-d2a5-4eeb-9e82-c82bc2824aba:
chicken switches:
    add zones with mupdate override:   false

* 1 pending MGS update:
  * model2:serial2: Sp { expected_active_version: ArtifactVersion("0.0.1"), expected_inactive_version: NoValidVersion }
* zone updates waiting on pending MGS updates (RoT / SP / Host OS / etc.)


> blueprint-diff df06bb57-ad42-4431-9206-abff322896c7 7f976e0d-d2a5-4eeb-9e82-c82bc2824aba
from: blueprint df06bb57-ad42-4431-9206-abff322896c7
to:   blueprint 7f976e0d-d2a5-4eeb-9e82-c82bc2824aba

 COCKROACHDB SETTINGS:
    state fingerprint:::::::::::::::::   (none) (unchanged)
    cluster.preserve_downgrade_option:   (do not modify) (unchanged)

 METADATA:
    internal DNS version:::   1 (unchanged)
    external DNS version:::   1 (unchanged)
    target release min gen:   1 (unchanged)

 OXIMETER SETTINGS:
    generation:   1 (unchanged)
    read from::   SingleNode (unchanged)

 PENDING MGS UPDATES:

    Pending MGS-managed updates (all baseboards):
    -----------------------------------------------------------------------------------------------------------------------------------------------------------------------------------------------------------------------------------------------------------
    sp_type   slot   part_number   serial_number   artifact_hash                                                      artifact_version   details                                                                                                               
    -----------------------------------------------------------------------------------------------------------------------------------------------------------------------------------------------------------------------------------------------------------
-   sled      1      model1        serial1         7e6667e646ad001b54c8365a3d309c03f89c59102723d38d01697ee8079fe670   1.0.0              Sp { expected_active_version: ArtifactVersion("0.0.1"), expected_inactive_version: Version(ArtifactVersion("0.5.0")) }
+   sled      2      model2        serial2         7e6667e646ad001b54c8365a3d309c03f89c59102723d38d01697ee8079fe670   1.0.0              Sp { expected_active_version: ArtifactVersion("0.0.1"), expected_inactive_version: NoValidVersion }                   


internal DNS:
  DNS zone: "control-plane.oxide.internal" (unchanged)
    name: 058fd5f9-60a8-4e11-9302-15172782e17d.host          (records: 1)
        AAAA fd00:1122:3344:101::27
    name: 0c71b3b2-6ceb-4e8f-b020-b08675e83038.host          (records: 1)
        AAAA fd00:1122:3344:101::22
    name: 2b8f0cb3-0295-4b3c-bc58-4fe88b57112c.sled          (records: 1)
        AAAA fd00:1122:3344:102::1
    name: 353b3b65-20f7-48c3-88f7-495bd5d31545.host          (records: 1)
        AAAA fd00:1122:3344:102::23
    name: 3eeb8d49-eb1a-43f8-bb64-c2338421c2c6.host          (records: 1)
        AAAA fd00:1122:3344:103::22
    name: 427ec88f-f467-42fa-9bbb-66a91a36103c.host          (records: 1)
        AAAA fd00:1122:3344:2::1
    name: 466a9f29-62bf-4e63-924a-b9efdb86afec.host          (records: 1)
        AAAA fd00:1122:3344:102::22
    name: 5199c033-4cf9-4ab6-8ae7-566bd7606363.host          (records: 1)
        AAAA fd00:1122:3344:101::25
    name: 62620961-fc4a-481e-968b-f5acbac0dc63.host          (records: 1)
        AAAA fd00:1122:3344:102::21
    name: 6444f8a5-6465-4f0b-a549-1993c113569c.host          (records: 1)
        AAAA fd00:1122:3344:101::21
    name: 694bd14f-cb24-4be4-bb19-876e79cda2c8.host          (records: 1)
        AAAA fd00:1122:3344:103::26
    name: 6c3ae381-04f7-41ea-b0ac-74db387dbc3a.host          (records: 1)
        AAAA fd00:1122:3344:102::24
    name: 75b220ba-a0f4-4872-8202-dc7c87f062d0.host          (records: 1)
        AAAA fd00:1122:3344:103::24
    name: 7c252b64-c5af-4ec1-989e-9a03f3b0f111.host          (records: 1)
        AAAA fd00:1122:3344:103::27
    name: 803bfb63-c246-41db-b0da-d3b87ddfc63d.host          (records: 1)
        AAAA fd00:1122:3344:101::23
    name: 86a22a56-0168-453d-9df1-cb2a7c64b5d3.host          (records: 1)
        AAAA fd00:1122:3344:102::28
    name: 98e6b7c2-2efa-41ca-b20a-0a4d61102fe6.sled          (records: 1)
        AAAA fd00:1122:3344:101::1
    name: 99e2f30b-3174-40bf-a78a-90da8abba8ca.host          (records: 1)
        AAAA fd00:1122:3344:1::1
    name: @                                                  (records: 3)
        NS   ns1.control-plane.oxide.internal
        NS   ns2.control-plane.oxide.internal
        NS   ns3.control-plane.oxide.internal
    name: _clickhouse-admin-single-server._tcp               (records: 1)
        SRV  port  8888 353b3b65-20f7-48c3-88f7-495bd5d31545.host.control-plane.oxide.internal
    name: _clickhouse-native._tcp                            (records: 1)
        SRV  port  9000 353b3b65-20f7-48c3-88f7-495bd5d31545.host.control-plane.oxide.internal
    name: _clickhouse._tcp                                   (records: 1)
        SRV  port  8123 353b3b65-20f7-48c3-88f7-495bd5d31545.host.control-plane.oxide.internal
    name: _crucible-pantry._tcp                              (records: 3)
        SRV  port 17000 75b220ba-a0f4-4872-8202-dc7c87f062d0.host.control-plane.oxide.internal
        SRV  port 17000 ad6a3a03-8d0f-4504-99a4-cbf73d69b973.host.control-plane.oxide.internal
        SRV  port 17000 ba4994a8-23f9-4b1a-a84f-a08d74591389.host.control-plane.oxide.internal
    name: _crucible._tcp.058fd5f9-60a8-4e11-9302-15172782e17d (records: 1)
        SRV  port 32345 058fd5f9-60a8-4e11-9302-15172782e17d.host.control-plane.oxide.internal
    name: _crucible._tcp.5199c033-4cf9-4ab6-8ae7-566bd7606363 (records: 1)
        SRV  port 32345 5199c033-4cf9-4ab6-8ae7-566bd7606363.host.control-plane.oxide.internal
    name: _crucible._tcp.694bd14f-cb24-4be4-bb19-876e79cda2c8 (records: 1)
        SRV  port 32345 694bd14f-cb24-4be4-bb19-876e79cda2c8.host.control-plane.oxide.internal
    name: _crucible._tcp.7c252b64-c5af-4ec1-989e-9a03f3b0f111 (records: 1)
        SRV  port 32345 7c252b64-c5af-4ec1-989e-9a03f3b0f111.host.control-plane.oxide.internal
    name: _crucible._tcp.86a22a56-0168-453d-9df1-cb2a7c64b5d3 (records: 1)
        SRV  port 32345 86a22a56-0168-453d-9df1-cb2a7c64b5d3.host.control-plane.oxide.internal
    name: _crucible._tcp.bd354eef-d8a6-4165-9124-283fb5e46d77 (records: 1)
        SRV  port 32345 bd354eef-d8a6-4165-9124-283fb5e46d77.host.control-plane.oxide.internal
    name: _crucible._tcp.dfac80b4-a887-430a-ae87-a4e065dba787 (records: 1)
        SRV  port 32345 dfac80b4-a887-430a-ae87-a4e065dba787.host.control-plane.oxide.internal
    name: _crucible._tcp.e2fdefe7-95b2-4fd2-ae37-56929a06d58c (records: 1)
        SRV  port 32345 e2fdefe7-95b2-4fd2-ae37-56929a06d58c.host.control-plane.oxide.internal
    name: _crucible._tcp.f55647d4-5500-4ad3-893a-df45bd50d622 (records: 1)
        SRV  port 32345 f55647d4-5500-4ad3-893a-df45bd50d622.host.control-plane.oxide.internal
    name: _external-dns._tcp                                 (records: 3)
        SRV  port  5353 6c3ae381-04f7-41ea-b0ac-74db387dbc3a.host.control-plane.oxide.internal
        SRV  port  5353 803bfb63-c246-41db-b0da-d3b87ddfc63d.host.control-plane.oxide.internal
        SRV  port  5353 f6ec9c67-946a-4da3-98d5-581f72ce8bf0.host.control-plane.oxide.internal
    name: _internal-ntp._tcp                                 (records: 3)
        SRV  port   123 62620961-fc4a-481e-968b-f5acbac0dc63.host.control-plane.oxide.internal
        SRV  port   123 6444f8a5-6465-4f0b-a549-1993c113569c.host.control-plane.oxide.internal
        SRV  port   123 f10a4fb9-759f-4a65-b25e-5794ad2d07d8.host.control-plane.oxide.internal
    name: _nameservice._tcp                                  (records: 3)
        SRV  port  5353 427ec88f-f467-42fa-9bbb-66a91a36103c.host.control-plane.oxide.internal
        SRV  port  5353 99e2f30b-3174-40bf-a78a-90da8abba8ca.host.control-plane.oxide.internal
        SRV  port  5353 ea5b4030-b52f-44b2-8d70-45f15f987d01.host.control-plane.oxide.internal
    name: _nexus._tcp                                        (records: 3)
        SRV  port 12221 0c71b3b2-6ceb-4e8f-b020-b08675e83038.host.control-plane.oxide.internal
        SRV  port 12221 3eeb8d49-eb1a-43f8-bb64-c2338421c2c6.host.control-plane.oxide.internal
        SRV  port 12221 466a9f29-62bf-4e63-924a-b9efdb86afec.host.control-plane.oxide.internal
    name: _oximeter-reader._tcp                              (records: 1)
        SRV  port  9000 353b3b65-20f7-48c3-88f7-495bd5d31545.host.control-plane.oxide.internal
    name: _repo-depot._tcp                                   (records: 3)
        SRV  port 12348 2b8f0cb3-0295-4b3c-bc58-4fe88b57112c.sled.control-plane.oxide.internal
        SRV  port 12348 98e6b7c2-2efa-41ca-b20a-0a4d61102fe6.sled.control-plane.oxide.internal
        SRV  port 12348 d81c6a84-79b8-4958-ae41-ea46c9b19763.sled.control-plane.oxide.internal
    name: ad6a3a03-8d0f-4504-99a4-cbf73d69b973.host          (records: 1)
        AAAA fd00:1122:3344:102::25
    name: ba4994a8-23f9-4b1a-a84f-a08d74591389.host          (records: 1)
        AAAA fd00:1122:3344:101::24
    name: bd354eef-d8a6-4165-9124-283fb5e46d77.host          (records: 1)
        AAAA fd00:1122:3344:102::26
    name: d81c6a84-79b8-4958-ae41-ea46c9b19763.sled          (records: 1)
        AAAA fd00:1122:3344:103::1
    name: dfac80b4-a887-430a-ae87-a4e065dba787.host          (records: 1)
        AAAA fd00:1122:3344:101::26
    name: e2fdefe7-95b2-4fd2-ae37-56929a06d58c.host          (records: 1)
        AAAA fd00:1122:3344:102::27
    name: ea5b4030-b52f-44b2-8d70-45f15f987d01.host          (records: 1)
        AAAA fd00:1122:3344:3::1
    name: f10a4fb9-759f-4a65-b25e-5794ad2d07d8.host          (records: 1)
        AAAA fd00:1122:3344:103::21
    name: f55647d4-5500-4ad3-893a-df45bd50d622.host          (records: 1)
        AAAA fd00:1122:3344:103::25
    name: f6ec9c67-946a-4da3-98d5-581f72ce8bf0.host          (records: 1)
        AAAA fd00:1122:3344:103::23
    name: ns1                                                (records: 1)
        AAAA fd00:1122:3344:1::1
    name: ns2                                                (records: 1)
        AAAA fd00:1122:3344:2::1
    name: ns3                                                (records: 1)
        AAAA fd00:1122:3344:3::1

external DNS:
  DNS zone: "oxide.example" (unchanged)
    name: @                                                  (records: 3)
        NS   ns1.oxide.example
        NS   ns2.oxide.example
        NS   ns3.oxide.example
    name: example-silo.sys                                   (records: 3)
        A    192.0.2.2
        A    192.0.2.3
        A    192.0.2.4
    name: ns1                                                (records: 1)
        A    198.51.100.1
    name: ns2                                                (records: 1)
        A    198.51.100.2
    name: ns3                                                (records: 1)
        A    198.51.100.3




> # Finish updating the last sled and do one more planning run.
> # This should update one control plane zone.
> sled-update-sp d81c6a84-79b8-4958-ae41-ea46c9b19763 --active 1.0.0
set sled d81c6a84-79b8-4958-ae41-ea46c9b19763 SP versions: active -> 1.0.0

> inventory-generate
generated inventory collection a71f7a73-35a6-45e8-acbe-f1c5925eed69 from configured sleds

> blueprint-plan 7f976e0d-d2a5-4eeb-9e82-c82bc2824aba a71f7a73-35a6-45e8-acbe-f1c5925eed69
INFO performed noop image source checks on sled, sled_id: 2b8f0cb3-0295-4b3c-bc58-4fe88b57112c, num_total: 9, num_already_artifact: 0, num_eligible: 0, num_ineligible: 9
INFO performed noop image source checks on sled, sled_id: 98e6b7c2-2efa-41ca-b20a-0a4d61102fe6, num_total: 8, num_already_artifact: 0, num_eligible: 0, num_ineligible: 8
INFO performed noop image source checks on sled, sled_id: d81c6a84-79b8-4958-ae41-ea46c9b19763, num_total: 8, num_already_artifact: 0, num_eligible: 0, num_ineligible: 8
INFO MGS-driven update completed (will remove it and re-evaluate board), artifact_version: 1.0.0, artifact_hash: 7e6667e646ad001b54c8365a3d309c03f89c59102723d38d01697ee8079fe670, expected_inactive_version: NoValidVersion, expected_active_version: 0.0.1, component: sp, sp_slot: 2, sp_type: Sled, serial_number: serial2, part_number: model2
WARN cannot configure RoT bootloader update for board (missing sign in stage0 caboose from inventory), serial_number: serial2, part_number: model2
WARN cannot configure RoT update for board (missing sign in caboose from inventory), serial_number: serial2, part_number: model2
INFO skipping board for MGS-driven update, serial_number: serial2, part_number: model2
WARN cannot configure RoT bootloader update for board (missing sign in stage0 caboose from inventory), serial_number: serial0, part_number: model0
WARN cannot configure RoT update for board (missing sign in caboose from inventory), serial_number: serial0, part_number: model0
INFO skipping board for MGS-driven update, serial_number: serial0, part_number: model0
WARN cannot configure RoT bootloader update for board (missing sign in stage0 caboose from inventory), serial_number: serial1, part_number: model1
WARN cannot configure RoT update for board (missing sign in caboose from inventory), serial_number: serial1, part_number: model1
INFO skipping board for MGS-driven update, serial_number: serial1, part_number: model1
INFO ran out of boards for MGS-driven update
generated blueprint 9034c710-3e57-45f3-99e5-4316145e87ac based on parent blueprint 7f976e0d-d2a5-4eeb-9e82-c82bc2824aba
planning report for blueprint 9034c710-3e57-45f3-99e5-4316145e87ac:
chicken switches:
    add zones with mupdate override:   false

* 1 out-of-date zone updated in-place:
  * sled 2b8f0cb3-0295-4b3c-bc58-4fe88b57112c, zone 353b3b65-20f7-48c3-88f7-495bd5d31545 (clickhouse)
* 25 remaining out-of-date zones


> blueprint-diff 7f976e0d-d2a5-4eeb-9e82-c82bc2824aba 9034c710-3e57-45f3-99e5-4316145e87ac
from: blueprint 7f976e0d-d2a5-4eeb-9e82-c82bc2824aba
to:   blueprint 9034c710-3e57-45f3-99e5-4316145e87ac

 MODIFIED SLEDS:

  sled 2b8f0cb3-0295-4b3c-bc58-4fe88b57112c (active, config generation 2 -> 3):

    host phase 2 contents:
    ------------------------
    slot   boot image source
    ------------------------
    A      current contents 
    B      current contents 


    physical disks:
    ------------------------------------------------------------------------------------
    vendor        model        serial                                        disposition
    ------------------------------------------------------------------------------------
    fake-vendor   fake-model   serial-727522a7-934f-494d-b5b3-160968e74463   in service 
    fake-vendor   fake-model   serial-72c59873-31ff-4e36-8d76-ff834009349a   in service 
    fake-vendor   fake-model   serial-b5fd5bc1-099e-4e77-8028-a9793c11f43b   in service 


    datasets:
    -------------------------------------------------------------------------------------------------------------------------------------------------------------------------------------------------------
    dataset name                                                                                                   dataset id                             disposition   quota     reservation   compression
    -------------------------------------------------------------------------------------------------------------------------------------------------------------------------------------------------------
    oxp_727522a7-934f-494d-b5b3-160968e74463/crucible                                                              2f204c50-a327-479c-8852-f53ec7a19c1f   in service    none      none          off        
    oxp_72c59873-31ff-4e36-8d76-ff834009349a/crucible                                                              78f34ce7-42f1-41da-995f-318f32054ad2   in service    none      none          off        
    oxp_b5fd5bc1-099e-4e77-8028-a9793c11f43b/crucible                                                              1640adb6-70bf-44cf-b05c-bff6dd300cf3   in service    none      none          off        
    oxp_727522a7-934f-494d-b5b3-160968e74463/crypt/clickhouse                                                      841d5648-05f0-47b0-b446-92f6b60fe9a6   in service    none      none          off        
    oxp_727522a7-934f-494d-b5b3-160968e74463/crypt/external_dns                                                    8e0bd2bd-23b7-4bc6-9e73-c4d4ebc0bc8c   in service    none      none          off        
    oxp_727522a7-934f-494d-b5b3-160968e74463/crypt/internal_dns                                                    2ad1875a-92ac-472f-8c26-593309f0e4da   in service    none      none          off        
    oxp_727522a7-934f-494d-b5b3-160968e74463/crypt/zone                                                            4829f422-aa31-41a8-ab73-95684ff1ef48   in service    none      none          off        
    oxp_72c59873-31ff-4e36-8d76-ff834009349a/crypt/zone                                                            775f9207-c42d-4af2-9186-27ffef67735e   in service    none      none          off        
    oxp_b5fd5bc1-099e-4e77-8028-a9793c11f43b/crypt/zone                                                            3b66453b-7148-4c1b-84a9-499e43290ab4   in service    none      none          off        
    oxp_727522a7-934f-494d-b5b3-160968e74463/crypt/zone/oxz_clickhouse_353b3b65-20f7-48c3-88f7-495bd5d31545        b46de15d-33e7-4cd0-aa7c-e7be2a61e71b   in service    none      none          off        
    oxp_b5fd5bc1-099e-4e77-8028-a9793c11f43b/crypt/zone/oxz_crucible_86a22a56-0168-453d-9df1-cb2a7c64b5d3          3e0d6188-c503-49cf-a441-fa7df40ceb43   in service    none      none          off        
    oxp_727522a7-934f-494d-b5b3-160968e74463/crypt/zone/oxz_crucible_bd354eef-d8a6-4165-9124-283fb5e46d77          5ae11c7e-08fa-4d78-a4ea-14b4a9a10241   in service    none      none          off        
    oxp_72c59873-31ff-4e36-8d76-ff834009349a/crypt/zone/oxz_crucible_e2fdefe7-95b2-4fd2-ae37-56929a06d58c          b8f2a09f-8bd2-4418-872b-a4457a3f958c   in service    none      none          off        
    oxp_727522a7-934f-494d-b5b3-160968e74463/crypt/zone/oxz_crucible_pantry_ad6a3a03-8d0f-4504-99a4-cbf73d69b973   49f8fbb6-5bac-4609-907f-6e3dfc206059   in service    none      none          off        
    oxp_727522a7-934f-494d-b5b3-160968e74463/crypt/zone/oxz_external_dns_6c3ae381-04f7-41ea-b0ac-74db387dbc3a      8c4fa711-1d5d-4e93-85f0-d17bff47b063   in service    none      none          off        
    oxp_727522a7-934f-494d-b5b3-160968e74463/crypt/zone/oxz_internal_dns_99e2f30b-3174-40bf-a78a-90da8abba8ca      c31623de-c19b-4615-9f1d-5e1daa5d3bda   in service    none      none          off        
    oxp_727522a7-934f-494d-b5b3-160968e74463/crypt/zone/oxz_nexus_466a9f29-62bf-4e63-924a-b9efdb86afec             3560dd69-3b23-4c69-807d-d673104cfc68   in service    none      none          off        
    oxp_727522a7-934f-494d-b5b3-160968e74463/crypt/zone/oxz_ntp_62620961-fc4a-481e-968b-f5acbac0dc63               09b9cc9b-3426-470b-a7bc-538f82dede03   in service    none      none          off        
    oxp_727522a7-934f-494d-b5b3-160968e74463/crypt/debug                                                           93957ca0-9ed1-4e7b-8c34-2ce07a69541c   in service    100 GiB   none          gzip-9     
    oxp_72c59873-31ff-4e36-8d76-ff834009349a/crypt/debug                                                           2db6b7c1-0f46-4ced-a3ad-48872793360e   in service    100 GiB   none          gzip-9     
    oxp_b5fd5bc1-099e-4e77-8028-a9793c11f43b/crypt/debug                                                           318fae85-abcb-4259-b1b6-ac96d193f7b7   in service    100 GiB   none          gzip-9     


    omicron zones:
    -------------------------------------------------------------------------------------------------------------------------
    zone type         zone id                                image source                disposition   underlay IP           
    -------------------------------------------------------------------------------------------------------------------------
    crucible          86a22a56-0168-453d-9df1-cb2a7c64b5d3   install dataset             in service    fd00:1122:3344:102::28
    crucible          bd354eef-d8a6-4165-9124-283fb5e46d77   install dataset             in service    fd00:1122:3344:102::26
    crucible          e2fdefe7-95b2-4fd2-ae37-56929a06d58c   install dataset             in service    fd00:1122:3344:102::27
    crucible_pantry   ad6a3a03-8d0f-4504-99a4-cbf73d69b973   install dataset             in service    fd00:1122:3344:102::25
    external_dns      6c3ae381-04f7-41ea-b0ac-74db387dbc3a   install dataset             in service    fd00:1122:3344:102::24
    internal_dns      99e2f30b-3174-40bf-a78a-90da8abba8ca   install dataset             in service    fd00:1122:3344:1::1   
    internal_ntp      62620961-fc4a-481e-968b-f5acbac0dc63   install dataset             in service    fd00:1122:3344:102::21
    nexus             466a9f29-62bf-4e63-924a-b9efdb86afec   install dataset             in service    fd00:1122:3344:102::22
*   clickhouse        353b3b65-20f7-48c3-88f7-495bd5d31545   - install dataset           in service    fd00:1122:3344:102::23
     └─                                                      + artifact: version 1.0.0                                       


 COCKROACHDB SETTINGS:
    state fingerprint:::::::::::::::::   (none) (unchanged)
    cluster.preserve_downgrade_option:   (do not modify) (unchanged)

 METADATA:
    internal DNS version:::   1 (unchanged)
    external DNS version:::   1 (unchanged)
    target release min gen:   1 (unchanged)

 OXIMETER SETTINGS:
    generation:   1 (unchanged)
    read from::   SingleNode (unchanged)

 PENDING MGS UPDATES:

    Pending MGS-managed updates (all baseboards):
    ----------------------------------------------------------------------------------------------------------------------------------------------------------------------------------------------------------------------------------------
    sp_type   slot   part_number   serial_number   artifact_hash                                                      artifact_version   details                                                                                            
    ----------------------------------------------------------------------------------------------------------------------------------------------------------------------------------------------------------------------------------------
-   sled      2      model2        serial2         7e6667e646ad001b54c8365a3d309c03f89c59102723d38d01697ee8079fe670   1.0.0              Sp { expected_active_version: ArtifactVersion("0.0.1"), expected_inactive_version: NoValidVersion }


internal DNS:
  DNS zone: "control-plane.oxide.internal" (unchanged)
    name: 058fd5f9-60a8-4e11-9302-15172782e17d.host          (records: 1)
        AAAA fd00:1122:3344:101::27
    name: 0c71b3b2-6ceb-4e8f-b020-b08675e83038.host          (records: 1)
        AAAA fd00:1122:3344:101::22
    name: 2b8f0cb3-0295-4b3c-bc58-4fe88b57112c.sled          (records: 1)
        AAAA fd00:1122:3344:102::1
    name: 353b3b65-20f7-48c3-88f7-495bd5d31545.host          (records: 1)
        AAAA fd00:1122:3344:102::23
    name: 3eeb8d49-eb1a-43f8-bb64-c2338421c2c6.host          (records: 1)
        AAAA fd00:1122:3344:103::22
    name: 427ec88f-f467-42fa-9bbb-66a91a36103c.host          (records: 1)
        AAAA fd00:1122:3344:2::1
    name: 466a9f29-62bf-4e63-924a-b9efdb86afec.host          (records: 1)
        AAAA fd00:1122:3344:102::22
    name: 5199c033-4cf9-4ab6-8ae7-566bd7606363.host          (records: 1)
        AAAA fd00:1122:3344:101::25
    name: 62620961-fc4a-481e-968b-f5acbac0dc63.host          (records: 1)
        AAAA fd00:1122:3344:102::21
    name: 6444f8a5-6465-4f0b-a549-1993c113569c.host          (records: 1)
        AAAA fd00:1122:3344:101::21
    name: 694bd14f-cb24-4be4-bb19-876e79cda2c8.host          (records: 1)
        AAAA fd00:1122:3344:103::26
    name: 6c3ae381-04f7-41ea-b0ac-74db387dbc3a.host          (records: 1)
        AAAA fd00:1122:3344:102::24
    name: 75b220ba-a0f4-4872-8202-dc7c87f062d0.host          (records: 1)
        AAAA fd00:1122:3344:103::24
    name: 7c252b64-c5af-4ec1-989e-9a03f3b0f111.host          (records: 1)
        AAAA fd00:1122:3344:103::27
    name: 803bfb63-c246-41db-b0da-d3b87ddfc63d.host          (records: 1)
        AAAA fd00:1122:3344:101::23
    name: 86a22a56-0168-453d-9df1-cb2a7c64b5d3.host          (records: 1)
        AAAA fd00:1122:3344:102::28
    name: 98e6b7c2-2efa-41ca-b20a-0a4d61102fe6.sled          (records: 1)
        AAAA fd00:1122:3344:101::1
    name: 99e2f30b-3174-40bf-a78a-90da8abba8ca.host          (records: 1)
        AAAA fd00:1122:3344:1::1
    name: @                                                  (records: 3)
        NS   ns1.control-plane.oxide.internal
        NS   ns2.control-plane.oxide.internal
        NS   ns3.control-plane.oxide.internal
    name: _clickhouse-admin-single-server._tcp               (records: 1)
        SRV  port  8888 353b3b65-20f7-48c3-88f7-495bd5d31545.host.control-plane.oxide.internal
    name: _clickhouse-native._tcp                            (records: 1)
        SRV  port  9000 353b3b65-20f7-48c3-88f7-495bd5d31545.host.control-plane.oxide.internal
    name: _clickhouse._tcp                                   (records: 1)
        SRV  port  8123 353b3b65-20f7-48c3-88f7-495bd5d31545.host.control-plane.oxide.internal
    name: _crucible-pantry._tcp                              (records: 3)
        SRV  port 17000 75b220ba-a0f4-4872-8202-dc7c87f062d0.host.control-plane.oxide.internal
        SRV  port 17000 ad6a3a03-8d0f-4504-99a4-cbf73d69b973.host.control-plane.oxide.internal
        SRV  port 17000 ba4994a8-23f9-4b1a-a84f-a08d74591389.host.control-plane.oxide.internal
    name: _crucible._tcp.058fd5f9-60a8-4e11-9302-15172782e17d (records: 1)
        SRV  port 32345 058fd5f9-60a8-4e11-9302-15172782e17d.host.control-plane.oxide.internal
    name: _crucible._tcp.5199c033-4cf9-4ab6-8ae7-566bd7606363 (records: 1)
        SRV  port 32345 5199c033-4cf9-4ab6-8ae7-566bd7606363.host.control-plane.oxide.internal
    name: _crucible._tcp.694bd14f-cb24-4be4-bb19-876e79cda2c8 (records: 1)
        SRV  port 32345 694bd14f-cb24-4be4-bb19-876e79cda2c8.host.control-plane.oxide.internal
    name: _crucible._tcp.7c252b64-c5af-4ec1-989e-9a03f3b0f111 (records: 1)
        SRV  port 32345 7c252b64-c5af-4ec1-989e-9a03f3b0f111.host.control-plane.oxide.internal
    name: _crucible._tcp.86a22a56-0168-453d-9df1-cb2a7c64b5d3 (records: 1)
        SRV  port 32345 86a22a56-0168-453d-9df1-cb2a7c64b5d3.host.control-plane.oxide.internal
    name: _crucible._tcp.bd354eef-d8a6-4165-9124-283fb5e46d77 (records: 1)
        SRV  port 32345 bd354eef-d8a6-4165-9124-283fb5e46d77.host.control-plane.oxide.internal
    name: _crucible._tcp.dfac80b4-a887-430a-ae87-a4e065dba787 (records: 1)
        SRV  port 32345 dfac80b4-a887-430a-ae87-a4e065dba787.host.control-plane.oxide.internal
    name: _crucible._tcp.e2fdefe7-95b2-4fd2-ae37-56929a06d58c (records: 1)
        SRV  port 32345 e2fdefe7-95b2-4fd2-ae37-56929a06d58c.host.control-plane.oxide.internal
    name: _crucible._tcp.f55647d4-5500-4ad3-893a-df45bd50d622 (records: 1)
        SRV  port 32345 f55647d4-5500-4ad3-893a-df45bd50d622.host.control-plane.oxide.internal
    name: _external-dns._tcp                                 (records: 3)
        SRV  port  5353 6c3ae381-04f7-41ea-b0ac-74db387dbc3a.host.control-plane.oxide.internal
        SRV  port  5353 803bfb63-c246-41db-b0da-d3b87ddfc63d.host.control-plane.oxide.internal
        SRV  port  5353 f6ec9c67-946a-4da3-98d5-581f72ce8bf0.host.control-plane.oxide.internal
    name: _internal-ntp._tcp                                 (records: 3)
        SRV  port   123 62620961-fc4a-481e-968b-f5acbac0dc63.host.control-plane.oxide.internal
        SRV  port   123 6444f8a5-6465-4f0b-a549-1993c113569c.host.control-plane.oxide.internal
        SRV  port   123 f10a4fb9-759f-4a65-b25e-5794ad2d07d8.host.control-plane.oxide.internal
    name: _nameservice._tcp                                  (records: 3)
        SRV  port  5353 427ec88f-f467-42fa-9bbb-66a91a36103c.host.control-plane.oxide.internal
        SRV  port  5353 99e2f30b-3174-40bf-a78a-90da8abba8ca.host.control-plane.oxide.internal
        SRV  port  5353 ea5b4030-b52f-44b2-8d70-45f15f987d01.host.control-plane.oxide.internal
    name: _nexus._tcp                                        (records: 3)
        SRV  port 12221 0c71b3b2-6ceb-4e8f-b020-b08675e83038.host.control-plane.oxide.internal
        SRV  port 12221 3eeb8d49-eb1a-43f8-bb64-c2338421c2c6.host.control-plane.oxide.internal
        SRV  port 12221 466a9f29-62bf-4e63-924a-b9efdb86afec.host.control-plane.oxide.internal
    name: _oximeter-reader._tcp                              (records: 1)
        SRV  port  9000 353b3b65-20f7-48c3-88f7-495bd5d31545.host.control-plane.oxide.internal
    name: _repo-depot._tcp                                   (records: 3)
        SRV  port 12348 2b8f0cb3-0295-4b3c-bc58-4fe88b57112c.sled.control-plane.oxide.internal
        SRV  port 12348 98e6b7c2-2efa-41ca-b20a-0a4d61102fe6.sled.control-plane.oxide.internal
        SRV  port 12348 d81c6a84-79b8-4958-ae41-ea46c9b19763.sled.control-plane.oxide.internal
    name: ad6a3a03-8d0f-4504-99a4-cbf73d69b973.host          (records: 1)
        AAAA fd00:1122:3344:102::25
    name: ba4994a8-23f9-4b1a-a84f-a08d74591389.host          (records: 1)
        AAAA fd00:1122:3344:101::24
    name: bd354eef-d8a6-4165-9124-283fb5e46d77.host          (records: 1)
        AAAA fd00:1122:3344:102::26
    name: d81c6a84-79b8-4958-ae41-ea46c9b19763.sled          (records: 1)
        AAAA fd00:1122:3344:103::1
    name: dfac80b4-a887-430a-ae87-a4e065dba787.host          (records: 1)
        AAAA fd00:1122:3344:101::26
    name: e2fdefe7-95b2-4fd2-ae37-56929a06d58c.host          (records: 1)
        AAAA fd00:1122:3344:102::27
    name: ea5b4030-b52f-44b2-8d70-45f15f987d01.host          (records: 1)
        AAAA fd00:1122:3344:3::1
    name: f10a4fb9-759f-4a65-b25e-5794ad2d07d8.host          (records: 1)
        AAAA fd00:1122:3344:103::21
    name: f55647d4-5500-4ad3-893a-df45bd50d622.host          (records: 1)
        AAAA fd00:1122:3344:103::25
    name: f6ec9c67-946a-4da3-98d5-581f72ce8bf0.host          (records: 1)
        AAAA fd00:1122:3344:103::23
    name: ns1                                                (records: 1)
        AAAA fd00:1122:3344:1::1
    name: ns2                                                (records: 1)
        AAAA fd00:1122:3344:2::1
    name: ns3                                                (records: 1)
        AAAA fd00:1122:3344:3::1

external DNS:
  DNS zone: "oxide.example" (unchanged)
    name: @                                                  (records: 3)
        NS   ns1.oxide.example
        NS   ns2.oxide.example
        NS   ns3.oxide.example
    name: example-silo.sys                                   (records: 3)
        A    192.0.2.2
        A    192.0.2.3
        A    192.0.2.4
    name: ns1                                                (records: 1)
        A    198.51.100.1
    name: ns2                                                (records: 1)
        A    198.51.100.2
    name: ns3                                                (records: 1)
        A    198.51.100.3




> # We should continue walking through the update. We need to build out a
> # reconfigurator-cli subcommand to simulate updated zone image sources (just
> # like we have sled-update-sp for simulated SP updates).<|MERGE_RESOLUTION|>--- conflicted
+++ resolved
@@ -206,20 +206,7 @@
 INFO performed noop image source checks on sled, sled_id: 2b8f0cb3-0295-4b3c-bc58-4fe88b57112c, num_total: 9, num_already_artifact: 0, num_eligible: 0, num_ineligible: 9
 INFO performed noop image source checks on sled, sled_id: 98e6b7c2-2efa-41ca-b20a-0a4d61102fe6, num_total: 8, num_already_artifact: 0, num_eligible: 0, num_ineligible: 8
 INFO performed noop image source checks on sled, sled_id: d81c6a84-79b8-4958-ae41-ea46c9b19763, num_total: 8, num_already_artifact: 0, num_eligible: 0, num_ineligible: 8
-<<<<<<< HEAD
-=======
-INFO sufficient BoundaryNtp zones exist in plan, desired_count: 0, current_count: 0
-INFO sufficient Clickhouse zones exist in plan, desired_count: 1, current_count: 1
-INFO sufficient ClickhouseKeeper zones exist in plan, desired_count: 0, current_count: 0
-INFO sufficient ClickhouseServer zones exist in plan, desired_count: 0, current_count: 0
-INFO sufficient CockroachDb zones exist in plan, desired_count: 0, current_count: 0
-INFO sufficient CruciblePantry zones exist in plan, desired_count: 0, current_count: 3
-INFO sufficient InternalDns zones exist in plan, desired_count: 3, current_count: 3
-INFO sufficient ExternalDns zones exist in plan, desired_count: 3, current_count: 3
-INFO sufficient Nexus zones exist in plan, desired_count: 3, current_count: 3
-INFO sufficient Oximeter zones exist in plan, desired_count: 0, current_count: 0
 WARN cannot configure RoT bootloader update for board (missing sign in stage0 caboose from inventory), serial_number: serial0, part_number: model0
->>>>>>> ba17a4fb
 WARN cannot configure RoT update for board (missing sign in caboose from inventory), serial_number: serial0, part_number: model0
 INFO configuring MGS-driven update, artifact_version: 1.0.0, artifact_hash: 7e6667e646ad001b54c8365a3d309c03f89c59102723d38d01697ee8079fe670, expected_inactive_version: NoValidVersion, expected_active_version: 0.0.1, component: sp, sp_slot: 0, sp_type: Sled, serial_number: serial0, part_number: model0
 INFO reached maximum number of pending MGS-driven updates, max: 1
