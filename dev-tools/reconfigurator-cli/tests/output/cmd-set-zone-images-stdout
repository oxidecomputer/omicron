--- conflicted
+++ resolved
@@ -356,13 +356,10 @@
         SRV  port 12221 296ab8b3-3fd4-4c2b-9e0a-1f909e4993e5.host.control-plane.oxide.internal
         SRV  port 12221 50dcee18-a857-4596-8cb7-fc9cf90b698d.host.control-plane.oxide.internal
         SRV  port 12221 805cba8f-a039-44e1-8cb0-1ff2c6b89997.host.control-plane.oxide.internal
-<<<<<<< HEAD
     name: _oximeter-reader._tcp                              (records: 1)
         SRV  port  9000 4fc6cb68-8ce9-4171-91b3-0106b8fed386.host.control-plane.oxide.internal
-=======
     name: _repo-depot._tcp                                   (records: 1)
         SRV  port 12348 868d5b02-7792-4fc0-b6a9-654afcae9ea0.sled.control-plane.oxide.internal
->>>>>>> 90dc8adf
     name: ac0f0ca6-02dd-43c7-b029-f34b247f7392.host          (records: 1)
         AAAA fd00:1122:3344:101::28
     name: ae74917b-2c6a-477d-9b90-fe2c2a4247f7.host          (records: 1)
@@ -641,13 +638,10 @@
         SRV  port 12221 296ab8b3-3fd4-4c2b-9e0a-1f909e4993e5.host.control-plane.oxide.internal
         SRV  port 12221 50dcee18-a857-4596-8cb7-fc9cf90b698d.host.control-plane.oxide.internal
         SRV  port 12221 805cba8f-a039-44e1-8cb0-1ff2c6b89997.host.control-plane.oxide.internal
-<<<<<<< HEAD
     name: _oximeter-reader._tcp                              (records: 1)
         SRV  port  9000 4fc6cb68-8ce9-4171-91b3-0106b8fed386.host.control-plane.oxide.internal
-=======
     name: _repo-depot._tcp                                   (records: 1)
         SRV  port 12348 868d5b02-7792-4fc0-b6a9-654afcae9ea0.sled.control-plane.oxide.internal
->>>>>>> 90dc8adf
     name: ac0f0ca6-02dd-43c7-b029-f34b247f7392.host          (records: 1)
         AAAA fd00:1122:3344:101::28
     name: ae74917b-2c6a-477d-9b90-fe2c2a4247f7.host          (records: 1)
