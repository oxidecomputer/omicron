using provided RNG seed: reconfigurator-cli-test
> # Load an example system. The sled with serial5 is marked non-provisionable
> # so that discretionary zones don't make their way onto it. (We're going to
> # expunge it below to test that we don't try and update zone image sources
> # on expunged sleds.)
> load-example --nsleds 7 --ndisks-per-sled 1 --sled-policy 5:non-provisionable
loaded example system with:
- collection: f45ba181-4b56-42cc-a762-874d90184a43
- blueprint: dbcbd3d6-41ff-48ae-ac0b-1becc9b2fd21


> sled-list
ID                                   SERIAL  NZPOOLS SUBNET                  
2b8f0cb3-0295-4b3c-bc58-4fe88b57112c serial1 1       fd00:1122:3344:102::/64 
98e6b7c2-2efa-41ca-b20a-0a4d61102fe6 serial0 1       fd00:1122:3344:101::/64 
9a867dc9-d505-427f-9eff-cdb1d4d9bd73 serial5 1       fd00:1122:3344:106::/64 
aff6c093-197d-42c5-ad80-9f10ba051a34 serial3 1       fd00:1122:3344:104::/64 
b82ede02-399c-48c6-a1de-411df4fa49a7 serial4 1       fd00:1122:3344:105::/64 
d81c6a84-79b8-4958-ae41-ea46c9b19763 serial2 1       fd00:1122:3344:103::/64 
e96e226f-4ed9-4c01-91b9-69a9cd076c9e serial6 1       fd00:1122:3344:107::/64 


> # Create a TUF repository from a fake manifest. (The output TUF repo is
> # written to a temporary directory that this invocation of `reconfigurator-cli`
> # is running out of as its working directory.)
> tuf-assemble ../../update-common/manifests/fake.toml
INFO assembling repository in <ASSEMBLING_REPOSITORY_IN_REDACTED>
INFO artifacts assembled and archived to `repo-1.0.0.zip`, component: OmicronRepoAssembler
created repo-1.0.0.zip for system version 1.0.0

> # Create a second TUF repository from a different fake manifest.
> tuf-assemble ../../update-common/manifests/fake-non-semver.toml --allow-non-semver
INFO assembling repository in <ASSEMBLING_REPOSITORY_IN_REDACTED>
INFO artifacts assembled and archived to `repo-2.0.0.zip`, component: OmicronRepoAssembler
created repo-2.0.0.zip for system version 2.0.0


> # Load the target release from the first TUF repository.
> set target-release repo-1.0.0.zip
INFO extracting uploaded archive to <EXTRACTING_UPLOADED_ARCHIVE_TO_REDACTED>
INFO created directory to store extracted artifacts, path: <CREATED_DIRECTORY_TO_STORE_EXTRACTED_ARTIFACTS_PATH_REDACTED>
INFO added artifact, name: SimGimletSp, kind: gimlet_sp, version: 1.0.0, hash: 7e6667e646ad001b54c8365a3d309c03f89c59102723d38d01697ee8079fe670, length: 747
INFO added artifact, name: fake-gimlet-rot, kind: gimlet_rot_image_a, version: 1.0.0, hash: 04e4a7fdb84acca92c8fd3235e26d64ea61bef8a5f98202589fd346989c5720a, length: 735
INFO added artifact, name: fake-gimlet-rot, kind: gimlet_rot_image_b, version: 1.0.0, hash: 04e4a7fdb84acca92c8fd3235e26d64ea61bef8a5f98202589fd346989c5720a, length: 735
INFO added artifact, name: fake-gimlet-rot-bootloader, kind: gimlet_rot_bootloader, version: 1.0.0, hash: 005ea358f1cd316df42465b1e3a0334ea22cc0c0442cf9ddf9b42fbf49780236, length: 750
INFO added artifact, name: fake-host, kind: host_phase_1, version: 1.0.0, hash: 2053f8594971bbf0a7326c833e2ffc12b065b9d823b9c0b967d275fa595e4e89, length: 524288
INFO added artifact, name: fake-host, kind: host_phase_2, version: 1.0.0, hash: f3dd0c7a1bd4500ea0d8bcf67581f576d47752b2f1998a4cb0f0c3155c483008, length: 1048576
INFO added artifact, name: fake-trampoline, kind: trampoline_phase_1, version: 1.0.0, hash: 9b7575cad720f017e936fe5994fc4e21fe040acaaf83c2edd86132aa3d667c7b, length: 524288
INFO added artifact, name: fake-trampoline, kind: trampoline_phase_2, version: 1.0.0, hash: f355fb8429a7e0f0716dad035f9a06c799168d6c0ffcde85b1a96fef21d4b53e, length: 1048576
INFO added artifact, name: clickhouse, kind: zone, version: 1.0.0, hash: 52b1eb4daff6f9140491d547b11248392920230db3db0eef5f5fa5333fe9e659, length: 1686
INFO added artifact, name: clickhouse_keeper, kind: zone, version: 1.0.0, hash: cda702919449d86663be97295043aeca0ead69ae5db3bbdb20053972254a27a3, length: 1690
INFO added artifact, name: clickhouse_server, kind: zone, version: 1.0.0, hash: 5f9ae6a9821bbe8ff0bf60feddf8b167902fe5f3e2c98bd21edd1ec9d969a001, length: 1690
INFO added artifact, name: cockroachdb, kind: zone, version: 1.0.0, hash: f3a1a3c0b3469367b005ee78665d982059d5e14e93a479412426bf941c4ed291, length: 1689
INFO added artifact, name: crucible-zone, kind: zone, version: 1.0.0, hash: 6f17cf65fb5a5bec5542dd07c03cd0acc01e59130f02c532c8d848ecae810047, length: 1690
INFO added artifact, name: crucible-pantry-zone, kind: zone, version: 1.0.0, hash: 21f0ada306859c23917361f2e0b9235806c32607ec689c7e8cf16bb898bc5a02, length: 1695
INFO added artifact, name: external-dns, kind: zone, version: 1.0.0, hash: ccca13ed19b8731f9adaf0d6203b02ea3b9ede4fa426b9fac0a07ce95440046d, length: 1689
INFO added artifact, name: internal-dns, kind: zone, version: 1.0.0, hash: ffbf1373f7ee08dddd74c53ed2a94e7c4c572a982d3a9bc94000c6956b700c6a, length: 1689
INFO added artifact, name: ntp, kind: zone, version: 1.0.0, hash: 67593d686ed04a1709f93972b71f4ebc148a9362120f65d239943e814a9a7439, length: 1681
INFO added artifact, name: nexus, kind: zone, version: 1.0.0, hash: 0e32b4a3e5d3668bb1d6a16fb06b74dc60b973fa479dcee0aae3adbb52bf1388, length: 1682
INFO added artifact, name: oximeter, kind: zone, version: 1.0.0, hash: 048d8fe8cdef5b175aad714d0f148aa80ce36c9114ac15ce9d02ed3d37877a77, length: 1682
INFO added artifact, name: fake-psc-sp, kind: psc_sp, version: 1.0.0, hash: f896cf5b19ca85864d470ad8587f980218bff3954e7f52bbd999699cd0f9635b, length: 744
INFO added artifact, name: fake-psc-rot, kind: psc_rot_image_a, version: 1.0.0, hash: 179eb660ebc92e28b6748b6af03d9f998d6131319edd4654a1e948454c62551b, length: 750
INFO added artifact, name: fake-psc-rot, kind: psc_rot_image_b, version: 1.0.0, hash: 179eb660ebc92e28b6748b6af03d9f998d6131319edd4654a1e948454c62551b, length: 750
INFO added artifact, name: fake-psc-rot-bootloader, kind: psc_rot_bootloader, version: 1.0.0, hash: 005ea358f1cd316df42465b1e3a0334ea22cc0c0442cf9ddf9b42fbf49780236, length: 750
INFO added artifact, name: fake-switch-sp, kind: switch_sp, version: 1.0.0, hash: ab32ec86e942e1a16c8d43ea143cd80dd05a9639529d3569b1c24dfa2587ee74, length: 740
INFO added artifact, name: fake-switch-rot, kind: switch_rot_image_a, version: 1.0.0, hash: 04e4a7fdb84acca92c8fd3235e26d64ea61bef8a5f98202589fd346989c5720a, length: 735
INFO added artifact, name: fake-switch-rot, kind: switch_rot_image_b, version: 1.0.0, hash: 04e4a7fdb84acca92c8fd3235e26d64ea61bef8a5f98202589fd346989c5720a, length: 735
INFO added artifact, name: fake-switch-rot-bootloader, kind: switch_rot_bootloader, version: 1.0.0, hash: 005ea358f1cd316df42465b1e3a0334ea22cc0c0442cf9ddf9b42fbf49780236, length: 750
set target release based on repo-1.0.0.zip


> # On one sled, update the install dataset.
> sled-update-install-dataset serial0 --to-target-release
sled 98e6b7c2-2efa-41ca-b20a-0a4d61102fe6: install dataset updated: to target release (system version 1.0.0)


> # On another sled, simulate an error reading the zone manifest.
> sled-update-install-dataset serial1 --with-manifest-error
sled 2b8f0cb3-0295-4b3c-bc58-4fe88b57112c: install dataset updated: simulated error obtaining zone manifest


> # On a third sled, update the install dataset and simulate a mupdate override.
> # Also set it in the blueprint -- this simulates the situation where the mupdate
> # override is in progress and will be cleared in the future.
> sled-update-install-dataset serial2 --to-target-release
sled d81c6a84-79b8-4958-ae41-ea46c9b19763: install dataset updated: to target release (system version 1.0.0)

> sled-set serial2 mupdate-override ffffffff-ffff-ffff-ffff-ffffffffffff
set sled d81c6a84-79b8-4958-ae41-ea46c9b19763 mupdate override: unset -> ffffffff-ffff-ffff-ffff-ffffffffffff

> blueprint-edit latest set-remove-mupdate-override serial2 ffffffff-ffff-ffff-ffff-ffffffffffff
blueprint 8da82a8e-bf97-4fbd-8ddd-9f6462732cf1 created from latest blueprint (dbcbd3d6-41ff-48ae-ac0b-1becc9b2fd21): set remove_mupdate_override to ffffffff-ffff-ffff-ffff-ffffffffffff


> # On a fourth sled, simulate an error validating the install dataset image on one zone.
> # We pick ntp because internal-ntp is non-discretionary.
> sled-update-install-dataset serial3 --to-target-release --with-zone-error ntp
sled aff6c093-197d-42c5-ad80-9f10ba051a34: install dataset updated: to target release (system version 1.0.0, 1 zone errors)


> # On a fifth sled, set the install dataset to the repo-2.0.0.zip generated by the
> # second TUF repository.
> sled-update-install-dataset serial4 --from-repo repo-2.0.0.zip
INFO extracting uploaded archive to <EXTRACTING_UPLOADED_ARCHIVE_TO_REDACTED>
INFO created directory to store extracted artifacts, path: <CREATED_DIRECTORY_TO_STORE_EXTRACTED_ARTIFACTS_PATH_REDACTED>
INFO added artifact, name: fake-gimlet-sp, kind: gimlet_sp, version: 2.0.0, hash: ce1e98a8a9ae541654508f101d59a3ddeba3d28177f1d42d5614248eef0b820b, length: 751
INFO added artifact, name: fake-gimlet-rot, kind: gimlet_rot_image_a, version: 2.0.0, hash: e7047f500a5391e22cd8e6a8d3ae66c9d9de7a8d021e6e9a10e05bb6d554da77, length: 743
INFO added artifact, name: fake-gimlet-rot, kind: gimlet_rot_image_b, version: 2.0.0, hash: e7047f500a5391e22cd8e6a8d3ae66c9d9de7a8d021e6e9a10e05bb6d554da77, length: 743
INFO added artifact, name: fake-gimlet-rot-bootloader, kind: gimlet_rot_bootloader, version: 2.0.0, hash: 238a9bfc87f02141c7555ff5ebb7a22ec37bc24d6f724ce3af05ed7c412cd115, length: 750
INFO added artifact, name: fake-host, kind: host_phase_1, version: 2.0.0, hash: 44714733af7600b30a50bfd2cbaf707ff7ee9724073ff70a6732e55a88864cf6, length: 524288
INFO added artifact, name: fake-host, kind: host_phase_2, version: 2.0.0, hash: 0c0362b640cece5b9a5e86d8fa683bd2eb84c3e7f90731f597197d604ffa76e3, length: 1048576
INFO added artifact, name: fake-trampoline, kind: trampoline_phase_1, version: non-semver, hash: 24f8ca0d52da5238644b11964c6feda854c7530820713efefa7ac91683b3fc76, length: 524288
INFO added artifact, name: fake-trampoline, kind: trampoline_phase_2, version: non-semver, hash: 5fceee33d358aacb8a34ca93a30e28354bd8f341f6e3e895a2cafe83904f3d80, length: 1048576
INFO added artifact, name: clickhouse, kind: zone, version: 2.0.0, hash: bb2d1ff02d11f72bc9049ae57f27536207519a1859d29f8d7a90ab3b44d56b08, length: 1687
INFO added artifact, name: clickhouse_keeper, kind: zone, version: 2.0.0, hash: 1eb9f24be68f13c274aa0ac9b863cec520dbfe762620c328431728d75bfd2198, length: 1691
INFO added artifact, name: clickhouse_server, kind: zone, version: 2.0.0, hash: 50fe271948672a9af1ba5f96c9d87ff2736fa72d78dfef598a79fa0cc8a00474, length: 1691
INFO added artifact, name: cockroachdb, kind: zone, version: 2.0.0, hash: ebc82bf181db864b78cb7e3ddedf7ab1dd8fe7b377b02846f3c27cf0387bb387, length: 1690
INFO added artifact, name: crucible-zone, kind: zone, version: 2.0.0, hash: 866f6a7c2e51c056fb722b5113e80181cc9cd8b712a0d3dbf1edc4ce29e5229e, length: 1691
INFO added artifact, name: crucible-pantry-zone, kind: zone, version: 2.0.0, hash: 3ff26dad96faa8f67251f5de40458b4f809d536bfe8572134da0e42c2fa12674, length: 1696
INFO added artifact, name: external-dns, kind: zone, version: 2.0.0, hash: f282c45771429f7bebf71f0cc668521066db57c6bb07fcfccdfb44825d3d930f, length: 1690
INFO added artifact, name: internal-dns, kind: zone, version: 2.0.0, hash: de30657a72b066b8ef1f56351a0a5d4d7000da0a62c4be9b2e949a107ca8a389, length: 1690
INFO added artifact, name: ntp, kind: zone, version: 2.0.0, hash: d76e26198daed69cdae04490d7477f8c842e0dbe37d463eac0d0a8d3fb803095, length: 1682
INFO added artifact, name: nexus, kind: zone, version: 2.0.0, hash: e9b7035f41848a987a798c15ac424cc91dd662b1af0920d58d8aa1ebad7467b6, length: 1683
INFO added artifact, name: oximeter, kind: zone, version: 2.0.0, hash: 9f4bc56a15d5fd943fdac94309994b8fd73aa2be1ec61faf44bfcf2356c9dc23, length: 1683
INFO added artifact, name: fake-psc-sp, kind: psc_sp, version: 2.0.0, hash: 7adf04de523865003dbf120cebddd5fcf5bad650640281b294197e6ca7016e47, length: 748
INFO added artifact, name: fake-psc-rot, kind: psc_rot_image_a, version: 2.0.0, hash: 6d1c432647e9b9e4cf846ff5d17932d75cba49c0d3f23d24243238bc40bcfef5, length: 746
INFO added artifact, name: fake-psc-rot, kind: psc_rot_image_b, version: 2.0.0, hash: 6d1c432647e9b9e4cf846ff5d17932d75cba49c0d3f23d24243238bc40bcfef5, length: 746
INFO added artifact, name: fake-psc-rot-bootloader, kind: psc_rot_bootloader, version: 2.0.0, hash: 238a9bfc87f02141c7555ff5ebb7a22ec37bc24d6f724ce3af05ed7c412cd115, length: 750
INFO added artifact, name: fake-switch-sp, kind: switch_sp, version: 2.0.0, hash: 5a9019c484c051edfab4903a7a5e1817c89bd555eea3e48f6b92c6e67442e13e, length: 746
INFO added artifact, name: fake-switch-rot, kind: switch_rot_image_a, version: 2.0.0, hash: e7047f500a5391e22cd8e6a8d3ae66c9d9de7a8d021e6e9a10e05bb6d554da77, length: 743
INFO added artifact, name: fake-switch-rot, kind: switch_rot_image_b, version: 2.0.0, hash: e7047f500a5391e22cd8e6a8d3ae66c9d9de7a8d021e6e9a10e05bb6d554da77, length: 743
INFO added artifact, name: fake-switch-rot-bootloader, kind: switch_rot_bootloader, version: non-semver-2, hash: a0d6df68e6112edcf62c035947563d2a58d06e11443b95b90bf087da710550a5, length: 758
sled b82ede02-399c-48c6-a1de-411df4fa49a7: install dataset updated: from repo at repo-2.0.0.zip (system version 2.0.0)


> # On the sixth sled, update to the target release (so it shows up in inventory).
> # Then, mark the sled expunged (in the planning input).
> sled-update-install-dataset serial5 --to-target-release
sled 9a867dc9-d505-427f-9eff-cdb1d4d9bd73: install dataset updated: to target release (system version 1.0.0)

> sled-set serial5 policy expunged
set sled 9a867dc9-d505-427f-9eff-cdb1d4d9bd73 policy to expunged


> # On the seventh sled, update to the target release but hide the sled
> # from inventory. This should prevent changes to the blueprint for
> # this sled.
> sled-update-install-dataset serial6 --to-target-release
sled e96e226f-4ed9-4c01-91b9-69a9cd076c9e: install dataset updated: to target release (system version 1.0.0)

> sled-set serial6 inventory-hidden
set sled e96e226f-4ed9-4c01-91b9-69a9cd076c9e inventory visibility: visible -> hidden


> # Generate an inventory and run a blueprint planning step.
> inventory-generate
generated inventory collection eb0796d5-ab8a-4f7b-a884-b4aeacb8ab51 from configured sleds

> blueprint-plan latest latest
WARN skipping zones eligible for cleanup check (sled not present in latest inventory collection), sled_id: e96e226f-4ed9-4c01-91b9-69a9cd076c9e
<<<<<<< HEAD
WARN no inventory found for in-service sled, phase: do_plan_mupdate_override, sled_id: e96e226f-4ed9-4c01-91b9-69a9cd076c9e
INFO not ready to add or update new zones yet, phase: do_plan_mupdate_override, reasons: sleds have remove mupdate override set in blueprint: d81c6a84-79b8-4958-ae41-ea46c9b19763
WARN skipping noop image source check since sled-agent encountered error retrieving zone manifest (this is abnormal), sled_id: 2b8f0cb3-0295-4b3c-bc58-4fe88b57112c, error: reconfigurator-sim simulated error: simulated error obtaining zone manifest
INFO install dataset artifact hash matches TUF repo, switching out the zone image source to Artifact, sled_id: 98e6b7c2-2efa-41ca-b20a-0a4d61102fe6, tuf_artifact_id: nexus v1.0.0 (zone)
INFO install dataset artifact hash matches TUF repo, switching out the zone image source to Artifact, sled_id: 98e6b7c2-2efa-41ca-b20a-0a4d61102fe6, tuf_artifact_id: internal-dns v1.0.0 (zone)
INFO install dataset artifact hash matches TUF repo, switching out the zone image source to Artifact, sled_id: 98e6b7c2-2efa-41ca-b20a-0a4d61102fe6, tuf_artifact_id: crucible-zone v1.0.0 (zone)
INFO install dataset artifact hash matches TUF repo, switching out the zone image source to Artifact, sled_id: 98e6b7c2-2efa-41ca-b20a-0a4d61102fe6, tuf_artifact_id: ntp v1.0.0 (zone)
INFO install dataset artifact hash matches TUF repo, switching out the zone image source to Artifact, sled_id: 98e6b7c2-2efa-41ca-b20a-0a4d61102fe6, tuf_artifact_id: external-dns v1.0.0 (zone)
INFO install dataset artifact hash matches TUF repo, switching out the zone image source to Artifact, sled_id: 98e6b7c2-2efa-41ca-b20a-0a4d61102fe6, tuf_artifact_id: crucible-pantry-zone v1.0.0 (zone)
INFO noop converting 6/6 install-dataset zones to artifact store, sled_id: 98e6b7c2-2efa-41ca-b20a-0a4d61102fe6
INFO install dataset artifact hash matches TUF repo, switching out the zone image source to Artifact, sled_id: aff6c093-197d-42c5-ad80-9f10ba051a34, tuf_artifact_id: nexus v1.0.0 (zone)
INFO install dataset artifact hash matches TUF repo, switching out the zone image source to Artifact, sled_id: aff6c093-197d-42c5-ad80-9f10ba051a34, tuf_artifact_id: external-dns v1.0.0 (zone)
INFO install dataset artifact hash matches TUF repo, switching out the zone image source to Artifact, sled_id: aff6c093-197d-42c5-ad80-9f10ba051a34, tuf_artifact_id: crucible-zone v1.0.0 (zone)
INFO install dataset artifact hash matches TUF repo, switching out the zone image source to Artifact, sled_id: aff6c093-197d-42c5-ad80-9f10ba051a34, tuf_artifact_id: internal-dns v1.0.0 (zone)
INFO install dataset artifact hash matches TUF repo, switching out the zone image source to Artifact, sled_id: aff6c093-197d-42c5-ad80-9f10ba051a34, tuf_artifact_id: crucible-pantry-zone v1.0.0 (zone)
WARN zone manifest inventory indicated install dataset artifact is invalid, not using artifact (this is abnormal), sled_id: aff6c093-197d-42c5-ad80-9f10ba051a34, zone_id: e8fe709c-725f-4bb2-b714-ffcda13a9e54, kind: internal_ntp, file_name: ntp.tar.gz, error: reconfigurator-sim: simulated error validating zone image
INFO noop converting 5/6 install-dataset zones to artifact store, sled_id: aff6c093-197d-42c5-ad80-9f10ba051a34
INFO noop converting 0/2 install-dataset zones to artifact store, sled_id: b82ede02-399c-48c6-a1de-411df4fa49a7
INFO skipping noop image source check on sled (blueprint has get_remove_mupdate_override set for sled), sled_id: d81c6a84-79b8-4958-ae41-ea46c9b19763, bp_remove_mupdate_override_id: ffffffff-ffff-ffff-ffff-ffffffffffff
INFO skipping noop image source check (sled not present in latest inventory collection), sled_id: e96e226f-4ed9-4c01-91b9-69a9cd076c9e
=======
WARN skipped noop image source check on sled, sled_id: 2b8f0cb3-0295-4b3c-bc58-4fe88b57112c, reason: error retrieving zone manifest: reconfigurator-sim simulated error: simulated error obtaining zone manifest
INFO performed noop image source checks on sled, sled_id: 98e6b7c2-2efa-41ca-b20a-0a4d61102fe6, num_total: 6, num_already_artifact: 0, num_eligible: 6, num_ineligible: 0
INFO performed noop image source checks on sled, sled_id: aff6c093-197d-42c5-ad80-9f10ba051a34, num_total: 6, num_already_artifact: 0, num_eligible: 5, num_ineligible: 1
WARN zone manifest inventory indicated install dataset artifact is invalid, not using artifact (this is abnormal), sled_id: aff6c093-197d-42c5-ad80-9f10ba051a34, zone_id: e8fe709c-725f-4bb2-b714-ffcda13a9e54, kind: internal_ntp, file_name: ntp.tar.gz, message: reconfigurator-sim: simulated error validating zone image
INFO performed noop image source checks on sled, sled_id: b82ede02-399c-48c6-a1de-411df4fa49a7, num_total: 2, num_already_artifact: 0, num_eligible: 0, num_ineligible: 2
INFO install dataset artifact hash not found in TUF repo, ignoring for noop checks, sled_id: b82ede02-399c-48c6-a1de-411df4fa49a7, zone_id: b910534b-2a53-4335-a3d9-5311d2f3186a, kind: internal_ntp, file_name: ntp.tar.gz, expected_hash: d76e26198daed69cdae04490d7477f8c842e0dbe37d463eac0d0a8d3fb803095
INFO install dataset artifact hash not found in TUF repo, ignoring for noop checks, sled_id: b82ede02-399c-48c6-a1de-411df4fa49a7, zone_id: ecbe0b3d-1acc-44b2-b6d4-f4d2770516e4, kind: crucible, file_name: crucible.tar.gz, expected_hash: 866f6a7c2e51c056fb722b5113e80181cc9cd8b712a0d3dbf1edc4ce29e5229e
INFO skipped noop image source check on sled, sled_id: d81c6a84-79b8-4958-ae41-ea46c9b19763, reason: remove_mupdate_override is set in the blueprint (ffffffff-ffff-ffff-ffff-ffffffffffff)
INFO skipped noop image source check on sled, sled_id: e96e226f-4ed9-4c01-91b9-69a9cd076c9e, reason: sled not found in inventory
INFO noop converting 6/6 install-dataset zones to artifact store, sled_id: 98e6b7c2-2efa-41ca-b20a-0a4d61102fe6, num_total: 6, num_already_artifact: 0
INFO noop converting 5/6 install-dataset zones to artifact store, sled_id: aff6c093-197d-42c5-ad80-9f10ba051a34, num_total: 6, num_already_artifact: 0
INFO parent blueprint contains NTP zone, but it's not in inventory yet, sled_id: e96e226f-4ed9-4c01-91b9-69a9cd076c9e
INFO sufficient BoundaryNtp zones exist in plan, desired_count: 0, current_count: 0
INFO sufficient Clickhouse zones exist in plan, desired_count: 1, current_count: 1
INFO sufficient ClickhouseKeeper zones exist in plan, desired_count: 0, current_count: 0
INFO sufficient ClickhouseServer zones exist in plan, desired_count: 0, current_count: 0
INFO sufficient CockroachDb zones exist in plan, desired_count: 0, current_count: 0
INFO sufficient CruciblePantry zones exist in plan, desired_count: 3, current_count: 3
INFO sufficient InternalDns zones exist in plan, desired_count: 3, current_count: 3
INFO sufficient ExternalDns zones exist in plan, desired_count: 3, current_count: 3
INFO sufficient Nexus zones exist in plan, desired_count: 3, current_count: 3
INFO sufficient Oximeter zones exist in plan, desired_count: 0, current_count: 0
INFO configuring SP update, artifact_version: 1.0.0, artifact_hash: 7e6667e646ad001b54c8365a3d309c03f89c59102723d38d01697ee8079fe670, expected_inactive_version: NoValidVersion, expected_active_version: 0.0.1, component: sp, sp_slot: 0, sp_type: Sled, serial_number: serial0, part_number: model0
INFO reached maximum number of pending SP updates, max: 1
>>>>>>> 41f8eea7
INFO will ensure cockroachdb setting, setting: cluster.preserve_downgrade_option, value: DoNotModify
generated blueprint 58d5e830-0884-47d8-a7cd-b2b3751adeb4 based on parent blueprint 8da82a8e-bf97-4fbd-8ddd-9f6462732cf1


> # This diff should show expected changes to the blueprint.
> blueprint-diff latest
from: blueprint 8da82a8e-bf97-4fbd-8ddd-9f6462732cf1
to:   blueprint 58d5e830-0884-47d8-a7cd-b2b3751adeb4

 MODIFIED SLEDS:

  sled 98e6b7c2-2efa-41ca-b20a-0a4d61102fe6 (active, config generation 2 -> 3):

    host phase 2 contents:
    ------------------------
    slot   boot image source
    ------------------------
    A      current contents 
    B      current contents 


    physical disks:
    ------------------------------------------------------------------------------------
    vendor        model        serial                                        disposition
    ------------------------------------------------------------------------------------
    fake-vendor   fake-model   serial-c6d33b64-fb96-4129-bab1-7878a06a5f9b   in service 


    datasets:
    -------------------------------------------------------------------------------------------------------------------------------------------------------------------------------------------------------
    dataset name                                                                                                   dataset id                             disposition   quota     reservation   compression
    -------------------------------------------------------------------------------------------------------------------------------------------------------------------------------------------------------
    oxp_c6d33b64-fb96-4129-bab1-7878a06a5f9b/crucible                                                              43931274-7fe8-4077-825d-dff2bc8efa58   in service    none      none          off        
    oxp_c6d33b64-fb96-4129-bab1-7878a06a5f9b/crypt/external_dns                                                    a4c3032e-21fa-4d4a-b040-a7e3c572cf3c   in service    none      none          off        
    oxp_c6d33b64-fb96-4129-bab1-7878a06a5f9b/crypt/internal_dns                                                    4f60b534-eaa3-40a1-b60f-bfdf147af478   in service    none      none          off        
    oxp_c6d33b64-fb96-4129-bab1-7878a06a5f9b/crypt/zone                                                            4617d206-4330-4dfa-b9f3-f63a3db834f9   in service    none      none          off        
    oxp_c6d33b64-fb96-4129-bab1-7878a06a5f9b/crypt/zone/oxz_crucible_5199c033-4cf9-4ab6-8ae7-566bd7606363          ad41be71-6c15-4428-b510-20ceacde4fa6   in service    none      none          off        
    oxp_c6d33b64-fb96-4129-bab1-7878a06a5f9b/crypt/zone/oxz_crucible_pantry_ba4994a8-23f9-4b1a-a84f-a08d74591389   1bca7f71-5e42-4749-91ec-fa40793a3a9a   in service    none      none          off        
    oxp_c6d33b64-fb96-4129-bab1-7878a06a5f9b/crypt/zone/oxz_external_dns_803bfb63-c246-41db-b0da-d3b87ddfc63d      3ac089c9-9dec-465b-863a-188e80d71fb4   in service    none      none          off        
    oxp_c6d33b64-fb96-4129-bab1-7878a06a5f9b/crypt/zone/oxz_internal_dns_427ec88f-f467-42fa-9bbb-66a91a36103c      686c19cf-a0d7-45f6-866f-c564612b2664   in service    none      none          off        
    oxp_c6d33b64-fb96-4129-bab1-7878a06a5f9b/crypt/zone/oxz_nexus_0c71b3b2-6ceb-4e8f-b020-b08675e83038             793ac181-1b01-403c-850d-7f5c54bda6c9   in service    none      none          off        
    oxp_c6d33b64-fb96-4129-bab1-7878a06a5f9b/crypt/zone/oxz_ntp_6444f8a5-6465-4f0b-a549-1993c113569c               cdf3684f-a6cf-4449-b9ec-e696b2c663e2   in service    none      none          off        
    oxp_c6d33b64-fb96-4129-bab1-7878a06a5f9b/crypt/debug                                                           248c6c10-1ac6-45de-bb55-ede36ca56bbd   in service    100 GiB   none          gzip-9     


    omicron zones:
    -------------------------------------------------------------------------------------------------------------------------
    zone type         zone id                                image source                disposition   underlay IP           
    -------------------------------------------------------------------------------------------------------------------------
*   crucible          5199c033-4cf9-4ab6-8ae7-566bd7606363   - install dataset           in service    fd00:1122:3344:101::25
     └─                                                      + artifact: version 1.0.0                                       
*   crucible_pantry   ba4994a8-23f9-4b1a-a84f-a08d74591389   - install dataset           in service    fd00:1122:3344:101::24
     └─                                                      + artifact: version 1.0.0                                       
*   external_dns      803bfb63-c246-41db-b0da-d3b87ddfc63d   - install dataset           in service    fd00:1122:3344:101::23
     └─                                                      + artifact: version 1.0.0                                       
*   internal_dns      427ec88f-f467-42fa-9bbb-66a91a36103c   - install dataset           in service    fd00:1122:3344:2::1   
     └─                                                      + artifact: version 1.0.0                                       
*   internal_ntp      6444f8a5-6465-4f0b-a549-1993c113569c   - install dataset           in service    fd00:1122:3344:101::21
     └─                                                      + artifact: version 1.0.0                                       
*   nexus             0c71b3b2-6ceb-4e8f-b020-b08675e83038   - install dataset           in service    fd00:1122:3344:101::22
     └─                                                      + artifact: version 1.0.0                                       


  sled 9a867dc9-d505-427f-9eff-cdb1d4d9bd73 (active -> decommissioned, config generation 2 -> 3):

    host phase 2 contents:
    ------------------------
    slot   boot image source
    ------------------------
    A      current contents 
    B      current contents 


    physical disks:
    ---------------------------------------------------------------------------------------
    vendor        model        serial                                        disposition   
    ---------------------------------------------------------------------------------------
*   fake-vendor   fake-model   serial-5ad21c90-792e-445b-b25e-285723c44243   - in service  
     └─                                                                      + expunged ✓  


    datasets:
    -------------------------------------------------------------------------------------------------------------------------------------------------------------------------------------------------
    dataset name                                                                                            dataset id                             disposition    quota     reservation   compression
    -------------------------------------------------------------------------------------------------------------------------------------------------------------------------------------------------
*   oxp_5ad21c90-792e-445b-b25e-285723c44243/crucible                                                       7fd50c89-afc0-4a37-ac93-ba5273120d32   - in service   none      none          off        
     └─                                                                                                                                            + expunged                                        
*   oxp_5ad21c90-792e-445b-b25e-285723c44243/crypt/zone                                                     f9c25bcc-cd19-4003-a23a-807ae76e35aa   - in service   none      none          off        
     └─                                                                                                                                            + expunged                                        
*   oxp_5ad21c90-792e-445b-b25e-285723c44243/crypt/zone/oxz_crucible_824150c0-3fa4-4bac-9d14-c47ad04c9f3a   e36ae01d-7975-429c-b802-f1bbc3b032b3   - in service   none      none          off        
     └─                                                                                                                                            + expunged                                        
*   oxp_5ad21c90-792e-445b-b25e-285723c44243/crypt/zone/oxz_ntp_db288a1e-c33c-44ca-8c79-9a8978afa34d        51086d20-09ec-454c-9127-435beba2b8f0   - in service   none      none          off        
     └─                                                                                                                                            + expunged                                        
*   oxp_5ad21c90-792e-445b-b25e-285723c44243/crypt/debug                                                    639da9cf-2ce6-4e90-b95d-a0d0fc57d0f2   - in service   100 GiB   none          gzip-9     
     └─                                                                                                                                            + expunged                                        


    omicron zones:
    ---------------------------------------------------------------------------------------------------------------
    zone type      zone id                                image source      disposition      underlay IP           
    ---------------------------------------------------------------------------------------------------------------
*   crucible       824150c0-3fa4-4bac-9d14-c47ad04c9f3a   install dataset   - in service     fd00:1122:3344:106::22
     └─                                                                     + expunged ✓                           
*   internal_ntp   db288a1e-c33c-44ca-8c79-9a8978afa34d   install dataset   - in service     fd00:1122:3344:106::21
     └─                                                                     + expunged ✓                           


  sled aff6c093-197d-42c5-ad80-9f10ba051a34 (active, config generation 2 -> 3):

    host phase 2 contents:
    ------------------------
    slot   boot image source
    ------------------------
    A      current contents 
    B      current contents 


    physical disks:
    ------------------------------------------------------------------------------------
    vendor        model        serial                                        disposition
    ------------------------------------------------------------------------------------
    fake-vendor   fake-model   serial-f3e1cbbc-5682-46ce-93a2-00a4a603bb63   in service 


    datasets:
    -------------------------------------------------------------------------------------------------------------------------------------------------------------------------------------------------------
    dataset name                                                                                                   dataset id                             disposition   quota     reservation   compression
    -------------------------------------------------------------------------------------------------------------------------------------------------------------------------------------------------------
    oxp_f3e1cbbc-5682-46ce-93a2-00a4a603bb63/crucible                                                              aa71e3e0-8b92-402e-89a9-4f3252af2863   in service    none      none          off        
    oxp_f3e1cbbc-5682-46ce-93a2-00a4a603bb63/crypt/external_dns                                                    0e924845-9e93-4313-bcce-23d534fcc633   in service    none      none          off        
    oxp_f3e1cbbc-5682-46ce-93a2-00a4a603bb63/crypt/internal_dns                                                    2f73afe1-14e7-4625-85a6-645d9efaa370   in service    none      none          off        
    oxp_f3e1cbbc-5682-46ce-93a2-00a4a603bb63/crypt/zone                                                            cbb667a8-71f0-4ef3-a8ec-3149eaab45e0   in service    none      none          off        
    oxp_f3e1cbbc-5682-46ce-93a2-00a4a603bb63/crypt/zone/oxz_crucible_8e3dd7a4-75a3-4917-a6f4-0991bbdef7ea          24bc6a37-a936-4453-96fe-61f15e9535d7   in service    none      none          off        
    oxp_f3e1cbbc-5682-46ce-93a2-00a4a603bb63/crypt/zone/oxz_crucible_pantry_d07a1fed-4235-4821-a1e5-f7eb2646ff33   a2807343-8c57-45f2-877a-ca064e2e28e2   in service    none      none          off        
    oxp_f3e1cbbc-5682-46ce-93a2-00a4a603bb63/crypt/zone/oxz_external_dns_43a0588f-5b57-469b-a173-db6cb6105e4c      27521fba-e5e3-418f-975b-a499010bf840   in service    none      none          off        
    oxp_f3e1cbbc-5682-46ce-93a2-00a4a603bb63/crypt/zone/oxz_internal_dns_97753dbd-5a0f-4273-b1be-db6bb2b69381      f41fb7c9-c08d-463b-9095-dd7b7a39bd70   in service    none      none          off        
    oxp_f3e1cbbc-5682-46ce-93a2-00a4a603bb63/crypt/zone/oxz_nexus_33862f97-2897-4d53-a9a6-78a80f7eb13f             b8457107-50ca-4454-a17d-f9c0d4f94cde   in service    none      none          off        
    oxp_f3e1cbbc-5682-46ce-93a2-00a4a603bb63/crypt/zone/oxz_ntp_e8fe709c-725f-4bb2-b714-ffcda13a9e54               febe87b8-c8ac-4401-b9ee-bbc3be700946   in service    none      none          off        
    oxp_f3e1cbbc-5682-46ce-93a2-00a4a603bb63/crypt/debug                                                           d6f0564e-e4a8-4f6f-b122-0314ff473b20   in service    100 GiB   none          gzip-9     


    omicron zones:
    -------------------------------------------------------------------------------------------------------------------------
    zone type         zone id                                image source                disposition   underlay IP           
    -------------------------------------------------------------------------------------------------------------------------
    internal_ntp      e8fe709c-725f-4bb2-b714-ffcda13a9e54   install dataset             in service    fd00:1122:3344:104::21
*   crucible          8e3dd7a4-75a3-4917-a6f4-0991bbdef7ea   - install dataset           in service    fd00:1122:3344:104::25
     └─                                                      + artifact: version 1.0.0                                       
*   crucible_pantry   d07a1fed-4235-4821-a1e5-f7eb2646ff33   - install dataset           in service    fd00:1122:3344:104::24
     └─                                                      + artifact: version 1.0.0                                       
*   external_dns      43a0588f-5b57-469b-a173-db6cb6105e4c   - install dataset           in service    fd00:1122:3344:104::23
     └─                                                      + artifact: version 1.0.0                                       
*   internal_dns      97753dbd-5a0f-4273-b1be-db6bb2b69381   - install dataset           in service    fd00:1122:3344:3::1   
     └─                                                      + artifact: version 1.0.0                                       
*   nexus             33862f97-2897-4d53-a9a6-78a80f7eb13f   - install dataset           in service    fd00:1122:3344:104::22
     └─                                                      + artifact: version 1.0.0                                       


 COCKROACHDB SETTINGS:
    state fingerprint:::::::::::::::::   (none) (unchanged)
    cluster.preserve_downgrade_option:   (do not modify) (unchanged)

 METADATA:
    internal DNS version:::   1 (unchanged)
    external DNS version:::   1 (unchanged)
    target release min gen:   1 (unchanged)

 OXIMETER SETTINGS:
    generation:   1 (unchanged)
    read from::   SingleNode (unchanged)


internal DNS:
* DNS zone: "control-plane.oxide.internal": 
    name: 0c71b3b2-6ceb-4e8f-b020-b08675e83038.host          (records: 1)
        AAAA fd00:1122:3344:101::22
    name: 2b8f0cb3-0295-4b3c-bc58-4fe88b57112c.sled          (records: 1)
        AAAA fd00:1122:3344:102::1
    name: 33862f97-2897-4d53-a9a6-78a80f7eb13f.host          (records: 1)
        AAAA fd00:1122:3344:104::22
    name: 353b3b65-20f7-48c3-88f7-495bd5d31545.host          (records: 1)
        AAAA fd00:1122:3344:102::23
    name: 3a7c2683-58bc-479c-9c16-2f9dfc102e29.host          (records: 1)
        AAAA fd00:1122:3344:103::22
    name: 427ec88f-f467-42fa-9bbb-66a91a36103c.host          (records: 1)
        AAAA fd00:1122:3344:2::1
    name: 43a0588f-5b57-469b-a173-db6cb6105e4c.host          (records: 1)
        AAAA fd00:1122:3344:104::23
    name: 466a9f29-62bf-4e63-924a-b9efdb86afec.host          (records: 1)
        AAAA fd00:1122:3344:102::22
    name: 5199c033-4cf9-4ab6-8ae7-566bd7606363.host          (records: 1)
        AAAA fd00:1122:3344:101::25
    name: 62620961-fc4a-481e-968b-f5acbac0dc63.host          (records: 1)
        AAAA fd00:1122:3344:102::21
    name: 6444f8a5-6465-4f0b-a549-1993c113569c.host          (records: 1)
        AAAA fd00:1122:3344:101::21
    name: 6c3ae381-04f7-41ea-b0ac-74db387dbc3a.host          (records: 1)
        AAAA fd00:1122:3344:102::24
    name: 803bfb63-c246-41db-b0da-d3b87ddfc63d.host          (records: 1)
        AAAA fd00:1122:3344:101::23
-   name: 824150c0-3fa4-4bac-9d14-c47ad04c9f3a.host          (records: 1)
-       AAAA fd00:1122:3344:106::22
    name: 8e3dd7a4-75a3-4917-a6f4-0991bbdef7ea.host          (records: 1)
        AAAA fd00:1122:3344:104::25
    name: 97753dbd-5a0f-4273-b1be-db6bb2b69381.host          (records: 1)
        AAAA fd00:1122:3344:3::1
    name: 98e6b7c2-2efa-41ca-b20a-0a4d61102fe6.sled          (records: 1)
        AAAA fd00:1122:3344:101::1
    name: 99e2f30b-3174-40bf-a78a-90da8abba8ca.host          (records: 1)
        AAAA fd00:1122:3344:1::1
    name: 9a867dc9-d505-427f-9eff-cdb1d4d9bd73.sled          (records: 1)
        AAAA fd00:1122:3344:106::1
    name: @                                                  (records: 3)
        NS   ns1.control-plane.oxide.internal
        NS   ns2.control-plane.oxide.internal
        NS   ns3.control-plane.oxide.internal
    name: _clickhouse-admin-single-server._tcp               (records: 1)
        SRV  port  8888 353b3b65-20f7-48c3-88f7-495bd5d31545.host.control-plane.oxide.internal
    name: _clickhouse-native._tcp                            (records: 1)
        SRV  port  9000 353b3b65-20f7-48c3-88f7-495bd5d31545.host.control-plane.oxide.internal
    name: _clickhouse._tcp                                   (records: 1)
        SRV  port  8123 353b3b65-20f7-48c3-88f7-495bd5d31545.host.control-plane.oxide.internal
    name: _crucible-pantry._tcp                              (records: 3)
        SRV  port 17000 ad6a3a03-8d0f-4504-99a4-cbf73d69b973.host.control-plane.oxide.internal
        SRV  port 17000 ba4994a8-23f9-4b1a-a84f-a08d74591389.host.control-plane.oxide.internal
        SRV  port 17000 d07a1fed-4235-4821-a1e5-f7eb2646ff33.host.control-plane.oxide.internal
    name: _crucible._tcp.3a7c2683-58bc-479c-9c16-2f9dfc102e29 (records: 1)
        SRV  port 32345 3a7c2683-58bc-479c-9c16-2f9dfc102e29.host.control-plane.oxide.internal
    name: _crucible._tcp.5199c033-4cf9-4ab6-8ae7-566bd7606363 (records: 1)
        SRV  port 32345 5199c033-4cf9-4ab6-8ae7-566bd7606363.host.control-plane.oxide.internal
-   name: _crucible._tcp.824150c0-3fa4-4bac-9d14-c47ad04c9f3a (records: 1)
-       SRV  port 32345 824150c0-3fa4-4bac-9d14-c47ad04c9f3a.host.control-plane.oxide.internal
    name: _crucible._tcp.8e3dd7a4-75a3-4917-a6f4-0991bbdef7ea (records: 1)
        SRV  port 32345 8e3dd7a4-75a3-4917-a6f4-0991bbdef7ea.host.control-plane.oxide.internal
    name: _crucible._tcp.bd354eef-d8a6-4165-9124-283fb5e46d77 (records: 1)
        SRV  port 32345 bd354eef-d8a6-4165-9124-283fb5e46d77.host.control-plane.oxide.internal
    name: _crucible._tcp.c1467d0e-b3de-4bd8-b36a-d8b36626badc (records: 1)
        SRV  port 32345 c1467d0e-b3de-4bd8-b36a-d8b36626badc.host.control-plane.oxide.internal
    name: _crucible._tcp.ecbe0b3d-1acc-44b2-b6d4-f4d2770516e4 (records: 1)
        SRV  port 32345 ecbe0b3d-1acc-44b2-b6d4-f4d2770516e4.host.control-plane.oxide.internal
    name: _external-dns._tcp                                 (records: 3)
        SRV  port  5353 43a0588f-5b57-469b-a173-db6cb6105e4c.host.control-plane.oxide.internal
        SRV  port  5353 6c3ae381-04f7-41ea-b0ac-74db387dbc3a.host.control-plane.oxide.internal
        SRV  port  5353 803bfb63-c246-41db-b0da-d3b87ddfc63d.host.control-plane.oxide.internal
*   name: _internal-ntp._tcp                                 (records: 7 -> 6)
-       SRV  port   123 62620961-fc4a-481e-968b-f5acbac0dc63.host.control-plane.oxide.internal
-       SRV  port   123 6444f8a5-6465-4f0b-a549-1993c113569c.host.control-plane.oxide.internal
-       SRV  port   123 b910534b-2a53-4335-a3d9-5311d2f3186a.host.control-plane.oxide.internal
-       SRV  port   123 c800ba17-240e-4b72-8ae6-afc30b6baa96.host.control-plane.oxide.internal
-       SRV  port   123 db288a1e-c33c-44ca-8c79-9a8978afa34d.host.control-plane.oxide.internal
-       SRV  port   123 dd66f033-4fe8-438e-afb4-29d3561d4c3e.host.control-plane.oxide.internal
-       SRV  port   123 e8fe709c-725f-4bb2-b714-ffcda13a9e54.host.control-plane.oxide.internal
+       SRV  port   123 62620961-fc4a-481e-968b-f5acbac0dc63.host.control-plane.oxide.internal
+       SRV  port   123 6444f8a5-6465-4f0b-a549-1993c113569c.host.control-plane.oxide.internal
+       SRV  port   123 b910534b-2a53-4335-a3d9-5311d2f3186a.host.control-plane.oxide.internal
+       SRV  port   123 c800ba17-240e-4b72-8ae6-afc30b6baa96.host.control-plane.oxide.internal
+       SRV  port   123 dd66f033-4fe8-438e-afb4-29d3561d4c3e.host.control-plane.oxide.internal
+       SRV  port   123 e8fe709c-725f-4bb2-b714-ffcda13a9e54.host.control-plane.oxide.internal
    name: _nameservice._tcp                                  (records: 3)
        SRV  port  5353 427ec88f-f467-42fa-9bbb-66a91a36103c.host.control-plane.oxide.internal
        SRV  port  5353 97753dbd-5a0f-4273-b1be-db6bb2b69381.host.control-plane.oxide.internal
        SRV  port  5353 99e2f30b-3174-40bf-a78a-90da8abba8ca.host.control-plane.oxide.internal
    name: _nexus._tcp                                        (records: 3)
        SRV  port 12221 0c71b3b2-6ceb-4e8f-b020-b08675e83038.host.control-plane.oxide.internal
        SRV  port 12221 33862f97-2897-4d53-a9a6-78a80f7eb13f.host.control-plane.oxide.internal
        SRV  port 12221 466a9f29-62bf-4e63-924a-b9efdb86afec.host.control-plane.oxide.internal
    name: _oximeter-reader._tcp                              (records: 1)
        SRV  port  9000 353b3b65-20f7-48c3-88f7-495bd5d31545.host.control-plane.oxide.internal
    name: _repo-depot._tcp                                   (records: 6)
        SRV  port 12348 2b8f0cb3-0295-4b3c-bc58-4fe88b57112c.sled.control-plane.oxide.internal
        SRV  port 12348 98e6b7c2-2efa-41ca-b20a-0a4d61102fe6.sled.control-plane.oxide.internal
        SRV  port 12348 9a867dc9-d505-427f-9eff-cdb1d4d9bd73.sled.control-plane.oxide.internal
        SRV  port 12348 aff6c093-197d-42c5-ad80-9f10ba051a34.sled.control-plane.oxide.internal
        SRV  port 12348 b82ede02-399c-48c6-a1de-411df4fa49a7.sled.control-plane.oxide.internal
        SRV  port 12348 d81c6a84-79b8-4958-ae41-ea46c9b19763.sled.control-plane.oxide.internal
    name: ad6a3a03-8d0f-4504-99a4-cbf73d69b973.host          (records: 1)
        AAAA fd00:1122:3344:102::25
    name: aff6c093-197d-42c5-ad80-9f10ba051a34.sled          (records: 1)
        AAAA fd00:1122:3344:104::1
    name: b82ede02-399c-48c6-a1de-411df4fa49a7.sled          (records: 1)
        AAAA fd00:1122:3344:105::1
    name: b910534b-2a53-4335-a3d9-5311d2f3186a.host          (records: 1)
        AAAA fd00:1122:3344:105::21
    name: ba4994a8-23f9-4b1a-a84f-a08d74591389.host          (records: 1)
        AAAA fd00:1122:3344:101::24
    name: bd354eef-d8a6-4165-9124-283fb5e46d77.host          (records: 1)
        AAAA fd00:1122:3344:102::26
    name: c1467d0e-b3de-4bd8-b36a-d8b36626badc.host          (records: 1)
        AAAA fd00:1122:3344:107::22
    name: c800ba17-240e-4b72-8ae6-afc30b6baa96.host          (records: 1)
        AAAA fd00:1122:3344:107::21
    name: d07a1fed-4235-4821-a1e5-f7eb2646ff33.host          (records: 1)
        AAAA fd00:1122:3344:104::24
    name: d81c6a84-79b8-4958-ae41-ea46c9b19763.sled          (records: 1)
        AAAA fd00:1122:3344:103::1
-   name: db288a1e-c33c-44ca-8c79-9a8978afa34d.host          (records: 1)
-       AAAA fd00:1122:3344:106::21
    name: dd66f033-4fe8-438e-afb4-29d3561d4c3e.host          (records: 1)
        AAAA fd00:1122:3344:103::21
    name: e8fe709c-725f-4bb2-b714-ffcda13a9e54.host          (records: 1)
        AAAA fd00:1122:3344:104::21
    name: ecbe0b3d-1acc-44b2-b6d4-f4d2770516e4.host          (records: 1)
        AAAA fd00:1122:3344:105::22
    name: ns1                                                (records: 1)
        AAAA fd00:1122:3344:1::1
    name: ns2                                                (records: 1)
        AAAA fd00:1122:3344:2::1
    name: ns3                                                (records: 1)
        AAAA fd00:1122:3344:3::1

external DNS:
  DNS zone: "oxide.example" (unchanged)
    name: @                                                  (records: 3)
        NS   ns1.oxide.example
        NS   ns2.oxide.example
        NS   ns3.oxide.example
    name: example-silo.sys                                   (records: 3)
        A    192.0.2.2
        A    192.0.2.3
        A    192.0.2.4
    name: ns1                                                (records: 1)
        A    198.51.100.1
    name: ns2                                                (records: 1)
        A    198.51.100.2
    name: ns3                                                (records: 1)
        A    198.51.100.3




> # Bring the hidden sled back.
> sled-set serial6 inventory-visible
set sled e96e226f-4ed9-4c01-91b9-69a9cd076c9e inventory visibility: hidden -> visible


> # Run another inventory and blueprint planning step.
> inventory-generate
generated inventory collection 61f451b3-2121-4ed6-91c7-a550054f6c21 from configured sleds

> blueprint-plan latest latest
<<<<<<< HEAD
INFO not ready to add or update new zones yet, phase: do_plan_mupdate_override, reasons: sleds have remove mupdate override set in blueprint: d81c6a84-79b8-4958-ae41-ea46c9b19763
WARN skipping noop image source check since sled-agent encountered error retrieving zone manifest (this is abnormal), sled_id: 2b8f0cb3-0295-4b3c-bc58-4fe88b57112c, error: reconfigurator-sim simulated error: simulated error obtaining zone manifest
INFO noop converting 0/0 install-dataset zones to artifact store, sled_id: 98e6b7c2-2efa-41ca-b20a-0a4d61102fe6
WARN zone manifest inventory indicated install dataset artifact is invalid, not using artifact (this is abnormal), sled_id: aff6c093-197d-42c5-ad80-9f10ba051a34, zone_id: e8fe709c-725f-4bb2-b714-ffcda13a9e54, kind: internal_ntp, file_name: ntp.tar.gz, error: reconfigurator-sim: simulated error validating zone image
INFO noop converting 0/1 install-dataset zones to artifact store, sled_id: aff6c093-197d-42c5-ad80-9f10ba051a34
INFO noop converting 0/2 install-dataset zones to artifact store, sled_id: b82ede02-399c-48c6-a1de-411df4fa49a7
INFO skipping noop image source check on sled (blueprint has get_remove_mupdate_override set for sled), sled_id: d81c6a84-79b8-4958-ae41-ea46c9b19763, bp_remove_mupdate_override_id: ffffffff-ffff-ffff-ffff-ffffffffffff
INFO install dataset artifact hash matches TUF repo, switching out the zone image source to Artifact, sled_id: e96e226f-4ed9-4c01-91b9-69a9cd076c9e, tuf_artifact_id: crucible-zone v1.0.0 (zone)
INFO install dataset artifact hash matches TUF repo, switching out the zone image source to Artifact, sled_id: e96e226f-4ed9-4c01-91b9-69a9cd076c9e, tuf_artifact_id: ntp v1.0.0 (zone)
INFO noop converting 2/2 install-dataset zones to artifact store, sled_id: e96e226f-4ed9-4c01-91b9-69a9cd076c9e
=======
WARN skipped noop image source check on sled, sled_id: 2b8f0cb3-0295-4b3c-bc58-4fe88b57112c, reason: error retrieving zone manifest: reconfigurator-sim simulated error: simulated error obtaining zone manifest
INFO performed noop image source checks on sled, sled_id: 98e6b7c2-2efa-41ca-b20a-0a4d61102fe6, num_total: 6, num_already_artifact: 6, num_eligible: 0, num_ineligible: 0
INFO performed noop image source checks on sled, sled_id: aff6c093-197d-42c5-ad80-9f10ba051a34, num_total: 6, num_already_artifact: 5, num_eligible: 0, num_ineligible: 1
WARN zone manifest inventory indicated install dataset artifact is invalid, not using artifact (this is abnormal), sled_id: aff6c093-197d-42c5-ad80-9f10ba051a34, zone_id: e8fe709c-725f-4bb2-b714-ffcda13a9e54, kind: internal_ntp, file_name: ntp.tar.gz, message: reconfigurator-sim: simulated error validating zone image
INFO performed noop image source checks on sled, sled_id: b82ede02-399c-48c6-a1de-411df4fa49a7, num_total: 2, num_already_artifact: 0, num_eligible: 0, num_ineligible: 2
INFO install dataset artifact hash not found in TUF repo, ignoring for noop checks, sled_id: b82ede02-399c-48c6-a1de-411df4fa49a7, zone_id: b910534b-2a53-4335-a3d9-5311d2f3186a, kind: internal_ntp, file_name: ntp.tar.gz, expected_hash: d76e26198daed69cdae04490d7477f8c842e0dbe37d463eac0d0a8d3fb803095
INFO install dataset artifact hash not found in TUF repo, ignoring for noop checks, sled_id: b82ede02-399c-48c6-a1de-411df4fa49a7, zone_id: ecbe0b3d-1acc-44b2-b6d4-f4d2770516e4, kind: crucible, file_name: crucible.tar.gz, expected_hash: 866f6a7c2e51c056fb722b5113e80181cc9cd8b712a0d3dbf1edc4ce29e5229e
INFO skipped noop image source check on sled, sled_id: d81c6a84-79b8-4958-ae41-ea46c9b19763, reason: remove_mupdate_override is set in the blueprint (ffffffff-ffff-ffff-ffff-ffffffffffff)
INFO performed noop image source checks on sled, sled_id: e96e226f-4ed9-4c01-91b9-69a9cd076c9e, num_total: 2, num_already_artifact: 0, num_eligible: 2, num_ineligible: 0
INFO noop converting 2/2 install-dataset zones to artifact store, sled_id: e96e226f-4ed9-4c01-91b9-69a9cd076c9e, num_total: 2, num_already_artifact: 0
INFO sufficient BoundaryNtp zones exist in plan, desired_count: 0, current_count: 0
INFO sufficient Clickhouse zones exist in plan, desired_count: 1, current_count: 1
INFO sufficient ClickhouseKeeper zones exist in plan, desired_count: 0, current_count: 0
INFO sufficient ClickhouseServer zones exist in plan, desired_count: 0, current_count: 0
INFO sufficient CockroachDb zones exist in plan, desired_count: 0, current_count: 0
INFO sufficient CruciblePantry zones exist in plan, desired_count: 3, current_count: 3
INFO sufficient InternalDns zones exist in plan, desired_count: 3, current_count: 3
INFO sufficient ExternalDns zones exist in plan, desired_count: 3, current_count: 3
INFO sufficient Nexus zones exist in plan, desired_count: 3, current_count: 3
INFO sufficient Oximeter zones exist in plan, desired_count: 0, current_count: 0
INFO SP update not yet completed (will keep it), artifact_version: 1.0.0, artifact_hash: 7e6667e646ad001b54c8365a3d309c03f89c59102723d38d01697ee8079fe670, expected_inactive_version: NoValidVersion, expected_active_version: 0.0.1, component: sp, sp_slot: 0, sp_type: Sled, serial_number: serial0, part_number: model0
INFO reached maximum number of pending SP updates, max: 1
>>>>>>> 41f8eea7
INFO will ensure cockroachdb setting, setting: cluster.preserve_downgrade_option, value: DoNotModify
generated blueprint af934083-59b5-4bf6-8966-6fb5292c29e1 based on parent blueprint 58d5e830-0884-47d8-a7cd-b2b3751adeb4


> # This diff should show changes to the sled that's back in inventory.
> blueprint-diff latest
from: blueprint 58d5e830-0884-47d8-a7cd-b2b3751adeb4
to:   blueprint af934083-59b5-4bf6-8966-6fb5292c29e1

 MODIFIED SLEDS:

  sled e96e226f-4ed9-4c01-91b9-69a9cd076c9e (active, config generation 2 -> 3):

    host phase 2 contents:
    ------------------------
    slot   boot image source
    ------------------------
    A      current contents 
    B      current contents 


    physical disks:
    ------------------------------------------------------------------------------------
    vendor        model        serial                                        disposition
    ------------------------------------------------------------------------------------
    fake-vendor   fake-model   serial-1fa138c9-708a-4f08-b206-4ccf7436b9d9   in service 


    datasets:
    ------------------------------------------------------------------------------------------------------------------------------------------------------------------------------------------------
    dataset name                                                                                            dataset id                             disposition   quota     reservation   compression
    ------------------------------------------------------------------------------------------------------------------------------------------------------------------------------------------------
    oxp_1fa138c9-708a-4f08-b206-4ccf7436b9d9/crucible                                                       0355ac47-a47c-4a90-86ec-0c434eb8d376   in service    none      none          off        
    oxp_1fa138c9-708a-4f08-b206-4ccf7436b9d9/crypt/zone                                                     75339bab-d7af-4180-8562-b1754e3b5e6d   in service    none      none          off        
    oxp_1fa138c9-708a-4f08-b206-4ccf7436b9d9/crypt/zone/oxz_crucible_c1467d0e-b3de-4bd8-b36a-d8b36626badc   5cf6fa86-965b-4d42-af5e-1973797bcb62   in service    none      none          off        
    oxp_1fa138c9-708a-4f08-b206-4ccf7436b9d9/crypt/zone/oxz_ntp_c800ba17-240e-4b72-8ae6-afc30b6baa96        459f5fdd-1fc1-43b0-b0d0-022298f8abda   in service    none      none          off        
    oxp_1fa138c9-708a-4f08-b206-4ccf7436b9d9/crypt/debug                                                    e0d0222a-f585-4fc3-b04b-1c4e7efb1830   in service    100 GiB   none          gzip-9     


    omicron zones:
    ----------------------------------------------------------------------------------------------------------------------
    zone type      zone id                                image source                disposition   underlay IP           
    ----------------------------------------------------------------------------------------------------------------------
*   crucible       c1467d0e-b3de-4bd8-b36a-d8b36626badc   - install dataset           in service    fd00:1122:3344:107::22
     └─                                                   + artifact: version 1.0.0                                       
*   internal_ntp   c800ba17-240e-4b72-8ae6-afc30b6baa96   - install dataset           in service    fd00:1122:3344:107::21
     └─                                                   + artifact: version 1.0.0                                       


 COCKROACHDB SETTINGS:
    state fingerprint:::::::::::::::::   (none) (unchanged)
    cluster.preserve_downgrade_option:   (do not modify) (unchanged)

 METADATA:
    internal DNS version:::   1 (unchanged)
    external DNS version:::   1 (unchanged)
    target release min gen:   1 (unchanged)

 OXIMETER SETTINGS:
    generation:   1 (unchanged)
    read from::   SingleNode (unchanged)


internal DNS:
  DNS zone: "control-plane.oxide.internal" (unchanged)
    name: 0c71b3b2-6ceb-4e8f-b020-b08675e83038.host          (records: 1)
        AAAA fd00:1122:3344:101::22
    name: 2b8f0cb3-0295-4b3c-bc58-4fe88b57112c.sled          (records: 1)
        AAAA fd00:1122:3344:102::1
    name: 33862f97-2897-4d53-a9a6-78a80f7eb13f.host          (records: 1)
        AAAA fd00:1122:3344:104::22
    name: 353b3b65-20f7-48c3-88f7-495bd5d31545.host          (records: 1)
        AAAA fd00:1122:3344:102::23
    name: 3a7c2683-58bc-479c-9c16-2f9dfc102e29.host          (records: 1)
        AAAA fd00:1122:3344:103::22
    name: 427ec88f-f467-42fa-9bbb-66a91a36103c.host          (records: 1)
        AAAA fd00:1122:3344:2::1
    name: 43a0588f-5b57-469b-a173-db6cb6105e4c.host          (records: 1)
        AAAA fd00:1122:3344:104::23
    name: 466a9f29-62bf-4e63-924a-b9efdb86afec.host          (records: 1)
        AAAA fd00:1122:3344:102::22
    name: 5199c033-4cf9-4ab6-8ae7-566bd7606363.host          (records: 1)
        AAAA fd00:1122:3344:101::25
    name: 62620961-fc4a-481e-968b-f5acbac0dc63.host          (records: 1)
        AAAA fd00:1122:3344:102::21
    name: 6444f8a5-6465-4f0b-a549-1993c113569c.host          (records: 1)
        AAAA fd00:1122:3344:101::21
    name: 6c3ae381-04f7-41ea-b0ac-74db387dbc3a.host          (records: 1)
        AAAA fd00:1122:3344:102::24
    name: 803bfb63-c246-41db-b0da-d3b87ddfc63d.host          (records: 1)
        AAAA fd00:1122:3344:101::23
    name: 8e3dd7a4-75a3-4917-a6f4-0991bbdef7ea.host          (records: 1)
        AAAA fd00:1122:3344:104::25
    name: 97753dbd-5a0f-4273-b1be-db6bb2b69381.host          (records: 1)
        AAAA fd00:1122:3344:3::1
    name: 98e6b7c2-2efa-41ca-b20a-0a4d61102fe6.sled          (records: 1)
        AAAA fd00:1122:3344:101::1
    name: 99e2f30b-3174-40bf-a78a-90da8abba8ca.host          (records: 1)
        AAAA fd00:1122:3344:1::1
    name: 9a867dc9-d505-427f-9eff-cdb1d4d9bd73.sled          (records: 1)
        AAAA fd00:1122:3344:106::1
    name: @                                                  (records: 3)
        NS   ns1.control-plane.oxide.internal
        NS   ns2.control-plane.oxide.internal
        NS   ns3.control-plane.oxide.internal
    name: _clickhouse-admin-single-server._tcp               (records: 1)
        SRV  port  8888 353b3b65-20f7-48c3-88f7-495bd5d31545.host.control-plane.oxide.internal
    name: _clickhouse-native._tcp                            (records: 1)
        SRV  port  9000 353b3b65-20f7-48c3-88f7-495bd5d31545.host.control-plane.oxide.internal
    name: _clickhouse._tcp                                   (records: 1)
        SRV  port  8123 353b3b65-20f7-48c3-88f7-495bd5d31545.host.control-plane.oxide.internal
    name: _crucible-pantry._tcp                              (records: 3)
        SRV  port 17000 ad6a3a03-8d0f-4504-99a4-cbf73d69b973.host.control-plane.oxide.internal
        SRV  port 17000 ba4994a8-23f9-4b1a-a84f-a08d74591389.host.control-plane.oxide.internal
        SRV  port 17000 d07a1fed-4235-4821-a1e5-f7eb2646ff33.host.control-plane.oxide.internal
    name: _crucible._tcp.3a7c2683-58bc-479c-9c16-2f9dfc102e29 (records: 1)
        SRV  port 32345 3a7c2683-58bc-479c-9c16-2f9dfc102e29.host.control-plane.oxide.internal
    name: _crucible._tcp.5199c033-4cf9-4ab6-8ae7-566bd7606363 (records: 1)
        SRV  port 32345 5199c033-4cf9-4ab6-8ae7-566bd7606363.host.control-plane.oxide.internal
    name: _crucible._tcp.8e3dd7a4-75a3-4917-a6f4-0991bbdef7ea (records: 1)
        SRV  port 32345 8e3dd7a4-75a3-4917-a6f4-0991bbdef7ea.host.control-plane.oxide.internal
    name: _crucible._tcp.bd354eef-d8a6-4165-9124-283fb5e46d77 (records: 1)
        SRV  port 32345 bd354eef-d8a6-4165-9124-283fb5e46d77.host.control-plane.oxide.internal
    name: _crucible._tcp.c1467d0e-b3de-4bd8-b36a-d8b36626badc (records: 1)
        SRV  port 32345 c1467d0e-b3de-4bd8-b36a-d8b36626badc.host.control-plane.oxide.internal
    name: _crucible._tcp.ecbe0b3d-1acc-44b2-b6d4-f4d2770516e4 (records: 1)
        SRV  port 32345 ecbe0b3d-1acc-44b2-b6d4-f4d2770516e4.host.control-plane.oxide.internal
    name: _external-dns._tcp                                 (records: 3)
        SRV  port  5353 43a0588f-5b57-469b-a173-db6cb6105e4c.host.control-plane.oxide.internal
        SRV  port  5353 6c3ae381-04f7-41ea-b0ac-74db387dbc3a.host.control-plane.oxide.internal
        SRV  port  5353 803bfb63-c246-41db-b0da-d3b87ddfc63d.host.control-plane.oxide.internal
    name: _internal-ntp._tcp                                 (records: 6)
        SRV  port   123 62620961-fc4a-481e-968b-f5acbac0dc63.host.control-plane.oxide.internal
        SRV  port   123 6444f8a5-6465-4f0b-a549-1993c113569c.host.control-plane.oxide.internal
        SRV  port   123 b910534b-2a53-4335-a3d9-5311d2f3186a.host.control-plane.oxide.internal
        SRV  port   123 c800ba17-240e-4b72-8ae6-afc30b6baa96.host.control-plane.oxide.internal
        SRV  port   123 dd66f033-4fe8-438e-afb4-29d3561d4c3e.host.control-plane.oxide.internal
        SRV  port   123 e8fe709c-725f-4bb2-b714-ffcda13a9e54.host.control-plane.oxide.internal
    name: _nameservice._tcp                                  (records: 3)
        SRV  port  5353 427ec88f-f467-42fa-9bbb-66a91a36103c.host.control-plane.oxide.internal
        SRV  port  5353 97753dbd-5a0f-4273-b1be-db6bb2b69381.host.control-plane.oxide.internal
        SRV  port  5353 99e2f30b-3174-40bf-a78a-90da8abba8ca.host.control-plane.oxide.internal
    name: _nexus._tcp                                        (records: 3)
        SRV  port 12221 0c71b3b2-6ceb-4e8f-b020-b08675e83038.host.control-plane.oxide.internal
        SRV  port 12221 33862f97-2897-4d53-a9a6-78a80f7eb13f.host.control-plane.oxide.internal
        SRV  port 12221 466a9f29-62bf-4e63-924a-b9efdb86afec.host.control-plane.oxide.internal
    name: _oximeter-reader._tcp                              (records: 1)
        SRV  port  9000 353b3b65-20f7-48c3-88f7-495bd5d31545.host.control-plane.oxide.internal
    name: _repo-depot._tcp                                   (records: 7)
        SRV  port 12348 2b8f0cb3-0295-4b3c-bc58-4fe88b57112c.sled.control-plane.oxide.internal
        SRV  port 12348 98e6b7c2-2efa-41ca-b20a-0a4d61102fe6.sled.control-plane.oxide.internal
        SRV  port 12348 9a867dc9-d505-427f-9eff-cdb1d4d9bd73.sled.control-plane.oxide.internal
        SRV  port 12348 aff6c093-197d-42c5-ad80-9f10ba051a34.sled.control-plane.oxide.internal
        SRV  port 12348 b82ede02-399c-48c6-a1de-411df4fa49a7.sled.control-plane.oxide.internal
        SRV  port 12348 d81c6a84-79b8-4958-ae41-ea46c9b19763.sled.control-plane.oxide.internal
        SRV  port 12348 e96e226f-4ed9-4c01-91b9-69a9cd076c9e.sled.control-plane.oxide.internal
    name: ad6a3a03-8d0f-4504-99a4-cbf73d69b973.host          (records: 1)
        AAAA fd00:1122:3344:102::25
    name: aff6c093-197d-42c5-ad80-9f10ba051a34.sled          (records: 1)
        AAAA fd00:1122:3344:104::1
    name: b82ede02-399c-48c6-a1de-411df4fa49a7.sled          (records: 1)
        AAAA fd00:1122:3344:105::1
    name: b910534b-2a53-4335-a3d9-5311d2f3186a.host          (records: 1)
        AAAA fd00:1122:3344:105::21
    name: ba4994a8-23f9-4b1a-a84f-a08d74591389.host          (records: 1)
        AAAA fd00:1122:3344:101::24
    name: bd354eef-d8a6-4165-9124-283fb5e46d77.host          (records: 1)
        AAAA fd00:1122:3344:102::26
    name: c1467d0e-b3de-4bd8-b36a-d8b36626badc.host          (records: 1)
        AAAA fd00:1122:3344:107::22
    name: c800ba17-240e-4b72-8ae6-afc30b6baa96.host          (records: 1)
        AAAA fd00:1122:3344:107::21
    name: d07a1fed-4235-4821-a1e5-f7eb2646ff33.host          (records: 1)
        AAAA fd00:1122:3344:104::24
    name: d81c6a84-79b8-4958-ae41-ea46c9b19763.sled          (records: 1)
        AAAA fd00:1122:3344:103::1
    name: dd66f033-4fe8-438e-afb4-29d3561d4c3e.host          (records: 1)
        AAAA fd00:1122:3344:103::21
    name: e8fe709c-725f-4bb2-b714-ffcda13a9e54.host          (records: 1)
        AAAA fd00:1122:3344:104::21
    name: e96e226f-4ed9-4c01-91b9-69a9cd076c9e.sled          (records: 1)
        AAAA fd00:1122:3344:107::1
    name: ecbe0b3d-1acc-44b2-b6d4-f4d2770516e4.host          (records: 1)
        AAAA fd00:1122:3344:105::22
    name: ns1                                                (records: 1)
        AAAA fd00:1122:3344:1::1
    name: ns2                                                (records: 1)
        AAAA fd00:1122:3344:2::1
    name: ns3                                                (records: 1)
        AAAA fd00:1122:3344:3::1

external DNS:
  DNS zone: "oxide.example" (unchanged)
    name: @                                                  (records: 3)
        NS   ns1.oxide.example
        NS   ns2.oxide.example
        NS   ns3.oxide.example
    name: example-silo.sys                                   (records: 3)
        A    192.0.2.2
        A    192.0.2.3
        A    192.0.2.4
    name: ns1                                                (records: 1)
        A    198.51.100.1
    name: ns2                                                (records: 1)
        A    198.51.100.2
    name: ns3                                                (records: 1)
        A    198.51.100.3


<|MERGE_RESOLUTION|>--- conflicted
+++ resolved
@@ -158,28 +158,8 @@
 
 > blueprint-plan latest latest
 WARN skipping zones eligible for cleanup check (sled not present in latest inventory collection), sled_id: e96e226f-4ed9-4c01-91b9-69a9cd076c9e
-<<<<<<< HEAD
 WARN no inventory found for in-service sled, phase: do_plan_mupdate_override, sled_id: e96e226f-4ed9-4c01-91b9-69a9cd076c9e
 INFO not ready to add or update new zones yet, phase: do_plan_mupdate_override, reasons: sleds have remove mupdate override set in blueprint: d81c6a84-79b8-4958-ae41-ea46c9b19763
-WARN skipping noop image source check since sled-agent encountered error retrieving zone manifest (this is abnormal), sled_id: 2b8f0cb3-0295-4b3c-bc58-4fe88b57112c, error: reconfigurator-sim simulated error: simulated error obtaining zone manifest
-INFO install dataset artifact hash matches TUF repo, switching out the zone image source to Artifact, sled_id: 98e6b7c2-2efa-41ca-b20a-0a4d61102fe6, tuf_artifact_id: nexus v1.0.0 (zone)
-INFO install dataset artifact hash matches TUF repo, switching out the zone image source to Artifact, sled_id: 98e6b7c2-2efa-41ca-b20a-0a4d61102fe6, tuf_artifact_id: internal-dns v1.0.0 (zone)
-INFO install dataset artifact hash matches TUF repo, switching out the zone image source to Artifact, sled_id: 98e6b7c2-2efa-41ca-b20a-0a4d61102fe6, tuf_artifact_id: crucible-zone v1.0.0 (zone)
-INFO install dataset artifact hash matches TUF repo, switching out the zone image source to Artifact, sled_id: 98e6b7c2-2efa-41ca-b20a-0a4d61102fe6, tuf_artifact_id: ntp v1.0.0 (zone)
-INFO install dataset artifact hash matches TUF repo, switching out the zone image source to Artifact, sled_id: 98e6b7c2-2efa-41ca-b20a-0a4d61102fe6, tuf_artifact_id: external-dns v1.0.0 (zone)
-INFO install dataset artifact hash matches TUF repo, switching out the zone image source to Artifact, sled_id: 98e6b7c2-2efa-41ca-b20a-0a4d61102fe6, tuf_artifact_id: crucible-pantry-zone v1.0.0 (zone)
-INFO noop converting 6/6 install-dataset zones to artifact store, sled_id: 98e6b7c2-2efa-41ca-b20a-0a4d61102fe6
-INFO install dataset artifact hash matches TUF repo, switching out the zone image source to Artifact, sled_id: aff6c093-197d-42c5-ad80-9f10ba051a34, tuf_artifact_id: nexus v1.0.0 (zone)
-INFO install dataset artifact hash matches TUF repo, switching out the zone image source to Artifact, sled_id: aff6c093-197d-42c5-ad80-9f10ba051a34, tuf_artifact_id: external-dns v1.0.0 (zone)
-INFO install dataset artifact hash matches TUF repo, switching out the zone image source to Artifact, sled_id: aff6c093-197d-42c5-ad80-9f10ba051a34, tuf_artifact_id: crucible-zone v1.0.0 (zone)
-INFO install dataset artifact hash matches TUF repo, switching out the zone image source to Artifact, sled_id: aff6c093-197d-42c5-ad80-9f10ba051a34, tuf_artifact_id: internal-dns v1.0.0 (zone)
-INFO install dataset artifact hash matches TUF repo, switching out the zone image source to Artifact, sled_id: aff6c093-197d-42c5-ad80-9f10ba051a34, tuf_artifact_id: crucible-pantry-zone v1.0.0 (zone)
-WARN zone manifest inventory indicated install dataset artifact is invalid, not using artifact (this is abnormal), sled_id: aff6c093-197d-42c5-ad80-9f10ba051a34, zone_id: e8fe709c-725f-4bb2-b714-ffcda13a9e54, kind: internal_ntp, file_name: ntp.tar.gz, error: reconfigurator-sim: simulated error validating zone image
-INFO noop converting 5/6 install-dataset zones to artifact store, sled_id: aff6c093-197d-42c5-ad80-9f10ba051a34
-INFO noop converting 0/2 install-dataset zones to artifact store, sled_id: b82ede02-399c-48c6-a1de-411df4fa49a7
-INFO skipping noop image source check on sled (blueprint has get_remove_mupdate_override set for sled), sled_id: d81c6a84-79b8-4958-ae41-ea46c9b19763, bp_remove_mupdate_override_id: ffffffff-ffff-ffff-ffff-ffffffffffff
-INFO skipping noop image source check (sled not present in latest inventory collection), sled_id: e96e226f-4ed9-4c01-91b9-69a9cd076c9e
-=======
 WARN skipped noop image source check on sled, sled_id: 2b8f0cb3-0295-4b3c-bc58-4fe88b57112c, reason: error retrieving zone manifest: reconfigurator-sim simulated error: simulated error obtaining zone manifest
 INFO performed noop image source checks on sled, sled_id: 98e6b7c2-2efa-41ca-b20a-0a4d61102fe6, num_total: 6, num_already_artifact: 0, num_eligible: 6, num_ineligible: 0
 INFO performed noop image source checks on sled, sled_id: aff6c093-197d-42c5-ad80-9f10ba051a34, num_total: 6, num_already_artifact: 0, num_eligible: 5, num_ineligible: 1
@@ -191,20 +171,6 @@
 INFO skipped noop image source check on sled, sled_id: e96e226f-4ed9-4c01-91b9-69a9cd076c9e, reason: sled not found in inventory
 INFO noop converting 6/6 install-dataset zones to artifact store, sled_id: 98e6b7c2-2efa-41ca-b20a-0a4d61102fe6, num_total: 6, num_already_artifact: 0
 INFO noop converting 5/6 install-dataset zones to artifact store, sled_id: aff6c093-197d-42c5-ad80-9f10ba051a34, num_total: 6, num_already_artifact: 0
-INFO parent blueprint contains NTP zone, but it's not in inventory yet, sled_id: e96e226f-4ed9-4c01-91b9-69a9cd076c9e
-INFO sufficient BoundaryNtp zones exist in plan, desired_count: 0, current_count: 0
-INFO sufficient Clickhouse zones exist in plan, desired_count: 1, current_count: 1
-INFO sufficient ClickhouseKeeper zones exist in plan, desired_count: 0, current_count: 0
-INFO sufficient ClickhouseServer zones exist in plan, desired_count: 0, current_count: 0
-INFO sufficient CockroachDb zones exist in plan, desired_count: 0, current_count: 0
-INFO sufficient CruciblePantry zones exist in plan, desired_count: 3, current_count: 3
-INFO sufficient InternalDns zones exist in plan, desired_count: 3, current_count: 3
-INFO sufficient ExternalDns zones exist in plan, desired_count: 3, current_count: 3
-INFO sufficient Nexus zones exist in plan, desired_count: 3, current_count: 3
-INFO sufficient Oximeter zones exist in plan, desired_count: 0, current_count: 0
-INFO configuring SP update, artifact_version: 1.0.0, artifact_hash: 7e6667e646ad001b54c8365a3d309c03f89c59102723d38d01697ee8079fe670, expected_inactive_version: NoValidVersion, expected_active_version: 0.0.1, component: sp, sp_slot: 0, sp_type: Sled, serial_number: serial0, part_number: model0
-INFO reached maximum number of pending SP updates, max: 1
->>>>>>> 41f8eea7
 INFO will ensure cockroachdb setting, setting: cluster.preserve_downgrade_option, value: DoNotModify
 generated blueprint 58d5e830-0884-47d8-a7cd-b2b3751adeb4 based on parent blueprint 8da82a8e-bf97-4fbd-8ddd-9f6462732cf1
 
@@ -545,18 +511,7 @@
 generated inventory collection 61f451b3-2121-4ed6-91c7-a550054f6c21 from configured sleds
 
 > blueprint-plan latest latest
-<<<<<<< HEAD
 INFO not ready to add or update new zones yet, phase: do_plan_mupdate_override, reasons: sleds have remove mupdate override set in blueprint: d81c6a84-79b8-4958-ae41-ea46c9b19763
-WARN skipping noop image source check since sled-agent encountered error retrieving zone manifest (this is abnormal), sled_id: 2b8f0cb3-0295-4b3c-bc58-4fe88b57112c, error: reconfigurator-sim simulated error: simulated error obtaining zone manifest
-INFO noop converting 0/0 install-dataset zones to artifact store, sled_id: 98e6b7c2-2efa-41ca-b20a-0a4d61102fe6
-WARN zone manifest inventory indicated install dataset artifact is invalid, not using artifact (this is abnormal), sled_id: aff6c093-197d-42c5-ad80-9f10ba051a34, zone_id: e8fe709c-725f-4bb2-b714-ffcda13a9e54, kind: internal_ntp, file_name: ntp.tar.gz, error: reconfigurator-sim: simulated error validating zone image
-INFO noop converting 0/1 install-dataset zones to artifact store, sled_id: aff6c093-197d-42c5-ad80-9f10ba051a34
-INFO noop converting 0/2 install-dataset zones to artifact store, sled_id: b82ede02-399c-48c6-a1de-411df4fa49a7
-INFO skipping noop image source check on sled (blueprint has get_remove_mupdate_override set for sled), sled_id: d81c6a84-79b8-4958-ae41-ea46c9b19763, bp_remove_mupdate_override_id: ffffffff-ffff-ffff-ffff-ffffffffffff
-INFO install dataset artifact hash matches TUF repo, switching out the zone image source to Artifact, sled_id: e96e226f-4ed9-4c01-91b9-69a9cd076c9e, tuf_artifact_id: crucible-zone v1.0.0 (zone)
-INFO install dataset artifact hash matches TUF repo, switching out the zone image source to Artifact, sled_id: e96e226f-4ed9-4c01-91b9-69a9cd076c9e, tuf_artifact_id: ntp v1.0.0 (zone)
-INFO noop converting 2/2 install-dataset zones to artifact store, sled_id: e96e226f-4ed9-4c01-91b9-69a9cd076c9e
-=======
 WARN skipped noop image source check on sled, sled_id: 2b8f0cb3-0295-4b3c-bc58-4fe88b57112c, reason: error retrieving zone manifest: reconfigurator-sim simulated error: simulated error obtaining zone manifest
 INFO performed noop image source checks on sled, sled_id: 98e6b7c2-2efa-41ca-b20a-0a4d61102fe6, num_total: 6, num_already_artifact: 6, num_eligible: 0, num_ineligible: 0
 INFO performed noop image source checks on sled, sled_id: aff6c093-197d-42c5-ad80-9f10ba051a34, num_total: 6, num_already_artifact: 5, num_eligible: 0, num_ineligible: 1
@@ -567,19 +522,6 @@
 INFO skipped noop image source check on sled, sled_id: d81c6a84-79b8-4958-ae41-ea46c9b19763, reason: remove_mupdate_override is set in the blueprint (ffffffff-ffff-ffff-ffff-ffffffffffff)
 INFO performed noop image source checks on sled, sled_id: e96e226f-4ed9-4c01-91b9-69a9cd076c9e, num_total: 2, num_already_artifact: 0, num_eligible: 2, num_ineligible: 0
 INFO noop converting 2/2 install-dataset zones to artifact store, sled_id: e96e226f-4ed9-4c01-91b9-69a9cd076c9e, num_total: 2, num_already_artifact: 0
-INFO sufficient BoundaryNtp zones exist in plan, desired_count: 0, current_count: 0
-INFO sufficient Clickhouse zones exist in plan, desired_count: 1, current_count: 1
-INFO sufficient ClickhouseKeeper zones exist in plan, desired_count: 0, current_count: 0
-INFO sufficient ClickhouseServer zones exist in plan, desired_count: 0, current_count: 0
-INFO sufficient CockroachDb zones exist in plan, desired_count: 0, current_count: 0
-INFO sufficient CruciblePantry zones exist in plan, desired_count: 3, current_count: 3
-INFO sufficient InternalDns zones exist in plan, desired_count: 3, current_count: 3
-INFO sufficient ExternalDns zones exist in plan, desired_count: 3, current_count: 3
-INFO sufficient Nexus zones exist in plan, desired_count: 3, current_count: 3
-INFO sufficient Oximeter zones exist in plan, desired_count: 0, current_count: 0
-INFO SP update not yet completed (will keep it), artifact_version: 1.0.0, artifact_hash: 7e6667e646ad001b54c8365a3d309c03f89c59102723d38d01697ee8079fe670, expected_inactive_version: NoValidVersion, expected_active_version: 0.0.1, component: sp, sp_slot: 0, sp_type: Sled, serial_number: serial0, part_number: model0
-INFO reached maximum number of pending SP updates, max: 1
->>>>>>> 41f8eea7
 INFO will ensure cockroachdb setting, setting: cluster.preserve_downgrade_option, value: DoNotModify
 generated blueprint af934083-59b5-4bf6-8966-6fb5292c29e1 based on parent blueprint 58d5e830-0884-47d8-a7cd-b2b3751adeb4
 
