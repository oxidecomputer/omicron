--- conflicted
+++ resolved
@@ -161,7 +161,6 @@
 > blueprint-plan latest latest
 WARN skipping zones eligible for cleanup check (sled not present in latest inventory collection), sled_id: e96e226f-4ed9-4c01-91b9-69a9cd076c9e
 WARN no inventory found for in-service sled, phase: do_plan_mupdate_override, sled_id: e96e226f-4ed9-4c01-91b9-69a9cd076c9e
-INFO not ready to add or update new zones yet, phase: do_plan_mupdate_override, reasons: sleds have remove mupdate override set in blueprint: d81c6a84-79b8-4958-ae41-ea46c9b19763
 WARN skipped noop image source check on sled, sled_id: 2b8f0cb3-0295-4b3c-bc58-4fe88b57112c, reason: error retrieving zone manifest: reconfigurator-sim simulated error: simulated error obtaining zone manifest
 INFO performed noop image source checks on sled, sled_id: 98e6b7c2-2efa-41ca-b20a-0a4d61102fe6, num_total: 6, num_already_artifact: 0, num_eligible: 6, num_ineligible: 0
 INFO performed noop image source checks on sled, sled_id: aff6c093-197d-42c5-ad80-9f10ba051a34, num_total: 6, num_already_artifact: 0, num_eligible: 5, num_ineligible: 1
@@ -171,14 +170,6 @@
 INFO install dataset artifact hash not found in TUF repo, ignoring for noop checks, sled_id: b82ede02-399c-48c6-a1de-411df4fa49a7, zone_id: ecbe0b3d-1acc-44b2-b6d4-f4d2770516e4, kind: crucible, file_name: crucible.tar.gz, expected_hash: 866f6a7c2e51c056fb722b5113e80181cc9cd8b712a0d3dbf1edc4ce29e5229e
 INFO skipped noop image source check on sled, sled_id: d81c6a84-79b8-4958-ae41-ea46c9b19763, reason: remove_mupdate_override is set in the blueprint (ffffffff-ffff-ffff-ffff-ffffffffffff)
 INFO skipped noop image source check on sled, sled_id: e96e226f-4ed9-4c01-91b9-69a9cd076c9e, reason: sled not found in inventory
-<<<<<<< HEAD
-INFO configuring SP update, artifact_version: 1.0.0, artifact_hash: 7e6667e646ad001b54c8365a3d309c03f89c59102723d38d01697ee8079fe670, expected_inactive_version: NoValidVersion, expected_active_version: 0.0.1, component: sp, sp_slot: 0, sp_type: Sled, serial_number: serial0, part_number: model0
-INFO reached maximum number of pending SP updates, max: 1
-=======
-INFO noop converting 6/6 install-dataset zones to artifact store, sled_id: 98e6b7c2-2efa-41ca-b20a-0a4d61102fe6, num_total: 6, num_already_artifact: 0
-INFO noop converting 5/6 install-dataset zones to artifact store, sled_id: aff6c093-197d-42c5-ad80-9f10ba051a34, num_total: 6, num_already_artifact: 0
-INFO will ensure cockroachdb setting, setting: cluster.preserve_downgrade_option, value: DoNotModify
->>>>>>> 444761ea
 generated blueprint 58d5e830-0884-47d8-a7cd-b2b3751adeb4 based on parent blueprint 8da82a8e-bf97-4fbd-8ddd-9f6462732cf1
 Planning report for blueprint 58d5e830-0884-47d8-a7cd-b2b3751adeb4:
 Chicken switches:
@@ -186,10 +177,8 @@
 
 * Noop converting 6/6 install-dataset zones to artifact store on sled 98e6b7c2-2efa-41ca-b20a-0a4d61102fe6
 * Noop converting 5/6 install-dataset zones to artifact store on sled aff6c093-197d-42c5-ad80-9f10ba051a34
-* 1 pending MGS update:
-  * model0:serial0: Sp { expected_active_version: ArtifactVersion("0.0.1"), expected_inactive_version: NoValidVersion }
-* Waiting for NTP zones to appear in inventory on sleds: e96e226f-4ed9-4c01-91b9-69a9cd076c9e
-* Zone updates waiting on pending MGS updates (RoT / SP / Host OS / etc.)
+* Waiting on MUPdate overrides
+* Zone updates waiting on MUPdate overrides
 
 
 
@@ -529,7 +518,6 @@
 generated inventory collection 61f451b3-2121-4ed6-91c7-a550054f6c21 from configured sleds
 
 > blueprint-plan latest latest
-INFO not ready to add or update new zones yet, phase: do_plan_mupdate_override, reasons: sleds have remove mupdate override set in blueprint: d81c6a84-79b8-4958-ae41-ea46c9b19763
 WARN skipped noop image source check on sled, sled_id: 2b8f0cb3-0295-4b3c-bc58-4fe88b57112c, reason: error retrieving zone manifest: reconfigurator-sim simulated error: simulated error obtaining zone manifest
 INFO performed noop image source checks on sled, sled_id: 98e6b7c2-2efa-41ca-b20a-0a4d61102fe6, num_total: 6, num_already_artifact: 6, num_eligible: 0, num_ineligible: 0
 INFO performed noop image source checks on sled, sled_id: aff6c093-197d-42c5-ad80-9f10ba051a34, num_total: 6, num_already_artifact: 5, num_eligible: 0, num_ineligible: 1
@@ -539,13 +527,6 @@
 INFO install dataset artifact hash not found in TUF repo, ignoring for noop checks, sled_id: b82ede02-399c-48c6-a1de-411df4fa49a7, zone_id: ecbe0b3d-1acc-44b2-b6d4-f4d2770516e4, kind: crucible, file_name: crucible.tar.gz, expected_hash: 866f6a7c2e51c056fb722b5113e80181cc9cd8b712a0d3dbf1edc4ce29e5229e
 INFO skipped noop image source check on sled, sled_id: d81c6a84-79b8-4958-ae41-ea46c9b19763, reason: remove_mupdate_override is set in the blueprint (ffffffff-ffff-ffff-ffff-ffffffffffff)
 INFO performed noop image source checks on sled, sled_id: e96e226f-4ed9-4c01-91b9-69a9cd076c9e, num_total: 2, num_already_artifact: 0, num_eligible: 2, num_ineligible: 0
-<<<<<<< HEAD
-INFO SP update not yet completed (will keep it), artifact_version: 1.0.0, artifact_hash: 7e6667e646ad001b54c8365a3d309c03f89c59102723d38d01697ee8079fe670, expected_inactive_version: NoValidVersion, expected_active_version: 0.0.1, component: sp, sp_slot: 0, sp_type: Sled, serial_number: serial0, part_number: model0
-INFO reached maximum number of pending SP updates, max: 1
-=======
-INFO noop converting 2/2 install-dataset zones to artifact store, sled_id: e96e226f-4ed9-4c01-91b9-69a9cd076c9e, num_total: 2, num_already_artifact: 0
-INFO will ensure cockroachdb setting, setting: cluster.preserve_downgrade_option, value: DoNotModify
->>>>>>> 444761ea
 generated blueprint af934083-59b5-4bf6-8966-6fb5292c29e1 based on parent blueprint 58d5e830-0884-47d8-a7cd-b2b3751adeb4
 Planning report for blueprint af934083-59b5-4bf6-8966-6fb5292c29e1:
 Chicken switches:
@@ -553,9 +534,8 @@
 
 * Skipping noop image source check on sled 98e6b7c2-2efa-41ca-b20a-0a4d61102fe6: all 6 zones are already from artifacts
 * Noop converting 2/2 install-dataset zones to artifact store on sled e96e226f-4ed9-4c01-91b9-69a9cd076c9e
-* 1 pending MGS update:
-  * model0:serial0: Sp { expected_active_version: ArtifactVersion("0.0.1"), expected_inactive_version: NoValidVersion }
-* Zone updates waiting on pending MGS updates (RoT / SP / Host OS / etc.)
+* Waiting on MUPdate overrides
+* Zone updates waiting on MUPdate overrides
 
 
 
