--- conflicted
+++ resolved
@@ -2182,20 +2182,7 @@
 INFO performed noop image source checks on sled, sled_id: 2b8f0cb3-0295-4b3c-bc58-4fe88b57112c, num_total: 7, num_already_artifact: 0, num_eligible: 0, num_ineligible: 7
 INFO performed noop image source checks on sled, sled_id: 98e6b7c2-2efa-41ca-b20a-0a4d61102fe6, num_total: 6, num_already_artifact: 6, num_eligible: 0, num_ineligible: 0
 INFO performed noop image source checks on sled, sled_id: d81c6a84-79b8-4958-ae41-ea46c9b19763, num_total: 6, num_already_artifact: 6, num_eligible: 0, num_ineligible: 0
-<<<<<<< HEAD
-=======
-INFO sufficient BoundaryNtp zones exist in plan, desired_count: 0, current_count: 0
-INFO sufficient Clickhouse zones exist in plan, desired_count: 1, current_count: 1
-INFO sufficient ClickhouseKeeper zones exist in plan, desired_count: 0, current_count: 0
-INFO sufficient ClickhouseServer zones exist in plan, desired_count: 0, current_count: 0
-INFO sufficient CockroachDb zones exist in plan, desired_count: 0, current_count: 0
-INFO sufficient CruciblePantry zones exist in plan, desired_count: 3, current_count: 3
-INFO sufficient InternalDns zones exist in plan, desired_count: 3, current_count: 3
-INFO sufficient ExternalDns zones exist in plan, desired_count: 3, current_count: 3
-INFO sufficient Nexus zones exist in plan, desired_count: 3, current_count: 3
-INFO sufficient Oximeter zones exist in plan, desired_count: 0, current_count: 0
 WARN cannot configure RoT bootloader update for board (missing sign in stage0 caboose from inventory), serial_number: serial0, part_number: model0
->>>>>>> ba17a4fb
 WARN cannot configure RoT update for board (missing sign in caboose from inventory), serial_number: serial0, part_number: model0
 WARN cannot configure SP update for board (no matching artifact), serial_number: serial0, part_number: model0
 INFO skipping board for MGS-driven update, serial_number: serial0, part_number: model0
