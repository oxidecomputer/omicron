using provided RNG seed: reconfigurator-cli-test
> # Load example system
> load-example --nsleds 3 --ndisks-per-sled 3
loaded example system with:
- collection: f45ba181-4b56-42cc-a762-874d90184a43
- blueprint: dbcbd3d6-41ff-48ae-ac0b-1becc9b2fd21


> # Show the sleds, blueprints, and inventory collections we have.
> sled-list
ID                                   SERIAL  NZPOOLS SUBNET                  
2b8f0cb3-0295-4b3c-bc58-4fe88b57112c serial1 3       fd00:1122:3344:102::/64 
98e6b7c2-2efa-41ca-b20a-0a4d61102fe6 serial0 3       fd00:1122:3344:101::/64 
d81c6a84-79b8-4958-ae41-ea46c9b19763 serial2 3       fd00:1122:3344:103::/64 

> blueprint-list
T ENA ID                                   PARENT                               TIME_CREATED             
      184f10b3-61cb-41ef-9b93-3489b2bac559 <none>                               <REDACTED_TIMESTAMP> 
* yes dbcbd3d6-41ff-48ae-ac0b-1becc9b2fd21 184f10b3-61cb-41ef-9b93-3489b2bac559 <REDACTED_TIMESTAMP> 

> inventory-list
ID                                   NERRORS TIME_DONE                
f45ba181-4b56-42cc-a762-874d90184a43 0       <REDACTED_TIMESTAMP> 


> # Add a new sled with no disks.
> sled-add --ndisks 0
added sled 00320471-945d-413c-85e7-03e091a70b3c (serial: serial3)


> # Generate a new inventory collection that includes that sled.
> inventory-generate
generated inventory collection eb0796d5-ab8a-4f7b-a884-b4aeacb8ab51 from configured sleds


> # Try to plan a new blueprint; this should be okay even though the sled
> # we added has no disks.
> blueprint-plan dbcbd3d6-41ff-48ae-ac0b-1becc9b2fd21 eb0796d5-ab8a-4f7b-a884-b4aeacb8ab51
INFO skipping noop image source check for all sleds, reason: no target release is currently set
<<<<<<< HEAD
WARN cannot issue more SP updates (no current artifacts)
=======
INFO skipping sled (no zpools in service), sled_id: 00320471-945d-413c-85e7-03e091a70b3c
INFO sufficient BoundaryNtp zones exist in plan, desired_count: 0, current_count: 0
INFO sufficient Clickhouse zones exist in plan, desired_count: 1, current_count: 1
INFO sufficient ClickhouseKeeper zones exist in plan, desired_count: 0, current_count: 0
INFO sufficient ClickhouseServer zones exist in plan, desired_count: 0, current_count: 0
INFO sufficient CockroachDb zones exist in plan, desired_count: 0, current_count: 0
INFO sufficient CruciblePantry zones exist in plan, desired_count: 3, current_count: 3
INFO sufficient InternalDns zones exist in plan, desired_count: 3, current_count: 3
INFO sufficient ExternalDns zones exist in plan, desired_count: 3, current_count: 3
INFO sufficient Nexus zones exist in plan, desired_count: 3, current_count: 3
INFO sufficient Oximeter zones exist in plan, desired_count: 0, current_count: 0
WARN cannot issue more MGS-driven updates (no current artifacts)
INFO all zones up-to-date
INFO will ensure cockroachdb setting, setting: cluster.preserve_downgrade_option, value: DoNotModify
>>>>>>> 444761ea
generated blueprint 8da82a8e-bf97-4fbd-8ddd-9f6462732cf1 based on parent blueprint dbcbd3d6-41ff-48ae-ac0b-1becc9b2fd21
Planning report for blueprint 8da82a8e-bf97-4fbd-8ddd-9f6462732cf1:
Chicken switches:
    add zones with mupdate override:   false

* No zpools in service for NTP zones on sleds: 00320471-945d-413c-85e7-03e091a70b3c
* Discretionary zone placement waiting for NTP zones on sleds: 00320471-945d-413c-85e7-03e091a70b3c


> blueprint-show 8da82a8e-bf97-4fbd-8ddd-9f6462732cf1
blueprint  8da82a8e-bf97-4fbd-8ddd-9f6462732cf1
parent:    dbcbd3d6-41ff-48ae-ac0b-1becc9b2fd21

  sled: 00320471-945d-413c-85e7-03e091a70b3c (active, config generation 1)

    host phase 2 contents:
    ------------------------
    slot   boot image source
    ------------------------
    A      current contents 
    B      current contents 


    physical disks:
    -------------------------------------
    vendor   model   serial   disposition
    -------------------------------------


    datasets:
    ---------------------------------------------------------------------------
    dataset name   dataset id   disposition   quota   reservation   compression
    ---------------------------------------------------------------------------


    omicron zones:
    --------------------------------------------------------------
    zone type   zone id   image source   disposition   underlay IP
    --------------------------------------------------------------



  sled: 2b8f0cb3-0295-4b3c-bc58-4fe88b57112c (active, config generation 2)

    host phase 2 contents:
    ------------------------
    slot   boot image source
    ------------------------
    A      current contents 
    B      current contents 


    physical disks:
    ------------------------------------------------------------------------------------
    vendor        model        serial                                        disposition
    ------------------------------------------------------------------------------------
    fake-vendor   fake-model   serial-727522a7-934f-494d-b5b3-160968e74463   in service 
    fake-vendor   fake-model   serial-72c59873-31ff-4e36-8d76-ff834009349a   in service 
    fake-vendor   fake-model   serial-b5fd5bc1-099e-4e77-8028-a9793c11f43b   in service 


    datasets:
    -------------------------------------------------------------------------------------------------------------------------------------------------------------------------------------------------------
    dataset name                                                                                                   dataset id                             disposition   quota     reservation   compression
    -------------------------------------------------------------------------------------------------------------------------------------------------------------------------------------------------------
    oxp_727522a7-934f-494d-b5b3-160968e74463/crucible                                                              2f204c50-a327-479c-8852-f53ec7a19c1f   in service    none      none          off        
    oxp_72c59873-31ff-4e36-8d76-ff834009349a/crucible                                                              78f34ce7-42f1-41da-995f-318f32054ad2   in service    none      none          off        
    oxp_b5fd5bc1-099e-4e77-8028-a9793c11f43b/crucible                                                              1640adb6-70bf-44cf-b05c-bff6dd300cf3   in service    none      none          off        
    oxp_727522a7-934f-494d-b5b3-160968e74463/crypt/clickhouse                                                      841d5648-05f0-47b0-b446-92f6b60fe9a6   in service    none      none          off        
    oxp_727522a7-934f-494d-b5b3-160968e74463/crypt/external_dns                                                    8e0bd2bd-23b7-4bc6-9e73-c4d4ebc0bc8c   in service    none      none          off        
    oxp_727522a7-934f-494d-b5b3-160968e74463/crypt/internal_dns                                                    2ad1875a-92ac-472f-8c26-593309f0e4da   in service    none      none          off        
    oxp_727522a7-934f-494d-b5b3-160968e74463/crypt/zone                                                            4829f422-aa31-41a8-ab73-95684ff1ef48   in service    none      none          off        
    oxp_72c59873-31ff-4e36-8d76-ff834009349a/crypt/zone                                                            775f9207-c42d-4af2-9186-27ffef67735e   in service    none      none          off        
    oxp_b5fd5bc1-099e-4e77-8028-a9793c11f43b/crypt/zone                                                            3b66453b-7148-4c1b-84a9-499e43290ab4   in service    none      none          off        
    oxp_727522a7-934f-494d-b5b3-160968e74463/crypt/zone/oxz_clickhouse_353b3b65-20f7-48c3-88f7-495bd5d31545        b46de15d-33e7-4cd0-aa7c-e7be2a61e71b   in service    none      none          off        
    oxp_b5fd5bc1-099e-4e77-8028-a9793c11f43b/crypt/zone/oxz_crucible_86a22a56-0168-453d-9df1-cb2a7c64b5d3          3e0d6188-c503-49cf-a441-fa7df40ceb43   in service    none      none          off        
    oxp_727522a7-934f-494d-b5b3-160968e74463/crypt/zone/oxz_crucible_bd354eef-d8a6-4165-9124-283fb5e46d77          5ae11c7e-08fa-4d78-a4ea-14b4a9a10241   in service    none      none          off        
    oxp_72c59873-31ff-4e36-8d76-ff834009349a/crypt/zone/oxz_crucible_e2fdefe7-95b2-4fd2-ae37-56929a06d58c          b8f2a09f-8bd2-4418-872b-a4457a3f958c   in service    none      none          off        
    oxp_727522a7-934f-494d-b5b3-160968e74463/crypt/zone/oxz_crucible_pantry_ad6a3a03-8d0f-4504-99a4-cbf73d69b973   49f8fbb6-5bac-4609-907f-6e3dfc206059   in service    none      none          off        
    oxp_727522a7-934f-494d-b5b3-160968e74463/crypt/zone/oxz_external_dns_6c3ae381-04f7-41ea-b0ac-74db387dbc3a      8c4fa711-1d5d-4e93-85f0-d17bff47b063   in service    none      none          off        
    oxp_727522a7-934f-494d-b5b3-160968e74463/crypt/zone/oxz_internal_dns_99e2f30b-3174-40bf-a78a-90da8abba8ca      c31623de-c19b-4615-9f1d-5e1daa5d3bda   in service    none      none          off        
    oxp_727522a7-934f-494d-b5b3-160968e74463/crypt/zone/oxz_nexus_466a9f29-62bf-4e63-924a-b9efdb86afec             3560dd69-3b23-4c69-807d-d673104cfc68   in service    none      none          off        
    oxp_727522a7-934f-494d-b5b3-160968e74463/crypt/zone/oxz_ntp_62620961-fc4a-481e-968b-f5acbac0dc63               09b9cc9b-3426-470b-a7bc-538f82dede03   in service    none      none          off        
    oxp_727522a7-934f-494d-b5b3-160968e74463/crypt/debug                                                           93957ca0-9ed1-4e7b-8c34-2ce07a69541c   in service    100 GiB   none          gzip-9     
    oxp_72c59873-31ff-4e36-8d76-ff834009349a/crypt/debug                                                           2db6b7c1-0f46-4ced-a3ad-48872793360e   in service    100 GiB   none          gzip-9     
    oxp_b5fd5bc1-099e-4e77-8028-a9793c11f43b/crypt/debug                                                           318fae85-abcb-4259-b1b6-ac96d193f7b7   in service    100 GiB   none          gzip-9     


    omicron zones:
    ---------------------------------------------------------------------------------------------------------------
    zone type         zone id                                image source      disposition   underlay IP           
    ---------------------------------------------------------------------------------------------------------------
    clickhouse        353b3b65-20f7-48c3-88f7-495bd5d31545   install dataset   in service    fd00:1122:3344:102::23
    crucible          86a22a56-0168-453d-9df1-cb2a7c64b5d3   install dataset   in service    fd00:1122:3344:102::28
    crucible          bd354eef-d8a6-4165-9124-283fb5e46d77   install dataset   in service    fd00:1122:3344:102::26
    crucible          e2fdefe7-95b2-4fd2-ae37-56929a06d58c   install dataset   in service    fd00:1122:3344:102::27
    crucible_pantry   ad6a3a03-8d0f-4504-99a4-cbf73d69b973   install dataset   in service    fd00:1122:3344:102::25
    external_dns      6c3ae381-04f7-41ea-b0ac-74db387dbc3a   install dataset   in service    fd00:1122:3344:102::24
    internal_dns      99e2f30b-3174-40bf-a78a-90da8abba8ca   install dataset   in service    fd00:1122:3344:1::1   
    internal_ntp      62620961-fc4a-481e-968b-f5acbac0dc63   install dataset   in service    fd00:1122:3344:102::21
    nexus             466a9f29-62bf-4e63-924a-b9efdb86afec   install dataset   in service    fd00:1122:3344:102::22



  sled: 98e6b7c2-2efa-41ca-b20a-0a4d61102fe6 (active, config generation 2)

    host phase 2 contents:
    ------------------------
    slot   boot image source
    ------------------------
    A      current contents 
    B      current contents 


    physical disks:
    ------------------------------------------------------------------------------------
    vendor        model        serial                                        disposition
    ------------------------------------------------------------------------------------
    fake-vendor   fake-model   serial-073979dd-3248-44a5-9fa1-cc72a140d682   in service 
    fake-vendor   fake-model   serial-c6d33b64-fb96-4129-bab1-7878a06a5f9b   in service 
    fake-vendor   fake-model   serial-e4d937e1-6ddc-4eca-bb08-c1f73791e608   in service 


    datasets:
    -------------------------------------------------------------------------------------------------------------------------------------------------------------------------------------------------------
    dataset name                                                                                                   dataset id                             disposition   quota     reservation   compression
    -------------------------------------------------------------------------------------------------------------------------------------------------------------------------------------------------------
    oxp_073979dd-3248-44a5-9fa1-cc72a140d682/crucible                                                              7b4ce6bf-95bb-42fe-a4a0-dff31211ab88   in service    none      none          off        
    oxp_c6d33b64-fb96-4129-bab1-7878a06a5f9b/crucible                                                              ea8a11bf-a884-4c4f-8df0-3ef9b7aacf43   in service    none      none          off        
    oxp_e4d937e1-6ddc-4eca-bb08-c1f73791e608/crucible                                                              50b029e3-96aa-41e5-bf39-023193a4355e   in service    none      none          off        
    oxp_073979dd-3248-44a5-9fa1-cc72a140d682/crypt/external_dns                                                    4847a96e-a267-4ae7-aa3d-805c1e77f81e   in service    none      none          off        
    oxp_073979dd-3248-44a5-9fa1-cc72a140d682/crypt/internal_dns                                                    ad41be71-6c15-4428-b510-20ceacde4fa6   in service    none      none          off        
    oxp_073979dd-3248-44a5-9fa1-cc72a140d682/crypt/zone                                                            4617d206-4330-4dfa-b9f3-f63a3db834f9   in service    none      none          off        
    oxp_c6d33b64-fb96-4129-bab1-7878a06a5f9b/crypt/zone                                                            793ac181-1b01-403c-850d-7f5c54bda6c9   in service    none      none          off        
    oxp_e4d937e1-6ddc-4eca-bb08-c1f73791e608/crypt/zone                                                            4f60b534-eaa3-40a1-b60f-bfdf147af478   in service    none      none          off        
    oxp_e4d937e1-6ddc-4eca-bb08-c1f73791e608/crypt/zone/oxz_crucible_058fd5f9-60a8-4e11-9302-15172782e17d          02c56a30-7d97-406d-bd34-1eb437fd517d   in service    none      none          off        
    oxp_073979dd-3248-44a5-9fa1-cc72a140d682/crypt/zone/oxz_crucible_5199c033-4cf9-4ab6-8ae7-566bd7606363          832fd140-d467-4bad-b5e9-63171634087c   in service    none      none          off        
    oxp_c6d33b64-fb96-4129-bab1-7878a06a5f9b/crypt/zone/oxz_crucible_dfac80b4-a887-430a-ae87-a4e065dba787          4d7e3e8e-06bd-414c-a468-779e056a9b75   in service    none      none          off        
    oxp_073979dd-3248-44a5-9fa1-cc72a140d682/crypt/zone/oxz_crucible_pantry_ba4994a8-23f9-4b1a-a84f-a08d74591389   42430c80-7836-4191-a4f6-bcee749010fe   in service    none      none          off        
    oxp_073979dd-3248-44a5-9fa1-cc72a140d682/crypt/zone/oxz_external_dns_803bfb63-c246-41db-b0da-d3b87ddfc63d      43931274-7fe8-4077-825d-dff2bc8efa58   in service    none      none          off        
    oxp_073979dd-3248-44a5-9fa1-cc72a140d682/crypt/zone/oxz_internal_dns_427ec88f-f467-42fa-9bbb-66a91a36103c      1bca7f71-5e42-4749-91ec-fa40793a3a9a   in service    none      none          off        
    oxp_073979dd-3248-44a5-9fa1-cc72a140d682/crypt/zone/oxz_nexus_0c71b3b2-6ceb-4e8f-b020-b08675e83038             a4c3032e-21fa-4d4a-b040-a7e3c572cf3c   in service    none      none          off        
    oxp_073979dd-3248-44a5-9fa1-cc72a140d682/crypt/zone/oxz_ntp_6444f8a5-6465-4f0b-a549-1993c113569c               3ac089c9-9dec-465b-863a-188e80d71fb4   in service    none      none          off        
    oxp_073979dd-3248-44a5-9fa1-cc72a140d682/crypt/debug                                                           248c6c10-1ac6-45de-bb55-ede36ca56bbd   in service    100 GiB   none          gzip-9     
    oxp_c6d33b64-fb96-4129-bab1-7878a06a5f9b/crypt/debug                                                           cdf3684f-a6cf-4449-b9ec-e696b2c663e2   in service    100 GiB   none          gzip-9     
    oxp_e4d937e1-6ddc-4eca-bb08-c1f73791e608/crypt/debug                                                           686c19cf-a0d7-45f6-866f-c564612b2664   in service    100 GiB   none          gzip-9     


    omicron zones:
    ---------------------------------------------------------------------------------------------------------------
    zone type         zone id                                image source      disposition   underlay IP           
    ---------------------------------------------------------------------------------------------------------------
    crucible          058fd5f9-60a8-4e11-9302-15172782e17d   install dataset   in service    fd00:1122:3344:101::27
    crucible          5199c033-4cf9-4ab6-8ae7-566bd7606363   install dataset   in service    fd00:1122:3344:101::25
    crucible          dfac80b4-a887-430a-ae87-a4e065dba787   install dataset   in service    fd00:1122:3344:101::26
    crucible_pantry   ba4994a8-23f9-4b1a-a84f-a08d74591389   install dataset   in service    fd00:1122:3344:101::24
    external_dns      803bfb63-c246-41db-b0da-d3b87ddfc63d   install dataset   in service    fd00:1122:3344:101::23
    internal_dns      427ec88f-f467-42fa-9bbb-66a91a36103c   install dataset   in service    fd00:1122:3344:2::1   
    internal_ntp      6444f8a5-6465-4f0b-a549-1993c113569c   install dataset   in service    fd00:1122:3344:101::21
    nexus             0c71b3b2-6ceb-4e8f-b020-b08675e83038   install dataset   in service    fd00:1122:3344:101::22



  sled: d81c6a84-79b8-4958-ae41-ea46c9b19763 (active, config generation 2)

    host phase 2 contents:
    ------------------------
    slot   boot image source
    ------------------------
    A      current contents 
    B      current contents 


    physical disks:
    ------------------------------------------------------------------------------------
    vendor        model        serial                                        disposition
    ------------------------------------------------------------------------------------
    fake-vendor   fake-model   serial-18b20749-0748-4105-bb10-7b13cfc776e2   in service 
    fake-vendor   fake-model   serial-30c16fe4-4229-49d0-ab01-3138f2c7dff2   in service 
    fake-vendor   fake-model   serial-4930954e-9ac7-4453-b63f-5ab97c389a99   in service 


    datasets:
    -------------------------------------------------------------------------------------------------------------------------------------------------------------------------------------------------------
    dataset name                                                                                                   dataset id                             disposition   quota     reservation   compression
    -------------------------------------------------------------------------------------------------------------------------------------------------------------------------------------------------------
    oxp_18b20749-0748-4105-bb10-7b13cfc776e2/crucible                                                              7ea73f80-c4e0-450a-92dc-8397ce2af14f   in service    none      none          off        
    oxp_30c16fe4-4229-49d0-ab01-3138f2c7dff2/crucible                                                              6f04dd20-5e2c-4fa8-8430-a886470ed140   in service    none      none          off        
    oxp_4930954e-9ac7-4453-b63f-5ab97c389a99/crucible                                                              a50cd13a-5749-4e79-bb8b-19229500a8b3   in service    none      none          off        
    oxp_18b20749-0748-4105-bb10-7b13cfc776e2/crypt/external_dns                                                    96ae8389-3027-4260-9374-e0f6ce851de2   in service    none      none          off        
    oxp_18b20749-0748-4105-bb10-7b13cfc776e2/crypt/internal_dns                                                    1cb0a47a-59ac-4892-8e92-cf87b4290f96   in service    none      none          off        
    oxp_18b20749-0748-4105-bb10-7b13cfc776e2/crypt/zone                                                            45cd9687-20be-4247-b62a-dfdacf324929   in service    none      none          off        
    oxp_30c16fe4-4229-49d0-ab01-3138f2c7dff2/crypt/zone                                                            e009d8b8-4695-4322-b53f-f03f2744aef7   in service    none      none          off        
    oxp_4930954e-9ac7-4453-b63f-5ab97c389a99/crypt/zone                                                            252ac39f-b9e2-4697-8c07-3a833115d704   in service    none      none          off        
    oxp_30c16fe4-4229-49d0-ab01-3138f2c7dff2/crypt/zone/oxz_crucible_694bd14f-cb24-4be4-bb19-876e79cda2c8          3443a368-199e-4d26-b59f-3f2bbd507761   in service    none      none          off        
    oxp_4930954e-9ac7-4453-b63f-5ab97c389a99/crypt/zone/oxz_crucible_7c252b64-c5af-4ec1-989e-9a03f3b0f111          429da94b-19f7-48bd-98e9-47842863ba7b   in service    none      none          off        
    oxp_18b20749-0748-4105-bb10-7b13cfc776e2/crypt/zone/oxz_crucible_f55647d4-5500-4ad3-893a-df45bd50d622          50ea8c15-c4c0-4403-a490-d14b3405dfc2   in service    none      none          off        
    oxp_18b20749-0748-4105-bb10-7b13cfc776e2/crypt/zone/oxz_crucible_pantry_75b220ba-a0f4-4872-8202-dc7c87f062d0   54bbadaf-ec04-41a2-a62f-f5ac5bf321be   in service    none      none          off        
    oxp_18b20749-0748-4105-bb10-7b13cfc776e2/crypt/zone/oxz_external_dns_f6ec9c67-946a-4da3-98d5-581f72ce8bf0      090bd88d-0a43-4040-a832-b13ae721f74f   in service    none      none          off        
    oxp_18b20749-0748-4105-bb10-7b13cfc776e2/crypt/zone/oxz_internal_dns_ea5b4030-b52f-44b2-8d70-45f15f987d01      b1deff4b-51df-4a37-9043-afbd7c70a1cb   in service    none      none          off        
    oxp_18b20749-0748-4105-bb10-7b13cfc776e2/crypt/zone/oxz_nexus_3eeb8d49-eb1a-43f8-bb64-c2338421c2c6             4da74a5b-6911-4cca-b624-b90c65530117   in service    none      none          off        
    oxp_18b20749-0748-4105-bb10-7b13cfc776e2/crypt/zone/oxz_ntp_f10a4fb9-759f-4a65-b25e-5794ad2d07d8               c65a9c1c-36dc-4ddb-8aac-ec3be8dbb209   in service    none      none          off        
    oxp_18b20749-0748-4105-bb10-7b13cfc776e2/crypt/debug                                                           7a6a2058-ea78-49de-9730-cce5e28b4cfb   in service    100 GiB   none          gzip-9     
    oxp_30c16fe4-4229-49d0-ab01-3138f2c7dff2/crypt/debug                                                           41071985-1dfd-4ce5-8bc2-897161a8bce4   in service    100 GiB   none          gzip-9     
    oxp_4930954e-9ac7-4453-b63f-5ab97c389a99/crypt/debug                                                           21fd4f3a-ec31-469b-87b1-087c343a2422   in service    100 GiB   none          gzip-9     


    omicron zones:
    ---------------------------------------------------------------------------------------------------------------
    zone type         zone id                                image source      disposition   underlay IP           
    ---------------------------------------------------------------------------------------------------------------
    crucible          694bd14f-cb24-4be4-bb19-876e79cda2c8   install dataset   in service    fd00:1122:3344:103::26
    crucible          7c252b64-c5af-4ec1-989e-9a03f3b0f111   install dataset   in service    fd00:1122:3344:103::27
    crucible          f55647d4-5500-4ad3-893a-df45bd50d622   install dataset   in service    fd00:1122:3344:103::25
    crucible_pantry   75b220ba-a0f4-4872-8202-dc7c87f062d0   install dataset   in service    fd00:1122:3344:103::24
    external_dns      f6ec9c67-946a-4da3-98d5-581f72ce8bf0   install dataset   in service    fd00:1122:3344:103::23
    internal_dns      ea5b4030-b52f-44b2-8d70-45f15f987d01   install dataset   in service    fd00:1122:3344:3::1   
    internal_ntp      f10a4fb9-759f-4a65-b25e-5794ad2d07d8   install dataset   in service    fd00:1122:3344:103::21
    nexus             3eeb8d49-eb1a-43f8-bb64-c2338421c2c6   install dataset   in service    fd00:1122:3344:103::22


 COCKROACHDB SETTINGS:
    state fingerprint:::::::::::::::::   (none)
    cluster.preserve_downgrade_option:   (do not modify)

 OXIMETER SETTINGS:
    generation:   1
    read from::   SingleNode

 METADATA:
    created by:::::::::::::   reconfigurator-sim
    created at:::::::::::::   <REDACTED_TIMESTAMP>
    comment::::::::::::::::   (none)
    internal DNS version:::   1
    external DNS version:::   1
    target release min gen:   1

 PENDING MGS-MANAGED UPDATES: 0

Planning report for blueprint 8da82a8e-bf97-4fbd-8ddd-9f6462732cf1:
Chicken switches:
    add zones with mupdate override:   false

* No zpools in service for NTP zones on sleds: 00320471-945d-413c-85e7-03e091a70b3c
* Discretionary zone placement waiting for NTP zones on sleds: 00320471-945d-413c-85e7-03e091a70b3c


<|MERGE_RESOLUTION|>--- conflicted
+++ resolved
@@ -37,24 +37,7 @@
 > # we added has no disks.
 > blueprint-plan dbcbd3d6-41ff-48ae-ac0b-1becc9b2fd21 eb0796d5-ab8a-4f7b-a884-b4aeacb8ab51
 INFO skipping noop image source check for all sleds, reason: no target release is currently set
-<<<<<<< HEAD
-WARN cannot issue more SP updates (no current artifacts)
-=======
-INFO skipping sled (no zpools in service), sled_id: 00320471-945d-413c-85e7-03e091a70b3c
-INFO sufficient BoundaryNtp zones exist in plan, desired_count: 0, current_count: 0
-INFO sufficient Clickhouse zones exist in plan, desired_count: 1, current_count: 1
-INFO sufficient ClickhouseKeeper zones exist in plan, desired_count: 0, current_count: 0
-INFO sufficient ClickhouseServer zones exist in plan, desired_count: 0, current_count: 0
-INFO sufficient CockroachDb zones exist in plan, desired_count: 0, current_count: 0
-INFO sufficient CruciblePantry zones exist in plan, desired_count: 3, current_count: 3
-INFO sufficient InternalDns zones exist in plan, desired_count: 3, current_count: 3
-INFO sufficient ExternalDns zones exist in plan, desired_count: 3, current_count: 3
-INFO sufficient Nexus zones exist in plan, desired_count: 3, current_count: 3
-INFO sufficient Oximeter zones exist in plan, desired_count: 0, current_count: 0
 WARN cannot issue more MGS-driven updates (no current artifacts)
-INFO all zones up-to-date
-INFO will ensure cockroachdb setting, setting: cluster.preserve_downgrade_option, value: DoNotModify
->>>>>>> 444761ea
 generated blueprint 8da82a8e-bf97-4fbd-8ddd-9f6462732cf1 based on parent blueprint dbcbd3d6-41ff-48ae-ac0b-1becc9b2fd21
 Planning report for blueprint 8da82a8e-bf97-4fbd-8ddd-9f6462732cf1:
 Chicken switches:
