--- conflicted
+++ resolved
@@ -2876,7 +2876,6 @@
 Usage: blueprint-edit [OPTIONS] <BLUEPRINT_ID> <COMMAND>
 
 Commands:
-<<<<<<< HEAD
   add-nexus
           add a Nexus instance to a particular sled
   add-cockroach
@@ -2890,6 +2889,8 @@
           set-target-release-min-gen]
   expunge-zone
           expunge a zone
+  mark-for-cleanup
+          mark an expunged zone ready for cleanup
   set-sp-update
           configure an SP update
   delete-sp-update
@@ -2898,18 +2899,6 @@
           debug commands that bypass normal checks
   help
           Print this message or the help of the given subcommand(s)
-=======
-  add-nexus                    add a Nexus instance to a particular sled
-  add-cockroach                add a CockroachDB instance to a particular sled
-  set-zone-image               set the image source for a zone
-  set-remove-mupdate-override  set the remove_mupdate_override field for a sled
-  expunge-zone                 expunge a zone
-  mark-for-cleanup             mark an expunged zone ready for cleanup
-  set-sp-update                configure an SP update
-  delete-sp-update             delete a configured SP update
-  debug                        debug commands that bypass normal checks
-  help                         Print this message or the help of the given subcommand(s)
->>>>>>> a2856c94
 
 Arguments:
   <BLUEPRINT_ID>  id of the blueprint to edit, "latest", or "target"
