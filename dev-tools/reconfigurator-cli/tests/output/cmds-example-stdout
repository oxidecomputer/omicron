using provided RNG seed: reconfigurator-cli-test
> # This is a legacy test; new tests shouldn't need to set a seed

> load-example --seed test-basic
loaded example system with:
- collection: 9e187896-7809-46d0-9210-d75be1b3c4d4
- blueprint: ade5749d-bdf3-4fab-a8ae-00bea01b3a5a

> load-example --seed test-basic
error: changes made to simulated system: run `wipe system` before loading


> show
configured external DNS zone name: oxide.example
configured silo names: example-silo
internal DNS generations: 1
external DNS generations: 1
target number of Nexus instances: default
target release (generation 1): unset
planner config:
    add zones with mupdate override:   false



> sled-list
ID                                   SERIAL  NZPOOLS SUBNET                  
2eb69596-f081-4e2d-9425-9994926e0832 serial1 10      fd00:1122:3344:102::/64 
32d8d836-4d8a-4e54-8fa9-f31d79c42646 serial2 10      fd00:1122:3344:103::/64 
89d02b1b-478c-401a-8e28-7a26f74fa41b serial0 10      fd00:1122:3344:101::/64 

> inventory-list
ID                                   NERRORS TIME_DONE                
9e187896-7809-46d0-9210-d75be1b3c4d4 0       <REDACTED_TIMESTAMP> 

> blueprint-list
T ENA ID                                   PARENT                               TIME_CREATED             
      02697f74-b14a-4418-90f0-c28b2a3a6aa9 <none>                               <REDACTED_TIMESTAMP> 
* yes ade5749d-bdf3-4fab-a8ae-00bea01b3a5a 02697f74-b14a-4418-90f0-c28b2a3a6aa9 <REDACTED_TIMESTAMP> 


> sled-show 2eb69596-f081-4e2d-9425-9994926e0832
sled 2eb69596-f081-4e2d-9425-9994926e0832 (in service, active)
serial serial1
subnet fd00:1122:3344:102::/64
SP active version: Some("0.0.1")
SP inactive version: None
RoT bootloader stage 0 version: Some("0.0.1")
RoT bootloader stage 0 next version: None
RoT active slot: A
RoT slot A version: Some("0.0.2")
RoT slot B version: None
RoT persistent boot preference: A
RoT pending persistent boot preference: None
RoT transient boot preference: None
zpools (10):
    055c4910-b641-46d9-b52d-313aae9d9cbf (zpool)
    SledDisk { disk_identity: DiskIdentity { vendor: "fake-vendor", model: "fake-model", serial: "serial-055c4910-b641-46d9-b52d-313aae9d9cbf" }, disk_id: 6a0cb52f-5cc2-48a5-9f44-ac8dea3ac45b (physical_disk), policy: InService, state: Active }
    49d84da4-3e4c-437b-8f90-0b608213c000 (zpool)
    SledDisk { disk_identity: DiskIdentity { vendor: "fake-vendor", model: "fake-model", serial: "serial-49d84da4-3e4c-437b-8f90-0b608213c000" }, disk_id: f27553c9-e60c-4a61-ae23-7623c5800dcb (physical_disk), policy: InService, state: Active }
    64ea76fb-6673-4810-8e53-c2458b75eb01 (zpool)
    SledDisk { disk_identity: DiskIdentity { vendor: "fake-vendor", model: "fake-model", serial: "serial-64ea76fb-6673-4810-8e53-c2458b75eb01" }, disk_id: a2ce973e-9ded-4cc0-abc3-e8f2116c6552 (physical_disk), policy: InService, state: Active }
    6d012675-6f54-4b6a-8658-ab0076237569 (zpool)
    SledDisk { disk_identity: DiskIdentity { vendor: "fake-vendor", model: "fake-model", serial: "serial-6d012675-6f54-4b6a-8658-ab0076237569" }, disk_id: 81bddf37-54d7-42d0-97ec-9d2a23b82f9f (physical_disk), policy: InService, state: Active }
    6dca8c2e-a712-4a44-937d-610cdc85dea3 (zpool)
    SledDisk { disk_identity: DiskIdentity { vendor: "fake-vendor", model: "fake-model", serial: "serial-6dca8c2e-a712-4a44-937d-610cdc85dea3" }, disk_id: 6142ac6f-9dcb-4ed5-a8de-9acc4ae659c5 (physical_disk), policy: InService, state: Active }
    70fa641c-217b-43ce-9ed0-b172b2a25c2a (zpool)
    SledDisk { disk_identity: DiskIdentity { vendor: "fake-vendor", model: "fake-model", serial: "serial-70fa641c-217b-43ce-9ed0-b172b2a25c2a" }, disk_id: 1da6c8c8-b786-4399-9aa6-027aa13b7f51 (physical_disk), policy: InService, state: Active }
    90e641e7-085d-4d63-b28a-1f95dca2781a (zpool)
    SledDisk { disk_identity: DiskIdentity { vendor: "fake-vendor", model: "fake-model", serial: "serial-90e641e7-085d-4d63-b28a-1f95dca2781a" }, disk_id: a67ad0b3-7306-4df1-9608-c81d9bc12dda (physical_disk), policy: InService, state: Active }
    9a065406-12a0-4b29-926e-d66bb785d17b (zpool)
    SledDisk { disk_identity: DiskIdentity { vendor: "fake-vendor", model: "fake-model", serial: "serial-9a065406-12a0-4b29-926e-d66bb785d17b" }, disk_id: a6009c99-a2db-43fb-8568-9ae4032359b2 (physical_disk), policy: InService, state: Active }
    ad2a141d-148b-4ff7-b588-41ac050ccf6a (zpool)
    SledDisk { disk_identity: DiskIdentity { vendor: "fake-vendor", model: "fake-model", serial: "serial-ad2a141d-148b-4ff7-b588-41ac050ccf6a" }, disk_id: f4ef9ffd-e695-4983-88cd-e59b66b0b068 (physical_disk), policy: InService, state: Active }
    dc2851ce-a181-46ee-99ef-bbcd46f0465f (zpool)
    SledDisk { disk_identity: DiskIdentity { vendor: "fake-vendor", model: "fake-model", serial: "serial-dc2851ce-a181-46ee-99ef-bbcd46f0465f" }, disk_id: 82336e2c-c1c2-41ab-805b-ee89a55a9601 (physical_disk), policy: InService, state: Active }


> blueprint-show ade5749d-bdf3-4fab-a8ae-00bea01b3a5a
blueprint  ade5749d-bdf3-4fab-a8ae-00bea01b3a5a
parent:    02697f74-b14a-4418-90f0-c28b2a3a6aa9

  sled: 2eb69596-f081-4e2d-9425-9994926e0832 (active, config generation 2)

    host phase 2 contents:
    ------------------------
    slot   boot image source
    ------------------------
    A      current contents 
    B      current contents 


    physical disks:
    ------------------------------------------------------------------------------------
    vendor        model        serial                                        disposition
    ------------------------------------------------------------------------------------
    fake-vendor   fake-model   serial-055c4910-b641-46d9-b52d-313aae9d9cbf   in service 
    fake-vendor   fake-model   serial-49d84da4-3e4c-437b-8f90-0b608213c000   in service 
    fake-vendor   fake-model   serial-64ea76fb-6673-4810-8e53-c2458b75eb01   in service 
    fake-vendor   fake-model   serial-6d012675-6f54-4b6a-8658-ab0076237569   in service 
    fake-vendor   fake-model   serial-6dca8c2e-a712-4a44-937d-610cdc85dea3   in service 
    fake-vendor   fake-model   serial-70fa641c-217b-43ce-9ed0-b172b2a25c2a   in service 
    fake-vendor   fake-model   serial-90e641e7-085d-4d63-b28a-1f95dca2781a   in service 
    fake-vendor   fake-model   serial-9a065406-12a0-4b29-926e-d66bb785d17b   in service 
    fake-vendor   fake-model   serial-ad2a141d-148b-4ff7-b588-41ac050ccf6a   in service 
    fake-vendor   fake-model   serial-dc2851ce-a181-46ee-99ef-bbcd46f0465f   in service 


    datasets:
    -------------------------------------------------------------------------------------------------------------------------------------------------------------------------------------------------------
    dataset name                                                                                                   dataset id                             disposition   quota     reservation   compression
    -------------------------------------------------------------------------------------------------------------------------------------------------------------------------------------------------------
    oxp_055c4910-b641-46d9-b52d-313aae9d9cbf/crucible                                                              3d54a24a-a9df-4389-a0d7-8e2e9001e6c9   in service    none      none          off        
    oxp_49d84da4-3e4c-437b-8f90-0b608213c000/crucible                                                              486043c2-299a-4a5a-8286-0f5d645db6a2   in service    none      none          off        
    oxp_64ea76fb-6673-4810-8e53-c2458b75eb01/crucible                                                              d2a01084-98f1-456c-882a-021c4ae612be   in service    none      none          off        
    oxp_6d012675-6f54-4b6a-8658-ab0076237569/crucible                                                              7de837df-cff6-4a34-a90a-32907cad74c1   in service    none      none          off        
    oxp_6dca8c2e-a712-4a44-937d-610cdc85dea3/crucible                                                              17371464-8104-40a7-9ca5-91bd02270227   in service    none      none          off        
    oxp_70fa641c-217b-43ce-9ed0-b172b2a25c2a/crucible                                                              0e895d82-93f2-4a22-98cc-1016b2f9ded9   in service    none      none          off        
    oxp_90e641e7-085d-4d63-b28a-1f95dca2781a/crucible                                                              f71dfd55-6d49-48d5-8d88-8913dcfc9229   in service    none      none          off        
    oxp_9a065406-12a0-4b29-926e-d66bb785d17b/crucible                                                              ef200af1-aaae-4e3d-a7be-987582ea11d3   in service    none      none          off        
    oxp_ad2a141d-148b-4ff7-b588-41ac050ccf6a/crucible                                                              89478c33-fd44-47ab-865e-0a34251aa6af   in service    none      none          off        
    oxp_dc2851ce-a181-46ee-99ef-bbcd46f0465f/crucible                                                              4e852a83-9c56-4502-961b-5bf4c9039aec   in service    none      none          off        
    oxp_055c4910-b641-46d9-b52d-313aae9d9cbf/crypt/clickhouse                                                      5c66a21d-be9e-4cec-b5ca-3770e74df12f   in service    none      none          off        
    oxp_055c4910-b641-46d9-b52d-313aae9d9cbf/crypt/external_dns                                                    330ade59-7fab-49d0-aad4-aec46fe53933   in service    none      none          off        
    oxp_055c4910-b641-46d9-b52d-313aae9d9cbf/crypt/internal_dns                                                    6bc65edf-76d1-48b1-b462-9a4e3294d4fa   in service    none      none          off        
    oxp_055c4910-b641-46d9-b52d-313aae9d9cbf/crypt/zone                                                            d7643dc7-276f-4bb6-af5a-4c404b8edc7e   in service    none      none          off        
    oxp_49d84da4-3e4c-437b-8f90-0b608213c000/crypt/zone                                                            9bde99e1-6ef7-434e-8b75-166ab9b1291d   in service    none      none          off        
    oxp_64ea76fb-6673-4810-8e53-c2458b75eb01/crypt/zone                                                            37213994-4335-4190-a13e-a493429f7fc2   in service    none      none          off        
    oxp_6d012675-6f54-4b6a-8658-ab0076237569/crypt/zone                                                            f87cf44e-8d81-4ed9-a617-cd6f689f88c1   in service    none      none          off        
    oxp_6dca8c2e-a712-4a44-937d-610cdc85dea3/crypt/zone                                                            b180e417-b7ca-4be6-b373-8b252d1bdca4   in service    none      none          off        
    oxp_70fa641c-217b-43ce-9ed0-b172b2a25c2a/crypt/zone                                                            6c75c045-676e-4e66-a98c-ed535010dd42   in service    none      none          off        
    oxp_90e641e7-085d-4d63-b28a-1f95dca2781a/crypt/zone                                                            472f476b-69b3-4545-99de-516bc9b324e6   in service    none      none          off        
    oxp_9a065406-12a0-4b29-926e-d66bb785d17b/crypt/zone                                                            848d6ae5-fe3b-4bd3-8015-2aeaaf042030   in service    none      none          off        
    oxp_ad2a141d-148b-4ff7-b588-41ac050ccf6a/crypt/zone                                                            3f823900-d0d1-4521-96ab-16944a8f87cb   in service    none      none          off        
    oxp_dc2851ce-a181-46ee-99ef-bbcd46f0465f/crypt/zone                                                            94fe1af9-0fb5-40c8-9f60-97b2e71c2400   in service    none      none          off        
    oxp_055c4910-b641-46d9-b52d-313aae9d9cbf/crypt/zone/oxz_clickhouse_b61b7c3c-d665-44b3-9312-794aa81c59de        78a7d0e3-59c5-4e35-a57f-cd6ac9da1fc1   in service    none      none          off        
    oxp_49d84da4-3e4c-437b-8f90-0b608213c000/crypt/zone/oxz_crucible_09b18e6c-fbaa-46e6-bf80-f7cecaf0c089          96b65c9e-1c36-41be-bd95-9e04a3a258ed   in service    none      none          off        
    oxp_ad2a141d-148b-4ff7-b588-41ac050ccf6a/crypt/zone/oxz_crucible_0bf59adc-3987-4975-a0e5-84dd4fcfaa97          8904458e-7ec4-43a2-a2b7-f93fff85e435   in service    none      none          off        
    oxp_dc2851ce-a181-46ee-99ef-bbcd46f0465f/crypt/zone/oxz_crucible_29b56d65-8bb6-4c7c-b9ac-dd051e36e232          a7c904c6-7f7b-40ac-ad5c-226f4ff0b27f   in service    none      none          off        
    oxp_055c4910-b641-46d9-b52d-313aae9d9cbf/crypt/zone/oxz_crucible_54da18b5-a3c8-46a7-ac36-b0c74d0c63a1          ea3d79b1-0972-4a90-8999-48cc10ebde14   in service    none      none          off        
    oxp_70fa641c-217b-43ce-9ed0-b172b2a25c2a/crypt/zone/oxz_crucible_5bfb8f6e-de73-44fb-a706-7ddf9713635f          23f4f634-9288-4c41-8e68-41bc6434beef   in service    none      none          off        
    oxp_9a065406-12a0-4b29-926e-d66bb785d17b/crypt/zone/oxz_crucible_70124a29-1c7b-48df-a6e4-c3d2c42971bb          05bdba6a-f4e5-490f-a39d-41dd22639acb   in service    none      none          off        
    oxp_6d012675-6f54-4b6a-8658-ab0076237569/crypt/zone/oxz_crucible_c3fe25e1-1ce7-424c-bfcb-eda6c943caad          020f6b9c-5758-414d-87a5-8686b140b078   in service    none      none          off        
    oxp_90e641e7-085d-4d63-b28a-1f95dca2781a/crypt/zone/oxz_crucible_c6f9139d-7a92-4612-9b58-d802b812eb7e          3901eefe-9c5a-492a-af9f-1776f8ae3901   in service    none      none          off        
    oxp_6dca8c2e-a712-4a44-937d-610cdc85dea3/crypt/zone/oxz_crucible_ce5fe35a-a4af-4983-80e2-a27c49a71a87          579a47eb-0bfc-4589-a254-015afb203fc4   in service    none      none          off        
    oxp_64ea76fb-6673-4810-8e53-c2458b75eb01/crypt/zone/oxz_crucible_f34c0011-8103-40a1-9881-03aec8545abb          a28c79a3-3ed3-47f9-bbb7-9b1c3c5aa450   in service    none      none          off        
    oxp_055c4910-b641-46d9-b52d-313aae9d9cbf/crypt/zone/oxz_crucible_pantry_e6f2a23d-4eac-4c24-a961-451d4bbe5d0a   81168480-ec5b-436e-bad1-7f4754853640   in service    none      none          off        
    oxp_055c4910-b641-46d9-b52d-313aae9d9cbf/crypt/zone/oxz_external_dns_c171bd25-7e1a-4a17-b518-85b080d2644e      af34a380-ba5a-41bd-9e8e-3d17ab65f72a   in service    none      none          off        
    oxp_055c4910-b641-46d9-b52d-313aae9d9cbf/crypt/zone/oxz_internal_dns_b957d6cf-f7b2-4bee-9928-c5fde8c59e04      31367b27-9ead-46c8-a6a8-69045c5e49c0   in service    none      none          off        
    oxp_055c4910-b641-46d9-b52d-313aae9d9cbf/crypt/zone/oxz_nexus_e246f5e3-0650-4afc-860f-ee7114d309c5             54a42d0a-9d9b-4776-ba79-7ca7ed379cf9   in service    none      none          off        
    oxp_055c4910-b641-46d9-b52d-313aae9d9cbf/crypt/zone/oxz_ntp_18b3781d-571b-4d7c-b65d-18a452e5a64a               d2df4683-b0d7-4fe4-af13-86de332560ca   in service    none      none          off        
    oxp_055c4910-b641-46d9-b52d-313aae9d9cbf/crypt/debug                                                           54126684-7061-47f1-8599-56bd5fb09591   in service    100 GiB   none          gzip-9     
    oxp_49d84da4-3e4c-437b-8f90-0b608213c000/crypt/debug                                                           827c14b4-9625-47de-b036-c645bb41a002   in service    100 GiB   none          gzip-9     
    oxp_64ea76fb-6673-4810-8e53-c2458b75eb01/crypt/debug                                                           73f20150-cd0c-488f-9c50-e308d5f417f8   in service    100 GiB   none          gzip-9     
    oxp_6d012675-6f54-4b6a-8658-ab0076237569/crypt/debug                                                           fb66f2cb-e036-4181-8db2-466429796639   in service    100 GiB   none          gzip-9     
    oxp_6dca8c2e-a712-4a44-937d-610cdc85dea3/crypt/debug                                                           1338efa2-c05b-4231-9180-db10555139ff   in service    100 GiB   none          gzip-9     
    oxp_70fa641c-217b-43ce-9ed0-b172b2a25c2a/crypt/debug                                                           49722424-f7be-42fb-a718-78eff8234c3a   in service    100 GiB   none          gzip-9     
    oxp_90e641e7-085d-4d63-b28a-1f95dca2781a/crypt/debug                                                           236fd4f2-1e28-49a2-ab27-66c2f54db2a8   in service    100 GiB   none          gzip-9     
    oxp_9a065406-12a0-4b29-926e-d66bb785d17b/crypt/debug                                                           da090bc5-7921-44fd-8abf-95f0d8381508   in service    100 GiB   none          gzip-9     
    oxp_ad2a141d-148b-4ff7-b588-41ac050ccf6a/crypt/debug                                                           62496bd7-81a3-4015-a982-0c7dbcb843de   in service    100 GiB   none          gzip-9     
    oxp_dc2851ce-a181-46ee-99ef-bbcd46f0465f/crypt/debug                                                           52cce913-0ade-46f6-a183-a399806aba86   in service    100 GiB   none          gzip-9     


    omicron zones:
    ---------------------------------------------------------------------------------------------------------------
    zone type         zone id                                image source      disposition   underlay IP           
    ---------------------------------------------------------------------------------------------------------------
    clickhouse        b61b7c3c-d665-44b3-9312-794aa81c59de   install dataset   in service    fd00:1122:3344:102::23
    crucible          09b18e6c-fbaa-46e6-bf80-f7cecaf0c089   install dataset   in service    fd00:1122:3344:102::27
    crucible          0bf59adc-3987-4975-a0e5-84dd4fcfaa97   install dataset   in service    fd00:1122:3344:102::2e
    crucible          29b56d65-8bb6-4c7c-b9ac-dd051e36e232   install dataset   in service    fd00:1122:3344:102::2f
    crucible          54da18b5-a3c8-46a7-ac36-b0c74d0c63a1   install dataset   in service    fd00:1122:3344:102::26
    crucible          5bfb8f6e-de73-44fb-a706-7ddf9713635f   install dataset   in service    fd00:1122:3344:102::2b
    crucible          70124a29-1c7b-48df-a6e4-c3d2c42971bb   install dataset   in service    fd00:1122:3344:102::2d
    crucible          c3fe25e1-1ce7-424c-bfcb-eda6c943caad   install dataset   in service    fd00:1122:3344:102::29
    crucible          c6f9139d-7a92-4612-9b58-d802b812eb7e   install dataset   in service    fd00:1122:3344:102::2c
    crucible          ce5fe35a-a4af-4983-80e2-a27c49a71a87   install dataset   in service    fd00:1122:3344:102::2a
    crucible          f34c0011-8103-40a1-9881-03aec8545abb   install dataset   in service    fd00:1122:3344:102::28
    crucible_pantry   e6f2a23d-4eac-4c24-a961-451d4bbe5d0a   install dataset   in service    fd00:1122:3344:102::25
    external_dns      c171bd25-7e1a-4a17-b518-85b080d2644e   install dataset   in service    fd00:1122:3344:102::24
    internal_dns      b957d6cf-f7b2-4bee-9928-c5fde8c59e04   install dataset   in service    fd00:1122:3344:1::1   
    internal_ntp      18b3781d-571b-4d7c-b65d-18a452e5a64a   install dataset   in service    fd00:1122:3344:102::21
    nexus             e246f5e3-0650-4afc-860f-ee7114d309c5   install dataset   in service    fd00:1122:3344:102::22



  sled: 32d8d836-4d8a-4e54-8fa9-f31d79c42646 (active, config generation 2)

    host phase 2 contents:
    ------------------------
    slot   boot image source
    ------------------------
    A      current contents 
    B      current contents 


    physical disks:
    ------------------------------------------------------------------------------------
    vendor        model        serial                                        disposition
    ------------------------------------------------------------------------------------
    fake-vendor   fake-model   serial-1058b4dc-70ff-471e-b9ee-999233743890   in service 
    fake-vendor   fake-model   serial-2db3c119-38fa-41c0-8dbe-89689b84d655   in service 
    fake-vendor   fake-model   serial-687e054b-a9b5-4404-8b3f-0ea119c44a6a   in service 
    fake-vendor   fake-model   serial-69480564-489b-4535-ad2c-b3d9e90542c7   in service 
    fake-vendor   fake-model   serial-7853ec6e-53e6-44d8-8f20-f1b95c1cbb30   in service 
    fake-vendor   fake-model   serial-a00fa2a9-b49a-419c-84e3-7ba9f1a42ded   in service 
    fake-vendor   fake-model   serial-a4e8a5cc-cd1c-4a08-bcf1-31785f7cda28   in service 
    fake-vendor   fake-model   serial-affd28eb-4b82-4c33-81dd-b29a15dd8973   in service 
    fake-vendor   fake-model   serial-d6197b25-d5f1-4cb7-81f8-975e3622c4d7   in service 
    fake-vendor   fake-model   serial-dcc2a7e1-980d-4ebf-84e5-f5450fd3ca40   in service 


    datasets:
    -------------------------------------------------------------------------------------------------------------------------------------------------------------------------------------------------------
    dataset name                                                                                                   dataset id                             disposition   quota     reservation   compression
    -------------------------------------------------------------------------------------------------------------------------------------------------------------------------------------------------------
    oxp_1058b4dc-70ff-471e-b9ee-999233743890/crucible                                                              8080ba10-f481-4ff6-adab-609f6e1374b3   in service    none      none          off        
    oxp_2db3c119-38fa-41c0-8dbe-89689b84d655/crucible                                                              569055e2-c0f4-4dd0-bfe8-f7d96d28cbb1   in service    none      none          off        
    oxp_687e054b-a9b5-4404-8b3f-0ea119c44a6a/crucible                                                              6fe87f9c-d518-4c35-b6a8-d952bff4c7dc   in service    none      none          off        
    oxp_69480564-489b-4535-ad2c-b3d9e90542c7/crucible                                                              6285b961-48ed-4a04-aed7-978875dd9afb   in service    none      none          off        
    oxp_7853ec6e-53e6-44d8-8f20-f1b95c1cbb30/crucible                                                              74baee78-45b4-4e0d-b522-7e78d397d4dc   in service    none      none          off        
    oxp_a00fa2a9-b49a-419c-84e3-7ba9f1a42ded/crucible                                                              368a8dfe-9aa4-4b26-8959-1bbddb7d4eca   in service    none      none          off        
    oxp_a4e8a5cc-cd1c-4a08-bcf1-31785f7cda28/crucible                                                              5476ea07-e749-411f-a785-3933656b40eb   in service    none      none          off        
    oxp_affd28eb-4b82-4c33-81dd-b29a15dd8973/crucible                                                              90e459a0-b5b4-4eca-9760-e58486fe6dc6   in service    none      none          off        
    oxp_d6197b25-d5f1-4cb7-81f8-975e3622c4d7/crucible                                                              d08407d0-9094-4ecb-bd64-c0c52bbdf033   in service    none      none          off        
    oxp_dcc2a7e1-980d-4ebf-84e5-f5450fd3ca40/crucible                                                              9c526252-4c9b-4a3f-90e4-efd0c977efec   in service    none      none          off        
    oxp_1058b4dc-70ff-471e-b9ee-999233743890/crypt/external_dns                                                    1c30ddb5-f42c-4b2a-8c67-9d1e4d7bee40   in service    none      none          off        
    oxp_1058b4dc-70ff-471e-b9ee-999233743890/crypt/internal_dns                                                    f3be5051-d330-4685-a220-f73c360d695d   in service    none      none          off        
    oxp_1058b4dc-70ff-471e-b9ee-999233743890/crypt/zone                                                            d2f8776d-904d-4f0d-845b-3c1b8c52ef39   in service    none      none          off        
    oxp_2db3c119-38fa-41c0-8dbe-89689b84d655/crypt/zone                                                            3dd06653-b053-408c-ad50-c1f61a112434   in service    none      none          off        
    oxp_687e054b-a9b5-4404-8b3f-0ea119c44a6a/crypt/zone                                                            4ed42a5a-53b7-4408-a13d-8455d932990e   in service    none      none          off        
    oxp_69480564-489b-4535-ad2c-b3d9e90542c7/crypt/zone                                                            c9e92a11-b24b-4580-97bb-6aee8d927793   in service    none      none          off        
    oxp_7853ec6e-53e6-44d8-8f20-f1b95c1cbb30/crypt/zone                                                            9b525ee7-7517-41d4-a759-0bf18f465c09   in service    none      none          off        
    oxp_a00fa2a9-b49a-419c-84e3-7ba9f1a42ded/crypt/zone                                                            0ecfbafe-4999-42bb-8b4d-870169e701f8   in service    none      none          off        
    oxp_a4e8a5cc-cd1c-4a08-bcf1-31785f7cda28/crypt/zone                                                            8857ee9c-f2ab-4e61-8435-f5bbb766b432   in service    none      none          off        
    oxp_affd28eb-4b82-4c33-81dd-b29a15dd8973/crypt/zone                                                            ca1c5fb3-62b2-431d-88a7-11adc43005bc   in service    none      none          off        
    oxp_d6197b25-d5f1-4cb7-81f8-975e3622c4d7/crypt/zone                                                            0304cb4a-6013-4ecd-a9ba-c0fb45874cfc   in service    none      none          off        
    oxp_dcc2a7e1-980d-4ebf-84e5-f5450fd3ca40/crypt/zone                                                            f6771837-75cc-4fd0-a4f4-24d864172f6d   in service    none      none          off        
    oxp_a00fa2a9-b49a-419c-84e3-7ba9f1a42ded/crypt/zone/oxz_crucible_28e5d56d-4415-445f-bb9a-27be004b6297          74913354-9470-4882-8126-ec8d28fb0e81   in service    none      none          off        
    oxp_affd28eb-4b82-4c33-81dd-b29a15dd8973/crypt/zone/oxz_crucible_31d0b302-6c1c-4dbb-99b2-459753520310          b354ed44-dfb7-4535-ad62-fa675764db79   in service    none      none          off        
    oxp_7853ec6e-53e6-44d8-8f20-f1b95c1cbb30/crypt/zone/oxz_crucible_5bc9ec7c-fcdf-49ad-9cd4-b2fa25f8da9c          cfcbfe93-d7a6-48e0-96df-46ce6a1eef0e   in service    none      none          off        
    oxp_d6197b25-d5f1-4cb7-81f8-975e3622c4d7/crypt/zone/oxz_crucible_736cae54-6c80-495d-b868-1b41f8b8c702          3e60f84a-2831-4ff9-acee-a299686ef728   in service    none      none          off        
    oxp_2db3c119-38fa-41c0-8dbe-89689b84d655/crypt/zone/oxz_crucible_7abe1501-e26f-46d1-a2b8-f96e358068a9          0e55d291-2fd3-4657-8cec-a5aed0f310d9   in service    none      none          off        
    oxp_dcc2a7e1-980d-4ebf-84e5-f5450fd3ca40/crypt/zone/oxz_crucible_87994a9f-fd54-409e-9fcc-52d56818a6e9          56caa6ae-284e-4fcc-8f2a-2a63d2e84d29   in service    none      none          off        
    oxp_69480564-489b-4535-ad2c-b3d9e90542c7/crypt/zone/oxz_crucible_99f4ed24-8805-485b-8936-6cdae2720137          a6c769f9-f569-4524-811e-039463ef5147   in service    none      none          off        
    oxp_a4e8a5cc-cd1c-4a08-bcf1-31785f7cda28/crypt/zone/oxz_crucible_d8157c2a-96f1-4a4c-ab68-0eaa9a4cd855          04aaaf35-9900-44f7-a17e-7efe456834f6   in service    none      none          off        
    oxp_1058b4dc-70ff-471e-b9ee-999233743890/crypt/zone/oxz_crucible_dd528db6-0847-41e7-9761-4d8226b942a6          cb22f41c-74e1-4c2a-82f1-f4b30535b553   in service    none      none          off        
    oxp_687e054b-a9b5-4404-8b3f-0ea119c44a6a/crypt/zone/oxz_crucible_f4b46f75-0320-48f6-b1c3-c5a1ab628357          8857bacb-cddb-4d50-bab0-17ee8e500e53   in service    none      none          off        
    oxp_1058b4dc-70ff-471e-b9ee-999233743890/crypt/zone/oxz_crucible_pantry_621d9f5b-2840-4c76-8b7f-07ad3a2a5645   baacf28c-c24f-4e9b-8bdc-c0a47fc7b3e4   in service    none      none          off        
    oxp_1058b4dc-70ff-471e-b9ee-999233743890/crypt/zone/oxz_external_dns_e668d83e-a28c-42dc-b574-467e57403cc1      03c70553-27b0-489d-84fa-9fca16a436a5   in service    none      none          off        
    oxp_1058b4dc-70ff-471e-b9ee-999233743890/crypt/zone/oxz_internal_dns_99a750b2-724d-4828-ae5f-0df1aad90166      b0eda827-ed7f-413d-8eea-bfb9786ff700   in service    none      none          off        
    oxp_1058b4dc-70ff-471e-b9ee-999233743890/crypt/zone/oxz_nexus_6c2a57b0-2de0-4409-a6b9-c9aa5614eefa             9140d252-c86f-4c8f-ad07-495679090c0e   in service    none      none          off        
    oxp_1058b4dc-70ff-471e-b9ee-999233743890/crypt/zone/oxz_ntp_0ab3dbe9-8387-4600-b097-cb71ee91ee83               b96f7990-1fdc-444a-886a-efaf341df967   in service    none      none          off        
    oxp_1058b4dc-70ff-471e-b9ee-999233743890/crypt/debug                                                           5ca9e07e-a50d-41e5-b154-9bfcdc74d0a0   in service    100 GiB   none          gzip-9     
    oxp_2db3c119-38fa-41c0-8dbe-89689b84d655/crypt/debug                                                           22d6d9e3-3e59-4474-aafe-7adf916360f3   in service    100 GiB   none          gzip-9     
    oxp_687e054b-a9b5-4404-8b3f-0ea119c44a6a/crypt/debug                                                           48beaa78-a41c-4ce3-ae7f-f5e4194def58   in service    100 GiB   none          gzip-9     
    oxp_69480564-489b-4535-ad2c-b3d9e90542c7/crypt/debug                                                           5e59c7a5-09e9-43c5-8708-0e8a83624265   in service    100 GiB   none          gzip-9     
    oxp_7853ec6e-53e6-44d8-8f20-f1b95c1cbb30/crypt/debug                                                           0c8f7b7f-a3d5-48a4-83b9-1185bafc58a5   in service    100 GiB   none          gzip-9     
    oxp_a00fa2a9-b49a-419c-84e3-7ba9f1a42ded/crypt/debug                                                           35d5e16f-f07a-465d-b206-6abf433220b8   in service    100 GiB   none          gzip-9     
    oxp_a4e8a5cc-cd1c-4a08-bcf1-31785f7cda28/crypt/debug                                                           76d8c526-6f3b-45a9-9127-168a1d828b0b   in service    100 GiB   none          gzip-9     
    oxp_affd28eb-4b82-4c33-81dd-b29a15dd8973/crypt/debug                                                           0629ec97-c70c-46dd-b318-4ecd5895ac37   in service    100 GiB   none          gzip-9     
    oxp_d6197b25-d5f1-4cb7-81f8-975e3622c4d7/crypt/debug                                                           06f219b2-1c2a-4ed0-8981-bea763564942   in service    100 GiB   none          gzip-9     
    oxp_dcc2a7e1-980d-4ebf-84e5-f5450fd3ca40/crypt/debug                                                           29a57b1d-9fe9-43d4-aae4-1f5fd2422629   in service    100 GiB   none          gzip-9     


    omicron zones:
    ---------------------------------------------------------------------------------------------------------------
    zone type         zone id                                image source      disposition   underlay IP           
    ---------------------------------------------------------------------------------------------------------------
    crucible          28e5d56d-4415-445f-bb9a-27be004b6297   install dataset   in service    fd00:1122:3344:103::2a
    crucible          31d0b302-6c1c-4dbb-99b2-459753520310   install dataset   in service    fd00:1122:3344:103::2c
    crucible          5bc9ec7c-fcdf-49ad-9cd4-b2fa25f8da9c   install dataset   in service    fd00:1122:3344:103::29
    crucible          736cae54-6c80-495d-b868-1b41f8b8c702   install dataset   in service    fd00:1122:3344:103::2d
    crucible          7abe1501-e26f-46d1-a2b8-f96e358068a9   install dataset   in service    fd00:1122:3344:103::26
    crucible          87994a9f-fd54-409e-9fcc-52d56818a6e9   install dataset   in service    fd00:1122:3344:103::2e
    crucible          99f4ed24-8805-485b-8936-6cdae2720137   install dataset   in service    fd00:1122:3344:103::28
    crucible          d8157c2a-96f1-4a4c-ab68-0eaa9a4cd855   install dataset   in service    fd00:1122:3344:103::2b
    crucible          dd528db6-0847-41e7-9761-4d8226b942a6   install dataset   in service    fd00:1122:3344:103::25
    crucible          f4b46f75-0320-48f6-b1c3-c5a1ab628357   install dataset   in service    fd00:1122:3344:103::27
    crucible_pantry   621d9f5b-2840-4c76-8b7f-07ad3a2a5645   install dataset   in service    fd00:1122:3344:103::24
    external_dns      e668d83e-a28c-42dc-b574-467e57403cc1   install dataset   in service    fd00:1122:3344:103::23
    internal_dns      99a750b2-724d-4828-ae5f-0df1aad90166   install dataset   in service    fd00:1122:3344:2::1   
    internal_ntp      0ab3dbe9-8387-4600-b097-cb71ee91ee83   install dataset   in service    fd00:1122:3344:103::21
    nexus             6c2a57b0-2de0-4409-a6b9-c9aa5614eefa   install dataset   in service    fd00:1122:3344:103::22



  sled: 89d02b1b-478c-401a-8e28-7a26f74fa41b (active, config generation 2)

    host phase 2 contents:
    ------------------------
    slot   boot image source
    ------------------------
    A      current contents 
    B      current contents 


    physical disks:
    ------------------------------------------------------------------------------------
    vendor        model        serial                                        disposition
    ------------------------------------------------------------------------------------
    fake-vendor   fake-model   serial-0406cd2c-2f2a-402f-a9b2-8794f95f3db1   in service 
    fake-vendor   fake-model   serial-0477165a-a72e-4814-b8d6-74aa02cb2040   in service 
    fake-vendor   fake-model   serial-49e2755b-dc0d-4fd0-a047-3b7024f9e5bc   in service 
    fake-vendor   fake-model   serial-692fc97d-0535-4d46-91ac-351e6b6a1bca   in service 
    fake-vendor   fake-model   serial-96dcdbf4-90d1-4ca3-9d19-c4d257fb6b63   in service 
    fake-vendor   fake-model   serial-9f9f5b5c-f668-49cf-8474-b08e504ac09b   in service 
    fake-vendor   fake-model   serial-ab94a812-86ce-428c-bbbb-6ce1ab0b071b   in service 
    fake-vendor   fake-model   serial-c8e8ab39-be9b-4938-8c14-acbefbc36396   in service 
    fake-vendor   fake-model   serial-e90c9006-db60-4a91-a25f-f03f232bd744   in service 
    fake-vendor   fake-model   serial-f96f5901-2907-4f21-bfeb-772f8a3c4e44   in service 


    datasets:
    -------------------------------------------------------------------------------------------------------------------------------------------------------------------------------------------------------
    dataset name                                                                                                   dataset id                             disposition   quota     reservation   compression
    -------------------------------------------------------------------------------------------------------------------------------------------------------------------------------------------------------
    oxp_0406cd2c-2f2a-402f-a9b2-8794f95f3db1/crucible                                                              d495dcb0-eee5-41a7-ae37-1b82ea5db3e5   in service    none      none          off        
    oxp_0477165a-a72e-4814-b8d6-74aa02cb2040/crucible                                                              e46c0314-be52-496a-94d5-68af12502b8c   in service    none      none          off        
    oxp_49e2755b-dc0d-4fd0-a047-3b7024f9e5bc/crucible                                                              776b3d91-ba2e-4fbf-9acc-8250d833347c   in service    none      none          off        
    oxp_692fc97d-0535-4d46-91ac-351e6b6a1bca/crucible                                                              58edd996-0341-4a12-994b-b7cda2b9961c   in service    none      none          off        
    oxp_96dcdbf4-90d1-4ca3-9d19-c4d257fb6b63/crucible                                                              ebd1d6e3-bb21-4412-afea-19716612eaf6   in service    none      none          off        
    oxp_9f9f5b5c-f668-49cf-8474-b08e504ac09b/crucible                                                              03708424-a92a-4f02-8ad6-ccbc6f64c5a4   in service    none      none          off        
    oxp_ab94a812-86ce-428c-bbbb-6ce1ab0b071b/crucible                                                              52dfcf15-5930-4784-9a5a-677f6b415558   in service    none      none          off        
    oxp_c8e8ab39-be9b-4938-8c14-acbefbc36396/crucible                                                              c55b89b1-680b-44a2-a03e-980c2dc176aa   in service    none      none          off        
    oxp_e90c9006-db60-4a91-a25f-f03f232bd744/crucible                                                              62b5a62f-2f97-4d90-b4b6-da35c706b7f8   in service    none      none          off        
    oxp_f96f5901-2907-4f21-bfeb-772f8a3c4e44/crucible                                                              bf07e68e-2f7e-4f99-9968-6083c77351ae   in service    none      none          off        
    oxp_0406cd2c-2f2a-402f-a9b2-8794f95f3db1/crypt/external_dns                                                    b630c4b8-5ced-412d-90c6-8652c9ad0d41   in service    none      none          off        
    oxp_0406cd2c-2f2a-402f-a9b2-8794f95f3db1/crypt/internal_dns                                                    76bf521b-7146-4c84-8aec-1cdaaa4d2dd5   in service    none      none          off        
    oxp_0406cd2c-2f2a-402f-a9b2-8794f95f3db1/crypt/zone                                                            40b91d92-c810-46a2-9058-55b3675d29cd   in service    none      none          off        
    oxp_0477165a-a72e-4814-b8d6-74aa02cb2040/crypt/zone                                                            b95b2a37-a956-4e8e-9685-7f3300201b87   in service    none      none          off        
    oxp_49e2755b-dc0d-4fd0-a047-3b7024f9e5bc/crypt/zone                                                            c58320b8-b301-43d0-bb19-d95508d47e6a   in service    none      none          off        
    oxp_692fc97d-0535-4d46-91ac-351e6b6a1bca/crypt/zone                                                            1fb12c03-835f-4922-ab42-055811ddfa35   in service    none      none          off        
    oxp_96dcdbf4-90d1-4ca3-9d19-c4d257fb6b63/crypt/zone                                                            9bf9bbf2-3ff6-4ec6-9f91-cf2c1719b2bf   in service    none      none          off        
    oxp_9f9f5b5c-f668-49cf-8474-b08e504ac09b/crypt/zone                                                            d388f8e3-4f92-4c54-a118-34ddad36df74   in service    none      none          off        
    oxp_ab94a812-86ce-428c-bbbb-6ce1ab0b071b/crypt/zone                                                            e559f88f-47e2-4565-b3dd-7027d23e4076   in service    none      none          off        
    oxp_c8e8ab39-be9b-4938-8c14-acbefbc36396/crypt/zone                                                            b4e595b6-b1fe-4660-99f7-65c631f7753a   in service    none      none          off        
    oxp_e90c9006-db60-4a91-a25f-f03f232bd744/crypt/zone                                                            bdfed92e-135f-457d-accc-55352482e4f4   in service    none      none          off        
    oxp_f96f5901-2907-4f21-bfeb-772f8a3c4e44/crypt/zone                                                            bbf4866b-410d-4cd1-9aa8-49f9949b90f4   in service    none      none          off        
    oxp_692fc97d-0535-4d46-91ac-351e6b6a1bca/crypt/zone/oxz_crucible_03ba2f16-8b5e-41c4-906d-5a7a0af460ef          a9e813db-9da2-4de4-9baf-02f7e46d1c90   in service    none      none          off        
    oxp_e90c9006-db60-4a91-a25f-f03f232bd744/crypt/zone/oxz_crucible_17ed8f62-8cd0-416c-86d1-5eaf6f7358ef          788f762f-411e-4a68-bef7-f61bd29e3d29   in service    none      none          off        
    oxp_f96f5901-2907-4f21-bfeb-772f8a3c4e44/crypt/zone/oxz_crucible_397841de-588e-4fe7-94ee-a944b7340074          e2eb2187-7406-4f60-af30-39fcc926d489   in service    none      none          off        
    oxp_0406cd2c-2f2a-402f-a9b2-8794f95f3db1/crypt/zone/oxz_crucible_4692cc31-6eb6-437c-9634-9688663d06ae          88873690-de60-4b21-a0f4-cf1151ada67b   in service    none      none          off        
    oxp_ab94a812-86ce-428c-bbbb-6ce1ab0b071b/crypt/zone/oxz_crucible_534dad87-2b4c-4250-8ad9-2ec1d93b2994          d1115d27-0502-4258-85c1-002320cc70ab   in service    none      none          off        
    oxp_0477165a-a72e-4814-b8d6-74aa02cb2040/crypt/zone/oxz_crucible_587da9e8-8fc0-4854-b585-070741a7b00d          d44e6d10-25f4-4161-b908-6f4c8fe22c8d   in service    none      none          off        
    oxp_9f9f5b5c-f668-49cf-8474-b08e504ac09b/crypt/zone/oxz_crucible_5954ecdc-c5ad-49a6-9c5f-4689f783ba83          2093d4f5-0af3-4c71-b292-a8052c69d366   in service    none      none          off        
    oxp_96dcdbf4-90d1-4ca3-9d19-c4d257fb6b63/crypt/zone/oxz_crucible_83ac30bd-ae85-4d6b-84c3-add02d3214cf          18853bff-ec6a-478f-bb74-f671d0cdf281   in service    none      none          off        
    oxp_c8e8ab39-be9b-4938-8c14-acbefbc36396/crypt/zone/oxz_crucible_dc2666e6-4c3e-4b8e-99bc-bcdb5f8986e1          b7b15c20-d99d-423a-955e-d2e66c5520d3   in service    none      none          off        
    oxp_49e2755b-dc0d-4fd0-a047-3b7024f9e5bc/crypt/zone/oxz_crucible_ffbf02f0-261d-4723-b613-eb861245acbd          5f1cbe29-50c7-4b66-9593-93215cf15e15   in service    none      none          off        
    oxp_0406cd2c-2f2a-402f-a9b2-8794f95f3db1/crypt/zone/oxz_crucible_pantry_a27817ff-db8d-49ba-9682-9e3c13bc4e4b   ded8a905-1f03-4cac-b0e6-7aedf4d4bba6   in service    none      none          off        
    oxp_0406cd2c-2f2a-402f-a9b2-8794f95f3db1/crypt/zone/oxz_external_dns_056fd45c-2498-4ce4-8c97-79dfc9321080      359afcd0-c3b4-4f9a-89a7-e6c710fe52c1   in service    none      none          off        
    oxp_0406cd2c-2f2a-402f-a9b2-8794f95f3db1/crypt/zone/oxz_internal_dns_d856156c-2bc2-41ad-beef-7ca1da5802d3      3944a161-4e9e-4382-9c38-bd73f8b74871   in service    none      none          off        
    oxp_0406cd2c-2f2a-402f-a9b2-8794f95f3db1/crypt/zone/oxz_nexus_a67ac9b3-427b-4ea6-a891-1c76a22720f5             4b816d21-0aa3-4904-a828-6541c3aceac3   in service    none      none          off        
    oxp_0406cd2c-2f2a-402f-a9b2-8794f95f3db1/crypt/zone/oxz_ntp_ac5bb28e-91d5-42f3-a57a-d84e1c414c17               a7ff14f8-b85a-4ebc-8c43-d57f32f85cff   in service    none      none          off        
    oxp_0406cd2c-2f2a-402f-a9b2-8794f95f3db1/crypt/debug                                                           21d5fcc0-b87a-4818-b301-6c9fc27676c6   in service    100 GiB   none          gzip-9     
    oxp_0477165a-a72e-4814-b8d6-74aa02cb2040/crypt/debug                                                           b7dddd52-7b0f-4f7a-91f2-0535505d1a61   in service    100 GiB   none          gzip-9     
    oxp_49e2755b-dc0d-4fd0-a047-3b7024f9e5bc/crypt/debug                                                           d940619b-769c-47be-9482-99a4db059e9e   in service    100 GiB   none          gzip-9     
    oxp_692fc97d-0535-4d46-91ac-351e6b6a1bca/crypt/debug                                                           0f224584-6071-4b5b-b972-874e2ee23d1a   in service    100 GiB   none          gzip-9     
    oxp_96dcdbf4-90d1-4ca3-9d19-c4d257fb6b63/crypt/debug                                                           ec93753f-fcd0-4624-8dcc-328dabb3f322   in service    100 GiB   none          gzip-9     
    oxp_9f9f5b5c-f668-49cf-8474-b08e504ac09b/crypt/debug                                                           ff1c7f38-0cf7-4d8a-bc78-b0dd66d22d72   in service    100 GiB   none          gzip-9     
    oxp_ab94a812-86ce-428c-bbbb-6ce1ab0b071b/crypt/debug                                                           95c0dfaf-a768-40c6-9b0c-29df24a9c608   in service    100 GiB   none          gzip-9     
    oxp_c8e8ab39-be9b-4938-8c14-acbefbc36396/crypt/debug                                                           a0e90077-1fa7-41a0-90c2-f3df934b382a   in service    100 GiB   none          gzip-9     
    oxp_e90c9006-db60-4a91-a25f-f03f232bd744/crypt/debug                                                           0f73a8f1-cd2f-4111-b2fe-ea7c7759a367   in service    100 GiB   none          gzip-9     
    oxp_f96f5901-2907-4f21-bfeb-772f8a3c4e44/crypt/debug                                                           da056dfb-4eaf-4fdc-bb7c-1df3002cde45   in service    100 GiB   none          gzip-9     


    omicron zones:
    ---------------------------------------------------------------------------------------------------------------
    zone type         zone id                                image source      disposition   underlay IP           
    ---------------------------------------------------------------------------------------------------------------
    crucible          03ba2f16-8b5e-41c4-906d-5a7a0af460ef   install dataset   in service    fd00:1122:3344:101::28
    crucible          17ed8f62-8cd0-416c-86d1-5eaf6f7358ef   install dataset   in service    fd00:1122:3344:101::2d
    crucible          397841de-588e-4fe7-94ee-a944b7340074   install dataset   in service    fd00:1122:3344:101::2e
    crucible          4692cc31-6eb6-437c-9634-9688663d06ae   install dataset   in service    fd00:1122:3344:101::25
    crucible          534dad87-2b4c-4250-8ad9-2ec1d93b2994   install dataset   in service    fd00:1122:3344:101::2b
    crucible          587da9e8-8fc0-4854-b585-070741a7b00d   install dataset   in service    fd00:1122:3344:101::26
    crucible          5954ecdc-c5ad-49a6-9c5f-4689f783ba83   install dataset   in service    fd00:1122:3344:101::2a
    crucible          83ac30bd-ae85-4d6b-84c3-add02d3214cf   install dataset   in service    fd00:1122:3344:101::29
    crucible          dc2666e6-4c3e-4b8e-99bc-bcdb5f8986e1   install dataset   in service    fd00:1122:3344:101::2c
    crucible          ffbf02f0-261d-4723-b613-eb861245acbd   install dataset   in service    fd00:1122:3344:101::27
    crucible_pantry   a27817ff-db8d-49ba-9682-9e3c13bc4e4b   install dataset   in service    fd00:1122:3344:101::24
    external_dns      056fd45c-2498-4ce4-8c97-79dfc9321080   install dataset   in service    fd00:1122:3344:101::23
    internal_dns      d856156c-2bc2-41ad-beef-7ca1da5802d3   install dataset   in service    fd00:1122:3344:3::1   
    internal_ntp      ac5bb28e-91d5-42f3-a57a-d84e1c414c17   install dataset   in service    fd00:1122:3344:101::21
    nexus             a67ac9b3-427b-4ea6-a891-1c76a22720f5   install dataset   in service    fd00:1122:3344:101::22


 COCKROACHDB SETTINGS:
    state fingerprint:::::::::::::::::   (none)
    cluster.preserve_downgrade_option:   (do not modify)

 OXIMETER SETTINGS:
    generation:   1
    read from::   SingleNode

 METADATA:
    created by:::::::::::::   test suite
    created at:::::::::::::   <REDACTED_TIMESTAMP>
    comment::::::::::::::::   (none)
    internal DNS version:::   1
    external DNS version:::   1
    target release min gen:   1
    nexus gen::::::::::::::   1

 PENDING MGS-MANAGED UPDATES: 0

empty planning report for blueprint ade5749d-bdf3-4fab-a8ae-00bea01b3a5a.




> inventory-generate
generated inventory collection 972ca69a-384c-4a9c-a87d-c2cf21e114e0 from configured sleds


> wipe system
wiped system

> load-example --seed test-basic --nsleds 1 --ndisks-per-sled 4
loaded example system with:
- collection: 9e187896-7809-46d0-9210-d75be1b3c4d4
- blueprint: ade5749d-bdf3-4fab-a8ae-00bea01b3a5a


> sled-list
ID                                   SERIAL  NZPOOLS SUBNET                  
89d02b1b-478c-401a-8e28-7a26f74fa41b serial0 4       fd00:1122:3344:101::/64 

> inventory-list
ID                                   NERRORS TIME_DONE                
9e187896-7809-46d0-9210-d75be1b3c4d4 0       <REDACTED_TIMESTAMP> 

> blueprint-list
T ENA ID                                   PARENT                               TIME_CREATED             
      02697f74-b14a-4418-90f0-c28b2a3a6aa9 <none>                               <REDACTED_TIMESTAMP> 
* yes ade5749d-bdf3-4fab-a8ae-00bea01b3a5a 02697f74-b14a-4418-90f0-c28b2a3a6aa9 <REDACTED_TIMESTAMP> 


> sled-show 89d02b1b-478c-401a-8e28-7a26f74fa41b
sled 89d02b1b-478c-401a-8e28-7a26f74fa41b (in service, active)
serial serial0
subnet fd00:1122:3344:101::/64
SP active version: Some("0.0.1")
SP inactive version: None
RoT bootloader stage 0 version: Some("0.0.1")
RoT bootloader stage 0 next version: None
RoT active slot: A
RoT slot A version: Some("0.0.2")
RoT slot B version: None
RoT persistent boot preference: A
RoT pending persistent boot preference: None
RoT transient boot preference: None
zpools (4):
    0477165a-a72e-4814-b8d6-74aa02cb2040 (zpool)
    SledDisk { disk_identity: DiskIdentity { vendor: "fake-vendor", model: "fake-model", serial: "serial-0477165a-a72e-4814-b8d6-74aa02cb2040" }, disk_id: 6a5a31ab-4edc-44e0-a7a1-4190bfe582f7 (physical_disk), policy: InService, state: Active }
    9f9f5b5c-f668-49cf-8474-b08e504ac09b (zpool)
    SledDisk { disk_identity: DiskIdentity { vendor: "fake-vendor", model: "fake-model", serial: "serial-9f9f5b5c-f668-49cf-8474-b08e504ac09b" }, disk_id: 9d603382-d7ed-4868-a411-8309a6f2b6a7 (physical_disk), policy: InService, state: Active }
    ab94a812-86ce-428c-bbbb-6ce1ab0b071b (zpool)
    SledDisk { disk_identity: DiskIdentity { vendor: "fake-vendor", model: "fake-model", serial: "serial-ab94a812-86ce-428c-bbbb-6ce1ab0b071b" }, disk_id: 2b4bce7e-8346-416c-b409-a31593b77202 (physical_disk), policy: InService, state: Active }
    f96f5901-2907-4f21-bfeb-772f8a3c4e44 (zpool)
    SledDisk { disk_identity: DiskIdentity { vendor: "fake-vendor", model: "fake-model", serial: "serial-f96f5901-2907-4f21-bfeb-772f8a3c4e44" }, disk_id: f7e6334e-7e25-472e-a418-62caeaccd329 (physical_disk), policy: InService, state: Active }


> blueprint-show ade5749d-bdf3-4fab-a8ae-00bea01b3a5a
blueprint  ade5749d-bdf3-4fab-a8ae-00bea01b3a5a
parent:    02697f74-b14a-4418-90f0-c28b2a3a6aa9

  sled: 89d02b1b-478c-401a-8e28-7a26f74fa41b (active, config generation 2)

    host phase 2 contents:
    ------------------------
    slot   boot image source
    ------------------------
    A      current contents 
    B      current contents 


    physical disks:
    ------------------------------------------------------------------------------------
    vendor        model        serial                                        disposition
    ------------------------------------------------------------------------------------
    fake-vendor   fake-model   serial-0477165a-a72e-4814-b8d6-74aa02cb2040   in service 
    fake-vendor   fake-model   serial-9f9f5b5c-f668-49cf-8474-b08e504ac09b   in service 
    fake-vendor   fake-model   serial-ab94a812-86ce-428c-bbbb-6ce1ab0b071b   in service 
    fake-vendor   fake-model   serial-f96f5901-2907-4f21-bfeb-772f8a3c4e44   in service 


    datasets:
    -------------------------------------------------------------------------------------------------------------------------------------------------------------------------------------------------------
    dataset name                                                                                                   dataset id                             disposition   quota     reservation   compression
    -------------------------------------------------------------------------------------------------------------------------------------------------------------------------------------------------------
    oxp_0477165a-a72e-4814-b8d6-74aa02cb2040/crucible                                                              a8a4fca4-cdeb-487e-a189-6358aa8fdd32   in service    none      none          off        
    oxp_9f9f5b5c-f668-49cf-8474-b08e504ac09b/crucible                                                              a87bab80-caa7-4889-8e95-ac133e09ffed   in service    none      none          off        
    oxp_ab94a812-86ce-428c-bbbb-6ce1ab0b071b/crucible                                                              354484cc-1a68-4120-a974-6440350d437a   in service    none      none          off        
    oxp_f96f5901-2907-4f21-bfeb-772f8a3c4e44/crucible                                                              1620e8a0-994d-4f08-97b0-ebc7ffa34747   in service    none      none          off        
    oxp_0477165a-a72e-4814-b8d6-74aa02cb2040/crypt/clickhouse                                                      a0cd2416-6a80-47eb-b753-32aec2e8e9cb   in service    none      none          off        
    oxp_0477165a-a72e-4814-b8d6-74aa02cb2040/crypt/external_dns                                                    d16007f2-e6bd-49e0-9560-a702df113e23   in service    none      none          off        
    oxp_9f9f5b5c-f668-49cf-8474-b08e504ac09b/crypt/external_dns                                                    13aca0d6-4e3d-4b4d-a067-5a2a5dcc917d   in service    none      none          off        
    oxp_ab94a812-86ce-428c-bbbb-6ce1ab0b071b/crypt/external_dns                                                    6527ee61-2c84-422f-ab53-07961154d723   in service    none      none          off        
    oxp_0477165a-a72e-4814-b8d6-74aa02cb2040/crypt/internal_dns                                                    9c63a936-489a-4e57-ab10-a4d2bf7196e4   in service    none      none          off        
    oxp_9f9f5b5c-f668-49cf-8474-b08e504ac09b/crypt/internal_dns                                                    936c6b79-90f8-4b82-a14b-d01800bd018d   in service    none      none          off        
    oxp_ab94a812-86ce-428c-bbbb-6ce1ab0b071b/crypt/internal_dns                                                    4c3307ca-153e-47ca-85d3-b033c7f518c5   in service    none      none          off        
    oxp_0477165a-a72e-4814-b8d6-74aa02cb2040/crypt/zone                                                            8899e637-8cbd-45ee-bf31-46326155385b   in service    none      none          off        
    oxp_9f9f5b5c-f668-49cf-8474-b08e504ac09b/crypt/zone                                                            a61f2fc1-6886-4f21-ad8c-bb8d0654a250   in service    none      none          off        
    oxp_ab94a812-86ce-428c-bbbb-6ce1ab0b071b/crypt/zone                                                            4395fcea-042d-4112-bf91-5a1120ec1436   in service    none      none          off        
    oxp_f96f5901-2907-4f21-bfeb-772f8a3c4e44/crypt/zone                                                            c03328b4-8f4c-49f0-8905-0d1e610d8f79   in service    none      none          off        
    oxp_0477165a-a72e-4814-b8d6-74aa02cb2040/crypt/zone/oxz_clickhouse_548e01ff-1838-46ae-bfe9-45e47b23048c        f2d96793-d61c-4b3d-a94d-9a50a8963742   in service    none      none          off        
    oxp_ab94a812-86ce-428c-bbbb-6ce1ab0b071b/crypt/zone/oxz_crucible_23ad0dfd-ed5b-475f-8fff-c8d2f5749024          52da5416-89d5-4d4c-8f72-2943839cb23d   in service    none      none          off        
    oxp_0477165a-a72e-4814-b8d6-74aa02cb2040/crypt/zone/oxz_crucible_3f88fc73-a7a6-4dc9-851b-4f2e55ac4085          2ab64839-9307-4aa1-8f01-7cf2a1af0069   in service    none      none          off        
    oxp_f96f5901-2907-4f21-bfeb-772f8a3c4e44/crypt/zone/oxz_crucible_b3d6fff3-210c-462b-b63f-d3e1f5b538ac          6ad67afc-2af2-41e6-985f-4bbb71351c2c   in service    none      none          off        
    oxp_9f9f5b5c-f668-49cf-8474-b08e504ac09b/crypt/zone/oxz_crucible_d0eb926d-1e2d-47c3-8b64-f79e604b33f3          79d1bb40-028c-461d-acf0-3232da5a62d2   in service    none      none          off        
    oxp_ab94a812-86ce-428c-bbbb-6ce1ab0b071b/crypt/zone/oxz_crucible_pantry_7c51bcd5-d796-4b41-8cc7-888b3090b88b   eae465be-551e-464c-a54d-307477741edb   in service    none      none          off        
    oxp_0477165a-a72e-4814-b8d6-74aa02cb2040/crypt/zone/oxz_crucible_pantry_b834c7b3-0fe9-429e-8b22-d4e05a5cfa3f   8d3a9e67-5120-4bc0-8462-c58341095bb2   in service    none      none          off        
    oxp_9f9f5b5c-f668-49cf-8474-b08e504ac09b/crypt/zone/oxz_crucible_pantry_c30a3ca5-e723-4481-934f-87237bbdfa79   e196b100-6fe5-4b3c-b235-88fce903b127   in service    none      none          off        
    oxp_9f9f5b5c-f668-49cf-8474-b08e504ac09b/crypt/zone/oxz_external_dns_411af362-7ede-42e2-b37e-e49761b093d8      bdfa0f5a-72e8-4ca5-8a39-f7404320ddb9   in service    none      none          off        
    oxp_0477165a-a72e-4814-b8d6-74aa02cb2040/crypt/zone/oxz_external_dns_83f98a26-4e4e-498b-a77e-4a327ac3a484      85f13ae7-825a-4894-bcf6-8fbd91279f98   in service    none      none          off        
    oxp_ab94a812-86ce-428c-bbbb-6ce1ab0b071b/crypt/zone/oxz_external_dns_def5fbf5-2278-4136-a1f0-460b2c3a6cca      2435aa3e-dbe7-49c3-b9e0-800d34385a6d   in service    none      none          off        
    oxp_0477165a-a72e-4814-b8d6-74aa02cb2040/crypt/zone/oxz_internal_dns_2521ef1e-ef52-46f0-9f27-93a3b6683d92      025fe78a-a9dd-41a0-9e39-1efcedfcd611   in service    none      none          off        
    oxp_ab94a812-86ce-428c-bbbb-6ce1ab0b071b/crypt/zone/oxz_internal_dns_7f4e4ff4-b1eb-4c47-b079-9d7fcfcf35f6      1977f7cc-4dfd-4d2a-87dc-b9dd7b9a5e3c   in service    none      none          off        
    oxp_9f9f5b5c-f668-49cf-8474-b08e504ac09b/crypt/zone/oxz_internal_dns_e50dff5f-8d7c-440b-b86a-5ca7e9117dfa      1cb536df-d2cf-4d98-a074-6c526200dc09   in service    none      none          off        
    oxp_ab94a812-86ce-428c-bbbb-6ce1ab0b071b/crypt/zone/oxz_nexus_a2f67884-b0e7-498a-a005-f6686f599ca6             54436d89-1968-4e50-9528-b49d6da4f3d0   in service    none      none          off        
    oxp_9f9f5b5c-f668-49cf-8474-b08e504ac09b/crypt/zone/oxz_nexus_e34091ec-ac63-4976-b2b8-85b9223c136f             c1704fa6-5bae-409f-b0a0-72f6a37c3984   in service    none      none          off        
    oxp_0477165a-a72e-4814-b8d6-74aa02cb2040/crypt/zone/oxz_nexus_fb88d7af-16bd-4638-a9f4-ef04d0045f20             38fd8051-7640-4369-8839-bd9fae249c65   in service    none      none          off        
    oxp_0477165a-a72e-4814-b8d6-74aa02cb2040/crypt/zone/oxz_ntp_341e9035-f082-451a-b521-166418938cc0               44c67963-b3d5-4520-a2be-0a4c19f35181   in service    none      none          off        
    oxp_0477165a-a72e-4814-b8d6-74aa02cb2040/crypt/debug                                                           dba5f33d-a4fc-4c1e-bae9-4074c2e2b057   in service    100 GiB   none          gzip-9     
    oxp_9f9f5b5c-f668-49cf-8474-b08e504ac09b/crypt/debug                                                           5c796daf-a469-4ad7-9d61-c8585922dee4   in service    100 GiB   none          gzip-9     
    oxp_ab94a812-86ce-428c-bbbb-6ce1ab0b071b/crypt/debug                                                           5d833628-618a-4e9a-9b0c-a13f6d0000fd   in service    100 GiB   none          gzip-9     
    oxp_f96f5901-2907-4f21-bfeb-772f8a3c4e44/crypt/debug                                                           9ffaf17f-2539-4409-b7c8-a1b2f6445f0a   in service    100 GiB   none          gzip-9     


    omicron zones:
    ---------------------------------------------------------------------------------------------------------------
    zone type         zone id                                image source      disposition   underlay IP           
    ---------------------------------------------------------------------------------------------------------------
    clickhouse        548e01ff-1838-46ae-bfe9-45e47b23048c   install dataset   in service    fd00:1122:3344:101::25
    crucible          23ad0dfd-ed5b-475f-8fff-c8d2f5749024   install dataset   in service    fd00:1122:3344:101::2e
    crucible          3f88fc73-a7a6-4dc9-851b-4f2e55ac4085   install dataset   in service    fd00:1122:3344:101::2c
    crucible          b3d6fff3-210c-462b-b63f-d3e1f5b538ac   install dataset   in service    fd00:1122:3344:101::2f
    crucible          d0eb926d-1e2d-47c3-8b64-f79e604b33f3   install dataset   in service    fd00:1122:3344:101::2d
    crucible_pantry   7c51bcd5-d796-4b41-8cc7-888b3090b88b   install dataset   in service    fd00:1122:3344:101::2b
    crucible_pantry   b834c7b3-0fe9-429e-8b22-d4e05a5cfa3f   install dataset   in service    fd00:1122:3344:101::29
    crucible_pantry   c30a3ca5-e723-4481-934f-87237bbdfa79   install dataset   in service    fd00:1122:3344:101::2a
    external_dns      411af362-7ede-42e2-b37e-e49761b093d8   install dataset   in service    fd00:1122:3344:101::27
    external_dns      83f98a26-4e4e-498b-a77e-4a327ac3a484   install dataset   in service    fd00:1122:3344:101::26
    external_dns      def5fbf5-2278-4136-a1f0-460b2c3a6cca   install dataset   in service    fd00:1122:3344:101::28
    internal_dns      2521ef1e-ef52-46f0-9f27-93a3b6683d92   install dataset   in service    fd00:1122:3344:1::1   
    internal_dns      7f4e4ff4-b1eb-4c47-b079-9d7fcfcf35f6   install dataset   in service    fd00:1122:3344:3::1   
    internal_dns      e50dff5f-8d7c-440b-b86a-5ca7e9117dfa   install dataset   in service    fd00:1122:3344:2::1   
    internal_ntp      341e9035-f082-451a-b521-166418938cc0   install dataset   in service    fd00:1122:3344:101::21
    nexus             a2f67884-b0e7-498a-a005-f6686f599ca6   install dataset   in service    fd00:1122:3344:101::24
    nexus             e34091ec-ac63-4976-b2b8-85b9223c136f   install dataset   in service    fd00:1122:3344:101::23
    nexus             fb88d7af-16bd-4638-a9f4-ef04d0045f20   install dataset   in service    fd00:1122:3344:101::22


 COCKROACHDB SETTINGS:
    state fingerprint:::::::::::::::::   (none)
    cluster.preserve_downgrade_option:   (do not modify)

 OXIMETER SETTINGS:
    generation:   1
    read from::   SingleNode

 METADATA:
    created by:::::::::::::   test suite
    created at:::::::::::::   <REDACTED_TIMESTAMP>
    comment::::::::::::::::   (none)
    internal DNS version:::   1
    external DNS version:::   1
    target release min gen:   1
    nexus gen::::::::::::::   1

 PENDING MGS-MANAGED UPDATES: 0

empty planning report for blueprint ade5749d-bdf3-4fab-a8ae-00bea01b3a5a.




> # Exercise `blueprint-diff` arguments.
> # We don't care about the actual content of these diffs here.
> # The "from"/"to" that's printed at the top is enough to know that the command
> # picked the right pair of blueprints.  So we also use a small system to keep
> # the rest of the diff output small.

> wipe all
- wiped system, reconfigurator-sim config, and RNG state

                 - reset seed to test-basic

> load-example --seed test-basic --nsleds 1 --ndisks-per-sled 4
loaded example system with:
- collection: 9e187896-7809-46d0-9210-d75be1b3c4d4
- blueprint: ade5749d-bdf3-4fab-a8ae-00bea01b3a5a


> blueprint-list
T ENA ID                                   PARENT                               TIME_CREATED             
      02697f74-b14a-4418-90f0-c28b2a3a6aa9 <none>                               <REDACTED_TIMESTAMP> 
* yes ade5749d-bdf3-4fab-a8ae-00bea01b3a5a 02697f74-b14a-4418-90f0-c28b2a3a6aa9 <REDACTED_TIMESTAMP> 

> blueprint-plan ade5749d-bdf3-4fab-a8ae-00bea01b3a5a
INFO skipping noop image source check for all sleds, reason: no target release is currently set
<<<<<<< HEAD
INFO system in initial release state no update artifacts available (no update necessary)
INFO some zones not yet up-to-date, sled_id: 89d02b1b-478c-401a-8e28-7a26f74fa41b, zones_currently_updating: [ZoneCurrentlyUpdating { zone_id: b3c9c041-d2f0-4767-bdaf-0e52e9d7a013 (service), zone_kind: InternalNtp, reason: MissingInInventory { bp_image_source: InstallDataset } }]
=======
WARN cannot issue more MGS-driven updates (no current artifacts)
>>>>>>> f1a21fbe
generated blueprint 86db3308-f817-4626-8838-4085949a6a41 based on parent blueprint ade5749d-bdf3-4fab-a8ae-00bea01b3a5a
empty planning report for blueprint 86db3308-f817-4626-8838-4085949a6a41.


> blueprint-list
T ENA ID                                   PARENT                               TIME_CREATED             
      02697f74-b14a-4418-90f0-c28b2a3a6aa9 <none>                               <REDACTED_TIMESTAMP> 
* yes ade5749d-bdf3-4fab-a8ae-00bea01b3a5a 02697f74-b14a-4418-90f0-c28b2a3a6aa9 <REDACTED_TIMESTAMP> 
      86db3308-f817-4626-8838-4085949a6a41 ade5749d-bdf3-4fab-a8ae-00bea01b3a5a <REDACTED_TIMESTAMP> 


> # It's not okay to specify just one blueprint if it's the first one.
> blueprint-diff 02697f74-b14a-4418-90f0-c28b2a3a6aa9
error: `blueprint2_id` was not specified and blueprint1 has no parent blueprint

> # It does work to specify just one blueprint if it's a later one.
> blueprint-diff 86db3308-f817-4626-8838-4085949a6a41
from: blueprint ade5749d-bdf3-4fab-a8ae-00bea01b3a5a
to:   blueprint 86db3308-f817-4626-8838-4085949a6a41

 COCKROACHDB SETTINGS:
    state fingerprint:::::::::::::::::   (none) (unchanged)
    cluster.preserve_downgrade_option:   (do not modify) (unchanged)

 METADATA:
    internal DNS version:::   1 (unchanged)
    external DNS version:::   1 (unchanged)
    target release min gen:   1 (unchanged)
    nexus gen::::::::::::::   1 (unchanged)

 OXIMETER SETTINGS:
    generation:   1 (unchanged)
    read from::   SingleNode (unchanged)


internal DNS:
  DNS zone: "control-plane.oxide.internal" (unchanged)
    unchanged names: 37 (records: 47)

external DNS:
  DNS zone: "oxide.example" (unchanged)
    unchanged names: 5 (records: 9)



> # It also works to specify two blueprints.
> blueprint-diff 02697f74-b14a-4418-90f0-c28b2a3a6aa9 86db3308-f817-4626-8838-4085949a6a41
from: blueprint 02697f74-b14a-4418-90f0-c28b2a3a6aa9
to:   blueprint 86db3308-f817-4626-8838-4085949a6a41

 MODIFIED SLEDS:

  sled 89d02b1b-478c-401a-8e28-7a26f74fa41b (active, config generation 1 -> 2):

    host phase 2 contents:
    ------------------------
    slot   boot image source
    ------------------------
    A      current contents 
    B      current contents 


    physical disks:
    ------------------------------------------------------------------------------------
    vendor        model        serial                                        disposition
    ------------------------------------------------------------------------------------
+   fake-vendor   fake-model   serial-0477165a-a72e-4814-b8d6-74aa02cb2040   in service 
+   fake-vendor   fake-model   serial-9f9f5b5c-f668-49cf-8474-b08e504ac09b   in service 
+   fake-vendor   fake-model   serial-ab94a812-86ce-428c-bbbb-6ce1ab0b071b   in service 
+   fake-vendor   fake-model   serial-f96f5901-2907-4f21-bfeb-772f8a3c4e44   in service 


    datasets:
    -------------------------------------------------------------------------------------------------------------------------------------------------------------------------------------------------------
    dataset name                                                                                                   dataset id                             disposition   quota     reservation   compression
    -------------------------------------------------------------------------------------------------------------------------------------------------------------------------------------------------------
+   oxp_0477165a-a72e-4814-b8d6-74aa02cb2040/crucible                                                              a8a4fca4-cdeb-487e-a189-6358aa8fdd32   in service    none      none          off        
+   oxp_9f9f5b5c-f668-49cf-8474-b08e504ac09b/crucible                                                              a87bab80-caa7-4889-8e95-ac133e09ffed   in service    none      none          off        
+   oxp_ab94a812-86ce-428c-bbbb-6ce1ab0b071b/crucible                                                              354484cc-1a68-4120-a974-6440350d437a   in service    none      none          off        
+   oxp_f96f5901-2907-4f21-bfeb-772f8a3c4e44/crucible                                                              1620e8a0-994d-4f08-97b0-ebc7ffa34747   in service    none      none          off        
+   oxp_0477165a-a72e-4814-b8d6-74aa02cb2040/crypt/clickhouse                                                      a0cd2416-6a80-47eb-b753-32aec2e8e9cb   in service    none      none          off        
+   oxp_0477165a-a72e-4814-b8d6-74aa02cb2040/crypt/external_dns                                                    d16007f2-e6bd-49e0-9560-a702df113e23   in service    none      none          off        
+   oxp_9f9f5b5c-f668-49cf-8474-b08e504ac09b/crypt/external_dns                                                    13aca0d6-4e3d-4b4d-a067-5a2a5dcc917d   in service    none      none          off        
+   oxp_ab94a812-86ce-428c-bbbb-6ce1ab0b071b/crypt/external_dns                                                    6527ee61-2c84-422f-ab53-07961154d723   in service    none      none          off        
+   oxp_0477165a-a72e-4814-b8d6-74aa02cb2040/crypt/internal_dns                                                    9c63a936-489a-4e57-ab10-a4d2bf7196e4   in service    none      none          off        
+   oxp_9f9f5b5c-f668-49cf-8474-b08e504ac09b/crypt/internal_dns                                                    936c6b79-90f8-4b82-a14b-d01800bd018d   in service    none      none          off        
+   oxp_ab94a812-86ce-428c-bbbb-6ce1ab0b071b/crypt/internal_dns                                                    4c3307ca-153e-47ca-85d3-b033c7f518c5   in service    none      none          off        
+   oxp_0477165a-a72e-4814-b8d6-74aa02cb2040/crypt/zone                                                            8899e637-8cbd-45ee-bf31-46326155385b   in service    none      none          off        
+   oxp_9f9f5b5c-f668-49cf-8474-b08e504ac09b/crypt/zone                                                            a61f2fc1-6886-4f21-ad8c-bb8d0654a250   in service    none      none          off        
+   oxp_ab94a812-86ce-428c-bbbb-6ce1ab0b071b/crypt/zone                                                            4395fcea-042d-4112-bf91-5a1120ec1436   in service    none      none          off        
+   oxp_f96f5901-2907-4f21-bfeb-772f8a3c4e44/crypt/zone                                                            c03328b4-8f4c-49f0-8905-0d1e610d8f79   in service    none      none          off        
+   oxp_0477165a-a72e-4814-b8d6-74aa02cb2040/crypt/zone/oxz_clickhouse_548e01ff-1838-46ae-bfe9-45e47b23048c        f2d96793-d61c-4b3d-a94d-9a50a8963742   in service    none      none          off        
+   oxp_ab94a812-86ce-428c-bbbb-6ce1ab0b071b/crypt/zone/oxz_crucible_23ad0dfd-ed5b-475f-8fff-c8d2f5749024          52da5416-89d5-4d4c-8f72-2943839cb23d   in service    none      none          off        
+   oxp_0477165a-a72e-4814-b8d6-74aa02cb2040/crypt/zone/oxz_crucible_3f88fc73-a7a6-4dc9-851b-4f2e55ac4085          2ab64839-9307-4aa1-8f01-7cf2a1af0069   in service    none      none          off        
+   oxp_f96f5901-2907-4f21-bfeb-772f8a3c4e44/crypt/zone/oxz_crucible_b3d6fff3-210c-462b-b63f-d3e1f5b538ac          6ad67afc-2af2-41e6-985f-4bbb71351c2c   in service    none      none          off        
+   oxp_9f9f5b5c-f668-49cf-8474-b08e504ac09b/crypt/zone/oxz_crucible_d0eb926d-1e2d-47c3-8b64-f79e604b33f3          79d1bb40-028c-461d-acf0-3232da5a62d2   in service    none      none          off        
+   oxp_ab94a812-86ce-428c-bbbb-6ce1ab0b071b/crypt/zone/oxz_crucible_pantry_7c51bcd5-d796-4b41-8cc7-888b3090b88b   eae465be-551e-464c-a54d-307477741edb   in service    none      none          off        
+   oxp_0477165a-a72e-4814-b8d6-74aa02cb2040/crypt/zone/oxz_crucible_pantry_b834c7b3-0fe9-429e-8b22-d4e05a5cfa3f   8d3a9e67-5120-4bc0-8462-c58341095bb2   in service    none      none          off        
+   oxp_9f9f5b5c-f668-49cf-8474-b08e504ac09b/crypt/zone/oxz_crucible_pantry_c30a3ca5-e723-4481-934f-87237bbdfa79   e196b100-6fe5-4b3c-b235-88fce903b127   in service    none      none          off        
+   oxp_9f9f5b5c-f668-49cf-8474-b08e504ac09b/crypt/zone/oxz_external_dns_411af362-7ede-42e2-b37e-e49761b093d8      bdfa0f5a-72e8-4ca5-8a39-f7404320ddb9   in service    none      none          off        
+   oxp_0477165a-a72e-4814-b8d6-74aa02cb2040/crypt/zone/oxz_external_dns_83f98a26-4e4e-498b-a77e-4a327ac3a484      85f13ae7-825a-4894-bcf6-8fbd91279f98   in service    none      none          off        
+   oxp_ab94a812-86ce-428c-bbbb-6ce1ab0b071b/crypt/zone/oxz_external_dns_def5fbf5-2278-4136-a1f0-460b2c3a6cca      2435aa3e-dbe7-49c3-b9e0-800d34385a6d   in service    none      none          off        
+   oxp_0477165a-a72e-4814-b8d6-74aa02cb2040/crypt/zone/oxz_internal_dns_2521ef1e-ef52-46f0-9f27-93a3b6683d92      025fe78a-a9dd-41a0-9e39-1efcedfcd611   in service    none      none          off        
+   oxp_ab94a812-86ce-428c-bbbb-6ce1ab0b071b/crypt/zone/oxz_internal_dns_7f4e4ff4-b1eb-4c47-b079-9d7fcfcf35f6      1977f7cc-4dfd-4d2a-87dc-b9dd7b9a5e3c   in service    none      none          off        
+   oxp_9f9f5b5c-f668-49cf-8474-b08e504ac09b/crypt/zone/oxz_internal_dns_e50dff5f-8d7c-440b-b86a-5ca7e9117dfa      1cb536df-d2cf-4d98-a074-6c526200dc09   in service    none      none          off        
+   oxp_ab94a812-86ce-428c-bbbb-6ce1ab0b071b/crypt/zone/oxz_nexus_a2f67884-b0e7-498a-a005-f6686f599ca6             54436d89-1968-4e50-9528-b49d6da4f3d0   in service    none      none          off        
+   oxp_9f9f5b5c-f668-49cf-8474-b08e504ac09b/crypt/zone/oxz_nexus_e34091ec-ac63-4976-b2b8-85b9223c136f             c1704fa6-5bae-409f-b0a0-72f6a37c3984   in service    none      none          off        
+   oxp_0477165a-a72e-4814-b8d6-74aa02cb2040/crypt/zone/oxz_nexus_fb88d7af-16bd-4638-a9f4-ef04d0045f20             38fd8051-7640-4369-8839-bd9fae249c65   in service    none      none          off        
+   oxp_0477165a-a72e-4814-b8d6-74aa02cb2040/crypt/zone/oxz_ntp_341e9035-f082-451a-b521-166418938cc0               44c67963-b3d5-4520-a2be-0a4c19f35181   in service    none      none          off        
+   oxp_0477165a-a72e-4814-b8d6-74aa02cb2040/crypt/debug                                                           dba5f33d-a4fc-4c1e-bae9-4074c2e2b057   in service    100 GiB   none          gzip-9     
+   oxp_9f9f5b5c-f668-49cf-8474-b08e504ac09b/crypt/debug                                                           5c796daf-a469-4ad7-9d61-c8585922dee4   in service    100 GiB   none          gzip-9     
+   oxp_ab94a812-86ce-428c-bbbb-6ce1ab0b071b/crypt/debug                                                           5d833628-618a-4e9a-9b0c-a13f6d0000fd   in service    100 GiB   none          gzip-9     
+   oxp_f96f5901-2907-4f21-bfeb-772f8a3c4e44/crypt/debug                                                           9ffaf17f-2539-4409-b7c8-a1b2f6445f0a   in service    100 GiB   none          gzip-9     


    omicron zones:
    ---------------------------------------------------------------------------------------------------------------
    zone type         zone id                                image source      disposition   underlay IP           
    ---------------------------------------------------------------------------------------------------------------
+   clickhouse        548e01ff-1838-46ae-bfe9-45e47b23048c   install dataset   in service    fd00:1122:3344:101::25
+   crucible          23ad0dfd-ed5b-475f-8fff-c8d2f5749024   install dataset   in service    fd00:1122:3344:101::2e
+   crucible          3f88fc73-a7a6-4dc9-851b-4f2e55ac4085   install dataset   in service    fd00:1122:3344:101::2c
+   crucible          b3d6fff3-210c-462b-b63f-d3e1f5b538ac   install dataset   in service    fd00:1122:3344:101::2f
+   crucible          d0eb926d-1e2d-47c3-8b64-f79e604b33f3   install dataset   in service    fd00:1122:3344:101::2d
+   crucible_pantry   7c51bcd5-d796-4b41-8cc7-888b3090b88b   install dataset   in service    fd00:1122:3344:101::2b
+   crucible_pantry   b834c7b3-0fe9-429e-8b22-d4e05a5cfa3f   install dataset   in service    fd00:1122:3344:101::29
+   crucible_pantry   c30a3ca5-e723-4481-934f-87237bbdfa79   install dataset   in service    fd00:1122:3344:101::2a
+   external_dns      411af362-7ede-42e2-b37e-e49761b093d8   install dataset   in service    fd00:1122:3344:101::27
+   external_dns      83f98a26-4e4e-498b-a77e-4a327ac3a484   install dataset   in service    fd00:1122:3344:101::26
+   external_dns      def5fbf5-2278-4136-a1f0-460b2c3a6cca   install dataset   in service    fd00:1122:3344:101::28
+   internal_dns      2521ef1e-ef52-46f0-9f27-93a3b6683d92   install dataset   in service    fd00:1122:3344:1::1   
+   internal_dns      7f4e4ff4-b1eb-4c47-b079-9d7fcfcf35f6   install dataset   in service    fd00:1122:3344:3::1   
+   internal_dns      e50dff5f-8d7c-440b-b86a-5ca7e9117dfa   install dataset   in service    fd00:1122:3344:2::1   
+   internal_ntp      341e9035-f082-451a-b521-166418938cc0   install dataset   in service    fd00:1122:3344:101::21
+   nexus             a2f67884-b0e7-498a-a005-f6686f599ca6   install dataset   in service    fd00:1122:3344:101::24
+   nexus             e34091ec-ac63-4976-b2b8-85b9223c136f   install dataset   in service    fd00:1122:3344:101::23
+   nexus             fb88d7af-16bd-4638-a9f4-ef04d0045f20   install dataset   in service    fd00:1122:3344:101::22


 COCKROACHDB SETTINGS:
    state fingerprint:::::::::::::::::   (none) (unchanged)
    cluster.preserve_downgrade_option:   (do not modify) (unchanged)

 METADATA:
    internal DNS version:::   1 (unchanged)
    external DNS version:::   1 (unchanged)
    target release min gen:   1 (unchanged)
    nexus gen::::::::::::::   1 (unchanged)

 OXIMETER SETTINGS:
    generation:   1 (unchanged)
    read from::   SingleNode (unchanged)


internal DNS:
* DNS zone: "control-plane.oxide.internal": 
+   name: 23ad0dfd-ed5b-475f-8fff-c8d2f5749024.host          (records: 1)
+       AAAA fd00:1122:3344:101::2e
+   name: 2521ef1e-ef52-46f0-9f27-93a3b6683d92.host          (records: 1)
+       AAAA fd00:1122:3344:1::1
+   name: 341e9035-f082-451a-b521-166418938cc0.host          (records: 1)
+       AAAA fd00:1122:3344:101::21
+   name: 3f88fc73-a7a6-4dc9-851b-4f2e55ac4085.host          (records: 1)
+       AAAA fd00:1122:3344:101::2c
+   name: 411af362-7ede-42e2-b37e-e49761b093d8.host          (records: 1)
+       AAAA fd00:1122:3344:101::27
+   name: 548e01ff-1838-46ae-bfe9-45e47b23048c.host          (records: 1)
+       AAAA fd00:1122:3344:101::25
+   name: 7c51bcd5-d796-4b41-8cc7-888b3090b88b.host          (records: 1)
+       AAAA fd00:1122:3344:101::2b
+   name: 7f4e4ff4-b1eb-4c47-b079-9d7fcfcf35f6.host          (records: 1)
+       AAAA fd00:1122:3344:3::1
+   name: 83f98a26-4e4e-498b-a77e-4a327ac3a484.host          (records: 1)
+       AAAA fd00:1122:3344:101::26
+   name: @                                                  (records: 3)
+       NS   ns1.control-plane.oxide.internal
+       NS   ns2.control-plane.oxide.internal
+       NS   ns3.control-plane.oxide.internal
+   name: _clickhouse-admin-single-server._tcp               (records: 1)
+       SRV  port  8888 548e01ff-1838-46ae-bfe9-45e47b23048c.host.control-plane.oxide.internal
+   name: _clickhouse-native._tcp                            (records: 1)
+       SRV  port  9000 548e01ff-1838-46ae-bfe9-45e47b23048c.host.control-plane.oxide.internal
+   name: _clickhouse._tcp                                   (records: 1)
+       SRV  port  8123 548e01ff-1838-46ae-bfe9-45e47b23048c.host.control-plane.oxide.internal
+   name: _crucible-pantry._tcp                              (records: 3)
+       SRV  port 17000 7c51bcd5-d796-4b41-8cc7-888b3090b88b.host.control-plane.oxide.internal
+       SRV  port 17000 b834c7b3-0fe9-429e-8b22-d4e05a5cfa3f.host.control-plane.oxide.internal
+       SRV  port 17000 c30a3ca5-e723-4481-934f-87237bbdfa79.host.control-plane.oxide.internal
+   name: _crucible._tcp.23ad0dfd-ed5b-475f-8fff-c8d2f5749024 (records: 1)
+       SRV  port 32345 23ad0dfd-ed5b-475f-8fff-c8d2f5749024.host.control-plane.oxide.internal
+   name: _crucible._tcp.3f88fc73-a7a6-4dc9-851b-4f2e55ac4085 (records: 1)
+       SRV  port 32345 3f88fc73-a7a6-4dc9-851b-4f2e55ac4085.host.control-plane.oxide.internal
+   name: _crucible._tcp.b3d6fff3-210c-462b-b63f-d3e1f5b538ac (records: 1)
+       SRV  port 32345 b3d6fff3-210c-462b-b63f-d3e1f5b538ac.host.control-plane.oxide.internal
+   name: _crucible._tcp.d0eb926d-1e2d-47c3-8b64-f79e604b33f3 (records: 1)
+       SRV  port 32345 d0eb926d-1e2d-47c3-8b64-f79e604b33f3.host.control-plane.oxide.internal
+   name: _external-dns._tcp                                 (records: 3)
+       SRV  port  5353 411af362-7ede-42e2-b37e-e49761b093d8.host.control-plane.oxide.internal
+       SRV  port  5353 83f98a26-4e4e-498b-a77e-4a327ac3a484.host.control-plane.oxide.internal
+       SRV  port  5353 def5fbf5-2278-4136-a1f0-460b2c3a6cca.host.control-plane.oxide.internal
+   name: _internal-ntp._tcp                                 (records: 1)
+       SRV  port   123 341e9035-f082-451a-b521-166418938cc0.host.control-plane.oxide.internal
+   name: _nameservice._tcp                                  (records: 3)
+       SRV  port  5353 2521ef1e-ef52-46f0-9f27-93a3b6683d92.host.control-plane.oxide.internal
+       SRV  port  5353 7f4e4ff4-b1eb-4c47-b079-9d7fcfcf35f6.host.control-plane.oxide.internal
+       SRV  port  5353 e50dff5f-8d7c-440b-b86a-5ca7e9117dfa.host.control-plane.oxide.internal
+   name: _nexus._tcp                                        (records: 3)
+       SRV  port 12221 a2f67884-b0e7-498a-a005-f6686f599ca6.host.control-plane.oxide.internal
+       SRV  port 12221 e34091ec-ac63-4976-b2b8-85b9223c136f.host.control-plane.oxide.internal
+       SRV  port 12221 fb88d7af-16bd-4638-a9f4-ef04d0045f20.host.control-plane.oxide.internal
+   name: _oximeter-reader._tcp                              (records: 1)
+       SRV  port  9000 548e01ff-1838-46ae-bfe9-45e47b23048c.host.control-plane.oxide.internal
+   name: a2f67884-b0e7-498a-a005-f6686f599ca6.host          (records: 1)
+       AAAA fd00:1122:3344:101::24
+   name: b3d6fff3-210c-462b-b63f-d3e1f5b538ac.host          (records: 1)
+       AAAA fd00:1122:3344:101::2f
+   name: b834c7b3-0fe9-429e-8b22-d4e05a5cfa3f.host          (records: 1)
+       AAAA fd00:1122:3344:101::29
+   name: c30a3ca5-e723-4481-934f-87237bbdfa79.host          (records: 1)
+       AAAA fd00:1122:3344:101::2a
+   name: d0eb926d-1e2d-47c3-8b64-f79e604b33f3.host          (records: 1)
+       AAAA fd00:1122:3344:101::2d
+   name: def5fbf5-2278-4136-a1f0-460b2c3a6cca.host          (records: 1)
+       AAAA fd00:1122:3344:101::28
+   name: e34091ec-ac63-4976-b2b8-85b9223c136f.host          (records: 1)
+       AAAA fd00:1122:3344:101::23
+   name: e50dff5f-8d7c-440b-b86a-5ca7e9117dfa.host          (records: 1)
+       AAAA fd00:1122:3344:2::1
+   name: fb88d7af-16bd-4638-a9f4-ef04d0045f20.host          (records: 1)
+       AAAA fd00:1122:3344:101::22
+   name: ns1                                                (records: 1)
+       AAAA fd00:1122:3344:1::1
+   name: ns2                                                (records: 1)
+       AAAA fd00:1122:3344:2::1
+   name: ns3                                                (records: 1)
+       AAAA fd00:1122:3344:3::1
    unchanged names: 2 (records: 2)

external DNS:
* DNS zone: "oxide.example": 
+   name: @                                                  (records: 3)
+       NS   ns1.oxide.example
+       NS   ns2.oxide.example
+       NS   ns3.oxide.example
*   name: example-silo.sys                                   (records: 0 -> 3)
+       A    192.0.2.4
+       A    192.0.2.3
+       A    192.0.2.2
+   name: ns1                                                (records: 1)
+       A    198.51.100.1
+   name: ns2                                                (records: 1)
+       A    198.51.100.2
+   name: ns3                                                (records: 1)
+       A    198.51.100.3



> # You can specify them in the reverse order and see the opposite changes.
> blueprint-diff 86db3308-f817-4626-8838-4085949a6a41 02697f74-b14a-4418-90f0-c28b2a3a6aa9
from: blueprint 86db3308-f817-4626-8838-4085949a6a41
to:   blueprint 02697f74-b14a-4418-90f0-c28b2a3a6aa9

 MODIFIED SLEDS:

  sled 89d02b1b-478c-401a-8e28-7a26f74fa41b (active, config generation 2 -> 1):

    host phase 2 contents:
    ------------------------
    slot   boot image source
    ------------------------
    A      current contents 
    B      current contents 


    physical disks:
    ------------------------------------------------------------------------------------
    vendor        model        serial                                        disposition
    ------------------------------------------------------------------------------------
-   fake-vendor   fake-model   serial-0477165a-a72e-4814-b8d6-74aa02cb2040   in service 
-   fake-vendor   fake-model   serial-9f9f5b5c-f668-49cf-8474-b08e504ac09b   in service 
-   fake-vendor   fake-model   serial-ab94a812-86ce-428c-bbbb-6ce1ab0b071b   in service 
-   fake-vendor   fake-model   serial-f96f5901-2907-4f21-bfeb-772f8a3c4e44   in service 


    datasets:
    -------------------------------------------------------------------------------------------------------------------------------------------------------------------------------------------------------
    dataset name                                                                                                   dataset id                             disposition   quota     reservation   compression
    -------------------------------------------------------------------------------------------------------------------------------------------------------------------------------------------------------
-   oxp_0477165a-a72e-4814-b8d6-74aa02cb2040/crucible                                                              a8a4fca4-cdeb-487e-a189-6358aa8fdd32   in service    none      none          off        
-   oxp_9f9f5b5c-f668-49cf-8474-b08e504ac09b/crucible                                                              a87bab80-caa7-4889-8e95-ac133e09ffed   in service    none      none          off        
-   oxp_ab94a812-86ce-428c-bbbb-6ce1ab0b071b/crucible                                                              354484cc-1a68-4120-a974-6440350d437a   in service    none      none          off        
-   oxp_f96f5901-2907-4f21-bfeb-772f8a3c4e44/crucible                                                              1620e8a0-994d-4f08-97b0-ebc7ffa34747   in service    none      none          off        
-   oxp_0477165a-a72e-4814-b8d6-74aa02cb2040/crypt/clickhouse                                                      a0cd2416-6a80-47eb-b753-32aec2e8e9cb   in service    none      none          off        
-   oxp_0477165a-a72e-4814-b8d6-74aa02cb2040/crypt/external_dns                                                    d16007f2-e6bd-49e0-9560-a702df113e23   in service    none      none          off        
-   oxp_9f9f5b5c-f668-49cf-8474-b08e504ac09b/crypt/external_dns                                                    13aca0d6-4e3d-4b4d-a067-5a2a5dcc917d   in service    none      none          off        
-   oxp_ab94a812-86ce-428c-bbbb-6ce1ab0b071b/crypt/external_dns                                                    6527ee61-2c84-422f-ab53-07961154d723   in service    none      none          off        
-   oxp_0477165a-a72e-4814-b8d6-74aa02cb2040/crypt/internal_dns                                                    9c63a936-489a-4e57-ab10-a4d2bf7196e4   in service    none      none          off        
-   oxp_9f9f5b5c-f668-49cf-8474-b08e504ac09b/crypt/internal_dns                                                    936c6b79-90f8-4b82-a14b-d01800bd018d   in service    none      none          off        
-   oxp_ab94a812-86ce-428c-bbbb-6ce1ab0b071b/crypt/internal_dns                                                    4c3307ca-153e-47ca-85d3-b033c7f518c5   in service    none      none          off        
-   oxp_0477165a-a72e-4814-b8d6-74aa02cb2040/crypt/zone                                                            8899e637-8cbd-45ee-bf31-46326155385b   in service    none      none          off        
-   oxp_9f9f5b5c-f668-49cf-8474-b08e504ac09b/crypt/zone                                                            a61f2fc1-6886-4f21-ad8c-bb8d0654a250   in service    none      none          off        
-   oxp_ab94a812-86ce-428c-bbbb-6ce1ab0b071b/crypt/zone                                                            4395fcea-042d-4112-bf91-5a1120ec1436   in service    none      none          off        
-   oxp_f96f5901-2907-4f21-bfeb-772f8a3c4e44/crypt/zone                                                            c03328b4-8f4c-49f0-8905-0d1e610d8f79   in service    none      none          off        
-   oxp_0477165a-a72e-4814-b8d6-74aa02cb2040/crypt/zone/oxz_clickhouse_548e01ff-1838-46ae-bfe9-45e47b23048c        f2d96793-d61c-4b3d-a94d-9a50a8963742   in service    none      none          off        
-   oxp_ab94a812-86ce-428c-bbbb-6ce1ab0b071b/crypt/zone/oxz_crucible_23ad0dfd-ed5b-475f-8fff-c8d2f5749024          52da5416-89d5-4d4c-8f72-2943839cb23d   in service    none      none          off        
-   oxp_0477165a-a72e-4814-b8d6-74aa02cb2040/crypt/zone/oxz_crucible_3f88fc73-a7a6-4dc9-851b-4f2e55ac4085          2ab64839-9307-4aa1-8f01-7cf2a1af0069   in service    none      none          off        
-   oxp_f96f5901-2907-4f21-bfeb-772f8a3c4e44/crypt/zone/oxz_crucible_b3d6fff3-210c-462b-b63f-d3e1f5b538ac          6ad67afc-2af2-41e6-985f-4bbb71351c2c   in service    none      none          off        
-   oxp_9f9f5b5c-f668-49cf-8474-b08e504ac09b/crypt/zone/oxz_crucible_d0eb926d-1e2d-47c3-8b64-f79e604b33f3          79d1bb40-028c-461d-acf0-3232da5a62d2   in service    none      none          off        
-   oxp_ab94a812-86ce-428c-bbbb-6ce1ab0b071b/crypt/zone/oxz_crucible_pantry_7c51bcd5-d796-4b41-8cc7-888b3090b88b   eae465be-551e-464c-a54d-307477741edb   in service    none      none          off        
-   oxp_0477165a-a72e-4814-b8d6-74aa02cb2040/crypt/zone/oxz_crucible_pantry_b834c7b3-0fe9-429e-8b22-d4e05a5cfa3f   8d3a9e67-5120-4bc0-8462-c58341095bb2   in service    none      none          off        
-   oxp_9f9f5b5c-f668-49cf-8474-b08e504ac09b/crypt/zone/oxz_crucible_pantry_c30a3ca5-e723-4481-934f-87237bbdfa79   e196b100-6fe5-4b3c-b235-88fce903b127   in service    none      none          off        
-   oxp_9f9f5b5c-f668-49cf-8474-b08e504ac09b/crypt/zone/oxz_external_dns_411af362-7ede-42e2-b37e-e49761b093d8      bdfa0f5a-72e8-4ca5-8a39-f7404320ddb9   in service    none      none          off        
-   oxp_0477165a-a72e-4814-b8d6-74aa02cb2040/crypt/zone/oxz_external_dns_83f98a26-4e4e-498b-a77e-4a327ac3a484      85f13ae7-825a-4894-bcf6-8fbd91279f98   in service    none      none          off        
-   oxp_ab94a812-86ce-428c-bbbb-6ce1ab0b071b/crypt/zone/oxz_external_dns_def5fbf5-2278-4136-a1f0-460b2c3a6cca      2435aa3e-dbe7-49c3-b9e0-800d34385a6d   in service    none      none          off        
-   oxp_0477165a-a72e-4814-b8d6-74aa02cb2040/crypt/zone/oxz_internal_dns_2521ef1e-ef52-46f0-9f27-93a3b6683d92      025fe78a-a9dd-41a0-9e39-1efcedfcd611   in service    none      none          off        
-   oxp_ab94a812-86ce-428c-bbbb-6ce1ab0b071b/crypt/zone/oxz_internal_dns_7f4e4ff4-b1eb-4c47-b079-9d7fcfcf35f6      1977f7cc-4dfd-4d2a-87dc-b9dd7b9a5e3c   in service    none      none          off        
-   oxp_9f9f5b5c-f668-49cf-8474-b08e504ac09b/crypt/zone/oxz_internal_dns_e50dff5f-8d7c-440b-b86a-5ca7e9117dfa      1cb536df-d2cf-4d98-a074-6c526200dc09   in service    none      none          off        
-   oxp_ab94a812-86ce-428c-bbbb-6ce1ab0b071b/crypt/zone/oxz_nexus_a2f67884-b0e7-498a-a005-f6686f599ca6             54436d89-1968-4e50-9528-b49d6da4f3d0   in service    none      none          off        
-   oxp_9f9f5b5c-f668-49cf-8474-b08e504ac09b/crypt/zone/oxz_nexus_e34091ec-ac63-4976-b2b8-85b9223c136f             c1704fa6-5bae-409f-b0a0-72f6a37c3984   in service    none      none          off        
-   oxp_0477165a-a72e-4814-b8d6-74aa02cb2040/crypt/zone/oxz_nexus_fb88d7af-16bd-4638-a9f4-ef04d0045f20             38fd8051-7640-4369-8839-bd9fae249c65   in service    none      none          off        
-   oxp_0477165a-a72e-4814-b8d6-74aa02cb2040/crypt/zone/oxz_ntp_341e9035-f082-451a-b521-166418938cc0               44c67963-b3d5-4520-a2be-0a4c19f35181   in service    none      none          off        
-   oxp_0477165a-a72e-4814-b8d6-74aa02cb2040/crypt/debug                                                           dba5f33d-a4fc-4c1e-bae9-4074c2e2b057   in service    100 GiB   none          gzip-9     
-   oxp_9f9f5b5c-f668-49cf-8474-b08e504ac09b/crypt/debug                                                           5c796daf-a469-4ad7-9d61-c8585922dee4   in service    100 GiB   none          gzip-9     
-   oxp_ab94a812-86ce-428c-bbbb-6ce1ab0b071b/crypt/debug                                                           5d833628-618a-4e9a-9b0c-a13f6d0000fd   in service    100 GiB   none          gzip-9     
-   oxp_f96f5901-2907-4f21-bfeb-772f8a3c4e44/crypt/debug                                                           9ffaf17f-2539-4409-b7c8-a1b2f6445f0a   in service    100 GiB   none          gzip-9     


    omicron zones:
    ---------------------------------------------------------------------------------------------------------------
    zone type         zone id                                image source      disposition   underlay IP           
    ---------------------------------------------------------------------------------------------------------------
-   clickhouse        548e01ff-1838-46ae-bfe9-45e47b23048c   install dataset   in service    fd00:1122:3344:101::25
-   crucible          23ad0dfd-ed5b-475f-8fff-c8d2f5749024   install dataset   in service    fd00:1122:3344:101::2e
-   crucible          3f88fc73-a7a6-4dc9-851b-4f2e55ac4085   install dataset   in service    fd00:1122:3344:101::2c
-   crucible          b3d6fff3-210c-462b-b63f-d3e1f5b538ac   install dataset   in service    fd00:1122:3344:101::2f
-   crucible          d0eb926d-1e2d-47c3-8b64-f79e604b33f3   install dataset   in service    fd00:1122:3344:101::2d
-   crucible_pantry   7c51bcd5-d796-4b41-8cc7-888b3090b88b   install dataset   in service    fd00:1122:3344:101::2b
-   crucible_pantry   b834c7b3-0fe9-429e-8b22-d4e05a5cfa3f   install dataset   in service    fd00:1122:3344:101::29
-   crucible_pantry   c30a3ca5-e723-4481-934f-87237bbdfa79   install dataset   in service    fd00:1122:3344:101::2a
-   external_dns      411af362-7ede-42e2-b37e-e49761b093d8   install dataset   in service    fd00:1122:3344:101::27
-   external_dns      83f98a26-4e4e-498b-a77e-4a327ac3a484   install dataset   in service    fd00:1122:3344:101::26
-   external_dns      def5fbf5-2278-4136-a1f0-460b2c3a6cca   install dataset   in service    fd00:1122:3344:101::28
-   internal_dns      2521ef1e-ef52-46f0-9f27-93a3b6683d92   install dataset   in service    fd00:1122:3344:1::1   
-   internal_dns      7f4e4ff4-b1eb-4c47-b079-9d7fcfcf35f6   install dataset   in service    fd00:1122:3344:3::1   
-   internal_dns      e50dff5f-8d7c-440b-b86a-5ca7e9117dfa   install dataset   in service    fd00:1122:3344:2::1   
-   internal_ntp      341e9035-f082-451a-b521-166418938cc0   install dataset   in service    fd00:1122:3344:101::21
-   nexus             a2f67884-b0e7-498a-a005-f6686f599ca6   install dataset   in service    fd00:1122:3344:101::24
-   nexus             e34091ec-ac63-4976-b2b8-85b9223c136f   install dataset   in service    fd00:1122:3344:101::23
-   nexus             fb88d7af-16bd-4638-a9f4-ef04d0045f20   install dataset   in service    fd00:1122:3344:101::22


 COCKROACHDB SETTINGS:
    state fingerprint:::::::::::::::::   (none) (unchanged)
    cluster.preserve_downgrade_option:   (do not modify) (unchanged)

 METADATA:
    internal DNS version:::   1 (unchanged)
    external DNS version:::   1 (unchanged)
    target release min gen:   1 (unchanged)
    nexus gen::::::::::::::   1 (unchanged)

 OXIMETER SETTINGS:
    generation:   1 (unchanged)
    read from::   SingleNode (unchanged)


internal DNS:
* DNS zone: "control-plane.oxide.internal": 
-   name: 23ad0dfd-ed5b-475f-8fff-c8d2f5749024.host          (records: 1)
-       AAAA fd00:1122:3344:101::2e
-   name: 2521ef1e-ef52-46f0-9f27-93a3b6683d92.host          (records: 1)
-       AAAA fd00:1122:3344:1::1
-   name: 341e9035-f082-451a-b521-166418938cc0.host          (records: 1)
-       AAAA fd00:1122:3344:101::21
-   name: 3f88fc73-a7a6-4dc9-851b-4f2e55ac4085.host          (records: 1)
-       AAAA fd00:1122:3344:101::2c
-   name: 411af362-7ede-42e2-b37e-e49761b093d8.host          (records: 1)
-       AAAA fd00:1122:3344:101::27
-   name: 548e01ff-1838-46ae-bfe9-45e47b23048c.host          (records: 1)
-       AAAA fd00:1122:3344:101::25
-   name: 7c51bcd5-d796-4b41-8cc7-888b3090b88b.host          (records: 1)
-       AAAA fd00:1122:3344:101::2b
-   name: 7f4e4ff4-b1eb-4c47-b079-9d7fcfcf35f6.host          (records: 1)
-       AAAA fd00:1122:3344:3::1
-   name: 83f98a26-4e4e-498b-a77e-4a327ac3a484.host          (records: 1)
-       AAAA fd00:1122:3344:101::26
-   name: @                                                  (records: 3)
-       NS   ns1.control-plane.oxide.internal
-       NS   ns2.control-plane.oxide.internal
-       NS   ns3.control-plane.oxide.internal
-   name: _clickhouse-admin-single-server._tcp               (records: 1)
-       SRV  port  8888 548e01ff-1838-46ae-bfe9-45e47b23048c.host.control-plane.oxide.internal
-   name: _clickhouse-native._tcp                            (records: 1)
-       SRV  port  9000 548e01ff-1838-46ae-bfe9-45e47b23048c.host.control-plane.oxide.internal
-   name: _clickhouse._tcp                                   (records: 1)
-       SRV  port  8123 548e01ff-1838-46ae-bfe9-45e47b23048c.host.control-plane.oxide.internal
-   name: _crucible-pantry._tcp                              (records: 3)
-       SRV  port 17000 7c51bcd5-d796-4b41-8cc7-888b3090b88b.host.control-plane.oxide.internal
-       SRV  port 17000 b834c7b3-0fe9-429e-8b22-d4e05a5cfa3f.host.control-plane.oxide.internal
-       SRV  port 17000 c30a3ca5-e723-4481-934f-87237bbdfa79.host.control-plane.oxide.internal
-   name: _crucible._tcp.23ad0dfd-ed5b-475f-8fff-c8d2f5749024 (records: 1)
-       SRV  port 32345 23ad0dfd-ed5b-475f-8fff-c8d2f5749024.host.control-plane.oxide.internal
-   name: _crucible._tcp.3f88fc73-a7a6-4dc9-851b-4f2e55ac4085 (records: 1)
-       SRV  port 32345 3f88fc73-a7a6-4dc9-851b-4f2e55ac4085.host.control-plane.oxide.internal
-   name: _crucible._tcp.b3d6fff3-210c-462b-b63f-d3e1f5b538ac (records: 1)
-       SRV  port 32345 b3d6fff3-210c-462b-b63f-d3e1f5b538ac.host.control-plane.oxide.internal
-   name: _crucible._tcp.d0eb926d-1e2d-47c3-8b64-f79e604b33f3 (records: 1)
-       SRV  port 32345 d0eb926d-1e2d-47c3-8b64-f79e604b33f3.host.control-plane.oxide.internal
-   name: _external-dns._tcp                                 (records: 3)
-       SRV  port  5353 411af362-7ede-42e2-b37e-e49761b093d8.host.control-plane.oxide.internal
-       SRV  port  5353 83f98a26-4e4e-498b-a77e-4a327ac3a484.host.control-plane.oxide.internal
-       SRV  port  5353 def5fbf5-2278-4136-a1f0-460b2c3a6cca.host.control-plane.oxide.internal
-   name: _internal-ntp._tcp                                 (records: 1)
-       SRV  port   123 341e9035-f082-451a-b521-166418938cc0.host.control-plane.oxide.internal
-   name: _nameservice._tcp                                  (records: 3)
-       SRV  port  5353 2521ef1e-ef52-46f0-9f27-93a3b6683d92.host.control-plane.oxide.internal
-       SRV  port  5353 7f4e4ff4-b1eb-4c47-b079-9d7fcfcf35f6.host.control-plane.oxide.internal
-       SRV  port  5353 e50dff5f-8d7c-440b-b86a-5ca7e9117dfa.host.control-plane.oxide.internal
-   name: _nexus._tcp                                        (records: 3)
-       SRV  port 12221 a2f67884-b0e7-498a-a005-f6686f599ca6.host.control-plane.oxide.internal
-       SRV  port 12221 e34091ec-ac63-4976-b2b8-85b9223c136f.host.control-plane.oxide.internal
-       SRV  port 12221 fb88d7af-16bd-4638-a9f4-ef04d0045f20.host.control-plane.oxide.internal
-   name: _oximeter-reader._tcp                              (records: 1)
-       SRV  port  9000 548e01ff-1838-46ae-bfe9-45e47b23048c.host.control-plane.oxide.internal
-   name: a2f67884-b0e7-498a-a005-f6686f599ca6.host          (records: 1)
-       AAAA fd00:1122:3344:101::24
-   name: b3d6fff3-210c-462b-b63f-d3e1f5b538ac.host          (records: 1)
-       AAAA fd00:1122:3344:101::2f
-   name: b834c7b3-0fe9-429e-8b22-d4e05a5cfa3f.host          (records: 1)
-       AAAA fd00:1122:3344:101::29
-   name: c30a3ca5-e723-4481-934f-87237bbdfa79.host          (records: 1)
-       AAAA fd00:1122:3344:101::2a
-   name: d0eb926d-1e2d-47c3-8b64-f79e604b33f3.host          (records: 1)
-       AAAA fd00:1122:3344:101::2d
-   name: def5fbf5-2278-4136-a1f0-460b2c3a6cca.host          (records: 1)
-       AAAA fd00:1122:3344:101::28
-   name: e34091ec-ac63-4976-b2b8-85b9223c136f.host          (records: 1)
-       AAAA fd00:1122:3344:101::23
-   name: e50dff5f-8d7c-440b-b86a-5ca7e9117dfa.host          (records: 1)
-       AAAA fd00:1122:3344:2::1
-   name: fb88d7af-16bd-4638-a9f4-ef04d0045f20.host          (records: 1)
-       AAAA fd00:1122:3344:101::22
-   name: ns1                                                (records: 1)
-       AAAA fd00:1122:3344:1::1
-   name: ns2                                                (records: 1)
-       AAAA fd00:1122:3344:2::1
-   name: ns3                                                (records: 1)
-       AAAA fd00:1122:3344:3::1
    unchanged names: 2 (records: 2)

external DNS:
* DNS zone: "oxide.example": 
-   name: @                                                  (records: 3)
-       NS   ns1.oxide.example
-       NS   ns2.oxide.example
-       NS   ns3.oxide.example
*   name: example-silo.sys                                   (records: 3 -> 0)
-       A    192.0.2.4
-       A    192.0.2.3
-       A    192.0.2.2
-   name: ns1                                                (records: 1)
-       A    198.51.100.1
-   name: ns2                                                (records: 1)
-       A    198.51.100.2
-   name: ns3                                                (records: 1)
-       A    198.51.100.3




> # Load an example with a non-provisionable and an expunged sled.
> wipe all
- wiped system, reconfigurator-sim config, and RNG state

                 - reset seed to test-basic

> load-example --seed test-basic --nsleds 3 --sled-policy 1:non-provisionable --sled-policy 2:expunged --ndisks-per-sled 3
loaded example system with:
- collection: 9e187896-7809-46d0-9210-d75be1b3c4d4
- blueprint: ade5749d-bdf3-4fab-a8ae-00bea01b3a5a


> blueprint-list
T ENA ID                                   PARENT                               TIME_CREATED             
      02697f74-b14a-4418-90f0-c28b2a3a6aa9 <none>                               <REDACTED_TIMESTAMP> 
* yes ade5749d-bdf3-4fab-a8ae-00bea01b3a5a 02697f74-b14a-4418-90f0-c28b2a3a6aa9 <REDACTED_TIMESTAMP> 

> blueprint-show latest
blueprint  ade5749d-bdf3-4fab-a8ae-00bea01b3a5a
parent:    02697f74-b14a-4418-90f0-c28b2a3a6aa9

  sled: 2eb69596-f081-4e2d-9425-9994926e0832 (active, config generation 2)

    host phase 2 contents:
    ------------------------
    slot   boot image source
    ------------------------
    A      current contents 
    B      current contents 


    physical disks:
    ------------------------------------------------------------------------------------
    vendor        model        serial                                        disposition
    ------------------------------------------------------------------------------------
    fake-vendor   fake-model   serial-64ea76fb-6673-4810-8e53-c2458b75eb01   in service 
    fake-vendor   fake-model   serial-6d012675-6f54-4b6a-8658-ab0076237569   in service 
    fake-vendor   fake-model   serial-9a065406-12a0-4b29-926e-d66bb785d17b   in service 


    datasets:
    ------------------------------------------------------------------------------------------------------------------------------------------------------------------------------------------------
    dataset name                                                                                            dataset id                             disposition   quota     reservation   compression
    ------------------------------------------------------------------------------------------------------------------------------------------------------------------------------------------------
    oxp_64ea76fb-6673-4810-8e53-c2458b75eb01/crucible                                                       1338efa2-c05b-4231-9180-db10555139ff   in service    none      none          off        
    oxp_6d012675-6f54-4b6a-8658-ab0076237569/crucible                                                       49722424-f7be-42fb-a718-78eff8234c3a   in service    none      none          off        
    oxp_9a065406-12a0-4b29-926e-d66bb785d17b/crucible                                                       236fd4f2-1e28-49a2-ab27-66c2f54db2a8   in service    none      none          off        
    oxp_64ea76fb-6673-4810-8e53-c2458b75eb01/crypt/zone                                                     d7643dc7-276f-4bb6-af5a-4c404b8edc7e   in service    none      none          off        
    oxp_6d012675-6f54-4b6a-8658-ab0076237569/crypt/zone                                                     9bde99e1-6ef7-434e-8b75-166ab9b1291d   in service    none      none          off        
    oxp_9a065406-12a0-4b29-926e-d66bb785d17b/crypt/zone                                                     37213994-4335-4190-a13e-a493429f7fc2   in service    none      none          off        
    oxp_6d012675-6f54-4b6a-8658-ab0076237569/crypt/zone/oxz_crucible_b61b7c3c-d665-44b3-9312-794aa81c59de   b180e417-b7ca-4be6-b373-8b252d1bdca4   in service    none      none          off        
    oxp_9a065406-12a0-4b29-926e-d66bb785d17b/crypt/zone/oxz_crucible_b957d6cf-f7b2-4bee-9928-c5fde8c59e04   6c75c045-676e-4e66-a98c-ed535010dd42   in service    none      none          off        
    oxp_64ea76fb-6673-4810-8e53-c2458b75eb01/crypt/zone/oxz_crucible_e246f5e3-0650-4afc-860f-ee7114d309c5   f87cf44e-8d81-4ed9-a617-cd6f689f88c1   in service    none      none          off        
    oxp_64ea76fb-6673-4810-8e53-c2458b75eb01/crypt/zone/oxz_ntp_18b3781d-571b-4d7c-b65d-18a452e5a64a        fb66f2cb-e036-4181-8db2-466429796639   in service    none      none          off        
    oxp_64ea76fb-6673-4810-8e53-c2458b75eb01/crypt/debug                                                    54126684-7061-47f1-8599-56bd5fb09591   in service    100 GiB   none          gzip-9     
    oxp_6d012675-6f54-4b6a-8658-ab0076237569/crypt/debug                                                    827c14b4-9625-47de-b036-c645bb41a002   in service    100 GiB   none          gzip-9     
    oxp_9a065406-12a0-4b29-926e-d66bb785d17b/crypt/debug                                                    73f20150-cd0c-488f-9c50-e308d5f417f8   in service    100 GiB   none          gzip-9     


    omicron zones:
    ------------------------------------------------------------------------------------------------------------
    zone type      zone id                                image source      disposition   underlay IP           
    ------------------------------------------------------------------------------------------------------------
    crucible       b61b7c3c-d665-44b3-9312-794aa81c59de   install dataset   in service    fd00:1122:3344:102::23
    crucible       b957d6cf-f7b2-4bee-9928-c5fde8c59e04   install dataset   in service    fd00:1122:3344:102::24
    crucible       e246f5e3-0650-4afc-860f-ee7114d309c5   install dataset   in service    fd00:1122:3344:102::22
    internal_ntp   18b3781d-571b-4d7c-b65d-18a452e5a64a   install dataset   in service    fd00:1122:3344:102::21



  sled: 32d8d836-4d8a-4e54-8fa9-f31d79c42646 (active, config generation 2)

    host phase 2 contents:
    ------------------------
    slot   boot image source
    ------------------------
    A      current contents 
    B      current contents 


    physical disks:
    ------------------------------------------------------------------------------------
    vendor        model        serial                                        disposition
    ------------------------------------------------------------------------------------
    fake-vendor   fake-model   serial-2db3c119-38fa-41c0-8dbe-89689b84d655   in service 
    fake-vendor   fake-model   serial-687e054b-a9b5-4404-8b3f-0ea119c44a6a   in service 
    fake-vendor   fake-model   serial-a4e8a5cc-cd1c-4a08-bcf1-31785f7cda28   in service 


    datasets:
    ------------------------------------------------------------------------------------------------------------------------------------------------------------------------------------------------
    dataset name                                                                                            dataset id                             disposition   quota     reservation   compression
    ------------------------------------------------------------------------------------------------------------------------------------------------------------------------------------------------
    oxp_2db3c119-38fa-41c0-8dbe-89689b84d655/crucible                                                       0c8f7b7f-a3d5-48a4-83b9-1185bafc58a5   in service    none      none          off        
    oxp_687e054b-a9b5-4404-8b3f-0ea119c44a6a/crucible                                                       35d5e16f-f07a-465d-b206-6abf433220b8   in service    none      none          off        
    oxp_a4e8a5cc-cd1c-4a08-bcf1-31785f7cda28/crucible                                                       76d8c526-6f3b-45a9-9127-168a1d828b0b   in service    none      none          off        
    oxp_2db3c119-38fa-41c0-8dbe-89689b84d655/crypt/zone                                                     d2f8776d-904d-4f0d-845b-3c1b8c52ef39   in service    none      none          off        
    oxp_687e054b-a9b5-4404-8b3f-0ea119c44a6a/crypt/zone                                                     3dd06653-b053-408c-ad50-c1f61a112434   in service    none      none          off        
    oxp_a4e8a5cc-cd1c-4a08-bcf1-31785f7cda28/crypt/zone                                                     4ed42a5a-53b7-4408-a13d-8455d932990e   in service    none      none          off        
    oxp_2db3c119-38fa-41c0-8dbe-89689b84d655/crypt/zone/oxz_crucible_6c2a57b0-2de0-4409-a6b9-c9aa5614eefa   c9e92a11-b24b-4580-97bb-6aee8d927793   in service    none      none          off        
    oxp_687e054b-a9b5-4404-8b3f-0ea119c44a6a/crypt/zone/oxz_crucible_99a750b2-724d-4828-ae5f-0df1aad90166   9b525ee7-7517-41d4-a759-0bf18f465c09   in service    none      none          off        
    oxp_a4e8a5cc-cd1c-4a08-bcf1-31785f7cda28/crypt/zone/oxz_crucible_e668d83e-a28c-42dc-b574-467e57403cc1   0ecfbafe-4999-42bb-8b4d-870169e701f8   in service    none      none          off        
    oxp_2db3c119-38fa-41c0-8dbe-89689b84d655/crypt/zone/oxz_ntp_0ab3dbe9-8387-4600-b097-cb71ee91ee83        5e59c7a5-09e9-43c5-8708-0e8a83624265   in service    none      none          off        
    oxp_2db3c119-38fa-41c0-8dbe-89689b84d655/crypt/debug                                                    5ca9e07e-a50d-41e5-b154-9bfcdc74d0a0   in service    100 GiB   none          gzip-9     
    oxp_687e054b-a9b5-4404-8b3f-0ea119c44a6a/crypt/debug                                                    22d6d9e3-3e59-4474-aafe-7adf916360f3   in service    100 GiB   none          gzip-9     
    oxp_a4e8a5cc-cd1c-4a08-bcf1-31785f7cda28/crypt/debug                                                    48beaa78-a41c-4ce3-ae7f-f5e4194def58   in service    100 GiB   none          gzip-9     


    omicron zones:
    ------------------------------------------------------------------------------------------------------------
    zone type      zone id                                image source      disposition   underlay IP           
    ------------------------------------------------------------------------------------------------------------
    crucible       6c2a57b0-2de0-4409-a6b9-c9aa5614eefa   install dataset   in service    fd00:1122:3344:103::22
    crucible       99a750b2-724d-4828-ae5f-0df1aad90166   install dataset   in service    fd00:1122:3344:103::23
    crucible       e668d83e-a28c-42dc-b574-467e57403cc1   install dataset   in service    fd00:1122:3344:103::24
    internal_ntp   0ab3dbe9-8387-4600-b097-cb71ee91ee83   install dataset   in service    fd00:1122:3344:103::21



  sled: 89d02b1b-478c-401a-8e28-7a26f74fa41b (active, config generation 2)

    host phase 2 contents:
    ------------------------
    slot   boot image source
    ------------------------
    A      current contents 
    B      current contents 


    physical disks:
    ------------------------------------------------------------------------------------
    vendor        model        serial                                        disposition
    ------------------------------------------------------------------------------------
    fake-vendor   fake-model   serial-0477165a-a72e-4814-b8d6-74aa02cb2040   in service 
    fake-vendor   fake-model   serial-ab94a812-86ce-428c-bbbb-6ce1ab0b071b   in service 
    fake-vendor   fake-model   serial-f96f5901-2907-4f21-bfeb-772f8a3c4e44   in service 


    datasets:
    -------------------------------------------------------------------------------------------------------------------------------------------------------------------------------------------------------
    dataset name                                                                                                   dataset id                             disposition   quota     reservation   compression
    -------------------------------------------------------------------------------------------------------------------------------------------------------------------------------------------------------
    oxp_0477165a-a72e-4814-b8d6-74aa02cb2040/crucible                                                              d495dcb0-eee5-41a7-ae37-1b82ea5db3e5   in service    none      none          off        
    oxp_ab94a812-86ce-428c-bbbb-6ce1ab0b071b/crucible                                                              e46c0314-be52-496a-94d5-68af12502b8c   in service    none      none          off        
    oxp_f96f5901-2907-4f21-bfeb-772f8a3c4e44/crucible                                                              776b3d91-ba2e-4fbf-9acc-8250d833347c   in service    none      none          off        
    oxp_0477165a-a72e-4814-b8d6-74aa02cb2040/crypt/clickhouse                                                      d388f8e3-4f92-4c54-a118-34ddad36df74   in service    none      none          off        
    oxp_0477165a-a72e-4814-b8d6-74aa02cb2040/crypt/external_dns                                                    bbf4866b-410d-4cd1-9aa8-49f9949b90f4   in service    none      none          off        
    oxp_ab94a812-86ce-428c-bbbb-6ce1ab0b071b/crypt/external_dns                                                    4b816d21-0aa3-4904-a828-6541c3aceac3   in service    none      none          off        
    oxp_f96f5901-2907-4f21-bfeb-772f8a3c4e44/crypt/external_dns                                                    76bf521b-7146-4c84-8aec-1cdaaa4d2dd5   in service    none      none          off        
    oxp_0477165a-a72e-4814-b8d6-74aa02cb2040/crypt/internal_dns                                                    e559f88f-47e2-4565-b3dd-7027d23e4076   in service    none      none          off        
    oxp_ab94a812-86ce-428c-bbbb-6ce1ab0b071b/crypt/internal_dns                                                    b4e595b6-b1fe-4660-99f7-65c631f7753a   in service    none      none          off        
    oxp_f96f5901-2907-4f21-bfeb-772f8a3c4e44/crypt/internal_dns                                                    bdfed92e-135f-457d-accc-55352482e4f4   in service    none      none          off        
    oxp_0477165a-a72e-4814-b8d6-74aa02cb2040/crypt/zone                                                            40b91d92-c810-46a2-9058-55b3675d29cd   in service    none      none          off        
    oxp_ab94a812-86ce-428c-bbbb-6ce1ab0b071b/crypt/zone                                                            b95b2a37-a956-4e8e-9685-7f3300201b87   in service    none      none          off        
    oxp_f96f5901-2907-4f21-bfeb-772f8a3c4e44/crypt/zone                                                            c58320b8-b301-43d0-bb19-d95508d47e6a   in service    none      none          off        
    oxp_0477165a-a72e-4814-b8d6-74aa02cb2040/crypt/zone/oxz_clickhouse_a27817ff-db8d-49ba-9682-9e3c13bc4e4b        ff1c7f38-0cf7-4d8a-bc78-b0dd66d22d72   in service    none      none          off        
    oxp_0477165a-a72e-4814-b8d6-74aa02cb2040/crypt/zone/oxz_crucible_397841de-588e-4fe7-94ee-a944b7340074          88873690-de60-4b21-a0f4-cf1151ada67b   in service    none      none          off        
    oxp_ab94a812-86ce-428c-bbbb-6ce1ab0b071b/crypt/zone/oxz_crucible_4a81477d-5a28-4246-93ef-01db835a5c5e          d44e6d10-25f4-4161-b908-6f4c8fe22c8d   in service    none      none          off        
    oxp_f96f5901-2907-4f21-bfeb-772f8a3c4e44/crypt/zone/oxz_crucible_f4dc5b5d-6eb6-40a9-a079-971eca862285          5f1cbe29-50c7-4b66-9593-93215cf15e15   in service    none      none          off        
    oxp_f96f5901-2907-4f21-bfeb-772f8a3c4e44/crypt/zone/oxz_crucible_pantry_17ed8f62-8cd0-416c-86d1-5eaf6f7358ef   ded8a905-1f03-4cac-b0e6-7aedf4d4bba6   in service    none      none          off        
    oxp_0477165a-a72e-4814-b8d6-74aa02cb2040/crypt/zone/oxz_crucible_pantry_534dad87-2b4c-4250-8ad9-2ec1d93b2994   359afcd0-c3b4-4f9a-89a7-e6c710fe52c1   in service    none      none          off        
    oxp_ab94a812-86ce-428c-bbbb-6ce1ab0b071b/crypt/zone/oxz_crucible_pantry_dc2666e6-4c3e-4b8e-99bc-bcdb5f8986e1   b630c4b8-5ced-412d-90c6-8652c9ad0d41   in service    none      none          off        
    oxp_0477165a-a72e-4814-b8d6-74aa02cb2040/crypt/zone/oxz_external_dns_03ba2f16-8b5e-41c4-906d-5a7a0af460ef      da056dfb-4eaf-4fdc-bb7c-1df3002cde45   in service    none      none          off        
    oxp_f96f5901-2907-4f21-bfeb-772f8a3c4e44/crypt/zone/oxz_external_dns_5954ecdc-c5ad-49a6-9c5f-4689f783ba83      3944a161-4e9e-4382-9c38-bd73f8b74871   in service    none      none          off        
    oxp_ab94a812-86ce-428c-bbbb-6ce1ab0b071b/crypt/zone/oxz_external_dns_83ac30bd-ae85-4d6b-84c3-add02d3214cf      a7ff14f8-b85a-4ebc-8c43-d57f32f85cff   in service    none      none          off        
    oxp_0477165a-a72e-4814-b8d6-74aa02cb2040/crypt/zone/oxz_internal_dns_4692cc31-6eb6-437c-9634-9688663d06ae      95c0dfaf-a768-40c6-9b0c-29df24a9c608   in service    none      none          off        
    oxp_ab94a812-86ce-428c-bbbb-6ce1ab0b071b/crypt/zone/oxz_internal_dns_587da9e8-8fc0-4854-b585-070741a7b00d      a0e90077-1fa7-41a0-90c2-f3df934b382a   in service    none      none          off        
    oxp_f96f5901-2907-4f21-bfeb-772f8a3c4e44/crypt/zone/oxz_internal_dns_ffbf02f0-261d-4723-b613-eb861245acbd      0f73a8f1-cd2f-4111-b2fe-ea7c7759a367   in service    none      none          off        
    oxp_f96f5901-2907-4f21-bfeb-772f8a3c4e44/crypt/zone/oxz_nexus_056fd45c-2498-4ce4-8c97-79dfc9321080             9bf9bbf2-3ff6-4ec6-9f91-cf2c1719b2bf   in service    none      none          off        
    oxp_0477165a-a72e-4814-b8d6-74aa02cb2040/crypt/zone/oxz_nexus_a67ac9b3-427b-4ea6-a891-1c76a22720f5             1fb12c03-835f-4922-ab42-055811ddfa35   in service    none      none          off        
    oxp_ab94a812-86ce-428c-bbbb-6ce1ab0b071b/crypt/zone/oxz_nexus_d856156c-2bc2-41ad-beef-7ca1da5802d3             ec93753f-fcd0-4624-8dcc-328dabb3f322   in service    none      none          off        
    oxp_0477165a-a72e-4814-b8d6-74aa02cb2040/crypt/zone/oxz_ntp_ac5bb28e-91d5-42f3-a57a-d84e1c414c17               0f224584-6071-4b5b-b972-874e2ee23d1a   in service    none      none          off        
    oxp_0477165a-a72e-4814-b8d6-74aa02cb2040/crypt/debug                                                           21d5fcc0-b87a-4818-b301-6c9fc27676c6   in service    100 GiB   none          gzip-9     
    oxp_ab94a812-86ce-428c-bbbb-6ce1ab0b071b/crypt/debug                                                           b7dddd52-7b0f-4f7a-91f2-0535505d1a61   in service    100 GiB   none          gzip-9     
    oxp_f96f5901-2907-4f21-bfeb-772f8a3c4e44/crypt/debug                                                           d940619b-769c-47be-9482-99a4db059e9e   in service    100 GiB   none          gzip-9     


    omicron zones:
    ---------------------------------------------------------------------------------------------------------------
    zone type         zone id                                image source      disposition   underlay IP           
    ---------------------------------------------------------------------------------------------------------------
    clickhouse        a27817ff-db8d-49ba-9682-9e3c13bc4e4b   install dataset   in service    fd00:1122:3344:101::25
    crucible          397841de-588e-4fe7-94ee-a944b7340074   install dataset   in service    fd00:1122:3344:101::2c
    crucible          4a81477d-5a28-4246-93ef-01db835a5c5e   install dataset   in service    fd00:1122:3344:101::2d
    crucible          f4dc5b5d-6eb6-40a9-a079-971eca862285   install dataset   in service    fd00:1122:3344:101::2e
    crucible_pantry   17ed8f62-8cd0-416c-86d1-5eaf6f7358ef   install dataset   in service    fd00:1122:3344:101::2b
    crucible_pantry   534dad87-2b4c-4250-8ad9-2ec1d93b2994   install dataset   in service    fd00:1122:3344:101::29
    crucible_pantry   dc2666e6-4c3e-4b8e-99bc-bcdb5f8986e1   install dataset   in service    fd00:1122:3344:101::2a
    external_dns      03ba2f16-8b5e-41c4-906d-5a7a0af460ef   install dataset   in service    fd00:1122:3344:101::26
    external_dns      5954ecdc-c5ad-49a6-9c5f-4689f783ba83   install dataset   in service    fd00:1122:3344:101::28
    external_dns      83ac30bd-ae85-4d6b-84c3-add02d3214cf   install dataset   in service    fd00:1122:3344:101::27
    internal_dns      4692cc31-6eb6-437c-9634-9688663d06ae   install dataset   in service    fd00:1122:3344:1::1   
    internal_dns      587da9e8-8fc0-4854-b585-070741a7b00d   install dataset   in service    fd00:1122:3344:2::1   
    internal_dns      ffbf02f0-261d-4723-b613-eb861245acbd   install dataset   in service    fd00:1122:3344:3::1   
    internal_ntp      ac5bb28e-91d5-42f3-a57a-d84e1c414c17   install dataset   in service    fd00:1122:3344:101::21
    nexus             056fd45c-2498-4ce4-8c97-79dfc9321080   install dataset   in service    fd00:1122:3344:101::24
    nexus             a67ac9b3-427b-4ea6-a891-1c76a22720f5   install dataset   in service    fd00:1122:3344:101::22
    nexus             d856156c-2bc2-41ad-beef-7ca1da5802d3   install dataset   in service    fd00:1122:3344:101::23


 COCKROACHDB SETTINGS:
    state fingerprint:::::::::::::::::   (none)
    cluster.preserve_downgrade_option:   (do not modify)

 OXIMETER SETTINGS:
    generation:   1
    read from::   SingleNode

 METADATA:
    created by:::::::::::::   test suite
    created at:::::::::::::   <REDACTED_TIMESTAMP>
    comment::::::::::::::::   (none)
    internal DNS version:::   1
    external DNS version:::   1
    target release min gen:   1
    nexus gen::::::::::::::   1

 PENDING MGS-MANAGED UPDATES: 0

empty planning report for blueprint ade5749d-bdf3-4fab-a8ae-00bea01b3a5a.



> inventory-show latest all
collection: 9e187896-7809-46d0-9210-d75be1b3c4d4
collector:  example
started:    <REDACTED_TIMESTAMP>
done:       <REDACTED_TIMESTAMP>
errors:     0

Sled serial0
    part number: model0
    power:    A2
    revision: 0
    MGS slot: Sled 0
    found at: <REDACTED_TIMESTAMP> from fake MGS 1
    host phase 1 active slot: A
    host phase 1 hashes:
        SLOT HASH                                                             
        A    0101010101010101010101010101010101010101010101010101010101010101 
        B    0202020202020202020202020202020202020202020202020202020202020202 
    cabooses:
        SLOT     BOARD       NAME        VERSION GIT_COMMIT SIGN        
        SpSlot0  SimGimletSp SimGimletSp 0.0.1   unknown    n/a         
        RotSlotA SimRot      SimRot      0.0.2   unknown    sign-gimlet 
        Stage0   SimRot      SimRot      0.0.1   unknown    sign-gimlet 
    RoT pages:
        SLOT DATA_BASE64 
    RoT: active slot: slot A
    RoT: persistent boot preference: slot A
    RoT: pending persistent boot preference: -
    RoT: transient boot preference: -
    RoT: slot A SHA3-256: slotAdigest1
    RoT: slot B SHA3-256: slotBdigest1

Sled serial1
    part number: model1
    power:    A2
    revision: 0
    MGS slot: Sled 1
    found at: <REDACTED_TIMESTAMP> from fake MGS 1
    host phase 1 active slot: A
    host phase 1 hashes:
        SLOT HASH                                                             
        A    0101010101010101010101010101010101010101010101010101010101010101 
        B    0202020202020202020202020202020202020202020202020202020202020202 
    cabooses:
        SLOT     BOARD       NAME        VERSION GIT_COMMIT SIGN        
        SpSlot0  SimGimletSp SimGimletSp 0.0.1   unknown    n/a         
        RotSlotA SimRot      SimRot      0.0.2   unknown    sign-gimlet 
        Stage0   SimRot      SimRot      0.0.1   unknown    sign-gimlet 
    RoT pages:
        SLOT DATA_BASE64 
    RoT: active slot: slot A
    RoT: persistent boot preference: slot A
    RoT: pending persistent boot preference: -
    RoT: transient boot preference: -
    RoT: slot A SHA3-256: slotAdigest1
    RoT: slot B SHA3-256: slotBdigest1

Sled serial2
    part number: model2
    power:    A2
    revision: 0
    MGS slot: Sled 2
    found at: <REDACTED_TIMESTAMP> from fake MGS 1
    host phase 1 active slot: A
    host phase 1 hashes:
        SLOT HASH                                                             
        A    0101010101010101010101010101010101010101010101010101010101010101 
        B    0202020202020202020202020202020202020202020202020202020202020202 
    cabooses:
        SLOT     BOARD       NAME        VERSION GIT_COMMIT SIGN        
        SpSlot0  SimGimletSp SimGimletSp 0.0.1   unknown    n/a         
        RotSlotA SimRot      SimRot      0.0.2   unknown    sign-gimlet 
        Stage0   SimRot      SimRot      0.0.1   unknown    sign-gimlet 
    RoT pages:
        SLOT DATA_BASE64 
    RoT: active slot: slot A
    RoT: persistent boot preference: slot A
    RoT: pending persistent boot preference: -
    RoT: transient boot preference: -
    RoT: slot A SHA3-256: slotAdigest1
    RoT: slot B SHA3-256: slotBdigest1

SLED AGENTS

sled 2eb69596-f081-4e2d-9425-9994926e0832 (role = Gimlet, serial serial1)
    found at:    <REDACTED_TIMESTAMP> from fake sled agent
    address:     [fd00:1122:3344:102::1]:12345
    usable hw threads:   10
    CPU family:          amd_milan
    usable memory (GiB): 0
    reservoir (GiB):     0
    physical disks:
      U2: DiskIdentity { vendor: "fake-vendor", model: "fake-model", serial: "serial-64ea76fb-6673-4810-8e53-c2458b75eb01" } in 0
      U2: DiskIdentity { vendor: "fake-vendor", model: "fake-model", serial: "serial-6d012675-6f54-4b6a-8658-ab0076237569" } in 1
      U2: DiskIdentity { vendor: "fake-vendor", model: "fake-model", serial: "serial-9a065406-12a0-4b29-926e-d66bb785d17b" } in 2
    zpools
      64ea76fb-6673-4810-8e53-c2458b75eb01: total size: 100 GiB
      6d012675-6f54-4b6a-8658-ab0076237569: total size: 100 GiB
      9a065406-12a0-4b29-926e-d66bb785d17b: total size: 100 GiB
    datasets:
      oxp_64ea76fb-6673-4810-8e53-c2458b75eb01/crucible - id: 1338efa2-c05b-4231-9180-db10555139ff, compression: off
        available: 1 GiB, used: 0 B
        reservation: None, quota: None
      oxp_9a065406-12a0-4b29-926e-d66bb785d17b/crucible - id: 236fd4f2-1e28-49a2-ab27-66c2f54db2a8, compression: off
        available: 1 GiB, used: 0 B
        reservation: None, quota: None
      oxp_9a065406-12a0-4b29-926e-d66bb785d17b/crypt/zone - id: 37213994-4335-4190-a13e-a493429f7fc2, compression: off
        available: 1 GiB, used: 0 B
        reservation: None, quota: None
      oxp_6d012675-6f54-4b6a-8658-ab0076237569/crucible - id: 49722424-f7be-42fb-a718-78eff8234c3a, compression: off
        available: 1 GiB, used: 0 B
        reservation: None, quota: None
      oxp_64ea76fb-6673-4810-8e53-c2458b75eb01/crypt/debug - id: 54126684-7061-47f1-8599-56bd5fb09591, compression: gzip-9
        available: 1 GiB, used: 0 B
        reservation: None, quota: Some(ByteCount(107374182400))
      oxp_9a065406-12a0-4b29-926e-d66bb785d17b/crypt/zone/oxz_crucible_b957d6cf-f7b2-4bee-9928-c5fde8c59e04 - id: 6c75c045-676e-4e66-a98c-ed535010dd42, compression: off
        available: 1 GiB, used: 0 B
        reservation: None, quota: None
      oxp_9a065406-12a0-4b29-926e-d66bb785d17b/crypt/debug - id: 73f20150-cd0c-488f-9c50-e308d5f417f8, compression: gzip-9
        available: 1 GiB, used: 0 B
        reservation: None, quota: Some(ByteCount(107374182400))
      oxp_6d012675-6f54-4b6a-8658-ab0076237569/crypt/debug - id: 827c14b4-9625-47de-b036-c645bb41a002, compression: gzip-9
        available: 1 GiB, used: 0 B
        reservation: None, quota: Some(ByteCount(107374182400))
      oxp_6d012675-6f54-4b6a-8658-ab0076237569/crypt/zone - id: 9bde99e1-6ef7-434e-8b75-166ab9b1291d, compression: off
        available: 1 GiB, used: 0 B
        reservation: None, quota: None
      oxp_6d012675-6f54-4b6a-8658-ab0076237569/crypt/zone/oxz_crucible_b61b7c3c-d665-44b3-9312-794aa81c59de - id: b180e417-b7ca-4be6-b373-8b252d1bdca4, compression: off
        available: 1 GiB, used: 0 B
        reservation: None, quota: None
      oxp_64ea76fb-6673-4810-8e53-c2458b75eb01/crypt/zone - id: d7643dc7-276f-4bb6-af5a-4c404b8edc7e, compression: off
        available: 1 GiB, used: 0 B
        reservation: None, quota: None
      oxp_64ea76fb-6673-4810-8e53-c2458b75eb01/crypt/zone/oxz_crucible_e246f5e3-0650-4afc-860f-ee7114d309c5 - id: f87cf44e-8d81-4ed9-a617-cd6f689f88c1, compression: off
        available: 1 GiB, used: 0 B
        reservation: None, quota: None
      oxp_64ea76fb-6673-4810-8e53-c2458b75eb01/crypt/zone/oxz_ntp_18b3781d-571b-4d7c-b65d-18a452e5a64a - id: fb66f2cb-e036-4181-8db2-466429796639, compression: off
        available: 1 GiB, used: 0 B
        reservation: None, quota: None

LEDGERED SLED CONFIG
    generation: 2
    remove_mupdate_override: None
    desired host phase 2 slot a: keep current contents
    desired host phase 2 slot b: keep current contents
    DISKS: 3
        ID                                       ZPOOL_ID                                 VENDOR          MODEL          SERIAL                                      
        81bddf37-54d7-42d0-97ec-9d2a23b82f9f     6d012675-6f54-4b6a-8658-ab0076237569     fake-vendor     fake-model     serial-6d012675-6f54-4b6a-8658-ab0076237569 
        a2ce973e-9ded-4cc0-abc3-e8f2116c6552     64ea76fb-6673-4810-8e53-c2458b75eb01     fake-vendor     fake-model     serial-64ea76fb-6673-4810-8e53-c2458b75eb01 
        a6009c99-a2db-43fb-8568-9ae4032359b2     9a065406-12a0-4b29-926e-d66bb785d17b     fake-vendor     fake-model     serial-9a065406-12a0-4b29-926e-d66bb785d17b 
    DATASETS: 13
        ID                                       NAME                                                                                                      COMPRESSION     QUOTA       RESERVATION 
        1338efa2-c05b-4231-9180-db10555139ff     oxp_64ea76fb-6673-4810-8e53-c2458b75eb01/crucible                                                         off             none        none        
        236fd4f2-1e28-49a2-ab27-66c2f54db2a8     oxp_9a065406-12a0-4b29-926e-d66bb785d17b/crucible                                                         off             none        none        
        37213994-4335-4190-a13e-a493429f7fc2     oxp_9a065406-12a0-4b29-926e-d66bb785d17b/crypt/zone                                                       off             none        none        
        49722424-f7be-42fb-a718-78eff8234c3a     oxp_6d012675-6f54-4b6a-8658-ab0076237569/crucible                                                         off             none        none        
        54126684-7061-47f1-8599-56bd5fb09591     oxp_64ea76fb-6673-4810-8e53-c2458b75eb01/crypt/debug                                                      gzip-9          100 GiB     none        
        6c75c045-676e-4e66-a98c-ed535010dd42     oxp_9a065406-12a0-4b29-926e-d66bb785d17b/crypt/zone/oxz_crucible_b957d6cf-f7b2-4bee-9928-c5fde8c59e04     off             none        none        
        73f20150-cd0c-488f-9c50-e308d5f417f8     oxp_9a065406-12a0-4b29-926e-d66bb785d17b/crypt/debug                                                      gzip-9          100 GiB     none        
        827c14b4-9625-47de-b036-c645bb41a002     oxp_6d012675-6f54-4b6a-8658-ab0076237569/crypt/debug                                                      gzip-9          100 GiB     none        
        9bde99e1-6ef7-434e-8b75-166ab9b1291d     oxp_6d012675-6f54-4b6a-8658-ab0076237569/crypt/zone                                                       off             none        none        
        b180e417-b7ca-4be6-b373-8b252d1bdca4     oxp_6d012675-6f54-4b6a-8658-ab0076237569/crypt/zone/oxz_crucible_b61b7c3c-d665-44b3-9312-794aa81c59de     off             none        none        
        d7643dc7-276f-4bb6-af5a-4c404b8edc7e     oxp_64ea76fb-6673-4810-8e53-c2458b75eb01/crypt/zone                                                       off             none        none        
        f87cf44e-8d81-4ed9-a617-cd6f689f88c1     oxp_64ea76fb-6673-4810-8e53-c2458b75eb01/crypt/zone/oxz_crucible_e246f5e3-0650-4afc-860f-ee7114d309c5     off             none        none        
        fb66f2cb-e036-4181-8db2-466429796639     oxp_64ea76fb-6673-4810-8e53-c2458b75eb01/crypt/zone/oxz_ntp_18b3781d-571b-4d7c-b65d-18a452e5a64a          off             none        none        
    ZONES: 4
        ID                                       KIND             IMAGE_SOURCE    
        18b3781d-571b-4d7c-b65d-18a452e5a64a     internal_ntp     install-dataset 
        b61b7c3c-d665-44b3-9312-794aa81c59de     crucible         install-dataset 
        b957d6cf-f7b2-4bee-9928-c5fde8c59e04     crucible         install-dataset 
        e246f5e3-0650-4afc-860f-ee7114d309c5     crucible         install-dataset 
    zone image resolver status:
        zone manifest:
            path on boot disk: /fake/path/install/zones.json
            boot disk inventory:
                manifest generated by installinator (mupdate ID: 00000000-0000-0000-0000-000000000000)
                no artifacts in install dataset (this should only be seen in simulated systems)
            no non-boot disks
        mupdate override:
            path on boot disk: /fake/path/install/mupdate_override.json
            no override on boot disk
            no non-boot disks
    boot disk slot: A
    slot A details:
        artifact: 0a0a0a0a0a0a0a0a0a0a0a0a0a0a0a0a0a0a0a0a0a0a0a0a0a0a0a0a0a0a0a0a (1000 bytes)
        image name: fake from debug_assume_success()
        phase 2 hash: 0000000000000000000000000000000000000000000000000000000000000000
    slot B details:
        artifact: 0b0b0b0b0b0b0b0b0b0b0b0b0b0b0b0b0b0b0b0b0b0b0b0b0b0b0b0b0b0b0b0b (1000 bytes)
        image name: fake from debug_assume_success()
        phase 2 hash: 0101010101010101010101010101010101010101010101010101010101010101
    last reconciled config: matches ledgered config
        no mupdate override to clear
        no orphaned datasets
        all disks reconciled successfully
        all datasets reconciled successfully
        all zones reconciled successfully
    reconciler task status: idle (finished at <REDACTED_TIMESTAMP> after running for <REDACTED_DURATION>s)

sled 32d8d836-4d8a-4e54-8fa9-f31d79c42646 (role = Gimlet, serial serial2)
    found at:    <REDACTED_TIMESTAMP> from fake sled agent
    address:     [fd00:1122:3344:103::1]:12345
    usable hw threads:   10
    CPU family:          amd_milan
    usable memory (GiB): 0
    reservoir (GiB):     0
    physical disks:
      U2: DiskIdentity { vendor: "fake-vendor", model: "fake-model", serial: "serial-2db3c119-38fa-41c0-8dbe-89689b84d655" } in 0
      U2: DiskIdentity { vendor: "fake-vendor", model: "fake-model", serial: "serial-687e054b-a9b5-4404-8b3f-0ea119c44a6a" } in 1
      U2: DiskIdentity { vendor: "fake-vendor", model: "fake-model", serial: "serial-a4e8a5cc-cd1c-4a08-bcf1-31785f7cda28" } in 2
    zpools
      2db3c119-38fa-41c0-8dbe-89689b84d655: total size: 100 GiB
      687e054b-a9b5-4404-8b3f-0ea119c44a6a: total size: 100 GiB
      a4e8a5cc-cd1c-4a08-bcf1-31785f7cda28: total size: 100 GiB
    datasets:
      oxp_2db3c119-38fa-41c0-8dbe-89689b84d655/crucible - id: 0c8f7b7f-a3d5-48a4-83b9-1185bafc58a5, compression: off
        available: 1 GiB, used: 0 B
        reservation: None, quota: None
      oxp_a4e8a5cc-cd1c-4a08-bcf1-31785f7cda28/crypt/zone/oxz_crucible_e668d83e-a28c-42dc-b574-467e57403cc1 - id: 0ecfbafe-4999-42bb-8b4d-870169e701f8, compression: off
        available: 1 GiB, used: 0 B
        reservation: None, quota: None
      oxp_687e054b-a9b5-4404-8b3f-0ea119c44a6a/crypt/debug - id: 22d6d9e3-3e59-4474-aafe-7adf916360f3, compression: gzip-9
        available: 1 GiB, used: 0 B
        reservation: None, quota: Some(ByteCount(107374182400))
      oxp_687e054b-a9b5-4404-8b3f-0ea119c44a6a/crucible - id: 35d5e16f-f07a-465d-b206-6abf433220b8, compression: off
        available: 1 GiB, used: 0 B
        reservation: None, quota: None
      oxp_687e054b-a9b5-4404-8b3f-0ea119c44a6a/crypt/zone - id: 3dd06653-b053-408c-ad50-c1f61a112434, compression: off
        available: 1 GiB, used: 0 B
        reservation: None, quota: None
      oxp_a4e8a5cc-cd1c-4a08-bcf1-31785f7cda28/crypt/debug - id: 48beaa78-a41c-4ce3-ae7f-f5e4194def58, compression: gzip-9
        available: 1 GiB, used: 0 B
        reservation: None, quota: Some(ByteCount(107374182400))
      oxp_a4e8a5cc-cd1c-4a08-bcf1-31785f7cda28/crypt/zone - id: 4ed42a5a-53b7-4408-a13d-8455d932990e, compression: off
        available: 1 GiB, used: 0 B
        reservation: None, quota: None
      oxp_2db3c119-38fa-41c0-8dbe-89689b84d655/crypt/debug - id: 5ca9e07e-a50d-41e5-b154-9bfcdc74d0a0, compression: gzip-9
        available: 1 GiB, used: 0 B
        reservation: None, quota: Some(ByteCount(107374182400))
      oxp_2db3c119-38fa-41c0-8dbe-89689b84d655/crypt/zone/oxz_ntp_0ab3dbe9-8387-4600-b097-cb71ee91ee83 - id: 5e59c7a5-09e9-43c5-8708-0e8a83624265, compression: off
        available: 1 GiB, used: 0 B
        reservation: None, quota: None
      oxp_a4e8a5cc-cd1c-4a08-bcf1-31785f7cda28/crucible - id: 76d8c526-6f3b-45a9-9127-168a1d828b0b, compression: off
        available: 1 GiB, used: 0 B
        reservation: None, quota: None
      oxp_687e054b-a9b5-4404-8b3f-0ea119c44a6a/crypt/zone/oxz_crucible_99a750b2-724d-4828-ae5f-0df1aad90166 - id: 9b525ee7-7517-41d4-a759-0bf18f465c09, compression: off
        available: 1 GiB, used: 0 B
        reservation: None, quota: None
      oxp_2db3c119-38fa-41c0-8dbe-89689b84d655/crypt/zone/oxz_crucible_6c2a57b0-2de0-4409-a6b9-c9aa5614eefa - id: c9e92a11-b24b-4580-97bb-6aee8d927793, compression: off
        available: 1 GiB, used: 0 B
        reservation: None, quota: None
      oxp_2db3c119-38fa-41c0-8dbe-89689b84d655/crypt/zone - id: d2f8776d-904d-4f0d-845b-3c1b8c52ef39, compression: off
        available: 1 GiB, used: 0 B
        reservation: None, quota: None

LEDGERED SLED CONFIG
    generation: 2
    remove_mupdate_override: None
    desired host phase 2 slot a: keep current contents
    desired host phase 2 slot b: keep current contents
    DISKS: 3
        ID                                       ZPOOL_ID                                 VENDOR          MODEL          SERIAL                                      
        6bd2552a-3171-4b75-9636-717373290413     687e054b-a9b5-4404-8b3f-0ea119c44a6a     fake-vendor     fake-model     serial-687e054b-a9b5-4404-8b3f-0ea119c44a6a 
        71c3d319-74fd-467e-ada7-bba0e754fea7     2db3c119-38fa-41c0-8dbe-89689b84d655     fake-vendor     fake-model     serial-2db3c119-38fa-41c0-8dbe-89689b84d655 
        94dd99b3-d113-42b6-9f12-6c616a44e318     a4e8a5cc-cd1c-4a08-bcf1-31785f7cda28     fake-vendor     fake-model     serial-a4e8a5cc-cd1c-4a08-bcf1-31785f7cda28 
    DATASETS: 13
        ID                                       NAME                                                                                                      COMPRESSION     QUOTA       RESERVATION 
        0c8f7b7f-a3d5-48a4-83b9-1185bafc58a5     oxp_2db3c119-38fa-41c0-8dbe-89689b84d655/crucible                                                         off             none        none        
        0ecfbafe-4999-42bb-8b4d-870169e701f8     oxp_a4e8a5cc-cd1c-4a08-bcf1-31785f7cda28/crypt/zone/oxz_crucible_e668d83e-a28c-42dc-b574-467e57403cc1     off             none        none        
        22d6d9e3-3e59-4474-aafe-7adf916360f3     oxp_687e054b-a9b5-4404-8b3f-0ea119c44a6a/crypt/debug                                                      gzip-9          100 GiB     none        
        35d5e16f-f07a-465d-b206-6abf433220b8     oxp_687e054b-a9b5-4404-8b3f-0ea119c44a6a/crucible                                                         off             none        none        
        3dd06653-b053-408c-ad50-c1f61a112434     oxp_687e054b-a9b5-4404-8b3f-0ea119c44a6a/crypt/zone                                                       off             none        none        
        48beaa78-a41c-4ce3-ae7f-f5e4194def58     oxp_a4e8a5cc-cd1c-4a08-bcf1-31785f7cda28/crypt/debug                                                      gzip-9          100 GiB     none        
        4ed42a5a-53b7-4408-a13d-8455d932990e     oxp_a4e8a5cc-cd1c-4a08-bcf1-31785f7cda28/crypt/zone                                                       off             none        none        
        5ca9e07e-a50d-41e5-b154-9bfcdc74d0a0     oxp_2db3c119-38fa-41c0-8dbe-89689b84d655/crypt/debug                                                      gzip-9          100 GiB     none        
        5e59c7a5-09e9-43c5-8708-0e8a83624265     oxp_2db3c119-38fa-41c0-8dbe-89689b84d655/crypt/zone/oxz_ntp_0ab3dbe9-8387-4600-b097-cb71ee91ee83          off             none        none        
        76d8c526-6f3b-45a9-9127-168a1d828b0b     oxp_a4e8a5cc-cd1c-4a08-bcf1-31785f7cda28/crucible                                                         off             none        none        
        9b525ee7-7517-41d4-a759-0bf18f465c09     oxp_687e054b-a9b5-4404-8b3f-0ea119c44a6a/crypt/zone/oxz_crucible_99a750b2-724d-4828-ae5f-0df1aad90166     off             none        none        
        c9e92a11-b24b-4580-97bb-6aee8d927793     oxp_2db3c119-38fa-41c0-8dbe-89689b84d655/crypt/zone/oxz_crucible_6c2a57b0-2de0-4409-a6b9-c9aa5614eefa     off             none        none        
        d2f8776d-904d-4f0d-845b-3c1b8c52ef39     oxp_2db3c119-38fa-41c0-8dbe-89689b84d655/crypt/zone                                                       off             none        none        
    ZONES: 4
        ID                                       KIND             IMAGE_SOURCE    
        0ab3dbe9-8387-4600-b097-cb71ee91ee83     internal_ntp     install-dataset 
        6c2a57b0-2de0-4409-a6b9-c9aa5614eefa     crucible         install-dataset 
        99a750b2-724d-4828-ae5f-0df1aad90166     crucible         install-dataset 
        e668d83e-a28c-42dc-b574-467e57403cc1     crucible         install-dataset 
    zone image resolver status:
        zone manifest:
            path on boot disk: /fake/path/install/zones.json
            boot disk inventory:
                manifest generated by installinator (mupdate ID: 00000000-0000-0000-0000-000000000000)
                no artifacts in install dataset (this should only be seen in simulated systems)
            no non-boot disks
        mupdate override:
            path on boot disk: /fake/path/install/mupdate_override.json
            no override on boot disk
            no non-boot disks
    boot disk slot: A
    slot A details:
        artifact: 0a0a0a0a0a0a0a0a0a0a0a0a0a0a0a0a0a0a0a0a0a0a0a0a0a0a0a0a0a0a0a0a (1000 bytes)
        image name: fake from debug_assume_success()
        phase 2 hash: 0000000000000000000000000000000000000000000000000000000000000000
    slot B details:
        artifact: 0b0b0b0b0b0b0b0b0b0b0b0b0b0b0b0b0b0b0b0b0b0b0b0b0b0b0b0b0b0b0b0b (1000 bytes)
        image name: fake from debug_assume_success()
        phase 2 hash: 0101010101010101010101010101010101010101010101010101010101010101
    last reconciled config: matches ledgered config
        no mupdate override to clear
        no orphaned datasets
        all disks reconciled successfully
        all datasets reconciled successfully
        all zones reconciled successfully
    reconciler task status: idle (finished at <REDACTED_TIMESTAMP> after running for <REDACTED_DURATION>s)

sled 89d02b1b-478c-401a-8e28-7a26f74fa41b (role = Gimlet, serial serial0)
    found at:    <REDACTED_TIMESTAMP> from fake sled agent
    address:     [fd00:1122:3344:101::1]:12345
    usable hw threads:   10
    CPU family:          amd_milan
    usable memory (GiB): 0
    reservoir (GiB):     0
    physical disks:
      U2: DiskIdentity { vendor: "fake-vendor", model: "fake-model", serial: "serial-0477165a-a72e-4814-b8d6-74aa02cb2040" } in 0
      U2: DiskIdentity { vendor: "fake-vendor", model: "fake-model", serial: "serial-ab94a812-86ce-428c-bbbb-6ce1ab0b071b" } in 1
      U2: DiskIdentity { vendor: "fake-vendor", model: "fake-model", serial: "serial-f96f5901-2907-4f21-bfeb-772f8a3c4e44" } in 2
    zpools
      0477165a-a72e-4814-b8d6-74aa02cb2040: total size: 100 GiB
      ab94a812-86ce-428c-bbbb-6ce1ab0b071b: total size: 100 GiB
      f96f5901-2907-4f21-bfeb-772f8a3c4e44: total size: 100 GiB
    datasets:
      oxp_0477165a-a72e-4814-b8d6-74aa02cb2040/crypt/zone/oxz_ntp_ac5bb28e-91d5-42f3-a57a-d84e1c414c17 - id: 0f224584-6071-4b5b-b972-874e2ee23d1a, compression: off
        available: 1 GiB, used: 0 B
        reservation: None, quota: None
      oxp_f96f5901-2907-4f21-bfeb-772f8a3c4e44/crypt/zone/oxz_internal_dns_ffbf02f0-261d-4723-b613-eb861245acbd - id: 0f73a8f1-cd2f-4111-b2fe-ea7c7759a367, compression: off
        available: 1 GiB, used: 0 B
        reservation: None, quota: None
      oxp_0477165a-a72e-4814-b8d6-74aa02cb2040/crypt/zone/oxz_nexus_a67ac9b3-427b-4ea6-a891-1c76a22720f5 - id: 1fb12c03-835f-4922-ab42-055811ddfa35, compression: off
        available: 1 GiB, used: 0 B
        reservation: None, quota: None
      oxp_0477165a-a72e-4814-b8d6-74aa02cb2040/crypt/debug - id: 21d5fcc0-b87a-4818-b301-6c9fc27676c6, compression: gzip-9
        available: 1 GiB, used: 0 B
        reservation: None, quota: Some(ByteCount(107374182400))
      oxp_0477165a-a72e-4814-b8d6-74aa02cb2040/crypt/zone/oxz_crucible_pantry_534dad87-2b4c-4250-8ad9-2ec1d93b2994 - id: 359afcd0-c3b4-4f9a-89a7-e6c710fe52c1, compression: off
        available: 1 GiB, used: 0 B
        reservation: None, quota: None
      oxp_f96f5901-2907-4f21-bfeb-772f8a3c4e44/crypt/zone/oxz_external_dns_5954ecdc-c5ad-49a6-9c5f-4689f783ba83 - id: 3944a161-4e9e-4382-9c38-bd73f8b74871, compression: off
        available: 1 GiB, used: 0 B
        reservation: None, quota: None
      oxp_0477165a-a72e-4814-b8d6-74aa02cb2040/crypt/zone - id: 40b91d92-c810-46a2-9058-55b3675d29cd, compression: off
        available: 1 GiB, used: 0 B
        reservation: None, quota: None
      oxp_ab94a812-86ce-428c-bbbb-6ce1ab0b071b/crypt/external_dns - id: 4b816d21-0aa3-4904-a828-6541c3aceac3, compression: off
        available: 1 GiB, used: 0 B
        reservation: None, quota: None
      oxp_f96f5901-2907-4f21-bfeb-772f8a3c4e44/crypt/zone/oxz_crucible_f4dc5b5d-6eb6-40a9-a079-971eca862285 - id: 5f1cbe29-50c7-4b66-9593-93215cf15e15, compression: off
        available: 1 GiB, used: 0 B
        reservation: None, quota: None
      oxp_f96f5901-2907-4f21-bfeb-772f8a3c4e44/crypt/external_dns - id: 76bf521b-7146-4c84-8aec-1cdaaa4d2dd5, compression: off
        available: 1 GiB, used: 0 B
        reservation: None, quota: None
      oxp_f96f5901-2907-4f21-bfeb-772f8a3c4e44/crucible - id: 776b3d91-ba2e-4fbf-9acc-8250d833347c, compression: off
        available: 1 GiB, used: 0 B
        reservation: None, quota: None
      oxp_0477165a-a72e-4814-b8d6-74aa02cb2040/crypt/zone/oxz_crucible_397841de-588e-4fe7-94ee-a944b7340074 - id: 88873690-de60-4b21-a0f4-cf1151ada67b, compression: off
        available: 1 GiB, used: 0 B
        reservation: None, quota: None
      oxp_0477165a-a72e-4814-b8d6-74aa02cb2040/crypt/zone/oxz_internal_dns_4692cc31-6eb6-437c-9634-9688663d06ae - id: 95c0dfaf-a768-40c6-9b0c-29df24a9c608, compression: off
        available: 1 GiB, used: 0 B
        reservation: None, quota: None
      oxp_f96f5901-2907-4f21-bfeb-772f8a3c4e44/crypt/zone/oxz_nexus_056fd45c-2498-4ce4-8c97-79dfc9321080 - id: 9bf9bbf2-3ff6-4ec6-9f91-cf2c1719b2bf, compression: off
        available: 1 GiB, used: 0 B
        reservation: None, quota: None
      oxp_ab94a812-86ce-428c-bbbb-6ce1ab0b071b/crypt/zone/oxz_internal_dns_587da9e8-8fc0-4854-b585-070741a7b00d - id: a0e90077-1fa7-41a0-90c2-f3df934b382a, compression: off
        available: 1 GiB, used: 0 B
        reservation: None, quota: None
      oxp_ab94a812-86ce-428c-bbbb-6ce1ab0b071b/crypt/zone/oxz_external_dns_83ac30bd-ae85-4d6b-84c3-add02d3214cf - id: a7ff14f8-b85a-4ebc-8c43-d57f32f85cff, compression: off
        available: 1 GiB, used: 0 B
        reservation: None, quota: None
      oxp_ab94a812-86ce-428c-bbbb-6ce1ab0b071b/crypt/internal_dns - id: b4e595b6-b1fe-4660-99f7-65c631f7753a, compression: off
        available: 1 GiB, used: 0 B
        reservation: None, quota: None
      oxp_ab94a812-86ce-428c-bbbb-6ce1ab0b071b/crypt/zone/oxz_crucible_pantry_dc2666e6-4c3e-4b8e-99bc-bcdb5f8986e1 - id: b630c4b8-5ced-412d-90c6-8652c9ad0d41, compression: off
        available: 1 GiB, used: 0 B
        reservation: None, quota: None
      oxp_ab94a812-86ce-428c-bbbb-6ce1ab0b071b/crypt/debug - id: b7dddd52-7b0f-4f7a-91f2-0535505d1a61, compression: gzip-9
        available: 1 GiB, used: 0 B
        reservation: None, quota: Some(ByteCount(107374182400))
      oxp_ab94a812-86ce-428c-bbbb-6ce1ab0b071b/crypt/zone - id: b95b2a37-a956-4e8e-9685-7f3300201b87, compression: off
        available: 1 GiB, used: 0 B
        reservation: None, quota: None
      oxp_0477165a-a72e-4814-b8d6-74aa02cb2040/crypt/external_dns - id: bbf4866b-410d-4cd1-9aa8-49f9949b90f4, compression: off
        available: 1 GiB, used: 0 B
        reservation: None, quota: None
      oxp_f96f5901-2907-4f21-bfeb-772f8a3c4e44/crypt/internal_dns - id: bdfed92e-135f-457d-accc-55352482e4f4, compression: off
        available: 1 GiB, used: 0 B
        reservation: None, quota: None
      oxp_f96f5901-2907-4f21-bfeb-772f8a3c4e44/crypt/zone - id: c58320b8-b301-43d0-bb19-d95508d47e6a, compression: off
        available: 1 GiB, used: 0 B
        reservation: None, quota: None
      oxp_0477165a-a72e-4814-b8d6-74aa02cb2040/crypt/clickhouse - id: d388f8e3-4f92-4c54-a118-34ddad36df74, compression: off
        available: 1 GiB, used: 0 B
        reservation: None, quota: None
      oxp_ab94a812-86ce-428c-bbbb-6ce1ab0b071b/crypt/zone/oxz_crucible_4a81477d-5a28-4246-93ef-01db835a5c5e - id: d44e6d10-25f4-4161-b908-6f4c8fe22c8d, compression: off
        available: 1 GiB, used: 0 B
        reservation: None, quota: None
      oxp_0477165a-a72e-4814-b8d6-74aa02cb2040/crucible - id: d495dcb0-eee5-41a7-ae37-1b82ea5db3e5, compression: off
        available: 1 GiB, used: 0 B
        reservation: None, quota: None
      oxp_f96f5901-2907-4f21-bfeb-772f8a3c4e44/crypt/debug - id: d940619b-769c-47be-9482-99a4db059e9e, compression: gzip-9
        available: 1 GiB, used: 0 B
        reservation: None, quota: Some(ByteCount(107374182400))
      oxp_0477165a-a72e-4814-b8d6-74aa02cb2040/crypt/zone/oxz_external_dns_03ba2f16-8b5e-41c4-906d-5a7a0af460ef - id: da056dfb-4eaf-4fdc-bb7c-1df3002cde45, compression: off
        available: 1 GiB, used: 0 B
        reservation: None, quota: None
      oxp_f96f5901-2907-4f21-bfeb-772f8a3c4e44/crypt/zone/oxz_crucible_pantry_17ed8f62-8cd0-416c-86d1-5eaf6f7358ef - id: ded8a905-1f03-4cac-b0e6-7aedf4d4bba6, compression: off
        available: 1 GiB, used: 0 B
        reservation: None, quota: None
      oxp_ab94a812-86ce-428c-bbbb-6ce1ab0b071b/crucible - id: e46c0314-be52-496a-94d5-68af12502b8c, compression: off
        available: 1 GiB, used: 0 B
        reservation: None, quota: None
      oxp_0477165a-a72e-4814-b8d6-74aa02cb2040/crypt/internal_dns - id: e559f88f-47e2-4565-b3dd-7027d23e4076, compression: off
        available: 1 GiB, used: 0 B
        reservation: None, quota: None
      oxp_ab94a812-86ce-428c-bbbb-6ce1ab0b071b/crypt/zone/oxz_nexus_d856156c-2bc2-41ad-beef-7ca1da5802d3 - id: ec93753f-fcd0-4624-8dcc-328dabb3f322, compression: off
        available: 1 GiB, used: 0 B
        reservation: None, quota: None
      oxp_0477165a-a72e-4814-b8d6-74aa02cb2040/crypt/zone/oxz_clickhouse_a27817ff-db8d-49ba-9682-9e3c13bc4e4b - id: ff1c7f38-0cf7-4d8a-bc78-b0dd66d22d72, compression: off
        available: 1 GiB, used: 0 B
        reservation: None, quota: None

LEDGERED SLED CONFIG
    generation: 2
    remove_mupdate_override: None
    desired host phase 2 slot a: keep current contents
    desired host phase 2 slot b: keep current contents
    DISKS: 3
        ID                                       ZPOOL_ID                                 VENDOR          MODEL          SERIAL                                      
        2b4bce7e-8346-416c-b409-a31593b77202     ab94a812-86ce-428c-bbbb-6ce1ab0b071b     fake-vendor     fake-model     serial-ab94a812-86ce-428c-bbbb-6ce1ab0b071b 
        6a5a31ab-4edc-44e0-a7a1-4190bfe582f7     0477165a-a72e-4814-b8d6-74aa02cb2040     fake-vendor     fake-model     serial-0477165a-a72e-4814-b8d6-74aa02cb2040 
        f7e6334e-7e25-472e-a418-62caeaccd329     f96f5901-2907-4f21-bfeb-772f8a3c4e44     fake-vendor     fake-model     serial-f96f5901-2907-4f21-bfeb-772f8a3c4e44 
    DATASETS: 33
        ID                                       NAME                                                                                                             COMPRESSION     QUOTA       RESERVATION 
        0f224584-6071-4b5b-b972-874e2ee23d1a     oxp_0477165a-a72e-4814-b8d6-74aa02cb2040/crypt/zone/oxz_ntp_ac5bb28e-91d5-42f3-a57a-d84e1c414c17                 off             none        none        
        0f73a8f1-cd2f-4111-b2fe-ea7c7759a367     oxp_f96f5901-2907-4f21-bfeb-772f8a3c4e44/crypt/zone/oxz_internal_dns_ffbf02f0-261d-4723-b613-eb861245acbd        off             none        none        
        1fb12c03-835f-4922-ab42-055811ddfa35     oxp_0477165a-a72e-4814-b8d6-74aa02cb2040/crypt/zone/oxz_nexus_a67ac9b3-427b-4ea6-a891-1c76a22720f5               off             none        none        
        21d5fcc0-b87a-4818-b301-6c9fc27676c6     oxp_0477165a-a72e-4814-b8d6-74aa02cb2040/crypt/debug                                                             gzip-9          100 GiB     none        
        359afcd0-c3b4-4f9a-89a7-e6c710fe52c1     oxp_0477165a-a72e-4814-b8d6-74aa02cb2040/crypt/zone/oxz_crucible_pantry_534dad87-2b4c-4250-8ad9-2ec1d93b2994     off             none        none        
        3944a161-4e9e-4382-9c38-bd73f8b74871     oxp_f96f5901-2907-4f21-bfeb-772f8a3c4e44/crypt/zone/oxz_external_dns_5954ecdc-c5ad-49a6-9c5f-4689f783ba83        off             none        none        
        40b91d92-c810-46a2-9058-55b3675d29cd     oxp_0477165a-a72e-4814-b8d6-74aa02cb2040/crypt/zone                                                              off             none        none        
        4b816d21-0aa3-4904-a828-6541c3aceac3     oxp_ab94a812-86ce-428c-bbbb-6ce1ab0b071b/crypt/external_dns                                                      off             none        none        
        5f1cbe29-50c7-4b66-9593-93215cf15e15     oxp_f96f5901-2907-4f21-bfeb-772f8a3c4e44/crypt/zone/oxz_crucible_f4dc5b5d-6eb6-40a9-a079-971eca862285            off             none        none        
        76bf521b-7146-4c84-8aec-1cdaaa4d2dd5     oxp_f96f5901-2907-4f21-bfeb-772f8a3c4e44/crypt/external_dns                                                      off             none        none        
        776b3d91-ba2e-4fbf-9acc-8250d833347c     oxp_f96f5901-2907-4f21-bfeb-772f8a3c4e44/crucible                                                                off             none        none        
        88873690-de60-4b21-a0f4-cf1151ada67b     oxp_0477165a-a72e-4814-b8d6-74aa02cb2040/crypt/zone/oxz_crucible_397841de-588e-4fe7-94ee-a944b7340074            off             none        none        
        95c0dfaf-a768-40c6-9b0c-29df24a9c608     oxp_0477165a-a72e-4814-b8d6-74aa02cb2040/crypt/zone/oxz_internal_dns_4692cc31-6eb6-437c-9634-9688663d06ae        off             none        none        
        9bf9bbf2-3ff6-4ec6-9f91-cf2c1719b2bf     oxp_f96f5901-2907-4f21-bfeb-772f8a3c4e44/crypt/zone/oxz_nexus_056fd45c-2498-4ce4-8c97-79dfc9321080               off             none        none        
        a0e90077-1fa7-41a0-90c2-f3df934b382a     oxp_ab94a812-86ce-428c-bbbb-6ce1ab0b071b/crypt/zone/oxz_internal_dns_587da9e8-8fc0-4854-b585-070741a7b00d        off             none        none        
        a7ff14f8-b85a-4ebc-8c43-d57f32f85cff     oxp_ab94a812-86ce-428c-bbbb-6ce1ab0b071b/crypt/zone/oxz_external_dns_83ac30bd-ae85-4d6b-84c3-add02d3214cf        off             none        none        
        b4e595b6-b1fe-4660-99f7-65c631f7753a     oxp_ab94a812-86ce-428c-bbbb-6ce1ab0b071b/crypt/internal_dns                                                      off             none        none        
        b630c4b8-5ced-412d-90c6-8652c9ad0d41     oxp_ab94a812-86ce-428c-bbbb-6ce1ab0b071b/crypt/zone/oxz_crucible_pantry_dc2666e6-4c3e-4b8e-99bc-bcdb5f8986e1     off             none        none        
        b7dddd52-7b0f-4f7a-91f2-0535505d1a61     oxp_ab94a812-86ce-428c-bbbb-6ce1ab0b071b/crypt/debug                                                             gzip-9          100 GiB     none        
        b95b2a37-a956-4e8e-9685-7f3300201b87     oxp_ab94a812-86ce-428c-bbbb-6ce1ab0b071b/crypt/zone                                                              off             none        none        
        bbf4866b-410d-4cd1-9aa8-49f9949b90f4     oxp_0477165a-a72e-4814-b8d6-74aa02cb2040/crypt/external_dns                                                      off             none        none        
        bdfed92e-135f-457d-accc-55352482e4f4     oxp_f96f5901-2907-4f21-bfeb-772f8a3c4e44/crypt/internal_dns                                                      off             none        none        
        c58320b8-b301-43d0-bb19-d95508d47e6a     oxp_f96f5901-2907-4f21-bfeb-772f8a3c4e44/crypt/zone                                                              off             none        none        
        d388f8e3-4f92-4c54-a118-34ddad36df74     oxp_0477165a-a72e-4814-b8d6-74aa02cb2040/crypt/clickhouse                                                        off             none        none        
        d44e6d10-25f4-4161-b908-6f4c8fe22c8d     oxp_ab94a812-86ce-428c-bbbb-6ce1ab0b071b/crypt/zone/oxz_crucible_4a81477d-5a28-4246-93ef-01db835a5c5e            off             none        none        
        d495dcb0-eee5-41a7-ae37-1b82ea5db3e5     oxp_0477165a-a72e-4814-b8d6-74aa02cb2040/crucible                                                                off             none        none        
        d940619b-769c-47be-9482-99a4db059e9e     oxp_f96f5901-2907-4f21-bfeb-772f8a3c4e44/crypt/debug                                                             gzip-9          100 GiB     none        
        da056dfb-4eaf-4fdc-bb7c-1df3002cde45     oxp_0477165a-a72e-4814-b8d6-74aa02cb2040/crypt/zone/oxz_external_dns_03ba2f16-8b5e-41c4-906d-5a7a0af460ef        off             none        none        
        ded8a905-1f03-4cac-b0e6-7aedf4d4bba6     oxp_f96f5901-2907-4f21-bfeb-772f8a3c4e44/crypt/zone/oxz_crucible_pantry_17ed8f62-8cd0-416c-86d1-5eaf6f7358ef     off             none        none        
        e46c0314-be52-496a-94d5-68af12502b8c     oxp_ab94a812-86ce-428c-bbbb-6ce1ab0b071b/crucible                                                                off             none        none        
        e559f88f-47e2-4565-b3dd-7027d23e4076     oxp_0477165a-a72e-4814-b8d6-74aa02cb2040/crypt/internal_dns                                                      off             none        none        
        ec93753f-fcd0-4624-8dcc-328dabb3f322     oxp_ab94a812-86ce-428c-bbbb-6ce1ab0b071b/crypt/zone/oxz_nexus_d856156c-2bc2-41ad-beef-7ca1da5802d3               off             none        none        
        ff1c7f38-0cf7-4d8a-bc78-b0dd66d22d72     oxp_0477165a-a72e-4814-b8d6-74aa02cb2040/crypt/zone/oxz_clickhouse_a27817ff-db8d-49ba-9682-9e3c13bc4e4b          off             none        none        
    ZONES: 17
        ID                                       KIND                IMAGE_SOURCE    
        03ba2f16-8b5e-41c4-906d-5a7a0af460ef     external_dns        install-dataset 
        056fd45c-2498-4ce4-8c97-79dfc9321080     nexus               install-dataset 
        17ed8f62-8cd0-416c-86d1-5eaf6f7358ef     crucible_pantry     install-dataset 
        397841de-588e-4fe7-94ee-a944b7340074     crucible            install-dataset 
        4692cc31-6eb6-437c-9634-9688663d06ae     internal_dns        install-dataset 
        4a81477d-5a28-4246-93ef-01db835a5c5e     crucible            install-dataset 
        534dad87-2b4c-4250-8ad9-2ec1d93b2994     crucible_pantry     install-dataset 
        587da9e8-8fc0-4854-b585-070741a7b00d     internal_dns        install-dataset 
        5954ecdc-c5ad-49a6-9c5f-4689f783ba83     external_dns        install-dataset 
        83ac30bd-ae85-4d6b-84c3-add02d3214cf     external_dns        install-dataset 
        a27817ff-db8d-49ba-9682-9e3c13bc4e4b     clickhouse          install-dataset 
        a67ac9b3-427b-4ea6-a891-1c76a22720f5     nexus               install-dataset 
        ac5bb28e-91d5-42f3-a57a-d84e1c414c17     internal_ntp        install-dataset 
        d856156c-2bc2-41ad-beef-7ca1da5802d3     nexus               install-dataset 
        dc2666e6-4c3e-4b8e-99bc-bcdb5f8986e1     crucible_pantry     install-dataset 
        f4dc5b5d-6eb6-40a9-a079-971eca862285     crucible            install-dataset 
        ffbf02f0-261d-4723-b613-eb861245acbd     internal_dns        install-dataset 
    zone image resolver status:
        zone manifest:
            path on boot disk: /fake/path/install/zones.json
            boot disk inventory:
                manifest generated by installinator (mupdate ID: 00000000-0000-0000-0000-000000000000)
                no artifacts in install dataset (this should only be seen in simulated systems)
            no non-boot disks
        mupdate override:
            path on boot disk: /fake/path/install/mupdate_override.json
            no override on boot disk
            no non-boot disks
    boot disk slot: A
    slot A details:
        artifact: 0a0a0a0a0a0a0a0a0a0a0a0a0a0a0a0a0a0a0a0a0a0a0a0a0a0a0a0a0a0a0a0a (1000 bytes)
        image name: fake from debug_assume_success()
        phase 2 hash: 0000000000000000000000000000000000000000000000000000000000000000
    slot B details:
        artifact: 0b0b0b0b0b0b0b0b0b0b0b0b0b0b0b0b0b0b0b0b0b0b0b0b0b0b0b0b0b0b0b0b (1000 bytes)
        image name: fake from debug_assume_success()
        phase 2 hash: 0101010101010101010101010101010101010101010101010101010101010101
    last reconciled config: matches ledgered config
        no mupdate override to clear
        no orphaned datasets
        all disks reconciled successfully
        all datasets reconciled successfully
        all zones reconciled successfully
    reconciler task status: idle (finished at <REDACTED_TIMESTAMP> after running for <REDACTED_DURATION>s)

KEEPER MEMBERSHIP
    no membership retrieved


COCKROACH STATUS
    no cockroach status retrieved


NTP STATUS
    No NTP zones reported timesync information

INTERNAL DNS STATUS
    Zone 4692cc31-6eb6-437c-9634-9688663d06ae: Internal DNS generation @ 1
    Zone 587da9e8-8fc0-4854-b585-070741a7b00d: Internal DNS generation @ 1
    Zone ffbf02f0-261d-4723-b613-eb861245acbd: Internal DNS generation @ 1



> # Plan a blueprint run -- this will cause zones and disks on the expunged
> # sled to be expunged.
> blueprint-plan latest
INFO skipping noop image source check for all sleds, reason: no target release is currently set
INFO system in initial release state no update artifacts available (no update necessary)
generated blueprint 86db3308-f817-4626-8838-4085949a6a41 based on parent blueprint ade5749d-bdf3-4fab-a8ae-00bea01b3a5a
empty planning report for blueprint 86db3308-f817-4626-8838-4085949a6a41.


> blueprint-diff ade5749d-bdf3-4fab-a8ae-00bea01b3a5a latest
from: blueprint ade5749d-bdf3-4fab-a8ae-00bea01b3a5a
to:   blueprint 86db3308-f817-4626-8838-4085949a6a41

 MODIFIED SLEDS:

  sled 32d8d836-4d8a-4e54-8fa9-f31d79c42646 (active -> decommissioned, config generation 2 -> 3):

    host phase 2 contents:
    ------------------------
    slot   boot image source
    ------------------------
    A      current contents 
    B      current contents 


    physical disks:
    ---------------------------------------------------------------------------------------
    vendor        model        serial                                        disposition   
    ---------------------------------------------------------------------------------------
*   fake-vendor   fake-model   serial-2db3c119-38fa-41c0-8dbe-89689b84d655   - in service  
     └─                                                                      + expunged ✓  
*   fake-vendor   fake-model   serial-687e054b-a9b5-4404-8b3f-0ea119c44a6a   - in service  
     └─                                                                      + expunged ✓  
*   fake-vendor   fake-model   serial-a4e8a5cc-cd1c-4a08-bcf1-31785f7cda28   - in service  
     └─                                                                      + expunged ✓  


    datasets:
    -------------------------------------------------------------------------------------------------------------------------------------------------------------------------------------------------
    dataset name                                                                                            dataset id                             disposition    quota     reservation   compression
    -------------------------------------------------------------------------------------------------------------------------------------------------------------------------------------------------
*   oxp_2db3c119-38fa-41c0-8dbe-89689b84d655/crucible                                                       0c8f7b7f-a3d5-48a4-83b9-1185bafc58a5   - in service   none      none          off        
     └─                                                                                                                                            + expunged                                        
*   oxp_687e054b-a9b5-4404-8b3f-0ea119c44a6a/crucible                                                       35d5e16f-f07a-465d-b206-6abf433220b8   - in service   none      none          off        
     └─                                                                                                                                            + expunged                                        
*   oxp_a4e8a5cc-cd1c-4a08-bcf1-31785f7cda28/crucible                                                       76d8c526-6f3b-45a9-9127-168a1d828b0b   - in service   none      none          off        
     └─                                                                                                                                            + expunged                                        
*   oxp_2db3c119-38fa-41c0-8dbe-89689b84d655/crypt/zone                                                     d2f8776d-904d-4f0d-845b-3c1b8c52ef39   - in service   none      none          off        
     └─                                                                                                                                            + expunged                                        
*   oxp_687e054b-a9b5-4404-8b3f-0ea119c44a6a/crypt/zone                                                     3dd06653-b053-408c-ad50-c1f61a112434   - in service   none      none          off        
     └─                                                                                                                                            + expunged                                        
*   oxp_a4e8a5cc-cd1c-4a08-bcf1-31785f7cda28/crypt/zone                                                     4ed42a5a-53b7-4408-a13d-8455d932990e   - in service   none      none          off        
     └─                                                                                                                                            + expunged                                        
*   oxp_2db3c119-38fa-41c0-8dbe-89689b84d655/crypt/zone/oxz_crucible_6c2a57b0-2de0-4409-a6b9-c9aa5614eefa   c9e92a11-b24b-4580-97bb-6aee8d927793   - in service   none      none          off        
     └─                                                                                                                                            + expunged                                        
*   oxp_687e054b-a9b5-4404-8b3f-0ea119c44a6a/crypt/zone/oxz_crucible_99a750b2-724d-4828-ae5f-0df1aad90166   9b525ee7-7517-41d4-a759-0bf18f465c09   - in service   none      none          off        
     └─                                                                                                                                            + expunged                                        
*   oxp_a4e8a5cc-cd1c-4a08-bcf1-31785f7cda28/crypt/zone/oxz_crucible_e668d83e-a28c-42dc-b574-467e57403cc1   0ecfbafe-4999-42bb-8b4d-870169e701f8   - in service   none      none          off        
     └─                                                                                                                                            + expunged                                        
*   oxp_2db3c119-38fa-41c0-8dbe-89689b84d655/crypt/zone/oxz_ntp_0ab3dbe9-8387-4600-b097-cb71ee91ee83        5e59c7a5-09e9-43c5-8708-0e8a83624265   - in service   none      none          off        
     └─                                                                                                                                            + expunged                                        
*   oxp_2db3c119-38fa-41c0-8dbe-89689b84d655/crypt/debug                                                    5ca9e07e-a50d-41e5-b154-9bfcdc74d0a0   - in service   100 GiB   none          gzip-9     
     └─                                                                                                                                            + expunged                                        
*   oxp_687e054b-a9b5-4404-8b3f-0ea119c44a6a/crypt/debug                                                    22d6d9e3-3e59-4474-aafe-7adf916360f3   - in service   100 GiB   none          gzip-9     
     └─                                                                                                                                            + expunged                                        
*   oxp_a4e8a5cc-cd1c-4a08-bcf1-31785f7cda28/crypt/debug                                                    48beaa78-a41c-4ce3-ae7f-f5e4194def58   - in service   100 GiB   none          gzip-9     
     └─                                                                                                                                            + expunged                                        


    omicron zones:
    ---------------------------------------------------------------------------------------------------------------
    zone type      zone id                                image source      disposition      underlay IP           
    ---------------------------------------------------------------------------------------------------------------
*   crucible       6c2a57b0-2de0-4409-a6b9-c9aa5614eefa   install dataset   - in service     fd00:1122:3344:103::22
     └─                                                                     + expunged ✓                           
*   crucible       99a750b2-724d-4828-ae5f-0df1aad90166   install dataset   - in service     fd00:1122:3344:103::23
     └─                                                                     + expunged ✓                           
*   crucible       e668d83e-a28c-42dc-b574-467e57403cc1   install dataset   - in service     fd00:1122:3344:103::24
     └─                                                                     + expunged ✓                           
*   internal_ntp   0ab3dbe9-8387-4600-b097-cb71ee91ee83   install dataset   - in service     fd00:1122:3344:103::21
     └─                                                                     + expunged ✓                           


 COCKROACHDB SETTINGS:
    state fingerprint:::::::::::::::::   (none) (unchanged)
    cluster.preserve_downgrade_option:   (do not modify) (unchanged)

 METADATA:
    internal DNS version:::   1 (unchanged)
    external DNS version:::   1 (unchanged)
    target release min gen:   1 (unchanged)
    nexus gen::::::::::::::   1 (unchanged)

 OXIMETER SETTINGS:
    generation:   1 (unchanged)
    read from::   SingleNode (unchanged)


internal DNS:
* DNS zone: "control-plane.oxide.internal": 
-   name: 0ab3dbe9-8387-4600-b097-cb71ee91ee83.host          (records: 1)
-       AAAA fd00:1122:3344:103::21
-   name: 6c2a57b0-2de0-4409-a6b9-c9aa5614eefa.host          (records: 1)
-       AAAA fd00:1122:3344:103::22
-   name: 99a750b2-724d-4828-ae5f-0df1aad90166.host          (records: 1)
-       AAAA fd00:1122:3344:103::23
-   name: _crucible._tcp.6c2a57b0-2de0-4409-a6b9-c9aa5614eefa (records: 1)
-       SRV  port 32345 6c2a57b0-2de0-4409-a6b9-c9aa5614eefa.host.control-plane.oxide.internal
-   name: _crucible._tcp.99a750b2-724d-4828-ae5f-0df1aad90166 (records: 1)
-       SRV  port 32345 99a750b2-724d-4828-ae5f-0df1aad90166.host.control-plane.oxide.internal
-   name: _crucible._tcp.e668d83e-a28c-42dc-b574-467e57403cc1 (records: 1)
-       SRV  port 32345 e668d83e-a28c-42dc-b574-467e57403cc1.host.control-plane.oxide.internal
*   name: _internal-ntp._tcp                                 (records: 3 -> 2)
-       SRV  port   123 0ab3dbe9-8387-4600-b097-cb71ee91ee83.host.control-plane.oxide.internal
-       SRV  port   123 18b3781d-571b-4d7c-b65d-18a452e5a64a.host.control-plane.oxide.internal
-       SRV  port   123 ac5bb28e-91d5-42f3-a57a-d84e1c414c17.host.control-plane.oxide.internal
+       SRV  port   123 18b3781d-571b-4d7c-b65d-18a452e5a64a.host.control-plane.oxide.internal
+       SRV  port   123 ac5bb28e-91d5-42f3-a57a-d84e1c414c17.host.control-plane.oxide.internal
-   name: e668d83e-a28c-42dc-b574-467e57403cc1.host          (records: 1)
-       AAAA fd00:1122:3344:103::24
    unchanged names: 43 (records: 55)

external DNS:
  DNS zone: "oxide.example" (unchanged)
    unchanged names: 5 (records: 9)




> # Set planner config.
> set planner-config --add-zones-with-mupdate-override false
no changes to planner config:
    add zones with mupdate override:   false


> set planner-config --add-zones-with-mupdate-override true
planner config updated:
*   add zones with mupdate override:   false -> true


> set planner-config --add-zones-with-mupdate-override true
no changes to planner config:
    add zones with mupdate override:   true



> # Sled index out of bounds, will error out.
> wipe all
- wiped system, reconfigurator-sim config, and RNG state

                 - reset seed to test-basic

> load-example --seed test-basic --nsleds 3 --sled-policy 3:non-provisionable
error: setting sled policy: sled index 3 out of range (0..3)
<|MERGE_RESOLUTION|>--- conflicted
+++ resolved
@@ -599,12 +599,9 @@
 
 > blueprint-plan ade5749d-bdf3-4fab-a8ae-00bea01b3a5a
 INFO skipping noop image source check for all sleds, reason: no target release is currently set
-<<<<<<< HEAD
 INFO system in initial release state no update artifacts available (no update necessary)
 INFO some zones not yet up-to-date, sled_id: 89d02b1b-478c-401a-8e28-7a26f74fa41b, zones_currently_updating: [ZoneCurrentlyUpdating { zone_id: b3c9c041-d2f0-4767-bdaf-0e52e9d7a013 (service), zone_kind: InternalNtp, reason: MissingInInventory { bp_image_source: InstallDataset } }]
-=======
 WARN cannot issue more MGS-driven updates (no current artifacts)
->>>>>>> f1a21fbe
 generated blueprint 86db3308-f817-4626-8838-4085949a6a41 based on parent blueprint ade5749d-bdf3-4fab-a8ae-00bea01b3a5a
 empty planning report for blueprint 86db3308-f817-4626-8838-4085949a6a41.
 
