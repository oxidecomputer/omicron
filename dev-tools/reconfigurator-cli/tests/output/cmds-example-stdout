--- conflicted
+++ resolved
@@ -1108,7 +1108,6 @@
         b61b7c3c-d665-44b3-9312-794aa81c59de     crucible         install-dataset 
         b957d6cf-f7b2-4bee-9928-c5fde8c59e04     crucible         install-dataset 
         e246f5e3-0650-4afc-860f-ee7114d309c5     crucible         install-dataset 
-<<<<<<< HEAD
     zone image resolver status:
         zone manifest:
             path on boot disk: /fake/path/install/zones.json
@@ -1120,8 +1119,6 @@
             path on boot disk: /fake/path/install/mupdate_override.json
             no override on boot disk
             no non-boot disks
-=======
->>>>>>> 565e59db
     boot disk slot: FAILED TO DETERMINE: constructed via debug_assume_success()
     slot A details UNAVAILABLE: constructed via debug_assume_success()
     slot B details UNAVAILABLE: constructed via debug_assume_success()
@@ -1218,7 +1215,6 @@
         6c2a57b0-2de0-4409-a6b9-c9aa5614eefa     crucible         install-dataset 
         99a750b2-724d-4828-ae5f-0df1aad90166     crucible         install-dataset 
         e668d83e-a28c-42dc-b574-467e57403cc1     crucible         install-dataset 
-<<<<<<< HEAD
     zone image resolver status:
         zone manifest:
             path on boot disk: /fake/path/install/zones.json
@@ -1230,8 +1226,6 @@
             path on boot disk: /fake/path/install/mupdate_override.json
             no override on boot disk
             no non-boot disks
-=======
->>>>>>> 565e59db
     boot disk slot: FAILED TO DETERMINE: constructed via debug_assume_success()
     slot A details UNAVAILABLE: constructed via debug_assume_success()
     slot B details UNAVAILABLE: constructed via debug_assume_success()
@@ -1421,7 +1415,6 @@
         dc2666e6-4c3e-4b8e-99bc-bcdb5f8986e1     crucible_pantry     install-dataset 
         f4dc5b5d-6eb6-40a9-a079-971eca862285     crucible            install-dataset 
         ffbf02f0-261d-4723-b613-eb861245acbd     internal_dns        install-dataset 
-<<<<<<< HEAD
     zone image resolver status:
         zone manifest:
             path on boot disk: /fake/path/install/zones.json
@@ -1433,8 +1426,6 @@
             path on boot disk: /fake/path/install/mupdate_override.json
             no override on boot disk
             no non-boot disks
-=======
->>>>>>> 565e59db
     boot disk slot: FAILED TO DETERMINE: constructed via debug_assume_success()
     slot A details UNAVAILABLE: constructed via debug_assume_success()
     slot B details UNAVAILABLE: constructed via debug_assume_success()
@@ -1444,19 +1435,6 @@
         all datasets reconciled successfully
         all zones reconciled successfully
     reconciler task status: idle (finished at <REDACTED_TIMESTAMP> after running for <REDACTED_DURATION>s)
-<<<<<<< HEAD
-ORPHANED DATASETS
-
-sled 2eb69596-f081-4e2d-9425-9994926e0832 (serial serial1)
-    no orphaned datasets
-
-sled 32d8d836-4d8a-4e54-8fa9-f31d79c42646 (serial serial2)
-    no orphaned datasets
-
-sled 89d02b1b-478c-401a-8e28-7a26f74fa41b (serial serial0)
-    no orphaned datasets
-=======
->>>>>>> 565e59db
 
 KEEPER MEMBERSHIP
     no membership retrieved
