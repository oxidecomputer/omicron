--- conflicted
+++ resolved
@@ -599,10 +599,15 @@
 
 > blueprint-plan ade5749d-bdf3-4fab-a8ae-00bea01b3a5a
 INFO skipping noop image source check for all sleds, reason: no target release is currently set
-WARN cannot issue more MGS-driven updates (no current artifacts)
 generated blueprint 86db3308-f817-4626-8838-4085949a6a41 based on parent blueprint ade5749d-bdf3-4fab-a8ae-00bea01b3a5a
 blueprint source: planner with report:
-empty planning report for blueprint 86db3308-f817-4626-8838-4085949a6a41.
+planning report for blueprint 86db3308-f817-4626-8838-4085949a6a41:
+* zone adds waiting on blockers
+* zone adds and updates are blocked:
+  - sleds have deployment units with image sources not set to Artifact:
+    - sled 89d02b1b-478c-401a-8e28-7a26f74fa41b: 18 zones
+
+* zone updates waiting on zone add blockers
 
 
 
@@ -1840,7 +1845,7 @@
 > blueprint-plan latest
 INFO skipping noop image source check for all sleds, reason: no target release is currently set
 generated blueprint 86db3308-f817-4626-8838-4085949a6a41 based on parent blueprint ade5749d-bdf3-4fab-a8ae-00bea01b3a5a
-<<<<<<< HEAD
+blueprint source: planner with report:
 planning report for blueprint 86db3308-f817-4626-8838-4085949a6a41:
 * zone adds waiting on blockers
 * zone adds and updates are blocked:
@@ -1849,10 +1854,6 @@
     - sled 89d02b1b-478c-401a-8e28-7a26f74fa41b: 17 zones
 
 * zone updates waiting on zone add blockers
-=======
-blueprint source: planner with report:
-empty planning report for blueprint 86db3308-f817-4626-8838-4085949a6a41.
->>>>>>> a6e27707
 
 
 
