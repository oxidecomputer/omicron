using provided RNG seed: reconfigurator-cli-test
> # This is a legacy test; new tests shouldn't need to set a seed

> load-example --seed test-basic
loaded example system with:
- collection: 9e187896-7809-46d0-9210-d75be1b3c4d4
- blueprint: ade5749d-bdf3-4fab-a8ae-00bea01b3a5a

> load-example --seed test-basic
error: changes made to simulated system: run `wipe system` before loading


> show
configured external DNS zone name: oxide.example
configured silo names: example-silo
internal DNS generations: 1
external DNS generations: 1
target number of Nexus instances: default
target release (generation 1): unset



> sled-list
ID                                   SERIAL  NZPOOLS SUBNET                  
2eb69596-f081-4e2d-9425-9994926e0832 serial1 10      fd00:1122:3344:102::/64 
32d8d836-4d8a-4e54-8fa9-f31d79c42646 serial2 10      fd00:1122:3344:103::/64 
89d02b1b-478c-401a-8e28-7a26f74fa41b serial0 10      fd00:1122:3344:101::/64 

> inventory-list
ID                                   NERRORS TIME_DONE                
9e187896-7809-46d0-9210-d75be1b3c4d4 0       <REDACTED_TIMESTAMP> 

> blueprint-list
T ENA ID                                   PARENT                               TIME_CREATED             
      02697f74-b14a-4418-90f0-c28b2a3a6aa9 <none>                               <REDACTED_TIMESTAMP> 
* yes ade5749d-bdf3-4fab-a8ae-00bea01b3a5a 02697f74-b14a-4418-90f0-c28b2a3a6aa9 <REDACTED_TIMESTAMP> 


> sled-show 2eb69596-f081-4e2d-9425-9994926e0832
sled 2eb69596-f081-4e2d-9425-9994926e0832 (in service, active)
serial serial1
subnet fd00:1122:3344:102::/64
SP active version:   Some("0.0.1")
SP inactive version: None
zpools (10):
    055c4910-b641-46d9-b52d-313aae9d9cbf (zpool)
    SledDisk { disk_identity: DiskIdentity { vendor: "fake-vendor", model: "fake-model", serial: "serial-055c4910-b641-46d9-b52d-313aae9d9cbf" }, disk_id: 6a0cb52f-5cc2-48a5-9f44-ac8dea3ac45b (physical_disk), policy: InService, state: Active }
    49d84da4-3e4c-437b-8f90-0b608213c000 (zpool)
    SledDisk { disk_identity: DiskIdentity { vendor: "fake-vendor", model: "fake-model", serial: "serial-49d84da4-3e4c-437b-8f90-0b608213c000" }, disk_id: f27553c9-e60c-4a61-ae23-7623c5800dcb (physical_disk), policy: InService, state: Active }
    64ea76fb-6673-4810-8e53-c2458b75eb01 (zpool)
    SledDisk { disk_identity: DiskIdentity { vendor: "fake-vendor", model: "fake-model", serial: "serial-64ea76fb-6673-4810-8e53-c2458b75eb01" }, disk_id: a2ce973e-9ded-4cc0-abc3-e8f2116c6552 (physical_disk), policy: InService, state: Active }
    6d012675-6f54-4b6a-8658-ab0076237569 (zpool)
    SledDisk { disk_identity: DiskIdentity { vendor: "fake-vendor", model: "fake-model", serial: "serial-6d012675-6f54-4b6a-8658-ab0076237569" }, disk_id: 81bddf37-54d7-42d0-97ec-9d2a23b82f9f (physical_disk), policy: InService, state: Active }
    6dca8c2e-a712-4a44-937d-610cdc85dea3 (zpool)
    SledDisk { disk_identity: DiskIdentity { vendor: "fake-vendor", model: "fake-model", serial: "serial-6dca8c2e-a712-4a44-937d-610cdc85dea3" }, disk_id: 6142ac6f-9dcb-4ed5-a8de-9acc4ae659c5 (physical_disk), policy: InService, state: Active }
    70fa641c-217b-43ce-9ed0-b172b2a25c2a (zpool)
    SledDisk { disk_identity: DiskIdentity { vendor: "fake-vendor", model: "fake-model", serial: "serial-70fa641c-217b-43ce-9ed0-b172b2a25c2a" }, disk_id: 1da6c8c8-b786-4399-9aa6-027aa13b7f51 (physical_disk), policy: InService, state: Active }
    90e641e7-085d-4d63-b28a-1f95dca2781a (zpool)
    SledDisk { disk_identity: DiskIdentity { vendor: "fake-vendor", model: "fake-model", serial: "serial-90e641e7-085d-4d63-b28a-1f95dca2781a" }, disk_id: a67ad0b3-7306-4df1-9608-c81d9bc12dda (physical_disk), policy: InService, state: Active }
    9a065406-12a0-4b29-926e-d66bb785d17b (zpool)
    SledDisk { disk_identity: DiskIdentity { vendor: "fake-vendor", model: "fake-model", serial: "serial-9a065406-12a0-4b29-926e-d66bb785d17b" }, disk_id: a6009c99-a2db-43fb-8568-9ae4032359b2 (physical_disk), policy: InService, state: Active }
    ad2a141d-148b-4ff7-b588-41ac050ccf6a (zpool)
    SledDisk { disk_identity: DiskIdentity { vendor: "fake-vendor", model: "fake-model", serial: "serial-ad2a141d-148b-4ff7-b588-41ac050ccf6a" }, disk_id: f4ef9ffd-e695-4983-88cd-e59b66b0b068 (physical_disk), policy: InService, state: Active }
    dc2851ce-a181-46ee-99ef-bbcd46f0465f (zpool)
    SledDisk { disk_identity: DiskIdentity { vendor: "fake-vendor", model: "fake-model", serial: "serial-dc2851ce-a181-46ee-99ef-bbcd46f0465f" }, disk_id: 82336e2c-c1c2-41ab-805b-ee89a55a9601 (physical_disk), policy: InService, state: Active }


> blueprint-show ade5749d-bdf3-4fab-a8ae-00bea01b3a5a
blueprint  ade5749d-bdf3-4fab-a8ae-00bea01b3a5a
parent:    02697f74-b14a-4418-90f0-c28b2a3a6aa9

  sled: 2eb69596-f081-4e2d-9425-9994926e0832 (active, config generation 2)

    host phase 2 contents:
    ------------------------
    slot   boot image source
    ------------------------
    A      current contents 
    B      current contents 


    physical disks:
    ------------------------------------------------------------------------------------
    vendor        model        serial                                        disposition
    ------------------------------------------------------------------------------------
    fake-vendor   fake-model   serial-055c4910-b641-46d9-b52d-313aae9d9cbf   in service 
    fake-vendor   fake-model   serial-49d84da4-3e4c-437b-8f90-0b608213c000   in service 
    fake-vendor   fake-model   serial-64ea76fb-6673-4810-8e53-c2458b75eb01   in service 
    fake-vendor   fake-model   serial-6d012675-6f54-4b6a-8658-ab0076237569   in service 
    fake-vendor   fake-model   serial-6dca8c2e-a712-4a44-937d-610cdc85dea3   in service 
    fake-vendor   fake-model   serial-70fa641c-217b-43ce-9ed0-b172b2a25c2a   in service 
    fake-vendor   fake-model   serial-90e641e7-085d-4d63-b28a-1f95dca2781a   in service 
    fake-vendor   fake-model   serial-9a065406-12a0-4b29-926e-d66bb785d17b   in service 
    fake-vendor   fake-model   serial-ad2a141d-148b-4ff7-b588-41ac050ccf6a   in service 
    fake-vendor   fake-model   serial-dc2851ce-a181-46ee-99ef-bbcd46f0465f   in service 


    datasets:
    -------------------------------------------------------------------------------------------------------------------------------------------------------------------------------------------------------
    dataset name                                                                                                   dataset id                             disposition   quota     reservation   compression
    -------------------------------------------------------------------------------------------------------------------------------------------------------------------------------------------------------
    oxp_055c4910-b641-46d9-b52d-313aae9d9cbf/crucible                                                              3d54a24a-a9df-4389-a0d7-8e2e9001e6c9   in service    none      none          off        
    oxp_49d84da4-3e4c-437b-8f90-0b608213c000/crucible                                                              486043c2-299a-4a5a-8286-0f5d645db6a2   in service    none      none          off        
    oxp_64ea76fb-6673-4810-8e53-c2458b75eb01/crucible                                                              d2a01084-98f1-456c-882a-021c4ae612be   in service    none      none          off        
    oxp_6d012675-6f54-4b6a-8658-ab0076237569/crucible                                                              7de837df-cff6-4a34-a90a-32907cad74c1   in service    none      none          off        
    oxp_6dca8c2e-a712-4a44-937d-610cdc85dea3/crucible                                                              17371464-8104-40a7-9ca5-91bd02270227   in service    none      none          off        
    oxp_70fa641c-217b-43ce-9ed0-b172b2a25c2a/crucible                                                              0e895d82-93f2-4a22-98cc-1016b2f9ded9   in service    none      none          off        
    oxp_90e641e7-085d-4d63-b28a-1f95dca2781a/crucible                                                              f71dfd55-6d49-48d5-8d88-8913dcfc9229   in service    none      none          off        
    oxp_9a065406-12a0-4b29-926e-d66bb785d17b/crucible                                                              ef200af1-aaae-4e3d-a7be-987582ea11d3   in service    none      none          off        
    oxp_ad2a141d-148b-4ff7-b588-41ac050ccf6a/crucible                                                              89478c33-fd44-47ab-865e-0a34251aa6af   in service    none      none          off        
    oxp_dc2851ce-a181-46ee-99ef-bbcd46f0465f/crucible                                                              4e852a83-9c56-4502-961b-5bf4c9039aec   in service    none      none          off        
    oxp_055c4910-b641-46d9-b52d-313aae9d9cbf/crypt/clickhouse                                                      5c66a21d-be9e-4cec-b5ca-3770e74df12f   in service    none      none          off        
    oxp_055c4910-b641-46d9-b52d-313aae9d9cbf/crypt/external_dns                                                    330ade59-7fab-49d0-aad4-aec46fe53933   in service    none      none          off        
    oxp_055c4910-b641-46d9-b52d-313aae9d9cbf/crypt/internal_dns                                                    6bc65edf-76d1-48b1-b462-9a4e3294d4fa   in service    none      none          off        
    oxp_055c4910-b641-46d9-b52d-313aae9d9cbf/crypt/zone                                                            d7643dc7-276f-4bb6-af5a-4c404b8edc7e   in service    none      none          off        
    oxp_49d84da4-3e4c-437b-8f90-0b608213c000/crypt/zone                                                            9bde99e1-6ef7-434e-8b75-166ab9b1291d   in service    none      none          off        
    oxp_64ea76fb-6673-4810-8e53-c2458b75eb01/crypt/zone                                                            37213994-4335-4190-a13e-a493429f7fc2   in service    none      none          off        
    oxp_6d012675-6f54-4b6a-8658-ab0076237569/crypt/zone                                                            f87cf44e-8d81-4ed9-a617-cd6f689f88c1   in service    none      none          off        
    oxp_6dca8c2e-a712-4a44-937d-610cdc85dea3/crypt/zone                                                            b180e417-b7ca-4be6-b373-8b252d1bdca4   in service    none      none          off        
    oxp_70fa641c-217b-43ce-9ed0-b172b2a25c2a/crypt/zone                                                            6c75c045-676e-4e66-a98c-ed535010dd42   in service    none      none          off        
    oxp_90e641e7-085d-4d63-b28a-1f95dca2781a/crypt/zone                                                            472f476b-69b3-4545-99de-516bc9b324e6   in service    none      none          off        
    oxp_9a065406-12a0-4b29-926e-d66bb785d17b/crypt/zone                                                            848d6ae5-fe3b-4bd3-8015-2aeaaf042030   in service    none      none          off        
    oxp_ad2a141d-148b-4ff7-b588-41ac050ccf6a/crypt/zone                                                            3f823900-d0d1-4521-96ab-16944a8f87cb   in service    none      none          off        
    oxp_dc2851ce-a181-46ee-99ef-bbcd46f0465f/crypt/zone                                                            94fe1af9-0fb5-40c8-9f60-97b2e71c2400   in service    none      none          off        
    oxp_055c4910-b641-46d9-b52d-313aae9d9cbf/crypt/zone/oxz_clickhouse_b61b7c3c-d665-44b3-9312-794aa81c59de        78a7d0e3-59c5-4e35-a57f-cd6ac9da1fc1   in service    none      none          off        
    oxp_49d84da4-3e4c-437b-8f90-0b608213c000/crypt/zone/oxz_crucible_09b18e6c-fbaa-46e6-bf80-f7cecaf0c089          96b65c9e-1c36-41be-bd95-9e04a3a258ed   in service    none      none          off        
    oxp_ad2a141d-148b-4ff7-b588-41ac050ccf6a/crypt/zone/oxz_crucible_0bf59adc-3987-4975-a0e5-84dd4fcfaa97          8904458e-7ec4-43a2-a2b7-f93fff85e435   in service    none      none          off        
    oxp_dc2851ce-a181-46ee-99ef-bbcd46f0465f/crypt/zone/oxz_crucible_29b56d65-8bb6-4c7c-b9ac-dd051e36e232          a7c904c6-7f7b-40ac-ad5c-226f4ff0b27f   in service    none      none          off        
    oxp_055c4910-b641-46d9-b52d-313aae9d9cbf/crypt/zone/oxz_crucible_54da18b5-a3c8-46a7-ac36-b0c74d0c63a1          ea3d79b1-0972-4a90-8999-48cc10ebde14   in service    none      none          off        
    oxp_70fa641c-217b-43ce-9ed0-b172b2a25c2a/crypt/zone/oxz_crucible_5bfb8f6e-de73-44fb-a706-7ddf9713635f          23f4f634-9288-4c41-8e68-41bc6434beef   in service    none      none          off        
    oxp_9a065406-12a0-4b29-926e-d66bb785d17b/crypt/zone/oxz_crucible_70124a29-1c7b-48df-a6e4-c3d2c42971bb          05bdba6a-f4e5-490f-a39d-41dd22639acb   in service    none      none          off        
    oxp_6d012675-6f54-4b6a-8658-ab0076237569/crypt/zone/oxz_crucible_c3fe25e1-1ce7-424c-bfcb-eda6c943caad          020f6b9c-5758-414d-87a5-8686b140b078   in service    none      none          off        
    oxp_90e641e7-085d-4d63-b28a-1f95dca2781a/crypt/zone/oxz_crucible_c6f9139d-7a92-4612-9b58-d802b812eb7e          3901eefe-9c5a-492a-af9f-1776f8ae3901   in service    none      none          off        
    oxp_6dca8c2e-a712-4a44-937d-610cdc85dea3/crypt/zone/oxz_crucible_ce5fe35a-a4af-4983-80e2-a27c49a71a87          579a47eb-0bfc-4589-a254-015afb203fc4   in service    none      none          off        
    oxp_64ea76fb-6673-4810-8e53-c2458b75eb01/crypt/zone/oxz_crucible_f34c0011-8103-40a1-9881-03aec8545abb          a28c79a3-3ed3-47f9-bbb7-9b1c3c5aa450   in service    none      none          off        
    oxp_055c4910-b641-46d9-b52d-313aae9d9cbf/crypt/zone/oxz_crucible_pantry_e6f2a23d-4eac-4c24-a961-451d4bbe5d0a   81168480-ec5b-436e-bad1-7f4754853640   in service    none      none          off        
    oxp_055c4910-b641-46d9-b52d-313aae9d9cbf/crypt/zone/oxz_external_dns_c171bd25-7e1a-4a17-b518-85b080d2644e      af34a380-ba5a-41bd-9e8e-3d17ab65f72a   in service    none      none          off        
    oxp_055c4910-b641-46d9-b52d-313aae9d9cbf/crypt/zone/oxz_internal_dns_b957d6cf-f7b2-4bee-9928-c5fde8c59e04      31367b27-9ead-46c8-a6a8-69045c5e49c0   in service    none      none          off        
    oxp_055c4910-b641-46d9-b52d-313aae9d9cbf/crypt/zone/oxz_nexus_e246f5e3-0650-4afc-860f-ee7114d309c5             54a42d0a-9d9b-4776-ba79-7ca7ed379cf9   in service    none      none          off        
    oxp_055c4910-b641-46d9-b52d-313aae9d9cbf/crypt/zone/oxz_ntp_18b3781d-571b-4d7c-b65d-18a452e5a64a               d2df4683-b0d7-4fe4-af13-86de332560ca   in service    none      none          off        
    oxp_055c4910-b641-46d9-b52d-313aae9d9cbf/crypt/debug                                                           54126684-7061-47f1-8599-56bd5fb09591   in service    100 GiB   none          gzip-9     
    oxp_49d84da4-3e4c-437b-8f90-0b608213c000/crypt/debug                                                           827c14b4-9625-47de-b036-c645bb41a002   in service    100 GiB   none          gzip-9     
    oxp_64ea76fb-6673-4810-8e53-c2458b75eb01/crypt/debug                                                           73f20150-cd0c-488f-9c50-e308d5f417f8   in service    100 GiB   none          gzip-9     
    oxp_6d012675-6f54-4b6a-8658-ab0076237569/crypt/debug                                                           fb66f2cb-e036-4181-8db2-466429796639   in service    100 GiB   none          gzip-9     
    oxp_6dca8c2e-a712-4a44-937d-610cdc85dea3/crypt/debug                                                           1338efa2-c05b-4231-9180-db10555139ff   in service    100 GiB   none          gzip-9     
    oxp_70fa641c-217b-43ce-9ed0-b172b2a25c2a/crypt/debug                                                           49722424-f7be-42fb-a718-78eff8234c3a   in service    100 GiB   none          gzip-9     
    oxp_90e641e7-085d-4d63-b28a-1f95dca2781a/crypt/debug                                                           236fd4f2-1e28-49a2-ab27-66c2f54db2a8   in service    100 GiB   none          gzip-9     
    oxp_9a065406-12a0-4b29-926e-d66bb785d17b/crypt/debug                                                           da090bc5-7921-44fd-8abf-95f0d8381508   in service    100 GiB   none          gzip-9     
    oxp_ad2a141d-148b-4ff7-b588-41ac050ccf6a/crypt/debug                                                           62496bd7-81a3-4015-a982-0c7dbcb843de   in service    100 GiB   none          gzip-9     
    oxp_dc2851ce-a181-46ee-99ef-bbcd46f0465f/crypt/debug                                                           52cce913-0ade-46f6-a183-a399806aba86   in service    100 GiB   none          gzip-9     


    omicron zones:
    ---------------------------------------------------------------------------------------------------------------
    zone type         zone id                                image source      disposition   underlay IP           
    ---------------------------------------------------------------------------------------------------------------
    clickhouse        b61b7c3c-d665-44b3-9312-794aa81c59de   install dataset   in service    fd00:1122:3344:102::23
    crucible          09b18e6c-fbaa-46e6-bf80-f7cecaf0c089   install dataset   in service    fd00:1122:3344:102::27
    crucible          0bf59adc-3987-4975-a0e5-84dd4fcfaa97   install dataset   in service    fd00:1122:3344:102::2e
    crucible          29b56d65-8bb6-4c7c-b9ac-dd051e36e232   install dataset   in service    fd00:1122:3344:102::2f
    crucible          54da18b5-a3c8-46a7-ac36-b0c74d0c63a1   install dataset   in service    fd00:1122:3344:102::26
    crucible          5bfb8f6e-de73-44fb-a706-7ddf9713635f   install dataset   in service    fd00:1122:3344:102::2b
    crucible          70124a29-1c7b-48df-a6e4-c3d2c42971bb   install dataset   in service    fd00:1122:3344:102::2d
    crucible          c3fe25e1-1ce7-424c-bfcb-eda6c943caad   install dataset   in service    fd00:1122:3344:102::29
    crucible          c6f9139d-7a92-4612-9b58-d802b812eb7e   install dataset   in service    fd00:1122:3344:102::2c
    crucible          ce5fe35a-a4af-4983-80e2-a27c49a71a87   install dataset   in service    fd00:1122:3344:102::2a
    crucible          f34c0011-8103-40a1-9881-03aec8545abb   install dataset   in service    fd00:1122:3344:102::28
    crucible_pantry   e6f2a23d-4eac-4c24-a961-451d4bbe5d0a   install dataset   in service    fd00:1122:3344:102::25
    external_dns      c171bd25-7e1a-4a17-b518-85b080d2644e   install dataset   in service    fd00:1122:3344:102::24
    internal_dns      b957d6cf-f7b2-4bee-9928-c5fde8c59e04   install dataset   in service    fd00:1122:3344:1::1   
    internal_ntp      18b3781d-571b-4d7c-b65d-18a452e5a64a   install dataset   in service    fd00:1122:3344:102::21
    nexus             e246f5e3-0650-4afc-860f-ee7114d309c5   install dataset   in service    fd00:1122:3344:102::22



  sled: 32d8d836-4d8a-4e54-8fa9-f31d79c42646 (active, config generation 2)

    host phase 2 contents:
    ------------------------
    slot   boot image source
    ------------------------
    A      current contents 
    B      current contents 


    physical disks:
    ------------------------------------------------------------------------------------
    vendor        model        serial                                        disposition
    ------------------------------------------------------------------------------------
    fake-vendor   fake-model   serial-1058b4dc-70ff-471e-b9ee-999233743890   in service 
    fake-vendor   fake-model   serial-2db3c119-38fa-41c0-8dbe-89689b84d655   in service 
    fake-vendor   fake-model   serial-687e054b-a9b5-4404-8b3f-0ea119c44a6a   in service 
    fake-vendor   fake-model   serial-69480564-489b-4535-ad2c-b3d9e90542c7   in service 
    fake-vendor   fake-model   serial-7853ec6e-53e6-44d8-8f20-f1b95c1cbb30   in service 
    fake-vendor   fake-model   serial-a00fa2a9-b49a-419c-84e3-7ba9f1a42ded   in service 
    fake-vendor   fake-model   serial-a4e8a5cc-cd1c-4a08-bcf1-31785f7cda28   in service 
    fake-vendor   fake-model   serial-affd28eb-4b82-4c33-81dd-b29a15dd8973   in service 
    fake-vendor   fake-model   serial-d6197b25-d5f1-4cb7-81f8-975e3622c4d7   in service 
    fake-vendor   fake-model   serial-dcc2a7e1-980d-4ebf-84e5-f5450fd3ca40   in service 


    datasets:
    -------------------------------------------------------------------------------------------------------------------------------------------------------------------------------------------------------
    dataset name                                                                                                   dataset id                             disposition   quota     reservation   compression
    -------------------------------------------------------------------------------------------------------------------------------------------------------------------------------------------------------
    oxp_1058b4dc-70ff-471e-b9ee-999233743890/crucible                                                              8080ba10-f481-4ff6-adab-609f6e1374b3   in service    none      none          off        
    oxp_2db3c119-38fa-41c0-8dbe-89689b84d655/crucible                                                              569055e2-c0f4-4dd0-bfe8-f7d96d28cbb1   in service    none      none          off        
    oxp_687e054b-a9b5-4404-8b3f-0ea119c44a6a/crucible                                                              6fe87f9c-d518-4c35-b6a8-d952bff4c7dc   in service    none      none          off        
    oxp_69480564-489b-4535-ad2c-b3d9e90542c7/crucible                                                              6285b961-48ed-4a04-aed7-978875dd9afb   in service    none      none          off        
    oxp_7853ec6e-53e6-44d8-8f20-f1b95c1cbb30/crucible                                                              74baee78-45b4-4e0d-b522-7e78d397d4dc   in service    none      none          off        
    oxp_a00fa2a9-b49a-419c-84e3-7ba9f1a42ded/crucible                                                              368a8dfe-9aa4-4b26-8959-1bbddb7d4eca   in service    none      none          off        
    oxp_a4e8a5cc-cd1c-4a08-bcf1-31785f7cda28/crucible                                                              5476ea07-e749-411f-a785-3933656b40eb   in service    none      none          off        
    oxp_affd28eb-4b82-4c33-81dd-b29a15dd8973/crucible                                                              90e459a0-b5b4-4eca-9760-e58486fe6dc6   in service    none      none          off        
    oxp_d6197b25-d5f1-4cb7-81f8-975e3622c4d7/crucible                                                              d08407d0-9094-4ecb-bd64-c0c52bbdf033   in service    none      none          off        
    oxp_dcc2a7e1-980d-4ebf-84e5-f5450fd3ca40/crucible                                                              9c526252-4c9b-4a3f-90e4-efd0c977efec   in service    none      none          off        
    oxp_1058b4dc-70ff-471e-b9ee-999233743890/crypt/external_dns                                                    1c30ddb5-f42c-4b2a-8c67-9d1e4d7bee40   in service    none      none          off        
    oxp_1058b4dc-70ff-471e-b9ee-999233743890/crypt/internal_dns                                                    f3be5051-d330-4685-a220-f73c360d695d   in service    none      none          off        
    oxp_1058b4dc-70ff-471e-b9ee-999233743890/crypt/zone                                                            d2f8776d-904d-4f0d-845b-3c1b8c52ef39   in service    none      none          off        
    oxp_2db3c119-38fa-41c0-8dbe-89689b84d655/crypt/zone                                                            3dd06653-b053-408c-ad50-c1f61a112434   in service    none      none          off        
    oxp_687e054b-a9b5-4404-8b3f-0ea119c44a6a/crypt/zone                                                            4ed42a5a-53b7-4408-a13d-8455d932990e   in service    none      none          off        
    oxp_69480564-489b-4535-ad2c-b3d9e90542c7/crypt/zone                                                            c9e92a11-b24b-4580-97bb-6aee8d927793   in service    none      none          off        
    oxp_7853ec6e-53e6-44d8-8f20-f1b95c1cbb30/crypt/zone                                                            9b525ee7-7517-41d4-a759-0bf18f465c09   in service    none      none          off        
    oxp_a00fa2a9-b49a-419c-84e3-7ba9f1a42ded/crypt/zone                                                            0ecfbafe-4999-42bb-8b4d-870169e701f8   in service    none      none          off        
    oxp_a4e8a5cc-cd1c-4a08-bcf1-31785f7cda28/crypt/zone                                                            8857ee9c-f2ab-4e61-8435-f5bbb766b432   in service    none      none          off        
    oxp_affd28eb-4b82-4c33-81dd-b29a15dd8973/crypt/zone                                                            ca1c5fb3-62b2-431d-88a7-11adc43005bc   in service    none      none          off        
    oxp_d6197b25-d5f1-4cb7-81f8-975e3622c4d7/crypt/zone                                                            0304cb4a-6013-4ecd-a9ba-c0fb45874cfc   in service    none      none          off        
    oxp_dcc2a7e1-980d-4ebf-84e5-f5450fd3ca40/crypt/zone                                                            f6771837-75cc-4fd0-a4f4-24d864172f6d   in service    none      none          off        
    oxp_a00fa2a9-b49a-419c-84e3-7ba9f1a42ded/crypt/zone/oxz_crucible_28e5d56d-4415-445f-bb9a-27be004b6297          74913354-9470-4882-8126-ec8d28fb0e81   in service    none      none          off        
    oxp_affd28eb-4b82-4c33-81dd-b29a15dd8973/crypt/zone/oxz_crucible_31d0b302-6c1c-4dbb-99b2-459753520310          b354ed44-dfb7-4535-ad62-fa675764db79   in service    none      none          off        
    oxp_7853ec6e-53e6-44d8-8f20-f1b95c1cbb30/crypt/zone/oxz_crucible_5bc9ec7c-fcdf-49ad-9cd4-b2fa25f8da9c          cfcbfe93-d7a6-48e0-96df-46ce6a1eef0e   in service    none      none          off        
    oxp_d6197b25-d5f1-4cb7-81f8-975e3622c4d7/crypt/zone/oxz_crucible_736cae54-6c80-495d-b868-1b41f8b8c702          3e60f84a-2831-4ff9-acee-a299686ef728   in service    none      none          off        
    oxp_2db3c119-38fa-41c0-8dbe-89689b84d655/crypt/zone/oxz_crucible_7abe1501-e26f-46d1-a2b8-f96e358068a9          0e55d291-2fd3-4657-8cec-a5aed0f310d9   in service    none      none          off        
    oxp_dcc2a7e1-980d-4ebf-84e5-f5450fd3ca40/crypt/zone/oxz_crucible_87994a9f-fd54-409e-9fcc-52d56818a6e9          56caa6ae-284e-4fcc-8f2a-2a63d2e84d29   in service    none      none          off        
    oxp_69480564-489b-4535-ad2c-b3d9e90542c7/crypt/zone/oxz_crucible_99f4ed24-8805-485b-8936-6cdae2720137          a6c769f9-f569-4524-811e-039463ef5147   in service    none      none          off        
    oxp_a4e8a5cc-cd1c-4a08-bcf1-31785f7cda28/crypt/zone/oxz_crucible_d8157c2a-96f1-4a4c-ab68-0eaa9a4cd855          04aaaf35-9900-44f7-a17e-7efe456834f6   in service    none      none          off        
    oxp_1058b4dc-70ff-471e-b9ee-999233743890/crypt/zone/oxz_crucible_dd528db6-0847-41e7-9761-4d8226b942a6          cb22f41c-74e1-4c2a-82f1-f4b30535b553   in service    none      none          off        
    oxp_687e054b-a9b5-4404-8b3f-0ea119c44a6a/crypt/zone/oxz_crucible_f4b46f75-0320-48f6-b1c3-c5a1ab628357          8857bacb-cddb-4d50-bab0-17ee8e500e53   in service    none      none          off        
    oxp_1058b4dc-70ff-471e-b9ee-999233743890/crypt/zone/oxz_crucible_pantry_621d9f5b-2840-4c76-8b7f-07ad3a2a5645   baacf28c-c24f-4e9b-8bdc-c0a47fc7b3e4   in service    none      none          off        
    oxp_1058b4dc-70ff-471e-b9ee-999233743890/crypt/zone/oxz_external_dns_e668d83e-a28c-42dc-b574-467e57403cc1      03c70553-27b0-489d-84fa-9fca16a436a5   in service    none      none          off        
    oxp_1058b4dc-70ff-471e-b9ee-999233743890/crypt/zone/oxz_internal_dns_99a750b2-724d-4828-ae5f-0df1aad90166      b0eda827-ed7f-413d-8eea-bfb9786ff700   in service    none      none          off        
    oxp_1058b4dc-70ff-471e-b9ee-999233743890/crypt/zone/oxz_nexus_6c2a57b0-2de0-4409-a6b9-c9aa5614eefa             9140d252-c86f-4c8f-ad07-495679090c0e   in service    none      none          off        
    oxp_1058b4dc-70ff-471e-b9ee-999233743890/crypt/zone/oxz_ntp_0ab3dbe9-8387-4600-b097-cb71ee91ee83               b96f7990-1fdc-444a-886a-efaf341df967   in service    none      none          off        
    oxp_1058b4dc-70ff-471e-b9ee-999233743890/crypt/debug                                                           5ca9e07e-a50d-41e5-b154-9bfcdc74d0a0   in service    100 GiB   none          gzip-9     
    oxp_2db3c119-38fa-41c0-8dbe-89689b84d655/crypt/debug                                                           22d6d9e3-3e59-4474-aafe-7adf916360f3   in service    100 GiB   none          gzip-9     
    oxp_687e054b-a9b5-4404-8b3f-0ea119c44a6a/crypt/debug                                                           48beaa78-a41c-4ce3-ae7f-f5e4194def58   in service    100 GiB   none          gzip-9     
    oxp_69480564-489b-4535-ad2c-b3d9e90542c7/crypt/debug                                                           5e59c7a5-09e9-43c5-8708-0e8a83624265   in service    100 GiB   none          gzip-9     
    oxp_7853ec6e-53e6-44d8-8f20-f1b95c1cbb30/crypt/debug                                                           0c8f7b7f-a3d5-48a4-83b9-1185bafc58a5   in service    100 GiB   none          gzip-9     
    oxp_a00fa2a9-b49a-419c-84e3-7ba9f1a42ded/crypt/debug                                                           35d5e16f-f07a-465d-b206-6abf433220b8   in service    100 GiB   none          gzip-9     
    oxp_a4e8a5cc-cd1c-4a08-bcf1-31785f7cda28/crypt/debug                                                           76d8c526-6f3b-45a9-9127-168a1d828b0b   in service    100 GiB   none          gzip-9     
    oxp_affd28eb-4b82-4c33-81dd-b29a15dd8973/crypt/debug                                                           0629ec97-c70c-46dd-b318-4ecd5895ac37   in service    100 GiB   none          gzip-9     
    oxp_d6197b25-d5f1-4cb7-81f8-975e3622c4d7/crypt/debug                                                           06f219b2-1c2a-4ed0-8981-bea763564942   in service    100 GiB   none          gzip-9     
    oxp_dcc2a7e1-980d-4ebf-84e5-f5450fd3ca40/crypt/debug                                                           29a57b1d-9fe9-43d4-aae4-1f5fd2422629   in service    100 GiB   none          gzip-9     


    omicron zones:
    ---------------------------------------------------------------------------------------------------------------
    zone type         zone id                                image source      disposition   underlay IP           
    ---------------------------------------------------------------------------------------------------------------
    crucible          28e5d56d-4415-445f-bb9a-27be004b6297   install dataset   in service    fd00:1122:3344:103::2a
    crucible          31d0b302-6c1c-4dbb-99b2-459753520310   install dataset   in service    fd00:1122:3344:103::2c
    crucible          5bc9ec7c-fcdf-49ad-9cd4-b2fa25f8da9c   install dataset   in service    fd00:1122:3344:103::29
    crucible          736cae54-6c80-495d-b868-1b41f8b8c702   install dataset   in service    fd00:1122:3344:103::2d
    crucible          7abe1501-e26f-46d1-a2b8-f96e358068a9   install dataset   in service    fd00:1122:3344:103::26
    crucible          87994a9f-fd54-409e-9fcc-52d56818a6e9   install dataset   in service    fd00:1122:3344:103::2e
    crucible          99f4ed24-8805-485b-8936-6cdae2720137   install dataset   in service    fd00:1122:3344:103::28
    crucible          d8157c2a-96f1-4a4c-ab68-0eaa9a4cd855   install dataset   in service    fd00:1122:3344:103::2b
    crucible          dd528db6-0847-41e7-9761-4d8226b942a6   install dataset   in service    fd00:1122:3344:103::25
    crucible          f4b46f75-0320-48f6-b1c3-c5a1ab628357   install dataset   in service    fd00:1122:3344:103::27
    crucible_pantry   621d9f5b-2840-4c76-8b7f-07ad3a2a5645   install dataset   in service    fd00:1122:3344:103::24
    external_dns      e668d83e-a28c-42dc-b574-467e57403cc1   install dataset   in service    fd00:1122:3344:103::23
    internal_dns      99a750b2-724d-4828-ae5f-0df1aad90166   install dataset   in service    fd00:1122:3344:2::1   
    internal_ntp      0ab3dbe9-8387-4600-b097-cb71ee91ee83   install dataset   in service    fd00:1122:3344:103::21
    nexus             6c2a57b0-2de0-4409-a6b9-c9aa5614eefa   install dataset   in service    fd00:1122:3344:103::22



  sled: 89d02b1b-478c-401a-8e28-7a26f74fa41b (active, config generation 2)

    host phase 2 contents:
    ------------------------
    slot   boot image source
    ------------------------
    A      current contents 
    B      current contents 


    physical disks:
    ------------------------------------------------------------------------------------
    vendor        model        serial                                        disposition
    ------------------------------------------------------------------------------------
    fake-vendor   fake-model   serial-0406cd2c-2f2a-402f-a9b2-8794f95f3db1   in service 
    fake-vendor   fake-model   serial-0477165a-a72e-4814-b8d6-74aa02cb2040   in service 
    fake-vendor   fake-model   serial-49e2755b-dc0d-4fd0-a047-3b7024f9e5bc   in service 
    fake-vendor   fake-model   serial-692fc97d-0535-4d46-91ac-351e6b6a1bca   in service 
    fake-vendor   fake-model   serial-96dcdbf4-90d1-4ca3-9d19-c4d257fb6b63   in service 
    fake-vendor   fake-model   serial-9f9f5b5c-f668-49cf-8474-b08e504ac09b   in service 
    fake-vendor   fake-model   serial-ab94a812-86ce-428c-bbbb-6ce1ab0b071b   in service 
    fake-vendor   fake-model   serial-c8e8ab39-be9b-4938-8c14-acbefbc36396   in service 
    fake-vendor   fake-model   serial-e90c9006-db60-4a91-a25f-f03f232bd744   in service 
    fake-vendor   fake-model   serial-f96f5901-2907-4f21-bfeb-772f8a3c4e44   in service 


    datasets:
    -------------------------------------------------------------------------------------------------------------------------------------------------------------------------------------------------------
    dataset name                                                                                                   dataset id                             disposition   quota     reservation   compression
    -------------------------------------------------------------------------------------------------------------------------------------------------------------------------------------------------------
    oxp_0406cd2c-2f2a-402f-a9b2-8794f95f3db1/crucible                                                              d495dcb0-eee5-41a7-ae37-1b82ea5db3e5   in service    none      none          off        
    oxp_0477165a-a72e-4814-b8d6-74aa02cb2040/crucible                                                              e46c0314-be52-496a-94d5-68af12502b8c   in service    none      none          off        
    oxp_49e2755b-dc0d-4fd0-a047-3b7024f9e5bc/crucible                                                              776b3d91-ba2e-4fbf-9acc-8250d833347c   in service    none      none          off        
    oxp_692fc97d-0535-4d46-91ac-351e6b6a1bca/crucible                                                              58edd996-0341-4a12-994b-b7cda2b9961c   in service    none      none          off        
    oxp_96dcdbf4-90d1-4ca3-9d19-c4d257fb6b63/crucible                                                              ebd1d6e3-bb21-4412-afea-19716612eaf6   in service    none      none          off        
    oxp_9f9f5b5c-f668-49cf-8474-b08e504ac09b/crucible                                                              03708424-a92a-4f02-8ad6-ccbc6f64c5a4   in service    none      none          off        
    oxp_ab94a812-86ce-428c-bbbb-6ce1ab0b071b/crucible                                                              52dfcf15-5930-4784-9a5a-677f6b415558   in service    none      none          off        
    oxp_c8e8ab39-be9b-4938-8c14-acbefbc36396/crucible                                                              c55b89b1-680b-44a2-a03e-980c2dc176aa   in service    none      none          off        
    oxp_e90c9006-db60-4a91-a25f-f03f232bd744/crucible                                                              62b5a62f-2f97-4d90-b4b6-da35c706b7f8   in service    none      none          off        
    oxp_f96f5901-2907-4f21-bfeb-772f8a3c4e44/crucible                                                              bf07e68e-2f7e-4f99-9968-6083c77351ae   in service    none      none          off        
    oxp_0406cd2c-2f2a-402f-a9b2-8794f95f3db1/crypt/external_dns                                                    b630c4b8-5ced-412d-90c6-8652c9ad0d41   in service    none      none          off        
    oxp_0406cd2c-2f2a-402f-a9b2-8794f95f3db1/crypt/internal_dns                                                    76bf521b-7146-4c84-8aec-1cdaaa4d2dd5   in service    none      none          off        
    oxp_0406cd2c-2f2a-402f-a9b2-8794f95f3db1/crypt/zone                                                            40b91d92-c810-46a2-9058-55b3675d29cd   in service    none      none          off        
    oxp_0477165a-a72e-4814-b8d6-74aa02cb2040/crypt/zone                                                            b95b2a37-a956-4e8e-9685-7f3300201b87   in service    none      none          off        
    oxp_49e2755b-dc0d-4fd0-a047-3b7024f9e5bc/crypt/zone                                                            c58320b8-b301-43d0-bb19-d95508d47e6a   in service    none      none          off        
    oxp_692fc97d-0535-4d46-91ac-351e6b6a1bca/crypt/zone                                                            1fb12c03-835f-4922-ab42-055811ddfa35   in service    none      none          off        
    oxp_96dcdbf4-90d1-4ca3-9d19-c4d257fb6b63/crypt/zone                                                            9bf9bbf2-3ff6-4ec6-9f91-cf2c1719b2bf   in service    none      none          off        
    oxp_9f9f5b5c-f668-49cf-8474-b08e504ac09b/crypt/zone                                                            d388f8e3-4f92-4c54-a118-34ddad36df74   in service    none      none          off        
    oxp_ab94a812-86ce-428c-bbbb-6ce1ab0b071b/crypt/zone                                                            e559f88f-47e2-4565-b3dd-7027d23e4076   in service    none      none          off        
    oxp_c8e8ab39-be9b-4938-8c14-acbefbc36396/crypt/zone                                                            b4e595b6-b1fe-4660-99f7-65c631f7753a   in service    none      none          off        
    oxp_e90c9006-db60-4a91-a25f-f03f232bd744/crypt/zone                                                            bdfed92e-135f-457d-accc-55352482e4f4   in service    none      none          off        
    oxp_f96f5901-2907-4f21-bfeb-772f8a3c4e44/crypt/zone                                                            bbf4866b-410d-4cd1-9aa8-49f9949b90f4   in service    none      none          off        
    oxp_692fc97d-0535-4d46-91ac-351e6b6a1bca/crypt/zone/oxz_crucible_03ba2f16-8b5e-41c4-906d-5a7a0af460ef          a9e813db-9da2-4de4-9baf-02f7e46d1c90   in service    none      none          off        
    oxp_e90c9006-db60-4a91-a25f-f03f232bd744/crypt/zone/oxz_crucible_17ed8f62-8cd0-416c-86d1-5eaf6f7358ef          788f762f-411e-4a68-bef7-f61bd29e3d29   in service    none      none          off        
    oxp_f96f5901-2907-4f21-bfeb-772f8a3c4e44/crypt/zone/oxz_crucible_397841de-588e-4fe7-94ee-a944b7340074          e2eb2187-7406-4f60-af30-39fcc926d489   in service    none      none          off        
    oxp_0406cd2c-2f2a-402f-a9b2-8794f95f3db1/crypt/zone/oxz_crucible_4692cc31-6eb6-437c-9634-9688663d06ae          88873690-de60-4b21-a0f4-cf1151ada67b   in service    none      none          off        
    oxp_ab94a812-86ce-428c-bbbb-6ce1ab0b071b/crypt/zone/oxz_crucible_534dad87-2b4c-4250-8ad9-2ec1d93b2994          d1115d27-0502-4258-85c1-002320cc70ab   in service    none      none          off        
    oxp_0477165a-a72e-4814-b8d6-74aa02cb2040/crypt/zone/oxz_crucible_587da9e8-8fc0-4854-b585-070741a7b00d          d44e6d10-25f4-4161-b908-6f4c8fe22c8d   in service    none      none          off        
    oxp_9f9f5b5c-f668-49cf-8474-b08e504ac09b/crypt/zone/oxz_crucible_5954ecdc-c5ad-49a6-9c5f-4689f783ba83          2093d4f5-0af3-4c71-b292-a8052c69d366   in service    none      none          off        
    oxp_96dcdbf4-90d1-4ca3-9d19-c4d257fb6b63/crypt/zone/oxz_crucible_83ac30bd-ae85-4d6b-84c3-add02d3214cf          18853bff-ec6a-478f-bb74-f671d0cdf281   in service    none      none          off        
    oxp_c8e8ab39-be9b-4938-8c14-acbefbc36396/crypt/zone/oxz_crucible_dc2666e6-4c3e-4b8e-99bc-bcdb5f8986e1          b7b15c20-d99d-423a-955e-d2e66c5520d3   in service    none      none          off        
    oxp_49e2755b-dc0d-4fd0-a047-3b7024f9e5bc/crypt/zone/oxz_crucible_ffbf02f0-261d-4723-b613-eb861245acbd          5f1cbe29-50c7-4b66-9593-93215cf15e15   in service    none      none          off        
    oxp_0406cd2c-2f2a-402f-a9b2-8794f95f3db1/crypt/zone/oxz_crucible_pantry_a27817ff-db8d-49ba-9682-9e3c13bc4e4b   ded8a905-1f03-4cac-b0e6-7aedf4d4bba6   in service    none      none          off        
    oxp_0406cd2c-2f2a-402f-a9b2-8794f95f3db1/crypt/zone/oxz_external_dns_056fd45c-2498-4ce4-8c97-79dfc9321080      359afcd0-c3b4-4f9a-89a7-e6c710fe52c1   in service    none      none          off        
    oxp_0406cd2c-2f2a-402f-a9b2-8794f95f3db1/crypt/zone/oxz_internal_dns_d856156c-2bc2-41ad-beef-7ca1da5802d3      3944a161-4e9e-4382-9c38-bd73f8b74871   in service    none      none          off        
    oxp_0406cd2c-2f2a-402f-a9b2-8794f95f3db1/crypt/zone/oxz_nexus_a67ac9b3-427b-4ea6-a891-1c76a22720f5             4b816d21-0aa3-4904-a828-6541c3aceac3   in service    none      none          off        
    oxp_0406cd2c-2f2a-402f-a9b2-8794f95f3db1/crypt/zone/oxz_ntp_ac5bb28e-91d5-42f3-a57a-d84e1c414c17               a7ff14f8-b85a-4ebc-8c43-d57f32f85cff   in service    none      none          off        
    oxp_0406cd2c-2f2a-402f-a9b2-8794f95f3db1/crypt/debug                                                           21d5fcc0-b87a-4818-b301-6c9fc27676c6   in service    100 GiB   none          gzip-9     
    oxp_0477165a-a72e-4814-b8d6-74aa02cb2040/crypt/debug                                                           b7dddd52-7b0f-4f7a-91f2-0535505d1a61   in service    100 GiB   none          gzip-9     
    oxp_49e2755b-dc0d-4fd0-a047-3b7024f9e5bc/crypt/debug                                                           d940619b-769c-47be-9482-99a4db059e9e   in service    100 GiB   none          gzip-9     
    oxp_692fc97d-0535-4d46-91ac-351e6b6a1bca/crypt/debug                                                           0f224584-6071-4b5b-b972-874e2ee23d1a   in service    100 GiB   none          gzip-9     
    oxp_96dcdbf4-90d1-4ca3-9d19-c4d257fb6b63/crypt/debug                                                           ec93753f-fcd0-4624-8dcc-328dabb3f322   in service    100 GiB   none          gzip-9     
    oxp_9f9f5b5c-f668-49cf-8474-b08e504ac09b/crypt/debug                                                           ff1c7f38-0cf7-4d8a-bc78-b0dd66d22d72   in service    100 GiB   none          gzip-9     
    oxp_ab94a812-86ce-428c-bbbb-6ce1ab0b071b/crypt/debug                                                           95c0dfaf-a768-40c6-9b0c-29df24a9c608   in service    100 GiB   none          gzip-9     
    oxp_c8e8ab39-be9b-4938-8c14-acbefbc36396/crypt/debug                                                           a0e90077-1fa7-41a0-90c2-f3df934b382a   in service    100 GiB   none          gzip-9     
    oxp_e90c9006-db60-4a91-a25f-f03f232bd744/crypt/debug                                                           0f73a8f1-cd2f-4111-b2fe-ea7c7759a367   in service    100 GiB   none          gzip-9     
    oxp_f96f5901-2907-4f21-bfeb-772f8a3c4e44/crypt/debug                                                           da056dfb-4eaf-4fdc-bb7c-1df3002cde45   in service    100 GiB   none          gzip-9     


    omicron zones:
    ---------------------------------------------------------------------------------------------------------------
    zone type         zone id                                image source      disposition   underlay IP           
    ---------------------------------------------------------------------------------------------------------------
    crucible          03ba2f16-8b5e-41c4-906d-5a7a0af460ef   install dataset   in service    fd00:1122:3344:101::28
    crucible          17ed8f62-8cd0-416c-86d1-5eaf6f7358ef   install dataset   in service    fd00:1122:3344:101::2d
    crucible          397841de-588e-4fe7-94ee-a944b7340074   install dataset   in service    fd00:1122:3344:101::2e
    crucible          4692cc31-6eb6-437c-9634-9688663d06ae   install dataset   in service    fd00:1122:3344:101::25
    crucible          534dad87-2b4c-4250-8ad9-2ec1d93b2994   install dataset   in service    fd00:1122:3344:101::2b
    crucible          587da9e8-8fc0-4854-b585-070741a7b00d   install dataset   in service    fd00:1122:3344:101::26
    crucible          5954ecdc-c5ad-49a6-9c5f-4689f783ba83   install dataset   in service    fd00:1122:3344:101::2a
    crucible          83ac30bd-ae85-4d6b-84c3-add02d3214cf   install dataset   in service    fd00:1122:3344:101::29
    crucible          dc2666e6-4c3e-4b8e-99bc-bcdb5f8986e1   install dataset   in service    fd00:1122:3344:101::2c
    crucible          ffbf02f0-261d-4723-b613-eb861245acbd   install dataset   in service    fd00:1122:3344:101::27
    crucible_pantry   a27817ff-db8d-49ba-9682-9e3c13bc4e4b   install dataset   in service    fd00:1122:3344:101::24
    external_dns      056fd45c-2498-4ce4-8c97-79dfc9321080   install dataset   in service    fd00:1122:3344:101::23
    internal_dns      d856156c-2bc2-41ad-beef-7ca1da5802d3   install dataset   in service    fd00:1122:3344:3::1   
    internal_ntp      ac5bb28e-91d5-42f3-a57a-d84e1c414c17   install dataset   in service    fd00:1122:3344:101::21
    nexus             a67ac9b3-427b-4ea6-a891-1c76a22720f5   install dataset   in service    fd00:1122:3344:101::22


 COCKROACHDB SETTINGS:
    state fingerprint:::::::::::::::::   (none)
    cluster.preserve_downgrade_option:   (do not modify)

 OXIMETER SETTINGS:
    generation:   1
    read from::   SingleNode

 METADATA:
    created by:::::::::::::   test suite
    created at:::::::::::::   <REDACTED_TIMESTAMP>
    comment::::::::::::::::   (none)
    internal DNS version:::   1
    external DNS version:::   1
    target release min gen:   1

 PENDING MGS-MANAGED UPDATES: 0



> inventory-generate
generated inventory collection 972ca69a-384c-4a9c-a87d-c2cf21e114e0 from configured sleds


> wipe system
wiped system

> load-example --seed test-basic --nsleds 1 --ndisks-per-sled 4 --no-zones
loaded example system with:
- collection: 9e187896-7809-46d0-9210-d75be1b3c4d4
- blueprint: ade5749d-bdf3-4fab-a8ae-00bea01b3a5a


> sled-list
ID                                   SERIAL  NZPOOLS SUBNET                  
89d02b1b-478c-401a-8e28-7a26f74fa41b serial0 4       fd00:1122:3344:101::/64 

> inventory-list
ID                                   NERRORS TIME_DONE                
9e187896-7809-46d0-9210-d75be1b3c4d4 0       <REDACTED_TIMESTAMP> 

> blueprint-list
T ENA ID                                   PARENT                               TIME_CREATED             
      02697f74-b14a-4418-90f0-c28b2a3a6aa9 <none>                               <REDACTED_TIMESTAMP> 
* yes ade5749d-bdf3-4fab-a8ae-00bea01b3a5a 02697f74-b14a-4418-90f0-c28b2a3a6aa9 <REDACTED_TIMESTAMP> 


> sled-show 89d02b1b-478c-401a-8e28-7a26f74fa41b
sled 89d02b1b-478c-401a-8e28-7a26f74fa41b (in service, active)
serial serial0
subnet fd00:1122:3344:101::/64
SP active version:   Some("0.0.1")
SP inactive version: None
zpools (4):
    0477165a-a72e-4814-b8d6-74aa02cb2040 (zpool)
    SledDisk { disk_identity: DiskIdentity { vendor: "fake-vendor", model: "fake-model", serial: "serial-0477165a-a72e-4814-b8d6-74aa02cb2040" }, disk_id: 6a5a31ab-4edc-44e0-a7a1-4190bfe582f7 (physical_disk), policy: InService, state: Active }
    9f9f5b5c-f668-49cf-8474-b08e504ac09b (zpool)
    SledDisk { disk_identity: DiskIdentity { vendor: "fake-vendor", model: "fake-model", serial: "serial-9f9f5b5c-f668-49cf-8474-b08e504ac09b" }, disk_id: 9d603382-d7ed-4868-a411-8309a6f2b6a7 (physical_disk), policy: InService, state: Active }
    ab94a812-86ce-428c-bbbb-6ce1ab0b071b (zpool)
    SledDisk { disk_identity: DiskIdentity { vendor: "fake-vendor", model: "fake-model", serial: "serial-ab94a812-86ce-428c-bbbb-6ce1ab0b071b" }, disk_id: 2b4bce7e-8346-416c-b409-a31593b77202 (physical_disk), policy: InService, state: Active }
    f96f5901-2907-4f21-bfeb-772f8a3c4e44 (zpool)
    SledDisk { disk_identity: DiskIdentity { vendor: "fake-vendor", model: "fake-model", serial: "serial-f96f5901-2907-4f21-bfeb-772f8a3c4e44" }, disk_id: f7e6334e-7e25-472e-a418-62caeaccd329 (physical_disk), policy: InService, state: Active }


> blueprint-show ade5749d-bdf3-4fab-a8ae-00bea01b3a5a
blueprint  ade5749d-bdf3-4fab-a8ae-00bea01b3a5a
parent:    02697f74-b14a-4418-90f0-c28b2a3a6aa9

  sled: 89d02b1b-478c-401a-8e28-7a26f74fa41b (active, config generation 2)

    host phase 2 contents:
    ------------------------
    slot   boot image source
    ------------------------
    A      current contents 
    B      current contents 


    physical disks:
    ------------------------------------------------------------------------------------
    vendor        model        serial                                        disposition
    ------------------------------------------------------------------------------------
    fake-vendor   fake-model   serial-0477165a-a72e-4814-b8d6-74aa02cb2040   in service 
    fake-vendor   fake-model   serial-9f9f5b5c-f668-49cf-8474-b08e504ac09b   in service 
    fake-vendor   fake-model   serial-ab94a812-86ce-428c-bbbb-6ce1ab0b071b   in service 
    fake-vendor   fake-model   serial-f96f5901-2907-4f21-bfeb-772f8a3c4e44   in service 


    datasets:
    -----------------------------------------------------------------------------------------------------------------------------------------------
    dataset name                                           dataset id                             disposition   quota     reservation   compression
    -----------------------------------------------------------------------------------------------------------------------------------------------
    oxp_0477165a-a72e-4814-b8d6-74aa02cb2040/crypt/zone    8899e637-8cbd-45ee-bf31-46326155385b   in service    none      none          off        
    oxp_9f9f5b5c-f668-49cf-8474-b08e504ac09b/crypt/zone    a61f2fc1-6886-4f21-ad8c-bb8d0654a250   in service    none      none          off        
    oxp_ab94a812-86ce-428c-bbbb-6ce1ab0b071b/crypt/zone    4395fcea-042d-4112-bf91-5a1120ec1436   in service    none      none          off        
    oxp_f96f5901-2907-4f21-bfeb-772f8a3c4e44/crypt/zone    c03328b4-8f4c-49f0-8905-0d1e610d8f79   in service    none      none          off        
    oxp_0477165a-a72e-4814-b8d6-74aa02cb2040/crypt/debug   dba5f33d-a4fc-4c1e-bae9-4074c2e2b057   in service    100 GiB   none          gzip-9     
    oxp_9f9f5b5c-f668-49cf-8474-b08e504ac09b/crypt/debug   5c796daf-a469-4ad7-9d61-c8585922dee4   in service    100 GiB   none          gzip-9     
    oxp_ab94a812-86ce-428c-bbbb-6ce1ab0b071b/crypt/debug   5d833628-618a-4e9a-9b0c-a13f6d0000fd   in service    100 GiB   none          gzip-9     
    oxp_f96f5901-2907-4f21-bfeb-772f8a3c4e44/crypt/debug   9ffaf17f-2539-4409-b7c8-a1b2f6445f0a   in service    100 GiB   none          gzip-9     


    omicron zones:
    --------------------------------------------------------------
    zone type   zone id   image source   disposition   underlay IP
    --------------------------------------------------------------


 COCKROACHDB SETTINGS:
    state fingerprint:::::::::::::::::   (none)
    cluster.preserve_downgrade_option:   (do not modify)

 OXIMETER SETTINGS:
    generation:   1
    read from::   SingleNode

 METADATA:
    created by:::::::::::::   test suite
    created at:::::::::::::   <REDACTED_TIMESTAMP>
    comment::::::::::::::::   (none)
    internal DNS version:::   1
    external DNS version:::   1
    target release min gen:   1

 PENDING MGS-MANAGED UPDATES: 0



> # Exercise `blueprint-diff` arguments.
> # We don't care about the actual content of these diffs here.
> # The "from"/"to" that's printed at the top is enough to know that the command
> # picked the right pair of blueprints.  So we also use a small system to keep
> # the rest of the diff output small.

> wipe all
- wiped system, reconfigurator-sim config, and RNG state

                 - reset seed to test-basic

> load-example --seed test-basic --nsleds 1 --ndisks-per-sled 4 --no-zones
loaded example system with:
- collection: 9e187896-7809-46d0-9210-d75be1b3c4d4
- blueprint: ade5749d-bdf3-4fab-a8ae-00bea01b3a5a


> blueprint-list
T ENA ID                                   PARENT                               TIME_CREATED             
      02697f74-b14a-4418-90f0-c28b2a3a6aa9 <none>                               <REDACTED_TIMESTAMP> 
* yes ade5749d-bdf3-4fab-a8ae-00bea01b3a5a 02697f74-b14a-4418-90f0-c28b2a3a6aa9 <REDACTED_TIMESTAMP> 

> blueprint-plan ade5749d-bdf3-4fab-a8ae-00bea01b3a5a
INFO skipping noop image source check for all sleds, reason: no target release is currently set
INFO found sled missing NTP zone (will add one), sled_id: 89d02b1b-478c-401a-8e28-7a26f74fa41b
INFO sufficient BoundaryNtp zones exist in plan, desired_count: 0, current_count: 0
WARN failed to place all new desired Clickhouse zones, placed: 0, wanted_to_place: 1
INFO sufficient ClickhouseKeeper zones exist in plan, desired_count: 0, current_count: 0
INFO sufficient ClickhouseServer zones exist in plan, desired_count: 0, current_count: 0
INFO sufficient CockroachDb zones exist in plan, desired_count: 0, current_count: 0
WARN failed to place all new desired CruciblePantry zones, placed: 0, wanted_to_place: 3
WARN failed to place all new desired InternalDns zones, placed: 0, wanted_to_place: 3
INFO sufficient ExternalDns zones exist in plan, desired_count: 0, current_count: 0
WARN failed to place all new desired Nexus zones, placed: 0, wanted_to_place: 3
INFO sufficient Oximeter zones exist in plan, desired_count: 0, current_count: 0
WARN cannot issue more SP updates (no current artifacts)
INFO some zones not yet up-to-date, sled_id: 89d02b1b-478c-401a-8e28-7a26f74fa41b, zones_currently_updating: [ZoneCurrentlyUpdating { zone_id: b3c9c041-d2f0-4767-bdaf-0e52e9d7a013 (service), zone_kind: InternalNtp, reason: MissingInInventory { bp_image_source: InstallDataset } }]
INFO will ensure cockroachdb setting, setting: cluster.preserve_downgrade_option, value: DoNotModify
generated blueprint 86db3308-f817-4626-8838-4085949a6a41 based on parent blueprint ade5749d-bdf3-4fab-a8ae-00bea01b3a5a

> blueprint-list
T ENA ID                                   PARENT                               TIME_CREATED             
      02697f74-b14a-4418-90f0-c28b2a3a6aa9 <none>                               <REDACTED_TIMESTAMP> 
* yes ade5749d-bdf3-4fab-a8ae-00bea01b3a5a 02697f74-b14a-4418-90f0-c28b2a3a6aa9 <REDACTED_TIMESTAMP> 
      86db3308-f817-4626-8838-4085949a6a41 ade5749d-bdf3-4fab-a8ae-00bea01b3a5a <REDACTED_TIMESTAMP> 


> # It's not okay to specify just one blueprint if it's the first one.
> blueprint-diff 02697f74-b14a-4418-90f0-c28b2a3a6aa9
error: `blueprint2_id` was not specified and blueprint1 has no parent blueprint

> # It does work to specify just one blueprint if it's a later one.
> blueprint-diff 86db3308-f817-4626-8838-4085949a6a41
from: blueprint ade5749d-bdf3-4fab-a8ae-00bea01b3a5a
to:   blueprint 86db3308-f817-4626-8838-4085949a6a41

 MODIFIED SLEDS:

  sled 89d02b1b-478c-401a-8e28-7a26f74fa41b (active, config generation 2 -> 3):

    host phase 2 contents:
    ------------------------
    slot   boot image source
    ------------------------
    A      current contents 
    B      current contents 


    physical disks:
    ------------------------------------------------------------------------------------
    vendor        model        serial                                        disposition
    ------------------------------------------------------------------------------------
    fake-vendor   fake-model   serial-0477165a-a72e-4814-b8d6-74aa02cb2040   in service 
    fake-vendor   fake-model   serial-9f9f5b5c-f668-49cf-8474-b08e504ac09b   in service 
    fake-vendor   fake-model   serial-ab94a812-86ce-428c-bbbb-6ce1ab0b071b   in service 
    fake-vendor   fake-model   serial-f96f5901-2907-4f21-bfeb-772f8a3c4e44   in service 


    datasets:
    -------------------------------------------------------------------------------------------------------------------------------------------------------------------------------------------
    dataset name                                                                                       dataset id                             disposition   quota     reservation   compression
    -------------------------------------------------------------------------------------------------------------------------------------------------------------------------------------------
    oxp_0477165a-a72e-4814-b8d6-74aa02cb2040/crypt/zone                                                8899e637-8cbd-45ee-bf31-46326155385b   in service    none      none          off        
    oxp_9f9f5b5c-f668-49cf-8474-b08e504ac09b/crypt/zone                                                a61f2fc1-6886-4f21-ad8c-bb8d0654a250   in service    none      none          off        
    oxp_ab94a812-86ce-428c-bbbb-6ce1ab0b071b/crypt/zone                                                4395fcea-042d-4112-bf91-5a1120ec1436   in service    none      none          off        
    oxp_f96f5901-2907-4f21-bfeb-772f8a3c4e44/crypt/zone                                                c03328b4-8f4c-49f0-8905-0d1e610d8f79   in service    none      none          off        
    oxp_0477165a-a72e-4814-b8d6-74aa02cb2040/crypt/debug                                               dba5f33d-a4fc-4c1e-bae9-4074c2e2b057   in service    100 GiB   none          gzip-9     
    oxp_9f9f5b5c-f668-49cf-8474-b08e504ac09b/crypt/debug                                               5c796daf-a469-4ad7-9d61-c8585922dee4   in service    100 GiB   none          gzip-9     
    oxp_ab94a812-86ce-428c-bbbb-6ce1ab0b071b/crypt/debug                                               5d833628-618a-4e9a-9b0c-a13f6d0000fd   in service    100 GiB   none          gzip-9     
    oxp_f96f5901-2907-4f21-bfeb-772f8a3c4e44/crypt/debug                                               9ffaf17f-2539-4409-b7c8-a1b2f6445f0a   in service    100 GiB   none          gzip-9     
+   oxp_0477165a-a72e-4814-b8d6-74aa02cb2040/crypt/zone/oxz_ntp_b3c9c041-d2f0-4767-bdaf-0e52e9d7a013   a813c629-8efc-4a19-92b9-86479c8a26c4   in service    none      none          off        


    omicron zones:
    ------------------------------------------------------------------------------------------------------------
    zone type      zone id                                image source      disposition   underlay IP           
    ------------------------------------------------------------------------------------------------------------
+   internal_ntp   b3c9c041-d2f0-4767-bdaf-0e52e9d7a013   install dataset   in service    fd00:1122:3344:101::21


 COCKROACHDB SETTINGS:
    state fingerprint:::::::::::::::::   (none) (unchanged)
    cluster.preserve_downgrade_option:   (do not modify) (unchanged)

 METADATA:
    internal DNS version:::   1 (unchanged)
    external DNS version:::   1 (unchanged)
    target release min gen:   1 (unchanged)

 OXIMETER SETTINGS:
    generation:   1 (unchanged)
    read from::   SingleNode (unchanged)


internal DNS:
* DNS zone: "control-plane.oxide.internal": 
    name: 89d02b1b-478c-401a-8e28-7a26f74fa41b.sled          (records: 1)
        AAAA fd00:1122:3344:101::1
+   name: _internal-ntp._tcp                                 (records: 1)
+       SRV  port   123 b3c9c041-d2f0-4767-bdaf-0e52e9d7a013.host.control-plane.oxide.internal
    name: _repo-depot._tcp                                   (records: 1)
        SRV  port 12348 89d02b1b-478c-401a-8e28-7a26f74fa41b.sled.control-plane.oxide.internal
+   name: b3c9c041-d2f0-4767-bdaf-0e52e9d7a013.host          (records: 1)
+       AAAA fd00:1122:3344:101::21

external DNS:
  DNS zone: "oxide.example" (unchanged)
    name: example-silo.sys                                   (records: 0)



> # It also works to specify two blueprints.
> blueprint-diff 02697f74-b14a-4418-90f0-c28b2a3a6aa9 86db3308-f817-4626-8838-4085949a6a41
from: blueprint 02697f74-b14a-4418-90f0-c28b2a3a6aa9
to:   blueprint 86db3308-f817-4626-8838-4085949a6a41

 MODIFIED SLEDS:

  sled 89d02b1b-478c-401a-8e28-7a26f74fa41b (active, config generation 1 -> 3):

    host phase 2 contents:
    ------------------------
    slot   boot image source
    ------------------------
    A      current contents 
    B      current contents 


    physical disks:
    ------------------------------------------------------------------------------------
    vendor        model        serial                                        disposition
    ------------------------------------------------------------------------------------
+   fake-vendor   fake-model   serial-0477165a-a72e-4814-b8d6-74aa02cb2040   in service 
+   fake-vendor   fake-model   serial-9f9f5b5c-f668-49cf-8474-b08e504ac09b   in service 
+   fake-vendor   fake-model   serial-ab94a812-86ce-428c-bbbb-6ce1ab0b071b   in service 
+   fake-vendor   fake-model   serial-f96f5901-2907-4f21-bfeb-772f8a3c4e44   in service 


    datasets:
    -------------------------------------------------------------------------------------------------------------------------------------------------------------------------------------------
    dataset name                                                                                       dataset id                             disposition   quota     reservation   compression
    -------------------------------------------------------------------------------------------------------------------------------------------------------------------------------------------
+   oxp_0477165a-a72e-4814-b8d6-74aa02cb2040/crypt/zone                                                8899e637-8cbd-45ee-bf31-46326155385b   in service    none      none          off        
+   oxp_9f9f5b5c-f668-49cf-8474-b08e504ac09b/crypt/zone                                                a61f2fc1-6886-4f21-ad8c-bb8d0654a250   in service    none      none          off        
+   oxp_ab94a812-86ce-428c-bbbb-6ce1ab0b071b/crypt/zone                                                4395fcea-042d-4112-bf91-5a1120ec1436   in service    none      none          off        
+   oxp_f96f5901-2907-4f21-bfeb-772f8a3c4e44/crypt/zone                                                c03328b4-8f4c-49f0-8905-0d1e610d8f79   in service    none      none          off        
+   oxp_0477165a-a72e-4814-b8d6-74aa02cb2040/crypt/zone/oxz_ntp_b3c9c041-d2f0-4767-bdaf-0e52e9d7a013   a813c629-8efc-4a19-92b9-86479c8a26c4   in service    none      none          off        
+   oxp_0477165a-a72e-4814-b8d6-74aa02cb2040/crypt/debug                                               dba5f33d-a4fc-4c1e-bae9-4074c2e2b057   in service    100 GiB   none          gzip-9     
+   oxp_9f9f5b5c-f668-49cf-8474-b08e504ac09b/crypt/debug                                               5c796daf-a469-4ad7-9d61-c8585922dee4   in service    100 GiB   none          gzip-9     
+   oxp_ab94a812-86ce-428c-bbbb-6ce1ab0b071b/crypt/debug                                               5d833628-618a-4e9a-9b0c-a13f6d0000fd   in service    100 GiB   none          gzip-9     
+   oxp_f96f5901-2907-4f21-bfeb-772f8a3c4e44/crypt/debug                                               9ffaf17f-2539-4409-b7c8-a1b2f6445f0a   in service    100 GiB   none          gzip-9     


    omicron zones:
    ------------------------------------------------------------------------------------------------------------
    zone type      zone id                                image source      disposition   underlay IP           
    ------------------------------------------------------------------------------------------------------------
+   internal_ntp   b3c9c041-d2f0-4767-bdaf-0e52e9d7a013   install dataset   in service    fd00:1122:3344:101::21


 COCKROACHDB SETTINGS:
    state fingerprint:::::::::::::::::   (none) (unchanged)
    cluster.preserve_downgrade_option:   (do not modify) (unchanged)

 METADATA:
    internal DNS version:::   1 (unchanged)
    external DNS version:::   1 (unchanged)
    target release min gen:   1 (unchanged)

 OXIMETER SETTINGS:
    generation:   1 (unchanged)
    read from::   SingleNode (unchanged)


internal DNS:
* DNS zone: "control-plane.oxide.internal": 
    name: 89d02b1b-478c-401a-8e28-7a26f74fa41b.sled          (records: 1)
        AAAA fd00:1122:3344:101::1
+   name: _internal-ntp._tcp                                 (records: 1)
+       SRV  port   123 b3c9c041-d2f0-4767-bdaf-0e52e9d7a013.host.control-plane.oxide.internal
    name: _repo-depot._tcp                                   (records: 1)
        SRV  port 12348 89d02b1b-478c-401a-8e28-7a26f74fa41b.sled.control-plane.oxide.internal
+   name: b3c9c041-d2f0-4767-bdaf-0e52e9d7a013.host          (records: 1)
+       AAAA fd00:1122:3344:101::21

external DNS:
  DNS zone: "oxide.example" (unchanged)
    name: example-silo.sys                                   (records: 0)



> # You can specify them in the reverse order and see the opposite changes.
> blueprint-diff 86db3308-f817-4626-8838-4085949a6a41 02697f74-b14a-4418-90f0-c28b2a3a6aa9
from: blueprint 86db3308-f817-4626-8838-4085949a6a41
to:   blueprint 02697f74-b14a-4418-90f0-c28b2a3a6aa9

 MODIFIED SLEDS:

  sled 89d02b1b-478c-401a-8e28-7a26f74fa41b (active, config generation 3 -> 1):

    host phase 2 contents:
    ------------------------
    slot   boot image source
    ------------------------
    A      current contents 
    B      current contents 


    physical disks:
    ------------------------------------------------------------------------------------
    vendor        model        serial                                        disposition
    ------------------------------------------------------------------------------------
-   fake-vendor   fake-model   serial-0477165a-a72e-4814-b8d6-74aa02cb2040   in service 
-   fake-vendor   fake-model   serial-9f9f5b5c-f668-49cf-8474-b08e504ac09b   in service 
-   fake-vendor   fake-model   serial-ab94a812-86ce-428c-bbbb-6ce1ab0b071b   in service 
-   fake-vendor   fake-model   serial-f96f5901-2907-4f21-bfeb-772f8a3c4e44   in service 


    datasets:
    -------------------------------------------------------------------------------------------------------------------------------------------------------------------------------------------
    dataset name                                                                                       dataset id                             disposition   quota     reservation   compression
    -------------------------------------------------------------------------------------------------------------------------------------------------------------------------------------------
-   oxp_0477165a-a72e-4814-b8d6-74aa02cb2040/crypt/zone                                                8899e637-8cbd-45ee-bf31-46326155385b   in service    none      none          off        
-   oxp_9f9f5b5c-f668-49cf-8474-b08e504ac09b/crypt/zone                                                a61f2fc1-6886-4f21-ad8c-bb8d0654a250   in service    none      none          off        
-   oxp_ab94a812-86ce-428c-bbbb-6ce1ab0b071b/crypt/zone                                                4395fcea-042d-4112-bf91-5a1120ec1436   in service    none      none          off        
-   oxp_f96f5901-2907-4f21-bfeb-772f8a3c4e44/crypt/zone                                                c03328b4-8f4c-49f0-8905-0d1e610d8f79   in service    none      none          off        
-   oxp_0477165a-a72e-4814-b8d6-74aa02cb2040/crypt/zone/oxz_ntp_b3c9c041-d2f0-4767-bdaf-0e52e9d7a013   a813c629-8efc-4a19-92b9-86479c8a26c4   in service    none      none          off        
-   oxp_0477165a-a72e-4814-b8d6-74aa02cb2040/crypt/debug                                               dba5f33d-a4fc-4c1e-bae9-4074c2e2b057   in service    100 GiB   none          gzip-9     
-   oxp_9f9f5b5c-f668-49cf-8474-b08e504ac09b/crypt/debug                                               5c796daf-a469-4ad7-9d61-c8585922dee4   in service    100 GiB   none          gzip-9     
-   oxp_ab94a812-86ce-428c-bbbb-6ce1ab0b071b/crypt/debug                                               5d833628-618a-4e9a-9b0c-a13f6d0000fd   in service    100 GiB   none          gzip-9     
-   oxp_f96f5901-2907-4f21-bfeb-772f8a3c4e44/crypt/debug                                               9ffaf17f-2539-4409-b7c8-a1b2f6445f0a   in service    100 GiB   none          gzip-9     


    omicron zones:
    ------------------------------------------------------------------------------------------------------------
    zone type      zone id                                image source      disposition   underlay IP           
    ------------------------------------------------------------------------------------------------------------
-   internal_ntp   b3c9c041-d2f0-4767-bdaf-0e52e9d7a013   install dataset   in service    fd00:1122:3344:101::21


 COCKROACHDB SETTINGS:
    state fingerprint:::::::::::::::::   (none) (unchanged)
    cluster.preserve_downgrade_option:   (do not modify) (unchanged)

 METADATA:
    internal DNS version:::   1 (unchanged)
    external DNS version:::   1 (unchanged)
    target release min gen:   1 (unchanged)

 OXIMETER SETTINGS:
    generation:   1 (unchanged)
    read from::   SingleNode (unchanged)


internal DNS:
* DNS zone: "control-plane.oxide.internal": 
    name: 89d02b1b-478c-401a-8e28-7a26f74fa41b.sled          (records: 1)
        AAAA fd00:1122:3344:101::1
-   name: _internal-ntp._tcp                                 (records: 1)
-       SRV  port   123 b3c9c041-d2f0-4767-bdaf-0e52e9d7a013.host.control-plane.oxide.internal
    name: _repo-depot._tcp                                   (records: 1)
        SRV  port 12348 89d02b1b-478c-401a-8e28-7a26f74fa41b.sled.control-plane.oxide.internal
-   name: b3c9c041-d2f0-4767-bdaf-0e52e9d7a013.host          (records: 1)
-       AAAA fd00:1122:3344:101::21

external DNS:
  DNS zone: "oxide.example" (unchanged)
    name: example-silo.sys                                   (records: 0)




> # Load an example with a non-provisionable and an expunged sled.
> wipe all
- wiped system, reconfigurator-sim config, and RNG state

                 - reset seed to test-basic

> load-example --seed test-basic --nsleds 3 --sled-policy 1:non-provisionable --sled-policy 2:expunged --ndisks-per-sled 3
loaded example system with:
- collection: 9e187896-7809-46d0-9210-d75be1b3c4d4
- blueprint: ade5749d-bdf3-4fab-a8ae-00bea01b3a5a


> blueprint-list
T ENA ID                                   PARENT                               TIME_CREATED             
      02697f74-b14a-4418-90f0-c28b2a3a6aa9 <none>                               <REDACTED_TIMESTAMP> 
* yes ade5749d-bdf3-4fab-a8ae-00bea01b3a5a 02697f74-b14a-4418-90f0-c28b2a3a6aa9 <REDACTED_TIMESTAMP> 

> blueprint-show latest
blueprint  ade5749d-bdf3-4fab-a8ae-00bea01b3a5a
parent:    02697f74-b14a-4418-90f0-c28b2a3a6aa9

  sled: 2eb69596-f081-4e2d-9425-9994926e0832 (active, config generation 2)

    host phase 2 contents:
    ------------------------
    slot   boot image source
    ------------------------
    A      current contents 
    B      current contents 


    physical disks:
    ------------------------------------------------------------------------------------
    vendor        model        serial                                        disposition
    ------------------------------------------------------------------------------------
    fake-vendor   fake-model   serial-64ea76fb-6673-4810-8e53-c2458b75eb01   in service 
    fake-vendor   fake-model   serial-6d012675-6f54-4b6a-8658-ab0076237569   in service 
    fake-vendor   fake-model   serial-9a065406-12a0-4b29-926e-d66bb785d17b   in service 


    datasets:
    ------------------------------------------------------------------------------------------------------------------------------------------------------------------------------------------------
    dataset name                                                                                            dataset id                             disposition   quota     reservation   compression
    ------------------------------------------------------------------------------------------------------------------------------------------------------------------------------------------------
    oxp_64ea76fb-6673-4810-8e53-c2458b75eb01/crucible                                                       1338efa2-c05b-4231-9180-db10555139ff   in service    none      none          off        
    oxp_6d012675-6f54-4b6a-8658-ab0076237569/crucible                                                       49722424-f7be-42fb-a718-78eff8234c3a   in service    none      none          off        
    oxp_9a065406-12a0-4b29-926e-d66bb785d17b/crucible                                                       236fd4f2-1e28-49a2-ab27-66c2f54db2a8   in service    none      none          off        
    oxp_64ea76fb-6673-4810-8e53-c2458b75eb01/crypt/zone                                                     d7643dc7-276f-4bb6-af5a-4c404b8edc7e   in service    none      none          off        
    oxp_6d012675-6f54-4b6a-8658-ab0076237569/crypt/zone                                                     9bde99e1-6ef7-434e-8b75-166ab9b1291d   in service    none      none          off        
    oxp_9a065406-12a0-4b29-926e-d66bb785d17b/crypt/zone                                                     37213994-4335-4190-a13e-a493429f7fc2   in service    none      none          off        
    oxp_6d012675-6f54-4b6a-8658-ab0076237569/crypt/zone/oxz_crucible_b61b7c3c-d665-44b3-9312-794aa81c59de   b180e417-b7ca-4be6-b373-8b252d1bdca4   in service    none      none          off        
    oxp_9a065406-12a0-4b29-926e-d66bb785d17b/crypt/zone/oxz_crucible_b957d6cf-f7b2-4bee-9928-c5fde8c59e04   6c75c045-676e-4e66-a98c-ed535010dd42   in service    none      none          off        
    oxp_64ea76fb-6673-4810-8e53-c2458b75eb01/crypt/zone/oxz_crucible_e246f5e3-0650-4afc-860f-ee7114d309c5   f87cf44e-8d81-4ed9-a617-cd6f689f88c1   in service    none      none          off        
    oxp_64ea76fb-6673-4810-8e53-c2458b75eb01/crypt/zone/oxz_ntp_18b3781d-571b-4d7c-b65d-18a452e5a64a        fb66f2cb-e036-4181-8db2-466429796639   in service    none      none          off        
    oxp_64ea76fb-6673-4810-8e53-c2458b75eb01/crypt/debug                                                    54126684-7061-47f1-8599-56bd5fb09591   in service    100 GiB   none          gzip-9     
    oxp_6d012675-6f54-4b6a-8658-ab0076237569/crypt/debug                                                    827c14b4-9625-47de-b036-c645bb41a002   in service    100 GiB   none          gzip-9     
    oxp_9a065406-12a0-4b29-926e-d66bb785d17b/crypt/debug                                                    73f20150-cd0c-488f-9c50-e308d5f417f8   in service    100 GiB   none          gzip-9     


    omicron zones:
    ------------------------------------------------------------------------------------------------------------
    zone type      zone id                                image source      disposition   underlay IP           
    ------------------------------------------------------------------------------------------------------------
    crucible       b61b7c3c-d665-44b3-9312-794aa81c59de   install dataset   in service    fd00:1122:3344:102::23
    crucible       b957d6cf-f7b2-4bee-9928-c5fde8c59e04   install dataset   in service    fd00:1122:3344:102::24
    crucible       e246f5e3-0650-4afc-860f-ee7114d309c5   install dataset   in service    fd00:1122:3344:102::22
    internal_ntp   18b3781d-571b-4d7c-b65d-18a452e5a64a   install dataset   in service    fd00:1122:3344:102::21



  sled: 32d8d836-4d8a-4e54-8fa9-f31d79c42646 (active, config generation 2)

    host phase 2 contents:
    ------------------------
    slot   boot image source
    ------------------------
    A      current contents 
    B      current contents 


    physical disks:
    ------------------------------------------------------------------------------------
    vendor        model        serial                                        disposition
    ------------------------------------------------------------------------------------
    fake-vendor   fake-model   serial-2db3c119-38fa-41c0-8dbe-89689b84d655   in service 
    fake-vendor   fake-model   serial-687e054b-a9b5-4404-8b3f-0ea119c44a6a   in service 
    fake-vendor   fake-model   serial-a4e8a5cc-cd1c-4a08-bcf1-31785f7cda28   in service 


    datasets:
    ------------------------------------------------------------------------------------------------------------------------------------------------------------------------------------------------
    dataset name                                                                                            dataset id                             disposition   quota     reservation   compression
    ------------------------------------------------------------------------------------------------------------------------------------------------------------------------------------------------
    oxp_2db3c119-38fa-41c0-8dbe-89689b84d655/crucible                                                       0c8f7b7f-a3d5-48a4-83b9-1185bafc58a5   in service    none      none          off        
    oxp_687e054b-a9b5-4404-8b3f-0ea119c44a6a/crucible                                                       35d5e16f-f07a-465d-b206-6abf433220b8   in service    none      none          off        
    oxp_a4e8a5cc-cd1c-4a08-bcf1-31785f7cda28/crucible                                                       76d8c526-6f3b-45a9-9127-168a1d828b0b   in service    none      none          off        
    oxp_2db3c119-38fa-41c0-8dbe-89689b84d655/crypt/zone                                                     d2f8776d-904d-4f0d-845b-3c1b8c52ef39   in service    none      none          off        
    oxp_687e054b-a9b5-4404-8b3f-0ea119c44a6a/crypt/zone                                                     3dd06653-b053-408c-ad50-c1f61a112434   in service    none      none          off        
    oxp_a4e8a5cc-cd1c-4a08-bcf1-31785f7cda28/crypt/zone                                                     4ed42a5a-53b7-4408-a13d-8455d932990e   in service    none      none          off        
    oxp_2db3c119-38fa-41c0-8dbe-89689b84d655/crypt/zone/oxz_crucible_6c2a57b0-2de0-4409-a6b9-c9aa5614eefa   c9e92a11-b24b-4580-97bb-6aee8d927793   in service    none      none          off        
    oxp_687e054b-a9b5-4404-8b3f-0ea119c44a6a/crypt/zone/oxz_crucible_99a750b2-724d-4828-ae5f-0df1aad90166   9b525ee7-7517-41d4-a759-0bf18f465c09   in service    none      none          off        
    oxp_a4e8a5cc-cd1c-4a08-bcf1-31785f7cda28/crypt/zone/oxz_crucible_e668d83e-a28c-42dc-b574-467e57403cc1   0ecfbafe-4999-42bb-8b4d-870169e701f8   in service    none      none          off        
    oxp_2db3c119-38fa-41c0-8dbe-89689b84d655/crypt/zone/oxz_ntp_0ab3dbe9-8387-4600-b097-cb71ee91ee83        5e59c7a5-09e9-43c5-8708-0e8a83624265   in service    none      none          off        
    oxp_2db3c119-38fa-41c0-8dbe-89689b84d655/crypt/debug                                                    5ca9e07e-a50d-41e5-b154-9bfcdc74d0a0   in service    100 GiB   none          gzip-9     
    oxp_687e054b-a9b5-4404-8b3f-0ea119c44a6a/crypt/debug                                                    22d6d9e3-3e59-4474-aafe-7adf916360f3   in service    100 GiB   none          gzip-9     
    oxp_a4e8a5cc-cd1c-4a08-bcf1-31785f7cda28/crypt/debug                                                    48beaa78-a41c-4ce3-ae7f-f5e4194def58   in service    100 GiB   none          gzip-9     


    omicron zones:
    ------------------------------------------------------------------------------------------------------------
    zone type      zone id                                image source      disposition   underlay IP           
    ------------------------------------------------------------------------------------------------------------
    crucible       6c2a57b0-2de0-4409-a6b9-c9aa5614eefa   install dataset   in service    fd00:1122:3344:103::22
    crucible       99a750b2-724d-4828-ae5f-0df1aad90166   install dataset   in service    fd00:1122:3344:103::23
    crucible       e668d83e-a28c-42dc-b574-467e57403cc1   install dataset   in service    fd00:1122:3344:103::24
    internal_ntp   0ab3dbe9-8387-4600-b097-cb71ee91ee83   install dataset   in service    fd00:1122:3344:103::21



  sled: 89d02b1b-478c-401a-8e28-7a26f74fa41b (active, config generation 2)

    host phase 2 contents:
    ------------------------
    slot   boot image source
    ------------------------
    A      current contents 
    B      current contents 


    physical disks:
    ------------------------------------------------------------------------------------
    vendor        model        serial                                        disposition
    ------------------------------------------------------------------------------------
    fake-vendor   fake-model   serial-0477165a-a72e-4814-b8d6-74aa02cb2040   in service 
    fake-vendor   fake-model   serial-ab94a812-86ce-428c-bbbb-6ce1ab0b071b   in service 
    fake-vendor   fake-model   serial-f96f5901-2907-4f21-bfeb-772f8a3c4e44   in service 


    datasets:
    -------------------------------------------------------------------------------------------------------------------------------------------------------------------------------------------------------
    dataset name                                                                                                   dataset id                             disposition   quota     reservation   compression
    -------------------------------------------------------------------------------------------------------------------------------------------------------------------------------------------------------
    oxp_0477165a-a72e-4814-b8d6-74aa02cb2040/crucible                                                              d495dcb0-eee5-41a7-ae37-1b82ea5db3e5   in service    none      none          off        
    oxp_ab94a812-86ce-428c-bbbb-6ce1ab0b071b/crucible                                                              e46c0314-be52-496a-94d5-68af12502b8c   in service    none      none          off        
    oxp_f96f5901-2907-4f21-bfeb-772f8a3c4e44/crucible                                                              776b3d91-ba2e-4fbf-9acc-8250d833347c   in service    none      none          off        
    oxp_0477165a-a72e-4814-b8d6-74aa02cb2040/crypt/clickhouse                                                      d388f8e3-4f92-4c54-a118-34ddad36df74   in service    none      none          off        
    oxp_0477165a-a72e-4814-b8d6-74aa02cb2040/crypt/external_dns                                                    bbf4866b-410d-4cd1-9aa8-49f9949b90f4   in service    none      none          off        
    oxp_ab94a812-86ce-428c-bbbb-6ce1ab0b071b/crypt/external_dns                                                    4b816d21-0aa3-4904-a828-6541c3aceac3   in service    none      none          off        
    oxp_f96f5901-2907-4f21-bfeb-772f8a3c4e44/crypt/external_dns                                                    76bf521b-7146-4c84-8aec-1cdaaa4d2dd5   in service    none      none          off        
    oxp_0477165a-a72e-4814-b8d6-74aa02cb2040/crypt/internal_dns                                                    e559f88f-47e2-4565-b3dd-7027d23e4076   in service    none      none          off        
    oxp_ab94a812-86ce-428c-bbbb-6ce1ab0b071b/crypt/internal_dns                                                    b4e595b6-b1fe-4660-99f7-65c631f7753a   in service    none      none          off        
    oxp_f96f5901-2907-4f21-bfeb-772f8a3c4e44/crypt/internal_dns                                                    bdfed92e-135f-457d-accc-55352482e4f4   in service    none      none          off        
    oxp_0477165a-a72e-4814-b8d6-74aa02cb2040/crypt/zone                                                            40b91d92-c810-46a2-9058-55b3675d29cd   in service    none      none          off        
    oxp_ab94a812-86ce-428c-bbbb-6ce1ab0b071b/crypt/zone                                                            b95b2a37-a956-4e8e-9685-7f3300201b87   in service    none      none          off        
    oxp_f96f5901-2907-4f21-bfeb-772f8a3c4e44/crypt/zone                                                            c58320b8-b301-43d0-bb19-d95508d47e6a   in service    none      none          off        
    oxp_0477165a-a72e-4814-b8d6-74aa02cb2040/crypt/zone/oxz_clickhouse_a27817ff-db8d-49ba-9682-9e3c13bc4e4b        ff1c7f38-0cf7-4d8a-bc78-b0dd66d22d72   in service    none      none          off        
    oxp_0477165a-a72e-4814-b8d6-74aa02cb2040/crypt/zone/oxz_crucible_397841de-588e-4fe7-94ee-a944b7340074          88873690-de60-4b21-a0f4-cf1151ada67b   in service    none      none          off        
    oxp_ab94a812-86ce-428c-bbbb-6ce1ab0b071b/crypt/zone/oxz_crucible_4a81477d-5a28-4246-93ef-01db835a5c5e          d44e6d10-25f4-4161-b908-6f4c8fe22c8d   in service    none      none          off        
    oxp_f96f5901-2907-4f21-bfeb-772f8a3c4e44/crypt/zone/oxz_crucible_f4dc5b5d-6eb6-40a9-a079-971eca862285          5f1cbe29-50c7-4b66-9593-93215cf15e15   in service    none      none          off        
    oxp_f96f5901-2907-4f21-bfeb-772f8a3c4e44/crypt/zone/oxz_crucible_pantry_17ed8f62-8cd0-416c-86d1-5eaf6f7358ef   ded8a905-1f03-4cac-b0e6-7aedf4d4bba6   in service    none      none          off        
    oxp_0477165a-a72e-4814-b8d6-74aa02cb2040/crypt/zone/oxz_crucible_pantry_534dad87-2b4c-4250-8ad9-2ec1d93b2994   359afcd0-c3b4-4f9a-89a7-e6c710fe52c1   in service    none      none          off        
    oxp_ab94a812-86ce-428c-bbbb-6ce1ab0b071b/crypt/zone/oxz_crucible_pantry_dc2666e6-4c3e-4b8e-99bc-bcdb5f8986e1   b630c4b8-5ced-412d-90c6-8652c9ad0d41   in service    none      none          off        
    oxp_0477165a-a72e-4814-b8d6-74aa02cb2040/crypt/zone/oxz_external_dns_03ba2f16-8b5e-41c4-906d-5a7a0af460ef      da056dfb-4eaf-4fdc-bb7c-1df3002cde45   in service    none      none          off        
    oxp_f96f5901-2907-4f21-bfeb-772f8a3c4e44/crypt/zone/oxz_external_dns_5954ecdc-c5ad-49a6-9c5f-4689f783ba83      3944a161-4e9e-4382-9c38-bd73f8b74871   in service    none      none          off        
    oxp_ab94a812-86ce-428c-bbbb-6ce1ab0b071b/crypt/zone/oxz_external_dns_83ac30bd-ae85-4d6b-84c3-add02d3214cf      a7ff14f8-b85a-4ebc-8c43-d57f32f85cff   in service    none      none          off        
    oxp_0477165a-a72e-4814-b8d6-74aa02cb2040/crypt/zone/oxz_internal_dns_4692cc31-6eb6-437c-9634-9688663d06ae      95c0dfaf-a768-40c6-9b0c-29df24a9c608   in service    none      none          off        
    oxp_ab94a812-86ce-428c-bbbb-6ce1ab0b071b/crypt/zone/oxz_internal_dns_587da9e8-8fc0-4854-b585-070741a7b00d      a0e90077-1fa7-41a0-90c2-f3df934b382a   in service    none      none          off        
    oxp_f96f5901-2907-4f21-bfeb-772f8a3c4e44/crypt/zone/oxz_internal_dns_ffbf02f0-261d-4723-b613-eb861245acbd      0f73a8f1-cd2f-4111-b2fe-ea7c7759a367   in service    none      none          off        
    oxp_f96f5901-2907-4f21-bfeb-772f8a3c4e44/crypt/zone/oxz_nexus_056fd45c-2498-4ce4-8c97-79dfc9321080             9bf9bbf2-3ff6-4ec6-9f91-cf2c1719b2bf   in service    none      none          off        
    oxp_0477165a-a72e-4814-b8d6-74aa02cb2040/crypt/zone/oxz_nexus_a67ac9b3-427b-4ea6-a891-1c76a22720f5             1fb12c03-835f-4922-ab42-055811ddfa35   in service    none      none          off        
    oxp_ab94a812-86ce-428c-bbbb-6ce1ab0b071b/crypt/zone/oxz_nexus_d856156c-2bc2-41ad-beef-7ca1da5802d3             ec93753f-fcd0-4624-8dcc-328dabb3f322   in service    none      none          off        
    oxp_0477165a-a72e-4814-b8d6-74aa02cb2040/crypt/zone/oxz_ntp_ac5bb28e-91d5-42f3-a57a-d84e1c414c17               0f224584-6071-4b5b-b972-874e2ee23d1a   in service    none      none          off        
    oxp_0477165a-a72e-4814-b8d6-74aa02cb2040/crypt/debug                                                           21d5fcc0-b87a-4818-b301-6c9fc27676c6   in service    100 GiB   none          gzip-9     
    oxp_ab94a812-86ce-428c-bbbb-6ce1ab0b071b/crypt/debug                                                           b7dddd52-7b0f-4f7a-91f2-0535505d1a61   in service    100 GiB   none          gzip-9     
    oxp_f96f5901-2907-4f21-bfeb-772f8a3c4e44/crypt/debug                                                           d940619b-769c-47be-9482-99a4db059e9e   in service    100 GiB   none          gzip-9     


    omicron zones:
    ---------------------------------------------------------------------------------------------------------------
    zone type         zone id                                image source      disposition   underlay IP           
    ---------------------------------------------------------------------------------------------------------------
    clickhouse        a27817ff-db8d-49ba-9682-9e3c13bc4e4b   install dataset   in service    fd00:1122:3344:101::25
    crucible          397841de-588e-4fe7-94ee-a944b7340074   install dataset   in service    fd00:1122:3344:101::2c
    crucible          4a81477d-5a28-4246-93ef-01db835a5c5e   install dataset   in service    fd00:1122:3344:101::2d
    crucible          f4dc5b5d-6eb6-40a9-a079-971eca862285   install dataset   in service    fd00:1122:3344:101::2e
    crucible_pantry   17ed8f62-8cd0-416c-86d1-5eaf6f7358ef   install dataset   in service    fd00:1122:3344:101::2b
    crucible_pantry   534dad87-2b4c-4250-8ad9-2ec1d93b2994   install dataset   in service    fd00:1122:3344:101::29
    crucible_pantry   dc2666e6-4c3e-4b8e-99bc-bcdb5f8986e1   install dataset   in service    fd00:1122:3344:101::2a
    external_dns      03ba2f16-8b5e-41c4-906d-5a7a0af460ef   install dataset   in service    fd00:1122:3344:101::26
    external_dns      5954ecdc-c5ad-49a6-9c5f-4689f783ba83   install dataset   in service    fd00:1122:3344:101::28
    external_dns      83ac30bd-ae85-4d6b-84c3-add02d3214cf   install dataset   in service    fd00:1122:3344:101::27
    internal_dns      4692cc31-6eb6-437c-9634-9688663d06ae   install dataset   in service    fd00:1122:3344:1::1   
    internal_dns      587da9e8-8fc0-4854-b585-070741a7b00d   install dataset   in service    fd00:1122:3344:2::1   
    internal_dns      ffbf02f0-261d-4723-b613-eb861245acbd   install dataset   in service    fd00:1122:3344:3::1   
    internal_ntp      ac5bb28e-91d5-42f3-a57a-d84e1c414c17   install dataset   in service    fd00:1122:3344:101::21
    nexus             056fd45c-2498-4ce4-8c97-79dfc9321080   install dataset   in service    fd00:1122:3344:101::24
    nexus             a67ac9b3-427b-4ea6-a891-1c76a22720f5   install dataset   in service    fd00:1122:3344:101::22
    nexus             d856156c-2bc2-41ad-beef-7ca1da5802d3   install dataset   in service    fd00:1122:3344:101::23


 COCKROACHDB SETTINGS:
    state fingerprint:::::::::::::::::   (none)
    cluster.preserve_downgrade_option:   (do not modify)

 OXIMETER SETTINGS:
    generation:   1
    read from::   SingleNode

 METADATA:
    created by:::::::::::::   test suite
    created at:::::::::::::   <REDACTED_TIMESTAMP>
    comment::::::::::::::::   (none)
    internal DNS version:::   1
    external DNS version:::   1
    target release min gen:   1

 PENDING MGS-MANAGED UPDATES: 0


> inventory-show latest
collection: 9e187896-7809-46d0-9210-d75be1b3c4d4
collector:  example
started:    <REDACTED_TIMESTAMP>
done:       <REDACTED_TIMESTAMP>
errors:     0

SLED AGENTS

sled 2eb69596-f081-4e2d-9425-9994926e0832 (role = Gimlet, serial serial1)
    found at:    <REDACTED_TIMESTAMP> from fake sled agent
    address:     [fd00:1122:3344:102::1]:12345
    usable hw threads:   10
    usable memory (GiB): 0
    reservoir (GiB):     0
    physical disks:
      U2: DiskIdentity { vendor: "fake-vendor", model: "fake-model", serial: "serial-64ea76fb-6673-4810-8e53-c2458b75eb01" } in 0
      U2: DiskIdentity { vendor: "fake-vendor", model: "fake-model", serial: "serial-6d012675-6f54-4b6a-8658-ab0076237569" } in 1
      U2: DiskIdentity { vendor: "fake-vendor", model: "fake-model", serial: "serial-9a065406-12a0-4b29-926e-d66bb785d17b" } in 2
    zpools
      64ea76fb-6673-4810-8e53-c2458b75eb01: total size: 100 GiB
      6d012675-6f54-4b6a-8658-ab0076237569: total size: 100 GiB
      9a065406-12a0-4b29-926e-d66bb785d17b: total size: 100 GiB
    datasets:
      oxp_64ea76fb-6673-4810-8e53-c2458b75eb01/crucible - id: 1338efa2-c05b-4231-9180-db10555139ff, compression: off
        available: 1 GiB, used: 0 B
        reservation: None, quota: None
      oxp_9a065406-12a0-4b29-926e-d66bb785d17b/crucible - id: 236fd4f2-1e28-49a2-ab27-66c2f54db2a8, compression: off
        available: 1 GiB, used: 0 B
        reservation: None, quota: None
      oxp_9a065406-12a0-4b29-926e-d66bb785d17b/crypt/zone - id: 37213994-4335-4190-a13e-a493429f7fc2, compression: off
        available: 1 GiB, used: 0 B
        reservation: None, quota: None
      oxp_6d012675-6f54-4b6a-8658-ab0076237569/crucible - id: 49722424-f7be-42fb-a718-78eff8234c3a, compression: off
        available: 1 GiB, used: 0 B
        reservation: None, quota: None
      oxp_64ea76fb-6673-4810-8e53-c2458b75eb01/crypt/debug - id: 54126684-7061-47f1-8599-56bd5fb09591, compression: gzip-9
        available: 1 GiB, used: 0 B
        reservation: None, quota: Some(ByteCount(107374182400))
      oxp_9a065406-12a0-4b29-926e-d66bb785d17b/crypt/zone/oxz_crucible_b957d6cf-f7b2-4bee-9928-c5fde8c59e04 - id: 6c75c045-676e-4e66-a98c-ed535010dd42, compression: off
        available: 1 GiB, used: 0 B
        reservation: None, quota: None
      oxp_9a065406-12a0-4b29-926e-d66bb785d17b/crypt/debug - id: 73f20150-cd0c-488f-9c50-e308d5f417f8, compression: gzip-9
        available: 1 GiB, used: 0 B
        reservation: None, quota: Some(ByteCount(107374182400))
      oxp_6d012675-6f54-4b6a-8658-ab0076237569/crypt/debug - id: 827c14b4-9625-47de-b036-c645bb41a002, compression: gzip-9
        available: 1 GiB, used: 0 B
        reservation: None, quota: Some(ByteCount(107374182400))
      oxp_6d012675-6f54-4b6a-8658-ab0076237569/crypt/zone - id: 9bde99e1-6ef7-434e-8b75-166ab9b1291d, compression: off
        available: 1 GiB, used: 0 B
        reservation: None, quota: None
      oxp_6d012675-6f54-4b6a-8658-ab0076237569/crypt/zone/oxz_crucible_b61b7c3c-d665-44b3-9312-794aa81c59de - id: b180e417-b7ca-4be6-b373-8b252d1bdca4, compression: off
        available: 1 GiB, used: 0 B
        reservation: None, quota: None
      oxp_64ea76fb-6673-4810-8e53-c2458b75eb01/crypt/zone - id: d7643dc7-276f-4bb6-af5a-4c404b8edc7e, compression: off
        available: 1 GiB, used: 0 B
        reservation: None, quota: None
      oxp_64ea76fb-6673-4810-8e53-c2458b75eb01/crypt/zone/oxz_crucible_e246f5e3-0650-4afc-860f-ee7114d309c5 - id: f87cf44e-8d81-4ed9-a617-cd6f689f88c1, compression: off
        available: 1 GiB, used: 0 B
        reservation: None, quota: None
      oxp_64ea76fb-6673-4810-8e53-c2458b75eb01/crypt/zone/oxz_ntp_18b3781d-571b-4d7c-b65d-18a452e5a64a - id: fb66f2cb-e036-4181-8db2-466429796639, compression: off
        available: 1 GiB, used: 0 B
        reservation: None, quota: None

LEDGERED SLED CONFIG
    generation: 2
    remove_mupdate_override: None
    desired host phase 2 slot a: keep current contents
    desired host phase 2 slot b: keep current contents
    DISKS: 3
<<<<<<< HEAD
        ID                                       ZPOOL_ID                                 VENDOR          MODEL          SERIAL                                      
        81bddf37-54d7-42d0-97ec-9d2a23b82f9f     6d012675-6f54-4b6a-8658-ab0076237569     fake-vendor     fake-model     serial-6d012675-6f54-4b6a-8658-ab0076237569 
        a2ce973e-9ded-4cc0-abc3-e8f2116c6552     64ea76fb-6673-4810-8e53-c2458b75eb01     fake-vendor     fake-model     serial-64ea76fb-6673-4810-8e53-c2458b75eb01 
        a6009c99-a2db-43fb-8568-9ae4032359b2     9a065406-12a0-4b29-926e-d66bb785d17b     fake-vendor     fake-model     serial-9a065406-12a0-4b29-926e-d66bb785d17b 
    DATASETS: 13
        ID                                       NAME                                                                                                      COMPRESSION     QUOTA       RESERVATION 
        1338efa2-c05b-4231-9180-db10555139ff     oxp_64ea76fb-6673-4810-8e53-c2458b75eb01/crucible                                                         off             none        none        
        236fd4f2-1e28-49a2-ab27-66c2f54db2a8     oxp_9a065406-12a0-4b29-926e-d66bb785d17b/crucible                                                         off             none        none        
        37213994-4335-4190-a13e-a493429f7fc2     oxp_9a065406-12a0-4b29-926e-d66bb785d17b/crypt/zone                                                       off             none        none        
        49722424-f7be-42fb-a718-78eff8234c3a     oxp_6d012675-6f54-4b6a-8658-ab0076237569/crucible                                                         off             none        none        
        54126684-7061-47f1-8599-56bd5fb09591     oxp_64ea76fb-6673-4810-8e53-c2458b75eb01/crypt/debug                                                      gzip-9          100 GiB     none        
        6c75c045-676e-4e66-a98c-ed535010dd42     oxp_9a065406-12a0-4b29-926e-d66bb785d17b/crypt/zone/oxz_crucible_b957d6cf-f7b2-4bee-9928-c5fde8c59e04     off             none        none        
        73f20150-cd0c-488f-9c50-e308d5f417f8     oxp_9a065406-12a0-4b29-926e-d66bb785d17b/crypt/debug                                                      gzip-9          100 GiB     none        
        827c14b4-9625-47de-b036-c645bb41a002     oxp_6d012675-6f54-4b6a-8658-ab0076237569/crypt/debug                                                      gzip-9          100 GiB     none        
        9bde99e1-6ef7-434e-8b75-166ab9b1291d     oxp_6d012675-6f54-4b6a-8658-ab0076237569/crypt/zone                                                       off             none        none        
        b180e417-b7ca-4be6-b373-8b252d1bdca4     oxp_6d012675-6f54-4b6a-8658-ab0076237569/crypt/zone/oxz_crucible_b61b7c3c-d665-44b3-9312-794aa81c59de     off             none        none        
        d7643dc7-276f-4bb6-af5a-4c404b8edc7e     oxp_64ea76fb-6673-4810-8e53-c2458b75eb01/crypt/zone                                                       off             none        none        
        f87cf44e-8d81-4ed9-a617-cd6f689f88c1     oxp_64ea76fb-6673-4810-8e53-c2458b75eb01/crypt/zone/oxz_crucible_e246f5e3-0650-4afc-860f-ee7114d309c5     off             none        none        
        fb66f2cb-e036-4181-8db2-466429796639     oxp_64ea76fb-6673-4810-8e53-c2458b75eb01/crypt/zone/oxz_ntp_18b3781d-571b-4d7c-b65d-18a452e5a64a          off             none        none        
    ZONES: 4
        ID                                       KIND             IMAGE_SOURCE    
        18b3781d-571b-4d7c-b65d-18a452e5a64a     internal_ntp     install-dataset 
        b61b7c3c-d665-44b3-9312-794aa81c59de     crucible         install-dataset 
        b957d6cf-f7b2-4bee-9928-c5fde8c59e04     crucible         install-dataset 
        e246f5e3-0650-4afc-860f-ee7114d309c5     crucible         install-dataset 
=======
        ID                                           ZPOOL_ID                                     VENDOR              MODEL              SERIAL                                      
        81bddf37-54d7-42d0-97ec-9d2a23b82f9f         6d012675-6f54-4b6a-8658-ab0076237569         fake-vendor         fake-model         serial-6d012675-6f54-4b6a-8658-ab0076237569 
        a2ce973e-9ded-4cc0-abc3-e8f2116c6552         64ea76fb-6673-4810-8e53-c2458b75eb01         fake-vendor         fake-model         serial-64ea76fb-6673-4810-8e53-c2458b75eb01 
        a6009c99-a2db-43fb-8568-9ae4032359b2         9a065406-12a0-4b29-926e-d66bb785d17b         fake-vendor         fake-model         serial-9a065406-12a0-4b29-926e-d66bb785d17b 
    DATASETS: 13
        ID                                           NAME                                                                                                          COMPRESSION         QUOTA           RESERVATION 
        1338efa2-c05b-4231-9180-db10555139ff         oxp_64ea76fb-6673-4810-8e53-c2458b75eb01/crucible                                                             off                 none            none        
        236fd4f2-1e28-49a2-ab27-66c2f54db2a8         oxp_9a065406-12a0-4b29-926e-d66bb785d17b/crucible                                                             off                 none            none        
        37213994-4335-4190-a13e-a493429f7fc2         oxp_9a065406-12a0-4b29-926e-d66bb785d17b/crypt/zone                                                           off                 none            none        
        49722424-f7be-42fb-a718-78eff8234c3a         oxp_6d012675-6f54-4b6a-8658-ab0076237569/crucible                                                             off                 none            none        
        54126684-7061-47f1-8599-56bd5fb09591         oxp_64ea76fb-6673-4810-8e53-c2458b75eb01/crypt/debug                                                          gzip-9              100 GiB         none        
        6c75c045-676e-4e66-a98c-ed535010dd42         oxp_9a065406-12a0-4b29-926e-d66bb785d17b/crypt/zone/oxz_crucible_b957d6cf-f7b2-4bee-9928-c5fde8c59e04         off                 none            none        
        73f20150-cd0c-488f-9c50-e308d5f417f8         oxp_9a065406-12a0-4b29-926e-d66bb785d17b/crypt/debug                                                          gzip-9              100 GiB         none        
        827c14b4-9625-47de-b036-c645bb41a002         oxp_6d012675-6f54-4b6a-8658-ab0076237569/crypt/debug                                                          gzip-9              100 GiB         none        
        9bde99e1-6ef7-434e-8b75-166ab9b1291d         oxp_6d012675-6f54-4b6a-8658-ab0076237569/crypt/zone                                                           off                 none            none        
        b180e417-b7ca-4be6-b373-8b252d1bdca4         oxp_6d012675-6f54-4b6a-8658-ab0076237569/crypt/zone/oxz_crucible_b61b7c3c-d665-44b3-9312-794aa81c59de         off                 none            none        
        d7643dc7-276f-4bb6-af5a-4c404b8edc7e         oxp_64ea76fb-6673-4810-8e53-c2458b75eb01/crypt/zone                                                           off                 none            none        
        f87cf44e-8d81-4ed9-a617-cd6f689f88c1         oxp_64ea76fb-6673-4810-8e53-c2458b75eb01/crypt/zone/oxz_crucible_e246f5e3-0650-4afc-860f-ee7114d309c5         off                 none            none        
        fb66f2cb-e036-4181-8db2-466429796639         oxp_64ea76fb-6673-4810-8e53-c2458b75eb01/crypt/zone/oxz_ntp_18b3781d-571b-4d7c-b65d-18a452e5a64a              off                 none            none        
    ZONES: 4
        ID                                           KIND                 IMAGE_SOURCE    
        18b3781d-571b-4d7c-b65d-18a452e5a64a         internal_ntp         install-dataset 
        b61b7c3c-d665-44b3-9312-794aa81c59de         crucible             install-dataset 
        b957d6cf-f7b2-4bee-9928-c5fde8c59e04         crucible             install-dataset 
        e246f5e3-0650-4afc-860f-ee7114d309c5         crucible             install-dataset 
>>>>>>> 3db43b91
    boot disk slot: FAILED TO DETERMINE: constructed via debug_assume_success()
    slot A details UNAVAILABLE: constructed via debug_assume_success()
    slot B details UNAVAILABLE: constructed via debug_assume_success()
    last reconciled config: matches ledgered config
        no orphaned datasets
        all disks reconciled successfully
        all datasets reconciled successfully
        all zones reconciled successfully
    reconciler task status: idle (finished at <REDACTED_TIMESTAMP> after running for <REDACTED_DURATION>s)

sled 32d8d836-4d8a-4e54-8fa9-f31d79c42646 (role = Gimlet, serial serial2)
    found at:    <REDACTED_TIMESTAMP> from fake sled agent
    address:     [fd00:1122:3344:103::1]:12345
    usable hw threads:   10
    usable memory (GiB): 0
    reservoir (GiB):     0
    physical disks:
      U2: DiskIdentity { vendor: "fake-vendor", model: "fake-model", serial: "serial-2db3c119-38fa-41c0-8dbe-89689b84d655" } in 0
      U2: DiskIdentity { vendor: "fake-vendor", model: "fake-model", serial: "serial-687e054b-a9b5-4404-8b3f-0ea119c44a6a" } in 1
      U2: DiskIdentity { vendor: "fake-vendor", model: "fake-model", serial: "serial-a4e8a5cc-cd1c-4a08-bcf1-31785f7cda28" } in 2
    zpools
      2db3c119-38fa-41c0-8dbe-89689b84d655: total size: 100 GiB
      687e054b-a9b5-4404-8b3f-0ea119c44a6a: total size: 100 GiB
      a4e8a5cc-cd1c-4a08-bcf1-31785f7cda28: total size: 100 GiB
    datasets:
      oxp_2db3c119-38fa-41c0-8dbe-89689b84d655/crucible - id: 0c8f7b7f-a3d5-48a4-83b9-1185bafc58a5, compression: off
        available: 1 GiB, used: 0 B
        reservation: None, quota: None
      oxp_a4e8a5cc-cd1c-4a08-bcf1-31785f7cda28/crypt/zone/oxz_crucible_e668d83e-a28c-42dc-b574-467e57403cc1 - id: 0ecfbafe-4999-42bb-8b4d-870169e701f8, compression: off
        available: 1 GiB, used: 0 B
        reservation: None, quota: None
      oxp_687e054b-a9b5-4404-8b3f-0ea119c44a6a/crypt/debug - id: 22d6d9e3-3e59-4474-aafe-7adf916360f3, compression: gzip-9
        available: 1 GiB, used: 0 B
        reservation: None, quota: Some(ByteCount(107374182400))
      oxp_687e054b-a9b5-4404-8b3f-0ea119c44a6a/crucible - id: 35d5e16f-f07a-465d-b206-6abf433220b8, compression: off
        available: 1 GiB, used: 0 B
        reservation: None, quota: None
      oxp_687e054b-a9b5-4404-8b3f-0ea119c44a6a/crypt/zone - id: 3dd06653-b053-408c-ad50-c1f61a112434, compression: off
        available: 1 GiB, used: 0 B
        reservation: None, quota: None
      oxp_a4e8a5cc-cd1c-4a08-bcf1-31785f7cda28/crypt/debug - id: 48beaa78-a41c-4ce3-ae7f-f5e4194def58, compression: gzip-9
        available: 1 GiB, used: 0 B
        reservation: None, quota: Some(ByteCount(107374182400))
      oxp_a4e8a5cc-cd1c-4a08-bcf1-31785f7cda28/crypt/zone - id: 4ed42a5a-53b7-4408-a13d-8455d932990e, compression: off
        available: 1 GiB, used: 0 B
        reservation: None, quota: None
      oxp_2db3c119-38fa-41c0-8dbe-89689b84d655/crypt/debug - id: 5ca9e07e-a50d-41e5-b154-9bfcdc74d0a0, compression: gzip-9
        available: 1 GiB, used: 0 B
        reservation: None, quota: Some(ByteCount(107374182400))
      oxp_2db3c119-38fa-41c0-8dbe-89689b84d655/crypt/zone/oxz_ntp_0ab3dbe9-8387-4600-b097-cb71ee91ee83 - id: 5e59c7a5-09e9-43c5-8708-0e8a83624265, compression: off
        available: 1 GiB, used: 0 B
        reservation: None, quota: None
      oxp_a4e8a5cc-cd1c-4a08-bcf1-31785f7cda28/crucible - id: 76d8c526-6f3b-45a9-9127-168a1d828b0b, compression: off
        available: 1 GiB, used: 0 B
        reservation: None, quota: None
      oxp_687e054b-a9b5-4404-8b3f-0ea119c44a6a/crypt/zone/oxz_crucible_99a750b2-724d-4828-ae5f-0df1aad90166 - id: 9b525ee7-7517-41d4-a759-0bf18f465c09, compression: off
        available: 1 GiB, used: 0 B
        reservation: None, quota: None
      oxp_2db3c119-38fa-41c0-8dbe-89689b84d655/crypt/zone/oxz_crucible_6c2a57b0-2de0-4409-a6b9-c9aa5614eefa - id: c9e92a11-b24b-4580-97bb-6aee8d927793, compression: off
        available: 1 GiB, used: 0 B
        reservation: None, quota: None
      oxp_2db3c119-38fa-41c0-8dbe-89689b84d655/crypt/zone - id: d2f8776d-904d-4f0d-845b-3c1b8c52ef39, compression: off
        available: 1 GiB, used: 0 B
        reservation: None, quota: None

LEDGERED SLED CONFIG
    generation: 2
    remove_mupdate_override: None
    desired host phase 2 slot a: keep current contents
    desired host phase 2 slot b: keep current contents
    DISKS: 3
<<<<<<< HEAD
        ID                                       ZPOOL_ID                                 VENDOR          MODEL          SERIAL                                      
        6bd2552a-3171-4b75-9636-717373290413     687e054b-a9b5-4404-8b3f-0ea119c44a6a     fake-vendor     fake-model     serial-687e054b-a9b5-4404-8b3f-0ea119c44a6a 
        71c3d319-74fd-467e-ada7-bba0e754fea7     2db3c119-38fa-41c0-8dbe-89689b84d655     fake-vendor     fake-model     serial-2db3c119-38fa-41c0-8dbe-89689b84d655 
        94dd99b3-d113-42b6-9f12-6c616a44e318     a4e8a5cc-cd1c-4a08-bcf1-31785f7cda28     fake-vendor     fake-model     serial-a4e8a5cc-cd1c-4a08-bcf1-31785f7cda28 
    DATASETS: 13
        ID                                       NAME                                                                                                      COMPRESSION     QUOTA       RESERVATION 
        0c8f7b7f-a3d5-48a4-83b9-1185bafc58a5     oxp_2db3c119-38fa-41c0-8dbe-89689b84d655/crucible                                                         off             none        none        
        0ecfbafe-4999-42bb-8b4d-870169e701f8     oxp_a4e8a5cc-cd1c-4a08-bcf1-31785f7cda28/crypt/zone/oxz_crucible_e668d83e-a28c-42dc-b574-467e57403cc1     off             none        none        
        22d6d9e3-3e59-4474-aafe-7adf916360f3     oxp_687e054b-a9b5-4404-8b3f-0ea119c44a6a/crypt/debug                                                      gzip-9          100 GiB     none        
        35d5e16f-f07a-465d-b206-6abf433220b8     oxp_687e054b-a9b5-4404-8b3f-0ea119c44a6a/crucible                                                         off             none        none        
        3dd06653-b053-408c-ad50-c1f61a112434     oxp_687e054b-a9b5-4404-8b3f-0ea119c44a6a/crypt/zone                                                       off             none        none        
        48beaa78-a41c-4ce3-ae7f-f5e4194def58     oxp_a4e8a5cc-cd1c-4a08-bcf1-31785f7cda28/crypt/debug                                                      gzip-9          100 GiB     none        
        4ed42a5a-53b7-4408-a13d-8455d932990e     oxp_a4e8a5cc-cd1c-4a08-bcf1-31785f7cda28/crypt/zone                                                       off             none        none        
        5ca9e07e-a50d-41e5-b154-9bfcdc74d0a0     oxp_2db3c119-38fa-41c0-8dbe-89689b84d655/crypt/debug                                                      gzip-9          100 GiB     none        
        5e59c7a5-09e9-43c5-8708-0e8a83624265     oxp_2db3c119-38fa-41c0-8dbe-89689b84d655/crypt/zone/oxz_ntp_0ab3dbe9-8387-4600-b097-cb71ee91ee83          off             none        none        
        76d8c526-6f3b-45a9-9127-168a1d828b0b     oxp_a4e8a5cc-cd1c-4a08-bcf1-31785f7cda28/crucible                                                         off             none        none        
        9b525ee7-7517-41d4-a759-0bf18f465c09     oxp_687e054b-a9b5-4404-8b3f-0ea119c44a6a/crypt/zone/oxz_crucible_99a750b2-724d-4828-ae5f-0df1aad90166     off             none        none        
        c9e92a11-b24b-4580-97bb-6aee8d927793     oxp_2db3c119-38fa-41c0-8dbe-89689b84d655/crypt/zone/oxz_crucible_6c2a57b0-2de0-4409-a6b9-c9aa5614eefa     off             none        none        
        d2f8776d-904d-4f0d-845b-3c1b8c52ef39     oxp_2db3c119-38fa-41c0-8dbe-89689b84d655/crypt/zone                                                       off             none        none        
    ZONES: 4
        ID                                       KIND             IMAGE_SOURCE    
        0ab3dbe9-8387-4600-b097-cb71ee91ee83     internal_ntp     install-dataset 
        6c2a57b0-2de0-4409-a6b9-c9aa5614eefa     crucible         install-dataset 
        99a750b2-724d-4828-ae5f-0df1aad90166     crucible         install-dataset 
        e668d83e-a28c-42dc-b574-467e57403cc1     crucible         install-dataset 
=======
        ID                                           ZPOOL_ID                                     VENDOR              MODEL              SERIAL                                      
        6bd2552a-3171-4b75-9636-717373290413         687e054b-a9b5-4404-8b3f-0ea119c44a6a         fake-vendor         fake-model         serial-687e054b-a9b5-4404-8b3f-0ea119c44a6a 
        71c3d319-74fd-467e-ada7-bba0e754fea7         2db3c119-38fa-41c0-8dbe-89689b84d655         fake-vendor         fake-model         serial-2db3c119-38fa-41c0-8dbe-89689b84d655 
        94dd99b3-d113-42b6-9f12-6c616a44e318         a4e8a5cc-cd1c-4a08-bcf1-31785f7cda28         fake-vendor         fake-model         serial-a4e8a5cc-cd1c-4a08-bcf1-31785f7cda28 
    DATASETS: 13
        ID                                           NAME                                                                                                          COMPRESSION         QUOTA           RESERVATION 
        0c8f7b7f-a3d5-48a4-83b9-1185bafc58a5         oxp_2db3c119-38fa-41c0-8dbe-89689b84d655/crucible                                                             off                 none            none        
        0ecfbafe-4999-42bb-8b4d-870169e701f8         oxp_a4e8a5cc-cd1c-4a08-bcf1-31785f7cda28/crypt/zone/oxz_crucible_e668d83e-a28c-42dc-b574-467e57403cc1         off                 none            none        
        22d6d9e3-3e59-4474-aafe-7adf916360f3         oxp_687e054b-a9b5-4404-8b3f-0ea119c44a6a/crypt/debug                                                          gzip-9              100 GiB         none        
        35d5e16f-f07a-465d-b206-6abf433220b8         oxp_687e054b-a9b5-4404-8b3f-0ea119c44a6a/crucible                                                             off                 none            none        
        3dd06653-b053-408c-ad50-c1f61a112434         oxp_687e054b-a9b5-4404-8b3f-0ea119c44a6a/crypt/zone                                                           off                 none            none        
        48beaa78-a41c-4ce3-ae7f-f5e4194def58         oxp_a4e8a5cc-cd1c-4a08-bcf1-31785f7cda28/crypt/debug                                                          gzip-9              100 GiB         none        
        4ed42a5a-53b7-4408-a13d-8455d932990e         oxp_a4e8a5cc-cd1c-4a08-bcf1-31785f7cda28/crypt/zone                                                           off                 none            none        
        5ca9e07e-a50d-41e5-b154-9bfcdc74d0a0         oxp_2db3c119-38fa-41c0-8dbe-89689b84d655/crypt/debug                                                          gzip-9              100 GiB         none        
        5e59c7a5-09e9-43c5-8708-0e8a83624265         oxp_2db3c119-38fa-41c0-8dbe-89689b84d655/crypt/zone/oxz_ntp_0ab3dbe9-8387-4600-b097-cb71ee91ee83              off                 none            none        
        76d8c526-6f3b-45a9-9127-168a1d828b0b         oxp_a4e8a5cc-cd1c-4a08-bcf1-31785f7cda28/crucible                                                             off                 none            none        
        9b525ee7-7517-41d4-a759-0bf18f465c09         oxp_687e054b-a9b5-4404-8b3f-0ea119c44a6a/crypt/zone/oxz_crucible_99a750b2-724d-4828-ae5f-0df1aad90166         off                 none            none        
        c9e92a11-b24b-4580-97bb-6aee8d927793         oxp_2db3c119-38fa-41c0-8dbe-89689b84d655/crypt/zone/oxz_crucible_6c2a57b0-2de0-4409-a6b9-c9aa5614eefa         off                 none            none        
        d2f8776d-904d-4f0d-845b-3c1b8c52ef39         oxp_2db3c119-38fa-41c0-8dbe-89689b84d655/crypt/zone                                                           off                 none            none        
    ZONES: 4
        ID                                           KIND                 IMAGE_SOURCE    
        0ab3dbe9-8387-4600-b097-cb71ee91ee83         internal_ntp         install-dataset 
        6c2a57b0-2de0-4409-a6b9-c9aa5614eefa         crucible             install-dataset 
        99a750b2-724d-4828-ae5f-0df1aad90166         crucible             install-dataset 
        e668d83e-a28c-42dc-b574-467e57403cc1         crucible             install-dataset 
>>>>>>> 3db43b91
    boot disk slot: FAILED TO DETERMINE: constructed via debug_assume_success()
    slot A details UNAVAILABLE: constructed via debug_assume_success()
    slot B details UNAVAILABLE: constructed via debug_assume_success()
    last reconciled config: matches ledgered config
        no orphaned datasets
        all disks reconciled successfully
        all datasets reconciled successfully
        all zones reconciled successfully
    reconciler task status: idle (finished at <REDACTED_TIMESTAMP> after running for <REDACTED_DURATION>s)

sled 89d02b1b-478c-401a-8e28-7a26f74fa41b (role = Gimlet, serial serial0)
    found at:    <REDACTED_TIMESTAMP> from fake sled agent
    address:     [fd00:1122:3344:101::1]:12345
    usable hw threads:   10
    usable memory (GiB): 0
    reservoir (GiB):     0
    physical disks:
      U2: DiskIdentity { vendor: "fake-vendor", model: "fake-model", serial: "serial-0477165a-a72e-4814-b8d6-74aa02cb2040" } in 0
      U2: DiskIdentity { vendor: "fake-vendor", model: "fake-model", serial: "serial-ab94a812-86ce-428c-bbbb-6ce1ab0b071b" } in 1
      U2: DiskIdentity { vendor: "fake-vendor", model: "fake-model", serial: "serial-f96f5901-2907-4f21-bfeb-772f8a3c4e44" } in 2
    zpools
      0477165a-a72e-4814-b8d6-74aa02cb2040: total size: 100 GiB
      ab94a812-86ce-428c-bbbb-6ce1ab0b071b: total size: 100 GiB
      f96f5901-2907-4f21-bfeb-772f8a3c4e44: total size: 100 GiB
    datasets:
      oxp_0477165a-a72e-4814-b8d6-74aa02cb2040/crypt/zone/oxz_ntp_ac5bb28e-91d5-42f3-a57a-d84e1c414c17 - id: 0f224584-6071-4b5b-b972-874e2ee23d1a, compression: off
        available: 1 GiB, used: 0 B
        reservation: None, quota: None
      oxp_f96f5901-2907-4f21-bfeb-772f8a3c4e44/crypt/zone/oxz_internal_dns_ffbf02f0-261d-4723-b613-eb861245acbd - id: 0f73a8f1-cd2f-4111-b2fe-ea7c7759a367, compression: off
        available: 1 GiB, used: 0 B
        reservation: None, quota: None
      oxp_0477165a-a72e-4814-b8d6-74aa02cb2040/crypt/zone/oxz_nexus_a67ac9b3-427b-4ea6-a891-1c76a22720f5 - id: 1fb12c03-835f-4922-ab42-055811ddfa35, compression: off
        available: 1 GiB, used: 0 B
        reservation: None, quota: None
      oxp_0477165a-a72e-4814-b8d6-74aa02cb2040/crypt/debug - id: 21d5fcc0-b87a-4818-b301-6c9fc27676c6, compression: gzip-9
        available: 1 GiB, used: 0 B
        reservation: None, quota: Some(ByteCount(107374182400))
      oxp_0477165a-a72e-4814-b8d6-74aa02cb2040/crypt/zone/oxz_crucible_pantry_534dad87-2b4c-4250-8ad9-2ec1d93b2994 - id: 359afcd0-c3b4-4f9a-89a7-e6c710fe52c1, compression: off
        available: 1 GiB, used: 0 B
        reservation: None, quota: None
      oxp_f96f5901-2907-4f21-bfeb-772f8a3c4e44/crypt/zone/oxz_external_dns_5954ecdc-c5ad-49a6-9c5f-4689f783ba83 - id: 3944a161-4e9e-4382-9c38-bd73f8b74871, compression: off
        available: 1 GiB, used: 0 B
        reservation: None, quota: None
      oxp_0477165a-a72e-4814-b8d6-74aa02cb2040/crypt/zone - id: 40b91d92-c810-46a2-9058-55b3675d29cd, compression: off
        available: 1 GiB, used: 0 B
        reservation: None, quota: None
      oxp_ab94a812-86ce-428c-bbbb-6ce1ab0b071b/crypt/external_dns - id: 4b816d21-0aa3-4904-a828-6541c3aceac3, compression: off
        available: 1 GiB, used: 0 B
        reservation: None, quota: None
      oxp_f96f5901-2907-4f21-bfeb-772f8a3c4e44/crypt/zone/oxz_crucible_f4dc5b5d-6eb6-40a9-a079-971eca862285 - id: 5f1cbe29-50c7-4b66-9593-93215cf15e15, compression: off
        available: 1 GiB, used: 0 B
        reservation: None, quota: None
      oxp_f96f5901-2907-4f21-bfeb-772f8a3c4e44/crypt/external_dns - id: 76bf521b-7146-4c84-8aec-1cdaaa4d2dd5, compression: off
        available: 1 GiB, used: 0 B
        reservation: None, quota: None
      oxp_f96f5901-2907-4f21-bfeb-772f8a3c4e44/crucible - id: 776b3d91-ba2e-4fbf-9acc-8250d833347c, compression: off
        available: 1 GiB, used: 0 B
        reservation: None, quota: None
      oxp_0477165a-a72e-4814-b8d6-74aa02cb2040/crypt/zone/oxz_crucible_397841de-588e-4fe7-94ee-a944b7340074 - id: 88873690-de60-4b21-a0f4-cf1151ada67b, compression: off
        available: 1 GiB, used: 0 B
        reservation: None, quota: None
      oxp_0477165a-a72e-4814-b8d6-74aa02cb2040/crypt/zone/oxz_internal_dns_4692cc31-6eb6-437c-9634-9688663d06ae - id: 95c0dfaf-a768-40c6-9b0c-29df24a9c608, compression: off
        available: 1 GiB, used: 0 B
        reservation: None, quota: None
      oxp_f96f5901-2907-4f21-bfeb-772f8a3c4e44/crypt/zone/oxz_nexus_056fd45c-2498-4ce4-8c97-79dfc9321080 - id: 9bf9bbf2-3ff6-4ec6-9f91-cf2c1719b2bf, compression: off
        available: 1 GiB, used: 0 B
        reservation: None, quota: None
      oxp_ab94a812-86ce-428c-bbbb-6ce1ab0b071b/crypt/zone/oxz_internal_dns_587da9e8-8fc0-4854-b585-070741a7b00d - id: a0e90077-1fa7-41a0-90c2-f3df934b382a, compression: off
        available: 1 GiB, used: 0 B
        reservation: None, quota: None
      oxp_ab94a812-86ce-428c-bbbb-6ce1ab0b071b/crypt/zone/oxz_external_dns_83ac30bd-ae85-4d6b-84c3-add02d3214cf - id: a7ff14f8-b85a-4ebc-8c43-d57f32f85cff, compression: off
        available: 1 GiB, used: 0 B
        reservation: None, quota: None
      oxp_ab94a812-86ce-428c-bbbb-6ce1ab0b071b/crypt/internal_dns - id: b4e595b6-b1fe-4660-99f7-65c631f7753a, compression: off
        available: 1 GiB, used: 0 B
        reservation: None, quota: None
      oxp_ab94a812-86ce-428c-bbbb-6ce1ab0b071b/crypt/zone/oxz_crucible_pantry_dc2666e6-4c3e-4b8e-99bc-bcdb5f8986e1 - id: b630c4b8-5ced-412d-90c6-8652c9ad0d41, compression: off
        available: 1 GiB, used: 0 B
        reservation: None, quota: None
      oxp_ab94a812-86ce-428c-bbbb-6ce1ab0b071b/crypt/debug - id: b7dddd52-7b0f-4f7a-91f2-0535505d1a61, compression: gzip-9
        available: 1 GiB, used: 0 B
        reservation: None, quota: Some(ByteCount(107374182400))
      oxp_ab94a812-86ce-428c-bbbb-6ce1ab0b071b/crypt/zone - id: b95b2a37-a956-4e8e-9685-7f3300201b87, compression: off
        available: 1 GiB, used: 0 B
        reservation: None, quota: None
      oxp_0477165a-a72e-4814-b8d6-74aa02cb2040/crypt/external_dns - id: bbf4866b-410d-4cd1-9aa8-49f9949b90f4, compression: off
        available: 1 GiB, used: 0 B
        reservation: None, quota: None
      oxp_f96f5901-2907-4f21-bfeb-772f8a3c4e44/crypt/internal_dns - id: bdfed92e-135f-457d-accc-55352482e4f4, compression: off
        available: 1 GiB, used: 0 B
        reservation: None, quota: None
      oxp_f96f5901-2907-4f21-bfeb-772f8a3c4e44/crypt/zone - id: c58320b8-b301-43d0-bb19-d95508d47e6a, compression: off
        available: 1 GiB, used: 0 B
        reservation: None, quota: None
      oxp_0477165a-a72e-4814-b8d6-74aa02cb2040/crypt/clickhouse - id: d388f8e3-4f92-4c54-a118-34ddad36df74, compression: off
        available: 1 GiB, used: 0 B
        reservation: None, quota: None
      oxp_ab94a812-86ce-428c-bbbb-6ce1ab0b071b/crypt/zone/oxz_crucible_4a81477d-5a28-4246-93ef-01db835a5c5e - id: d44e6d10-25f4-4161-b908-6f4c8fe22c8d, compression: off
        available: 1 GiB, used: 0 B
        reservation: None, quota: None
      oxp_0477165a-a72e-4814-b8d6-74aa02cb2040/crucible - id: d495dcb0-eee5-41a7-ae37-1b82ea5db3e5, compression: off
        available: 1 GiB, used: 0 B
        reservation: None, quota: None
      oxp_f96f5901-2907-4f21-bfeb-772f8a3c4e44/crypt/debug - id: d940619b-769c-47be-9482-99a4db059e9e, compression: gzip-9
        available: 1 GiB, used: 0 B
        reservation: None, quota: Some(ByteCount(107374182400))
      oxp_0477165a-a72e-4814-b8d6-74aa02cb2040/crypt/zone/oxz_external_dns_03ba2f16-8b5e-41c4-906d-5a7a0af460ef - id: da056dfb-4eaf-4fdc-bb7c-1df3002cde45, compression: off
        available: 1 GiB, used: 0 B
        reservation: None, quota: None
      oxp_f96f5901-2907-4f21-bfeb-772f8a3c4e44/crypt/zone/oxz_crucible_pantry_17ed8f62-8cd0-416c-86d1-5eaf6f7358ef - id: ded8a905-1f03-4cac-b0e6-7aedf4d4bba6, compression: off
        available: 1 GiB, used: 0 B
        reservation: None, quota: None
      oxp_ab94a812-86ce-428c-bbbb-6ce1ab0b071b/crucible - id: e46c0314-be52-496a-94d5-68af12502b8c, compression: off
        available: 1 GiB, used: 0 B
        reservation: None, quota: None
      oxp_0477165a-a72e-4814-b8d6-74aa02cb2040/crypt/internal_dns - id: e559f88f-47e2-4565-b3dd-7027d23e4076, compression: off
        available: 1 GiB, used: 0 B
        reservation: None, quota: None
      oxp_ab94a812-86ce-428c-bbbb-6ce1ab0b071b/crypt/zone/oxz_nexus_d856156c-2bc2-41ad-beef-7ca1da5802d3 - id: ec93753f-fcd0-4624-8dcc-328dabb3f322, compression: off
        available: 1 GiB, used: 0 B
        reservation: None, quota: None
      oxp_0477165a-a72e-4814-b8d6-74aa02cb2040/crypt/zone/oxz_clickhouse_a27817ff-db8d-49ba-9682-9e3c13bc4e4b - id: ff1c7f38-0cf7-4d8a-bc78-b0dd66d22d72, compression: off
        available: 1 GiB, used: 0 B
        reservation: None, quota: None

LEDGERED SLED CONFIG
    generation: 2
    remove_mupdate_override: None
    desired host phase 2 slot a: keep current contents
    desired host phase 2 slot b: keep current contents
    DISKS: 3
<<<<<<< HEAD
        ID                                       ZPOOL_ID                                 VENDOR          MODEL          SERIAL                                      
        2b4bce7e-8346-416c-b409-a31593b77202     ab94a812-86ce-428c-bbbb-6ce1ab0b071b     fake-vendor     fake-model     serial-ab94a812-86ce-428c-bbbb-6ce1ab0b071b 
        6a5a31ab-4edc-44e0-a7a1-4190bfe582f7     0477165a-a72e-4814-b8d6-74aa02cb2040     fake-vendor     fake-model     serial-0477165a-a72e-4814-b8d6-74aa02cb2040 
        f7e6334e-7e25-472e-a418-62caeaccd329     f96f5901-2907-4f21-bfeb-772f8a3c4e44     fake-vendor     fake-model     serial-f96f5901-2907-4f21-bfeb-772f8a3c4e44 
    DATASETS: 33
        ID                                       NAME                                                                                                             COMPRESSION     QUOTA       RESERVATION 
        0f224584-6071-4b5b-b972-874e2ee23d1a     oxp_0477165a-a72e-4814-b8d6-74aa02cb2040/crypt/zone/oxz_ntp_ac5bb28e-91d5-42f3-a57a-d84e1c414c17                 off             none        none        
        0f73a8f1-cd2f-4111-b2fe-ea7c7759a367     oxp_f96f5901-2907-4f21-bfeb-772f8a3c4e44/crypt/zone/oxz_internal_dns_ffbf02f0-261d-4723-b613-eb861245acbd        off             none        none        
        1fb12c03-835f-4922-ab42-055811ddfa35     oxp_0477165a-a72e-4814-b8d6-74aa02cb2040/crypt/zone/oxz_nexus_a67ac9b3-427b-4ea6-a891-1c76a22720f5               off             none        none        
        21d5fcc0-b87a-4818-b301-6c9fc27676c6     oxp_0477165a-a72e-4814-b8d6-74aa02cb2040/crypt/debug                                                             gzip-9          100 GiB     none        
        359afcd0-c3b4-4f9a-89a7-e6c710fe52c1     oxp_0477165a-a72e-4814-b8d6-74aa02cb2040/crypt/zone/oxz_crucible_pantry_534dad87-2b4c-4250-8ad9-2ec1d93b2994     off             none        none        
        3944a161-4e9e-4382-9c38-bd73f8b74871     oxp_f96f5901-2907-4f21-bfeb-772f8a3c4e44/crypt/zone/oxz_external_dns_5954ecdc-c5ad-49a6-9c5f-4689f783ba83        off             none        none        
        40b91d92-c810-46a2-9058-55b3675d29cd     oxp_0477165a-a72e-4814-b8d6-74aa02cb2040/crypt/zone                                                              off             none        none        
        4b816d21-0aa3-4904-a828-6541c3aceac3     oxp_ab94a812-86ce-428c-bbbb-6ce1ab0b071b/crypt/external_dns                                                      off             none        none        
        5f1cbe29-50c7-4b66-9593-93215cf15e15     oxp_f96f5901-2907-4f21-bfeb-772f8a3c4e44/crypt/zone/oxz_crucible_f4dc5b5d-6eb6-40a9-a079-971eca862285            off             none        none        
        76bf521b-7146-4c84-8aec-1cdaaa4d2dd5     oxp_f96f5901-2907-4f21-bfeb-772f8a3c4e44/crypt/external_dns                                                      off             none        none        
        776b3d91-ba2e-4fbf-9acc-8250d833347c     oxp_f96f5901-2907-4f21-bfeb-772f8a3c4e44/crucible                                                                off             none        none        
        88873690-de60-4b21-a0f4-cf1151ada67b     oxp_0477165a-a72e-4814-b8d6-74aa02cb2040/crypt/zone/oxz_crucible_397841de-588e-4fe7-94ee-a944b7340074            off             none        none        
        95c0dfaf-a768-40c6-9b0c-29df24a9c608     oxp_0477165a-a72e-4814-b8d6-74aa02cb2040/crypt/zone/oxz_internal_dns_4692cc31-6eb6-437c-9634-9688663d06ae        off             none        none        
        9bf9bbf2-3ff6-4ec6-9f91-cf2c1719b2bf     oxp_f96f5901-2907-4f21-bfeb-772f8a3c4e44/crypt/zone/oxz_nexus_056fd45c-2498-4ce4-8c97-79dfc9321080               off             none        none        
        a0e90077-1fa7-41a0-90c2-f3df934b382a     oxp_ab94a812-86ce-428c-bbbb-6ce1ab0b071b/crypt/zone/oxz_internal_dns_587da9e8-8fc0-4854-b585-070741a7b00d        off             none        none        
        a7ff14f8-b85a-4ebc-8c43-d57f32f85cff     oxp_ab94a812-86ce-428c-bbbb-6ce1ab0b071b/crypt/zone/oxz_external_dns_83ac30bd-ae85-4d6b-84c3-add02d3214cf        off             none        none        
        b4e595b6-b1fe-4660-99f7-65c631f7753a     oxp_ab94a812-86ce-428c-bbbb-6ce1ab0b071b/crypt/internal_dns                                                      off             none        none        
        b630c4b8-5ced-412d-90c6-8652c9ad0d41     oxp_ab94a812-86ce-428c-bbbb-6ce1ab0b071b/crypt/zone/oxz_crucible_pantry_dc2666e6-4c3e-4b8e-99bc-bcdb5f8986e1     off             none        none        
        b7dddd52-7b0f-4f7a-91f2-0535505d1a61     oxp_ab94a812-86ce-428c-bbbb-6ce1ab0b071b/crypt/debug                                                             gzip-9          100 GiB     none        
        b95b2a37-a956-4e8e-9685-7f3300201b87     oxp_ab94a812-86ce-428c-bbbb-6ce1ab0b071b/crypt/zone                                                              off             none        none        
        bbf4866b-410d-4cd1-9aa8-49f9949b90f4     oxp_0477165a-a72e-4814-b8d6-74aa02cb2040/crypt/external_dns                                                      off             none        none        
        bdfed92e-135f-457d-accc-55352482e4f4     oxp_f96f5901-2907-4f21-bfeb-772f8a3c4e44/crypt/internal_dns                                                      off             none        none        
        c58320b8-b301-43d0-bb19-d95508d47e6a     oxp_f96f5901-2907-4f21-bfeb-772f8a3c4e44/crypt/zone                                                              off             none        none        
        d388f8e3-4f92-4c54-a118-34ddad36df74     oxp_0477165a-a72e-4814-b8d6-74aa02cb2040/crypt/clickhouse                                                        off             none        none        
        d44e6d10-25f4-4161-b908-6f4c8fe22c8d     oxp_ab94a812-86ce-428c-bbbb-6ce1ab0b071b/crypt/zone/oxz_crucible_4a81477d-5a28-4246-93ef-01db835a5c5e            off             none        none        
        d495dcb0-eee5-41a7-ae37-1b82ea5db3e5     oxp_0477165a-a72e-4814-b8d6-74aa02cb2040/crucible                                                                off             none        none        
        d940619b-769c-47be-9482-99a4db059e9e     oxp_f96f5901-2907-4f21-bfeb-772f8a3c4e44/crypt/debug                                                             gzip-9          100 GiB     none        
        da056dfb-4eaf-4fdc-bb7c-1df3002cde45     oxp_0477165a-a72e-4814-b8d6-74aa02cb2040/crypt/zone/oxz_external_dns_03ba2f16-8b5e-41c4-906d-5a7a0af460ef        off             none        none        
        ded8a905-1f03-4cac-b0e6-7aedf4d4bba6     oxp_f96f5901-2907-4f21-bfeb-772f8a3c4e44/crypt/zone/oxz_crucible_pantry_17ed8f62-8cd0-416c-86d1-5eaf6f7358ef     off             none        none        
        e46c0314-be52-496a-94d5-68af12502b8c     oxp_ab94a812-86ce-428c-bbbb-6ce1ab0b071b/crucible                                                                off             none        none        
        e559f88f-47e2-4565-b3dd-7027d23e4076     oxp_0477165a-a72e-4814-b8d6-74aa02cb2040/crypt/internal_dns                                                      off             none        none        
        ec93753f-fcd0-4624-8dcc-328dabb3f322     oxp_ab94a812-86ce-428c-bbbb-6ce1ab0b071b/crypt/zone/oxz_nexus_d856156c-2bc2-41ad-beef-7ca1da5802d3               off             none        none        
        ff1c7f38-0cf7-4d8a-bc78-b0dd66d22d72     oxp_0477165a-a72e-4814-b8d6-74aa02cb2040/crypt/zone/oxz_clickhouse_a27817ff-db8d-49ba-9682-9e3c13bc4e4b          off             none        none        
    ZONES: 17
        ID                                       KIND                IMAGE_SOURCE    
        03ba2f16-8b5e-41c4-906d-5a7a0af460ef     external_dns        install-dataset 
        056fd45c-2498-4ce4-8c97-79dfc9321080     nexus               install-dataset 
        17ed8f62-8cd0-416c-86d1-5eaf6f7358ef     crucible_pantry     install-dataset 
        397841de-588e-4fe7-94ee-a944b7340074     crucible            install-dataset 
        4692cc31-6eb6-437c-9634-9688663d06ae     internal_dns        install-dataset 
        4a81477d-5a28-4246-93ef-01db835a5c5e     crucible            install-dataset 
        534dad87-2b4c-4250-8ad9-2ec1d93b2994     crucible_pantry     install-dataset 
        587da9e8-8fc0-4854-b585-070741a7b00d     internal_dns        install-dataset 
        5954ecdc-c5ad-49a6-9c5f-4689f783ba83     external_dns        install-dataset 
        83ac30bd-ae85-4d6b-84c3-add02d3214cf     external_dns        install-dataset 
        a27817ff-db8d-49ba-9682-9e3c13bc4e4b     clickhouse          install-dataset 
        a67ac9b3-427b-4ea6-a891-1c76a22720f5     nexus               install-dataset 
        ac5bb28e-91d5-42f3-a57a-d84e1c414c17     internal_ntp        install-dataset 
        d856156c-2bc2-41ad-beef-7ca1da5802d3     nexus               install-dataset 
        dc2666e6-4c3e-4b8e-99bc-bcdb5f8986e1     crucible_pantry     install-dataset 
        f4dc5b5d-6eb6-40a9-a079-971eca862285     crucible            install-dataset 
        ffbf02f0-261d-4723-b613-eb861245acbd     internal_dns        install-dataset 
=======
        ID                                           ZPOOL_ID                                     VENDOR              MODEL              SERIAL                                      
        2b4bce7e-8346-416c-b409-a31593b77202         ab94a812-86ce-428c-bbbb-6ce1ab0b071b         fake-vendor         fake-model         serial-ab94a812-86ce-428c-bbbb-6ce1ab0b071b 
        6a5a31ab-4edc-44e0-a7a1-4190bfe582f7         0477165a-a72e-4814-b8d6-74aa02cb2040         fake-vendor         fake-model         serial-0477165a-a72e-4814-b8d6-74aa02cb2040 
        f7e6334e-7e25-472e-a418-62caeaccd329         f96f5901-2907-4f21-bfeb-772f8a3c4e44         fake-vendor         fake-model         serial-f96f5901-2907-4f21-bfeb-772f8a3c4e44 
    DATASETS: 33
        ID                                           NAME                                                                                                                 COMPRESSION         QUOTA           RESERVATION 
        0f224584-6071-4b5b-b972-874e2ee23d1a         oxp_0477165a-a72e-4814-b8d6-74aa02cb2040/crypt/zone/oxz_ntp_ac5bb28e-91d5-42f3-a57a-d84e1c414c17                     off                 none            none        
        0f73a8f1-cd2f-4111-b2fe-ea7c7759a367         oxp_f96f5901-2907-4f21-bfeb-772f8a3c4e44/crypt/zone/oxz_internal_dns_ffbf02f0-261d-4723-b613-eb861245acbd            off                 none            none        
        1fb12c03-835f-4922-ab42-055811ddfa35         oxp_0477165a-a72e-4814-b8d6-74aa02cb2040/crypt/zone/oxz_nexus_a67ac9b3-427b-4ea6-a891-1c76a22720f5                   off                 none            none        
        21d5fcc0-b87a-4818-b301-6c9fc27676c6         oxp_0477165a-a72e-4814-b8d6-74aa02cb2040/crypt/debug                                                                 gzip-9              100 GiB         none        
        359afcd0-c3b4-4f9a-89a7-e6c710fe52c1         oxp_0477165a-a72e-4814-b8d6-74aa02cb2040/crypt/zone/oxz_crucible_pantry_534dad87-2b4c-4250-8ad9-2ec1d93b2994         off                 none            none        
        3944a161-4e9e-4382-9c38-bd73f8b74871         oxp_f96f5901-2907-4f21-bfeb-772f8a3c4e44/crypt/zone/oxz_external_dns_5954ecdc-c5ad-49a6-9c5f-4689f783ba83            off                 none            none        
        40b91d92-c810-46a2-9058-55b3675d29cd         oxp_0477165a-a72e-4814-b8d6-74aa02cb2040/crypt/zone                                                                  off                 none            none        
        4b816d21-0aa3-4904-a828-6541c3aceac3         oxp_ab94a812-86ce-428c-bbbb-6ce1ab0b071b/crypt/external_dns                                                          off                 none            none        
        5f1cbe29-50c7-4b66-9593-93215cf15e15         oxp_f96f5901-2907-4f21-bfeb-772f8a3c4e44/crypt/zone/oxz_crucible_f4dc5b5d-6eb6-40a9-a079-971eca862285                off                 none            none        
        76bf521b-7146-4c84-8aec-1cdaaa4d2dd5         oxp_f96f5901-2907-4f21-bfeb-772f8a3c4e44/crypt/external_dns                                                          off                 none            none        
        776b3d91-ba2e-4fbf-9acc-8250d833347c         oxp_f96f5901-2907-4f21-bfeb-772f8a3c4e44/crucible                                                                    off                 none            none        
        88873690-de60-4b21-a0f4-cf1151ada67b         oxp_0477165a-a72e-4814-b8d6-74aa02cb2040/crypt/zone/oxz_crucible_397841de-588e-4fe7-94ee-a944b7340074                off                 none            none        
        95c0dfaf-a768-40c6-9b0c-29df24a9c608         oxp_0477165a-a72e-4814-b8d6-74aa02cb2040/crypt/zone/oxz_internal_dns_4692cc31-6eb6-437c-9634-9688663d06ae            off                 none            none        
        9bf9bbf2-3ff6-4ec6-9f91-cf2c1719b2bf         oxp_f96f5901-2907-4f21-bfeb-772f8a3c4e44/crypt/zone/oxz_nexus_056fd45c-2498-4ce4-8c97-79dfc9321080                   off                 none            none        
        a0e90077-1fa7-41a0-90c2-f3df934b382a         oxp_ab94a812-86ce-428c-bbbb-6ce1ab0b071b/crypt/zone/oxz_internal_dns_587da9e8-8fc0-4854-b585-070741a7b00d            off                 none            none        
        a7ff14f8-b85a-4ebc-8c43-d57f32f85cff         oxp_ab94a812-86ce-428c-bbbb-6ce1ab0b071b/crypt/zone/oxz_external_dns_83ac30bd-ae85-4d6b-84c3-add02d3214cf            off                 none            none        
        b4e595b6-b1fe-4660-99f7-65c631f7753a         oxp_ab94a812-86ce-428c-bbbb-6ce1ab0b071b/crypt/internal_dns                                                          off                 none            none        
        b630c4b8-5ced-412d-90c6-8652c9ad0d41         oxp_ab94a812-86ce-428c-bbbb-6ce1ab0b071b/crypt/zone/oxz_crucible_pantry_dc2666e6-4c3e-4b8e-99bc-bcdb5f8986e1         off                 none            none        
        b7dddd52-7b0f-4f7a-91f2-0535505d1a61         oxp_ab94a812-86ce-428c-bbbb-6ce1ab0b071b/crypt/debug                                                                 gzip-9              100 GiB         none        
        b95b2a37-a956-4e8e-9685-7f3300201b87         oxp_ab94a812-86ce-428c-bbbb-6ce1ab0b071b/crypt/zone                                                                  off                 none            none        
        bbf4866b-410d-4cd1-9aa8-49f9949b90f4         oxp_0477165a-a72e-4814-b8d6-74aa02cb2040/crypt/external_dns                                                          off                 none            none        
        bdfed92e-135f-457d-accc-55352482e4f4         oxp_f96f5901-2907-4f21-bfeb-772f8a3c4e44/crypt/internal_dns                                                          off                 none            none        
        c58320b8-b301-43d0-bb19-d95508d47e6a         oxp_f96f5901-2907-4f21-bfeb-772f8a3c4e44/crypt/zone                                                                  off                 none            none        
        d388f8e3-4f92-4c54-a118-34ddad36df74         oxp_0477165a-a72e-4814-b8d6-74aa02cb2040/crypt/clickhouse                                                            off                 none            none        
        d44e6d10-25f4-4161-b908-6f4c8fe22c8d         oxp_ab94a812-86ce-428c-bbbb-6ce1ab0b071b/crypt/zone/oxz_crucible_4a81477d-5a28-4246-93ef-01db835a5c5e                off                 none            none        
        d495dcb0-eee5-41a7-ae37-1b82ea5db3e5         oxp_0477165a-a72e-4814-b8d6-74aa02cb2040/crucible                                                                    off                 none            none        
        d940619b-769c-47be-9482-99a4db059e9e         oxp_f96f5901-2907-4f21-bfeb-772f8a3c4e44/crypt/debug                                                                 gzip-9              100 GiB         none        
        da056dfb-4eaf-4fdc-bb7c-1df3002cde45         oxp_0477165a-a72e-4814-b8d6-74aa02cb2040/crypt/zone/oxz_external_dns_03ba2f16-8b5e-41c4-906d-5a7a0af460ef            off                 none            none        
        ded8a905-1f03-4cac-b0e6-7aedf4d4bba6         oxp_f96f5901-2907-4f21-bfeb-772f8a3c4e44/crypt/zone/oxz_crucible_pantry_17ed8f62-8cd0-416c-86d1-5eaf6f7358ef         off                 none            none        
        e46c0314-be52-496a-94d5-68af12502b8c         oxp_ab94a812-86ce-428c-bbbb-6ce1ab0b071b/crucible                                                                    off                 none            none        
        e559f88f-47e2-4565-b3dd-7027d23e4076         oxp_0477165a-a72e-4814-b8d6-74aa02cb2040/crypt/internal_dns                                                          off                 none            none        
        ec93753f-fcd0-4624-8dcc-328dabb3f322         oxp_ab94a812-86ce-428c-bbbb-6ce1ab0b071b/crypt/zone/oxz_nexus_d856156c-2bc2-41ad-beef-7ca1da5802d3                   off                 none            none        
        ff1c7f38-0cf7-4d8a-bc78-b0dd66d22d72         oxp_0477165a-a72e-4814-b8d6-74aa02cb2040/crypt/zone/oxz_clickhouse_a27817ff-db8d-49ba-9682-9e3c13bc4e4b              off                 none            none        
    ZONES: 17
        ID                                           KIND                    IMAGE_SOURCE    
        03ba2f16-8b5e-41c4-906d-5a7a0af460ef         external_dns            install-dataset 
        056fd45c-2498-4ce4-8c97-79dfc9321080         nexus                   install-dataset 
        17ed8f62-8cd0-416c-86d1-5eaf6f7358ef         crucible_pantry         install-dataset 
        397841de-588e-4fe7-94ee-a944b7340074         crucible                install-dataset 
        4692cc31-6eb6-437c-9634-9688663d06ae         internal_dns            install-dataset 
        4a81477d-5a28-4246-93ef-01db835a5c5e         crucible                install-dataset 
        534dad87-2b4c-4250-8ad9-2ec1d93b2994         crucible_pantry         install-dataset 
        587da9e8-8fc0-4854-b585-070741a7b00d         internal_dns            install-dataset 
        5954ecdc-c5ad-49a6-9c5f-4689f783ba83         external_dns            install-dataset 
        83ac30bd-ae85-4d6b-84c3-add02d3214cf         external_dns            install-dataset 
        a27817ff-db8d-49ba-9682-9e3c13bc4e4b         clickhouse              install-dataset 
        a67ac9b3-427b-4ea6-a891-1c76a22720f5         nexus                   install-dataset 
        ac5bb28e-91d5-42f3-a57a-d84e1c414c17         internal_ntp            install-dataset 
        d856156c-2bc2-41ad-beef-7ca1da5802d3         nexus                   install-dataset 
        dc2666e6-4c3e-4b8e-99bc-bcdb5f8986e1         crucible_pantry         install-dataset 
        f4dc5b5d-6eb6-40a9-a079-971eca862285         crucible                install-dataset 
        ffbf02f0-261d-4723-b613-eb861245acbd         internal_dns            install-dataset 
>>>>>>> 3db43b91
    boot disk slot: FAILED TO DETERMINE: constructed via debug_assume_success()
    slot A details UNAVAILABLE: constructed via debug_assume_success()
    slot B details UNAVAILABLE: constructed via debug_assume_success()
    last reconciled config: matches ledgered config
        no orphaned datasets
        all disks reconciled successfully
        all datasets reconciled successfully
        all zones reconciled successfully
    reconciler task status: idle (finished at <REDACTED_TIMESTAMP> after running for <REDACTED_DURATION>s)
<<<<<<< HEAD
ORPHANED DATASETS

sled 2eb69596-f081-4e2d-9425-9994926e0832 (serial serial1)
    no orphaned datasets

sled 32d8d836-4d8a-4e54-8fa9-f31d79c42646 (serial serial2)
    no orphaned datasets

sled 89d02b1b-478c-401a-8e28-7a26f74fa41b (serial serial0)
    no orphaned datasets
=======
>>>>>>> 3db43b91

KEEPER MEMBERSHIP
    no membership retrieved




> # Plan a blueprint run -- this will cause zones and disks on the expunged
> # sled to be expunged.
> blueprint-plan latest
INFO skipping noop image source check for all sleds, reason: no target release is currently set
INFO sufficient BoundaryNtp zones exist in plan, desired_count: 0, current_count: 0
INFO sufficient Clickhouse zones exist in plan, desired_count: 1, current_count: 1
INFO sufficient ClickhouseKeeper zones exist in plan, desired_count: 0, current_count: 0
INFO sufficient ClickhouseServer zones exist in plan, desired_count: 0, current_count: 0
INFO sufficient CockroachDb zones exist in plan, desired_count: 0, current_count: 0
INFO sufficient CruciblePantry zones exist in plan, desired_count: 3, current_count: 3
INFO sufficient InternalDns zones exist in plan, desired_count: 3, current_count: 3
INFO sufficient ExternalDns zones exist in plan, desired_count: 3, current_count: 3
INFO sufficient Nexus zones exist in plan, desired_count: 3, current_count: 3
INFO sufficient Oximeter zones exist in plan, desired_count: 0, current_count: 0
WARN cannot issue more SP updates (no current artifacts)
INFO all zones up-to-date
INFO will ensure cockroachdb setting, setting: cluster.preserve_downgrade_option, value: DoNotModify
generated blueprint 86db3308-f817-4626-8838-4085949a6a41 based on parent blueprint ade5749d-bdf3-4fab-a8ae-00bea01b3a5a

> blueprint-diff ade5749d-bdf3-4fab-a8ae-00bea01b3a5a latest
from: blueprint ade5749d-bdf3-4fab-a8ae-00bea01b3a5a
to:   blueprint 86db3308-f817-4626-8838-4085949a6a41

 MODIFIED SLEDS:

  sled 32d8d836-4d8a-4e54-8fa9-f31d79c42646 (active -> decommissioned, config generation 2 -> 3):

    host phase 2 contents:
    ------------------------
    slot   boot image source
    ------------------------
    A      current contents 
    B      current contents 


    physical disks:
    ---------------------------------------------------------------------------------------
    vendor        model        serial                                        disposition   
    ---------------------------------------------------------------------------------------
*   fake-vendor   fake-model   serial-2db3c119-38fa-41c0-8dbe-89689b84d655   - in service  
     └─                                                                      + expunged ✓  
*   fake-vendor   fake-model   serial-687e054b-a9b5-4404-8b3f-0ea119c44a6a   - in service  
     └─                                                                      + expunged ✓  
*   fake-vendor   fake-model   serial-a4e8a5cc-cd1c-4a08-bcf1-31785f7cda28   - in service  
     └─                                                                      + expunged ✓  


    datasets:
    -------------------------------------------------------------------------------------------------------------------------------------------------------------------------------------------------
    dataset name                                                                                            dataset id                             disposition    quota     reservation   compression
    -------------------------------------------------------------------------------------------------------------------------------------------------------------------------------------------------
*   oxp_2db3c119-38fa-41c0-8dbe-89689b84d655/crucible                                                       0c8f7b7f-a3d5-48a4-83b9-1185bafc58a5   - in service   none      none          off        
     └─                                                                                                                                            + expunged                                        
*   oxp_687e054b-a9b5-4404-8b3f-0ea119c44a6a/crucible                                                       35d5e16f-f07a-465d-b206-6abf433220b8   - in service   none      none          off        
     └─                                                                                                                                            + expunged                                        
*   oxp_a4e8a5cc-cd1c-4a08-bcf1-31785f7cda28/crucible                                                       76d8c526-6f3b-45a9-9127-168a1d828b0b   - in service   none      none          off        
     └─                                                                                                                                            + expunged                                        
*   oxp_2db3c119-38fa-41c0-8dbe-89689b84d655/crypt/zone                                                     d2f8776d-904d-4f0d-845b-3c1b8c52ef39   - in service   none      none          off        
     └─                                                                                                                                            + expunged                                        
*   oxp_687e054b-a9b5-4404-8b3f-0ea119c44a6a/crypt/zone                                                     3dd06653-b053-408c-ad50-c1f61a112434   - in service   none      none          off        
     └─                                                                                                                                            + expunged                                        
*   oxp_a4e8a5cc-cd1c-4a08-bcf1-31785f7cda28/crypt/zone                                                     4ed42a5a-53b7-4408-a13d-8455d932990e   - in service   none      none          off        
     └─                                                                                                                                            + expunged                                        
*   oxp_2db3c119-38fa-41c0-8dbe-89689b84d655/crypt/zone/oxz_crucible_6c2a57b0-2de0-4409-a6b9-c9aa5614eefa   c9e92a11-b24b-4580-97bb-6aee8d927793   - in service   none      none          off        
     └─                                                                                                                                            + expunged                                        
*   oxp_687e054b-a9b5-4404-8b3f-0ea119c44a6a/crypt/zone/oxz_crucible_99a750b2-724d-4828-ae5f-0df1aad90166   9b525ee7-7517-41d4-a759-0bf18f465c09   - in service   none      none          off        
     └─                                                                                                                                            + expunged                                        
*   oxp_a4e8a5cc-cd1c-4a08-bcf1-31785f7cda28/crypt/zone/oxz_crucible_e668d83e-a28c-42dc-b574-467e57403cc1   0ecfbafe-4999-42bb-8b4d-870169e701f8   - in service   none      none          off        
     └─                                                                                                                                            + expunged                                        
*   oxp_2db3c119-38fa-41c0-8dbe-89689b84d655/crypt/zone/oxz_ntp_0ab3dbe9-8387-4600-b097-cb71ee91ee83        5e59c7a5-09e9-43c5-8708-0e8a83624265   - in service   none      none          off        
     └─                                                                                                                                            + expunged                                        
*   oxp_2db3c119-38fa-41c0-8dbe-89689b84d655/crypt/debug                                                    5ca9e07e-a50d-41e5-b154-9bfcdc74d0a0   - in service   100 GiB   none          gzip-9     
     └─                                                                                                                                            + expunged                                        
*   oxp_687e054b-a9b5-4404-8b3f-0ea119c44a6a/crypt/debug                                                    22d6d9e3-3e59-4474-aafe-7adf916360f3   - in service   100 GiB   none          gzip-9     
     └─                                                                                                                                            + expunged                                        
*   oxp_a4e8a5cc-cd1c-4a08-bcf1-31785f7cda28/crypt/debug                                                    48beaa78-a41c-4ce3-ae7f-f5e4194def58   - in service   100 GiB   none          gzip-9     
     └─                                                                                                                                            + expunged                                        


    omicron zones:
    ---------------------------------------------------------------------------------------------------------------
    zone type      zone id                                image source      disposition      underlay IP           
    ---------------------------------------------------------------------------------------------------------------
*   crucible       6c2a57b0-2de0-4409-a6b9-c9aa5614eefa   install dataset   - in service     fd00:1122:3344:103::22
     └─                                                                     + expunged ✓                           
*   crucible       99a750b2-724d-4828-ae5f-0df1aad90166   install dataset   - in service     fd00:1122:3344:103::23
     └─                                                                     + expunged ✓                           
*   crucible       e668d83e-a28c-42dc-b574-467e57403cc1   install dataset   - in service     fd00:1122:3344:103::24
     └─                                                                     + expunged ✓                           
*   internal_ntp   0ab3dbe9-8387-4600-b097-cb71ee91ee83   install dataset   - in service     fd00:1122:3344:103::21
     └─                                                                     + expunged ✓                           


 COCKROACHDB SETTINGS:
    state fingerprint:::::::::::::::::   (none) (unchanged)
    cluster.preserve_downgrade_option:   (do not modify) (unchanged)

 METADATA:
    internal DNS version:::   1 (unchanged)
    external DNS version:::   1 (unchanged)
    target release min gen:   1 (unchanged)

 OXIMETER SETTINGS:
    generation:   1 (unchanged)
    read from::   SingleNode (unchanged)


internal DNS:
* DNS zone: "control-plane.oxide.internal": 
    name: 03ba2f16-8b5e-41c4-906d-5a7a0af460ef.host          (records: 1)
        AAAA fd00:1122:3344:101::26
    name: 056fd45c-2498-4ce4-8c97-79dfc9321080.host          (records: 1)
        AAAA fd00:1122:3344:101::24
-   name: 0ab3dbe9-8387-4600-b097-cb71ee91ee83.host          (records: 1)
-       AAAA fd00:1122:3344:103::21
    name: 17ed8f62-8cd0-416c-86d1-5eaf6f7358ef.host          (records: 1)
        AAAA fd00:1122:3344:101::2b
    name: 18b3781d-571b-4d7c-b65d-18a452e5a64a.host          (records: 1)
        AAAA fd00:1122:3344:102::21
    name: 2eb69596-f081-4e2d-9425-9994926e0832.sled          (records: 1)
        AAAA fd00:1122:3344:102::1
    name: 32d8d836-4d8a-4e54-8fa9-f31d79c42646.sled          (records: 1)
        AAAA fd00:1122:3344:103::1
    name: 397841de-588e-4fe7-94ee-a944b7340074.host          (records: 1)
        AAAA fd00:1122:3344:101::2c
    name: 4692cc31-6eb6-437c-9634-9688663d06ae.host          (records: 1)
        AAAA fd00:1122:3344:1::1
    name: 4a81477d-5a28-4246-93ef-01db835a5c5e.host          (records: 1)
        AAAA fd00:1122:3344:101::2d
    name: 534dad87-2b4c-4250-8ad9-2ec1d93b2994.host          (records: 1)
        AAAA fd00:1122:3344:101::29
    name: 587da9e8-8fc0-4854-b585-070741a7b00d.host          (records: 1)
        AAAA fd00:1122:3344:2::1
    name: 5954ecdc-c5ad-49a6-9c5f-4689f783ba83.host          (records: 1)
        AAAA fd00:1122:3344:101::28
-   name: 6c2a57b0-2de0-4409-a6b9-c9aa5614eefa.host          (records: 1)
-       AAAA fd00:1122:3344:103::22
    name: 83ac30bd-ae85-4d6b-84c3-add02d3214cf.host          (records: 1)
        AAAA fd00:1122:3344:101::27
    name: 89d02b1b-478c-401a-8e28-7a26f74fa41b.sled          (records: 1)
        AAAA fd00:1122:3344:101::1
-   name: 99a750b2-724d-4828-ae5f-0df1aad90166.host          (records: 1)
-       AAAA fd00:1122:3344:103::23
    name: @                                                  (records: 3)
        NS   ns1.control-plane.oxide.internal
        NS   ns2.control-plane.oxide.internal
        NS   ns3.control-plane.oxide.internal
    name: _clickhouse-admin-single-server._tcp               (records: 1)
        SRV  port  8888 a27817ff-db8d-49ba-9682-9e3c13bc4e4b.host.control-plane.oxide.internal
    name: _clickhouse-native._tcp                            (records: 1)
        SRV  port  9000 a27817ff-db8d-49ba-9682-9e3c13bc4e4b.host.control-plane.oxide.internal
    name: _clickhouse._tcp                                   (records: 1)
        SRV  port  8123 a27817ff-db8d-49ba-9682-9e3c13bc4e4b.host.control-plane.oxide.internal
    name: _crucible-pantry._tcp                              (records: 3)
        SRV  port 17000 17ed8f62-8cd0-416c-86d1-5eaf6f7358ef.host.control-plane.oxide.internal
        SRV  port 17000 534dad87-2b4c-4250-8ad9-2ec1d93b2994.host.control-plane.oxide.internal
        SRV  port 17000 dc2666e6-4c3e-4b8e-99bc-bcdb5f8986e1.host.control-plane.oxide.internal
    name: _crucible._tcp.397841de-588e-4fe7-94ee-a944b7340074 (records: 1)
        SRV  port 32345 397841de-588e-4fe7-94ee-a944b7340074.host.control-plane.oxide.internal
    name: _crucible._tcp.4a81477d-5a28-4246-93ef-01db835a5c5e (records: 1)
        SRV  port 32345 4a81477d-5a28-4246-93ef-01db835a5c5e.host.control-plane.oxide.internal
-   name: _crucible._tcp.6c2a57b0-2de0-4409-a6b9-c9aa5614eefa (records: 1)
-       SRV  port 32345 6c2a57b0-2de0-4409-a6b9-c9aa5614eefa.host.control-plane.oxide.internal
-   name: _crucible._tcp.99a750b2-724d-4828-ae5f-0df1aad90166 (records: 1)
-       SRV  port 32345 99a750b2-724d-4828-ae5f-0df1aad90166.host.control-plane.oxide.internal
    name: _crucible._tcp.b61b7c3c-d665-44b3-9312-794aa81c59de (records: 1)
        SRV  port 32345 b61b7c3c-d665-44b3-9312-794aa81c59de.host.control-plane.oxide.internal
    name: _crucible._tcp.b957d6cf-f7b2-4bee-9928-c5fde8c59e04 (records: 1)
        SRV  port 32345 b957d6cf-f7b2-4bee-9928-c5fde8c59e04.host.control-plane.oxide.internal
    name: _crucible._tcp.e246f5e3-0650-4afc-860f-ee7114d309c5 (records: 1)
        SRV  port 32345 e246f5e3-0650-4afc-860f-ee7114d309c5.host.control-plane.oxide.internal
-   name: _crucible._tcp.e668d83e-a28c-42dc-b574-467e57403cc1 (records: 1)
-       SRV  port 32345 e668d83e-a28c-42dc-b574-467e57403cc1.host.control-plane.oxide.internal
    name: _crucible._tcp.f4dc5b5d-6eb6-40a9-a079-971eca862285 (records: 1)
        SRV  port 32345 f4dc5b5d-6eb6-40a9-a079-971eca862285.host.control-plane.oxide.internal
    name: _external-dns._tcp                                 (records: 3)
        SRV  port  5353 03ba2f16-8b5e-41c4-906d-5a7a0af460ef.host.control-plane.oxide.internal
        SRV  port  5353 5954ecdc-c5ad-49a6-9c5f-4689f783ba83.host.control-plane.oxide.internal
        SRV  port  5353 83ac30bd-ae85-4d6b-84c3-add02d3214cf.host.control-plane.oxide.internal
*   name: _internal-ntp._tcp                                 (records: 3 -> 2)
-       SRV  port   123 0ab3dbe9-8387-4600-b097-cb71ee91ee83.host.control-plane.oxide.internal
-       SRV  port   123 18b3781d-571b-4d7c-b65d-18a452e5a64a.host.control-plane.oxide.internal
-       SRV  port   123 ac5bb28e-91d5-42f3-a57a-d84e1c414c17.host.control-plane.oxide.internal
+       SRV  port   123 18b3781d-571b-4d7c-b65d-18a452e5a64a.host.control-plane.oxide.internal
+       SRV  port   123 ac5bb28e-91d5-42f3-a57a-d84e1c414c17.host.control-plane.oxide.internal
    name: _nameservice._tcp                                  (records: 3)
        SRV  port  5353 4692cc31-6eb6-437c-9634-9688663d06ae.host.control-plane.oxide.internal
        SRV  port  5353 587da9e8-8fc0-4854-b585-070741a7b00d.host.control-plane.oxide.internal
        SRV  port  5353 ffbf02f0-261d-4723-b613-eb861245acbd.host.control-plane.oxide.internal
    name: _nexus._tcp                                        (records: 3)
        SRV  port 12221 056fd45c-2498-4ce4-8c97-79dfc9321080.host.control-plane.oxide.internal
        SRV  port 12221 a67ac9b3-427b-4ea6-a891-1c76a22720f5.host.control-plane.oxide.internal
        SRV  port 12221 d856156c-2bc2-41ad-beef-7ca1da5802d3.host.control-plane.oxide.internal
    name: _oximeter-reader._tcp                              (records: 1)
        SRV  port  9000 a27817ff-db8d-49ba-9682-9e3c13bc4e4b.host.control-plane.oxide.internal
    name: _repo-depot._tcp                                   (records: 3)
        SRV  port 12348 2eb69596-f081-4e2d-9425-9994926e0832.sled.control-plane.oxide.internal
        SRV  port 12348 32d8d836-4d8a-4e54-8fa9-f31d79c42646.sled.control-plane.oxide.internal
        SRV  port 12348 89d02b1b-478c-401a-8e28-7a26f74fa41b.sled.control-plane.oxide.internal
    name: a27817ff-db8d-49ba-9682-9e3c13bc4e4b.host          (records: 1)
        AAAA fd00:1122:3344:101::25
    name: a67ac9b3-427b-4ea6-a891-1c76a22720f5.host          (records: 1)
        AAAA fd00:1122:3344:101::22
    name: ac5bb28e-91d5-42f3-a57a-d84e1c414c17.host          (records: 1)
        AAAA fd00:1122:3344:101::21
    name: b61b7c3c-d665-44b3-9312-794aa81c59de.host          (records: 1)
        AAAA fd00:1122:3344:102::23
    name: b957d6cf-f7b2-4bee-9928-c5fde8c59e04.host          (records: 1)
        AAAA fd00:1122:3344:102::24
    name: d856156c-2bc2-41ad-beef-7ca1da5802d3.host          (records: 1)
        AAAA fd00:1122:3344:101::23
    name: dc2666e6-4c3e-4b8e-99bc-bcdb5f8986e1.host          (records: 1)
        AAAA fd00:1122:3344:101::2a
    name: e246f5e3-0650-4afc-860f-ee7114d309c5.host          (records: 1)
        AAAA fd00:1122:3344:102::22
-   name: e668d83e-a28c-42dc-b574-467e57403cc1.host          (records: 1)
-       AAAA fd00:1122:3344:103::24
    name: f4dc5b5d-6eb6-40a9-a079-971eca862285.host          (records: 1)
        AAAA fd00:1122:3344:101::2e
    name: ffbf02f0-261d-4723-b613-eb861245acbd.host          (records: 1)
        AAAA fd00:1122:3344:3::1
    name: ns1                                                (records: 1)
        AAAA fd00:1122:3344:1::1
    name: ns2                                                (records: 1)
        AAAA fd00:1122:3344:2::1
    name: ns3                                                (records: 1)
        AAAA fd00:1122:3344:3::1

external DNS:
  DNS zone: "oxide.example" (unchanged)
    name: @                                                  (records: 3)
        NS   ns1.oxide.example
        NS   ns2.oxide.example
        NS   ns3.oxide.example
    name: example-silo.sys                                   (records: 3)
        A    192.0.2.4
        A    192.0.2.2
        A    192.0.2.3
    name: ns1                                                (records: 1)
        A    198.51.100.1
    name: ns2                                                (records: 1)
        A    198.51.100.2
    name: ns3                                                (records: 1)
        A    198.51.100.3




> # Sled index out of bounds, will error out.
> wipe all
- wiped system, reconfigurator-sim config, and RNG state

                 - reset seed to test-basic

> load-example --seed test-basic --nsleds 3 --sled-policy 3:non-provisionable
error: setting sled policy: sled index 3 out of range (0..3)
<|MERGE_RESOLUTION|>--- conflicted
+++ resolved
@@ -1083,7 +1083,6 @@
     desired host phase 2 slot a: keep current contents
     desired host phase 2 slot b: keep current contents
     DISKS: 3
-<<<<<<< HEAD
         ID                                       ZPOOL_ID                                 VENDOR          MODEL          SERIAL                                      
         81bddf37-54d7-42d0-97ec-9d2a23b82f9f     6d012675-6f54-4b6a-8658-ab0076237569     fake-vendor     fake-model     serial-6d012675-6f54-4b6a-8658-ab0076237569 
         a2ce973e-9ded-4cc0-abc3-e8f2116c6552     64ea76fb-6673-4810-8e53-c2458b75eb01     fake-vendor     fake-model     serial-64ea76fb-6673-4810-8e53-c2458b75eb01 
@@ -1109,33 +1108,6 @@
         b61b7c3c-d665-44b3-9312-794aa81c59de     crucible         install-dataset 
         b957d6cf-f7b2-4bee-9928-c5fde8c59e04     crucible         install-dataset 
         e246f5e3-0650-4afc-860f-ee7114d309c5     crucible         install-dataset 
-=======
-        ID                                           ZPOOL_ID                                     VENDOR              MODEL              SERIAL                                      
-        81bddf37-54d7-42d0-97ec-9d2a23b82f9f         6d012675-6f54-4b6a-8658-ab0076237569         fake-vendor         fake-model         serial-6d012675-6f54-4b6a-8658-ab0076237569 
-        a2ce973e-9ded-4cc0-abc3-e8f2116c6552         64ea76fb-6673-4810-8e53-c2458b75eb01         fake-vendor         fake-model         serial-64ea76fb-6673-4810-8e53-c2458b75eb01 
-        a6009c99-a2db-43fb-8568-9ae4032359b2         9a065406-12a0-4b29-926e-d66bb785d17b         fake-vendor         fake-model         serial-9a065406-12a0-4b29-926e-d66bb785d17b 
-    DATASETS: 13
-        ID                                           NAME                                                                                                          COMPRESSION         QUOTA           RESERVATION 
-        1338efa2-c05b-4231-9180-db10555139ff         oxp_64ea76fb-6673-4810-8e53-c2458b75eb01/crucible                                                             off                 none            none        
-        236fd4f2-1e28-49a2-ab27-66c2f54db2a8         oxp_9a065406-12a0-4b29-926e-d66bb785d17b/crucible                                                             off                 none            none        
-        37213994-4335-4190-a13e-a493429f7fc2         oxp_9a065406-12a0-4b29-926e-d66bb785d17b/crypt/zone                                                           off                 none            none        
-        49722424-f7be-42fb-a718-78eff8234c3a         oxp_6d012675-6f54-4b6a-8658-ab0076237569/crucible                                                             off                 none            none        
-        54126684-7061-47f1-8599-56bd5fb09591         oxp_64ea76fb-6673-4810-8e53-c2458b75eb01/crypt/debug                                                          gzip-9              100 GiB         none        
-        6c75c045-676e-4e66-a98c-ed535010dd42         oxp_9a065406-12a0-4b29-926e-d66bb785d17b/crypt/zone/oxz_crucible_b957d6cf-f7b2-4bee-9928-c5fde8c59e04         off                 none            none        
-        73f20150-cd0c-488f-9c50-e308d5f417f8         oxp_9a065406-12a0-4b29-926e-d66bb785d17b/crypt/debug                                                          gzip-9              100 GiB         none        
-        827c14b4-9625-47de-b036-c645bb41a002         oxp_6d012675-6f54-4b6a-8658-ab0076237569/crypt/debug                                                          gzip-9              100 GiB         none        
-        9bde99e1-6ef7-434e-8b75-166ab9b1291d         oxp_6d012675-6f54-4b6a-8658-ab0076237569/crypt/zone                                                           off                 none            none        
-        b180e417-b7ca-4be6-b373-8b252d1bdca4         oxp_6d012675-6f54-4b6a-8658-ab0076237569/crypt/zone/oxz_crucible_b61b7c3c-d665-44b3-9312-794aa81c59de         off                 none            none        
-        d7643dc7-276f-4bb6-af5a-4c404b8edc7e         oxp_64ea76fb-6673-4810-8e53-c2458b75eb01/crypt/zone                                                           off                 none            none        
-        f87cf44e-8d81-4ed9-a617-cd6f689f88c1         oxp_64ea76fb-6673-4810-8e53-c2458b75eb01/crypt/zone/oxz_crucible_e246f5e3-0650-4afc-860f-ee7114d309c5         off                 none            none        
-        fb66f2cb-e036-4181-8db2-466429796639         oxp_64ea76fb-6673-4810-8e53-c2458b75eb01/crypt/zone/oxz_ntp_18b3781d-571b-4d7c-b65d-18a452e5a64a              off                 none            none        
-    ZONES: 4
-        ID                                           KIND                 IMAGE_SOURCE    
-        18b3781d-571b-4d7c-b65d-18a452e5a64a         internal_ntp         install-dataset 
-        b61b7c3c-d665-44b3-9312-794aa81c59de         crucible             install-dataset 
-        b957d6cf-f7b2-4bee-9928-c5fde8c59e04         crucible             install-dataset 
-        e246f5e3-0650-4afc-860f-ee7114d309c5         crucible             install-dataset 
->>>>>>> 3db43b91
     boot disk slot: FAILED TO DETERMINE: constructed via debug_assume_success()
     slot A details UNAVAILABLE: constructed via debug_assume_success()
     slot B details UNAVAILABLE: constructed via debug_assume_success()
@@ -1207,7 +1179,6 @@
     desired host phase 2 slot a: keep current contents
     desired host phase 2 slot b: keep current contents
     DISKS: 3
-<<<<<<< HEAD
         ID                                       ZPOOL_ID                                 VENDOR          MODEL          SERIAL                                      
         6bd2552a-3171-4b75-9636-717373290413     687e054b-a9b5-4404-8b3f-0ea119c44a6a     fake-vendor     fake-model     serial-687e054b-a9b5-4404-8b3f-0ea119c44a6a 
         71c3d319-74fd-467e-ada7-bba0e754fea7     2db3c119-38fa-41c0-8dbe-89689b84d655     fake-vendor     fake-model     serial-2db3c119-38fa-41c0-8dbe-89689b84d655 
@@ -1233,33 +1204,6 @@
         6c2a57b0-2de0-4409-a6b9-c9aa5614eefa     crucible         install-dataset 
         99a750b2-724d-4828-ae5f-0df1aad90166     crucible         install-dataset 
         e668d83e-a28c-42dc-b574-467e57403cc1     crucible         install-dataset 
-=======
-        ID                                           ZPOOL_ID                                     VENDOR              MODEL              SERIAL                                      
-        6bd2552a-3171-4b75-9636-717373290413         687e054b-a9b5-4404-8b3f-0ea119c44a6a         fake-vendor         fake-model         serial-687e054b-a9b5-4404-8b3f-0ea119c44a6a 
-        71c3d319-74fd-467e-ada7-bba0e754fea7         2db3c119-38fa-41c0-8dbe-89689b84d655         fake-vendor         fake-model         serial-2db3c119-38fa-41c0-8dbe-89689b84d655 
-        94dd99b3-d113-42b6-9f12-6c616a44e318         a4e8a5cc-cd1c-4a08-bcf1-31785f7cda28         fake-vendor         fake-model         serial-a4e8a5cc-cd1c-4a08-bcf1-31785f7cda28 
-    DATASETS: 13
-        ID                                           NAME                                                                                                          COMPRESSION         QUOTA           RESERVATION 
-        0c8f7b7f-a3d5-48a4-83b9-1185bafc58a5         oxp_2db3c119-38fa-41c0-8dbe-89689b84d655/crucible                                                             off                 none            none        
-        0ecfbafe-4999-42bb-8b4d-870169e701f8         oxp_a4e8a5cc-cd1c-4a08-bcf1-31785f7cda28/crypt/zone/oxz_crucible_e668d83e-a28c-42dc-b574-467e57403cc1         off                 none            none        
-        22d6d9e3-3e59-4474-aafe-7adf916360f3         oxp_687e054b-a9b5-4404-8b3f-0ea119c44a6a/crypt/debug                                                          gzip-9              100 GiB         none        
-        35d5e16f-f07a-465d-b206-6abf433220b8         oxp_687e054b-a9b5-4404-8b3f-0ea119c44a6a/crucible                                                             off                 none            none        
-        3dd06653-b053-408c-ad50-c1f61a112434         oxp_687e054b-a9b5-4404-8b3f-0ea119c44a6a/crypt/zone                                                           off                 none            none        
-        48beaa78-a41c-4ce3-ae7f-f5e4194def58         oxp_a4e8a5cc-cd1c-4a08-bcf1-31785f7cda28/crypt/debug                                                          gzip-9              100 GiB         none        
-        4ed42a5a-53b7-4408-a13d-8455d932990e         oxp_a4e8a5cc-cd1c-4a08-bcf1-31785f7cda28/crypt/zone                                                           off                 none            none        
-        5ca9e07e-a50d-41e5-b154-9bfcdc74d0a0         oxp_2db3c119-38fa-41c0-8dbe-89689b84d655/crypt/debug                                                          gzip-9              100 GiB         none        
-        5e59c7a5-09e9-43c5-8708-0e8a83624265         oxp_2db3c119-38fa-41c0-8dbe-89689b84d655/crypt/zone/oxz_ntp_0ab3dbe9-8387-4600-b097-cb71ee91ee83              off                 none            none        
-        76d8c526-6f3b-45a9-9127-168a1d828b0b         oxp_a4e8a5cc-cd1c-4a08-bcf1-31785f7cda28/crucible                                                             off                 none            none        
-        9b525ee7-7517-41d4-a759-0bf18f465c09         oxp_687e054b-a9b5-4404-8b3f-0ea119c44a6a/crypt/zone/oxz_crucible_99a750b2-724d-4828-ae5f-0df1aad90166         off                 none            none        
-        c9e92a11-b24b-4580-97bb-6aee8d927793         oxp_2db3c119-38fa-41c0-8dbe-89689b84d655/crypt/zone/oxz_crucible_6c2a57b0-2de0-4409-a6b9-c9aa5614eefa         off                 none            none        
-        d2f8776d-904d-4f0d-845b-3c1b8c52ef39         oxp_2db3c119-38fa-41c0-8dbe-89689b84d655/crypt/zone                                                           off                 none            none        
-    ZONES: 4
-        ID                                           KIND                 IMAGE_SOURCE    
-        0ab3dbe9-8387-4600-b097-cb71ee91ee83         internal_ntp         install-dataset 
-        6c2a57b0-2de0-4409-a6b9-c9aa5614eefa         crucible             install-dataset 
-        99a750b2-724d-4828-ae5f-0df1aad90166         crucible             install-dataset 
-        e668d83e-a28c-42dc-b574-467e57403cc1         crucible             install-dataset 
->>>>>>> 3db43b91
     boot disk slot: FAILED TO DETERMINE: constructed via debug_assume_success()
     slot A details UNAVAILABLE: constructed via debug_assume_success()
     slot B details UNAVAILABLE: constructed via debug_assume_success()
@@ -1391,7 +1335,6 @@
     desired host phase 2 slot a: keep current contents
     desired host phase 2 slot b: keep current contents
     DISKS: 3
-<<<<<<< HEAD
         ID                                       ZPOOL_ID                                 VENDOR          MODEL          SERIAL                                      
         2b4bce7e-8346-416c-b409-a31593b77202     ab94a812-86ce-428c-bbbb-6ce1ab0b071b     fake-vendor     fake-model     serial-ab94a812-86ce-428c-bbbb-6ce1ab0b071b 
         6a5a31ab-4edc-44e0-a7a1-4190bfe582f7     0477165a-a72e-4814-b8d6-74aa02cb2040     fake-vendor     fake-model     serial-0477165a-a72e-4814-b8d6-74aa02cb2040 
@@ -1450,66 +1393,6 @@
         dc2666e6-4c3e-4b8e-99bc-bcdb5f8986e1     crucible_pantry     install-dataset 
         f4dc5b5d-6eb6-40a9-a079-971eca862285     crucible            install-dataset 
         ffbf02f0-261d-4723-b613-eb861245acbd     internal_dns        install-dataset 
-=======
-        ID                                           ZPOOL_ID                                     VENDOR              MODEL              SERIAL                                      
-        2b4bce7e-8346-416c-b409-a31593b77202         ab94a812-86ce-428c-bbbb-6ce1ab0b071b         fake-vendor         fake-model         serial-ab94a812-86ce-428c-bbbb-6ce1ab0b071b 
-        6a5a31ab-4edc-44e0-a7a1-4190bfe582f7         0477165a-a72e-4814-b8d6-74aa02cb2040         fake-vendor         fake-model         serial-0477165a-a72e-4814-b8d6-74aa02cb2040 
-        f7e6334e-7e25-472e-a418-62caeaccd329         f96f5901-2907-4f21-bfeb-772f8a3c4e44         fake-vendor         fake-model         serial-f96f5901-2907-4f21-bfeb-772f8a3c4e44 
-    DATASETS: 33
-        ID                                           NAME                                                                                                                 COMPRESSION         QUOTA           RESERVATION 
-        0f224584-6071-4b5b-b972-874e2ee23d1a         oxp_0477165a-a72e-4814-b8d6-74aa02cb2040/crypt/zone/oxz_ntp_ac5bb28e-91d5-42f3-a57a-d84e1c414c17                     off                 none            none        
-        0f73a8f1-cd2f-4111-b2fe-ea7c7759a367         oxp_f96f5901-2907-4f21-bfeb-772f8a3c4e44/crypt/zone/oxz_internal_dns_ffbf02f0-261d-4723-b613-eb861245acbd            off                 none            none        
-        1fb12c03-835f-4922-ab42-055811ddfa35         oxp_0477165a-a72e-4814-b8d6-74aa02cb2040/crypt/zone/oxz_nexus_a67ac9b3-427b-4ea6-a891-1c76a22720f5                   off                 none            none        
-        21d5fcc0-b87a-4818-b301-6c9fc27676c6         oxp_0477165a-a72e-4814-b8d6-74aa02cb2040/crypt/debug                                                                 gzip-9              100 GiB         none        
-        359afcd0-c3b4-4f9a-89a7-e6c710fe52c1         oxp_0477165a-a72e-4814-b8d6-74aa02cb2040/crypt/zone/oxz_crucible_pantry_534dad87-2b4c-4250-8ad9-2ec1d93b2994         off                 none            none        
-        3944a161-4e9e-4382-9c38-bd73f8b74871         oxp_f96f5901-2907-4f21-bfeb-772f8a3c4e44/crypt/zone/oxz_external_dns_5954ecdc-c5ad-49a6-9c5f-4689f783ba83            off                 none            none        
-        40b91d92-c810-46a2-9058-55b3675d29cd         oxp_0477165a-a72e-4814-b8d6-74aa02cb2040/crypt/zone                                                                  off                 none            none        
-        4b816d21-0aa3-4904-a828-6541c3aceac3         oxp_ab94a812-86ce-428c-bbbb-6ce1ab0b071b/crypt/external_dns                                                          off                 none            none        
-        5f1cbe29-50c7-4b66-9593-93215cf15e15         oxp_f96f5901-2907-4f21-bfeb-772f8a3c4e44/crypt/zone/oxz_crucible_f4dc5b5d-6eb6-40a9-a079-971eca862285                off                 none            none        
-        76bf521b-7146-4c84-8aec-1cdaaa4d2dd5         oxp_f96f5901-2907-4f21-bfeb-772f8a3c4e44/crypt/external_dns                                                          off                 none            none        
-        776b3d91-ba2e-4fbf-9acc-8250d833347c         oxp_f96f5901-2907-4f21-bfeb-772f8a3c4e44/crucible                                                                    off                 none            none        
-        88873690-de60-4b21-a0f4-cf1151ada67b         oxp_0477165a-a72e-4814-b8d6-74aa02cb2040/crypt/zone/oxz_crucible_397841de-588e-4fe7-94ee-a944b7340074                off                 none            none        
-        95c0dfaf-a768-40c6-9b0c-29df24a9c608         oxp_0477165a-a72e-4814-b8d6-74aa02cb2040/crypt/zone/oxz_internal_dns_4692cc31-6eb6-437c-9634-9688663d06ae            off                 none            none        
-        9bf9bbf2-3ff6-4ec6-9f91-cf2c1719b2bf         oxp_f96f5901-2907-4f21-bfeb-772f8a3c4e44/crypt/zone/oxz_nexus_056fd45c-2498-4ce4-8c97-79dfc9321080                   off                 none            none        
-        a0e90077-1fa7-41a0-90c2-f3df934b382a         oxp_ab94a812-86ce-428c-bbbb-6ce1ab0b071b/crypt/zone/oxz_internal_dns_587da9e8-8fc0-4854-b585-070741a7b00d            off                 none            none        
-        a7ff14f8-b85a-4ebc-8c43-d57f32f85cff         oxp_ab94a812-86ce-428c-bbbb-6ce1ab0b071b/crypt/zone/oxz_external_dns_83ac30bd-ae85-4d6b-84c3-add02d3214cf            off                 none            none        
-        b4e595b6-b1fe-4660-99f7-65c631f7753a         oxp_ab94a812-86ce-428c-bbbb-6ce1ab0b071b/crypt/internal_dns                                                          off                 none            none        
-        b630c4b8-5ced-412d-90c6-8652c9ad0d41         oxp_ab94a812-86ce-428c-bbbb-6ce1ab0b071b/crypt/zone/oxz_crucible_pantry_dc2666e6-4c3e-4b8e-99bc-bcdb5f8986e1         off                 none            none        
-        b7dddd52-7b0f-4f7a-91f2-0535505d1a61         oxp_ab94a812-86ce-428c-bbbb-6ce1ab0b071b/crypt/debug                                                                 gzip-9              100 GiB         none        
-        b95b2a37-a956-4e8e-9685-7f3300201b87         oxp_ab94a812-86ce-428c-bbbb-6ce1ab0b071b/crypt/zone                                                                  off                 none            none        
-        bbf4866b-410d-4cd1-9aa8-49f9949b90f4         oxp_0477165a-a72e-4814-b8d6-74aa02cb2040/crypt/external_dns                                                          off                 none            none        
-        bdfed92e-135f-457d-accc-55352482e4f4         oxp_f96f5901-2907-4f21-bfeb-772f8a3c4e44/crypt/internal_dns                                                          off                 none            none        
-        c58320b8-b301-43d0-bb19-d95508d47e6a         oxp_f96f5901-2907-4f21-bfeb-772f8a3c4e44/crypt/zone                                                                  off                 none            none        
-        d388f8e3-4f92-4c54-a118-34ddad36df74         oxp_0477165a-a72e-4814-b8d6-74aa02cb2040/crypt/clickhouse                                                            off                 none            none        
-        d44e6d10-25f4-4161-b908-6f4c8fe22c8d         oxp_ab94a812-86ce-428c-bbbb-6ce1ab0b071b/crypt/zone/oxz_crucible_4a81477d-5a28-4246-93ef-01db835a5c5e                off                 none            none        
-        d495dcb0-eee5-41a7-ae37-1b82ea5db3e5         oxp_0477165a-a72e-4814-b8d6-74aa02cb2040/crucible                                                                    off                 none            none        
-        d940619b-769c-47be-9482-99a4db059e9e         oxp_f96f5901-2907-4f21-bfeb-772f8a3c4e44/crypt/debug                                                                 gzip-9              100 GiB         none        
-        da056dfb-4eaf-4fdc-bb7c-1df3002cde45         oxp_0477165a-a72e-4814-b8d6-74aa02cb2040/crypt/zone/oxz_external_dns_03ba2f16-8b5e-41c4-906d-5a7a0af460ef            off                 none            none        
-        ded8a905-1f03-4cac-b0e6-7aedf4d4bba6         oxp_f96f5901-2907-4f21-bfeb-772f8a3c4e44/crypt/zone/oxz_crucible_pantry_17ed8f62-8cd0-416c-86d1-5eaf6f7358ef         off                 none            none        
-        e46c0314-be52-496a-94d5-68af12502b8c         oxp_ab94a812-86ce-428c-bbbb-6ce1ab0b071b/crucible                                                                    off                 none            none        
-        e559f88f-47e2-4565-b3dd-7027d23e4076         oxp_0477165a-a72e-4814-b8d6-74aa02cb2040/crypt/internal_dns                                                          off                 none            none        
-        ec93753f-fcd0-4624-8dcc-328dabb3f322         oxp_ab94a812-86ce-428c-bbbb-6ce1ab0b071b/crypt/zone/oxz_nexus_d856156c-2bc2-41ad-beef-7ca1da5802d3                   off                 none            none        
-        ff1c7f38-0cf7-4d8a-bc78-b0dd66d22d72         oxp_0477165a-a72e-4814-b8d6-74aa02cb2040/crypt/zone/oxz_clickhouse_a27817ff-db8d-49ba-9682-9e3c13bc4e4b              off                 none            none        
-    ZONES: 17
-        ID                                           KIND                    IMAGE_SOURCE    
-        03ba2f16-8b5e-41c4-906d-5a7a0af460ef         external_dns            install-dataset 
-        056fd45c-2498-4ce4-8c97-79dfc9321080         nexus                   install-dataset 
-        17ed8f62-8cd0-416c-86d1-5eaf6f7358ef         crucible_pantry         install-dataset 
-        397841de-588e-4fe7-94ee-a944b7340074         crucible                install-dataset 
-        4692cc31-6eb6-437c-9634-9688663d06ae         internal_dns            install-dataset 
-        4a81477d-5a28-4246-93ef-01db835a5c5e         crucible                install-dataset 
-        534dad87-2b4c-4250-8ad9-2ec1d93b2994         crucible_pantry         install-dataset 
-        587da9e8-8fc0-4854-b585-070741a7b00d         internal_dns            install-dataset 
-        5954ecdc-c5ad-49a6-9c5f-4689f783ba83         external_dns            install-dataset 
-        83ac30bd-ae85-4d6b-84c3-add02d3214cf         external_dns            install-dataset 
-        a27817ff-db8d-49ba-9682-9e3c13bc4e4b         clickhouse              install-dataset 
-        a67ac9b3-427b-4ea6-a891-1c76a22720f5         nexus                   install-dataset 
-        ac5bb28e-91d5-42f3-a57a-d84e1c414c17         internal_ntp            install-dataset 
-        d856156c-2bc2-41ad-beef-7ca1da5802d3         nexus                   install-dataset 
-        dc2666e6-4c3e-4b8e-99bc-bcdb5f8986e1         crucible_pantry         install-dataset 
-        f4dc5b5d-6eb6-40a9-a079-971eca862285         crucible                install-dataset 
-        ffbf02f0-261d-4723-b613-eb861245acbd         internal_dns            install-dataset 
->>>>>>> 3db43b91
     boot disk slot: FAILED TO DETERMINE: constructed via debug_assume_success()
     slot A details UNAVAILABLE: constructed via debug_assume_success()
     slot B details UNAVAILABLE: constructed via debug_assume_success()
@@ -1519,19 +1402,6 @@
         all datasets reconciled successfully
         all zones reconciled successfully
     reconciler task status: idle (finished at <REDACTED_TIMESTAMP> after running for <REDACTED_DURATION>s)
-<<<<<<< HEAD
-ORPHANED DATASETS
-
-sled 2eb69596-f081-4e2d-9425-9994926e0832 (serial serial1)
-    no orphaned datasets
-
-sled 32d8d836-4d8a-4e54-8fa9-f31d79c42646 (serial serial2)
-    no orphaned datasets
-
-sled 89d02b1b-478c-401a-8e28-7a26f74fa41b (serial serial0)
-    no orphaned datasets
-=======
->>>>>>> 3db43b91
 
 KEEPER MEMBERSHIP
     no membership retrieved
