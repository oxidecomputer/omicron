--- conflicted
+++ resolved
@@ -43,11 +43,7 @@
     let exec = Exec::cmd(path_to_cli()).arg("tests/input/cmds.txt");
     let (exit_status, stdout_text, stderr_text) = run_command(exec);
     assert_exit_code(exit_status, EXIT_SUCCESS, &stderr_text);
-<<<<<<< HEAD
-    let stdout_text = Redactor::new().do_redact(&stdout_text);
-=======
     let stdout_text = Redactor::default().do_redact(&stdout_text);
->>>>>>> 3a3eb52f
     assert_contents("tests/output/cmd-stdout", &stdout_text);
     assert_contents("tests/output/cmd-stderr", &stderr_text);
 }
@@ -62,12 +58,7 @@
     // The example system uses a fixed seed, which means that UUIDs are
     // deterministic. Some of the test commands also use those UUIDs, and it's
     // convenient for everyone if they aren't redacted.
-<<<<<<< HEAD
-    let stdout_text =
-        Redactor::new().redact_uuids(false).do_redact(&stdout_text);
-=======
     let stdout_text = Redactor::default().uuids(false).do_redact(&stdout_text);
->>>>>>> 3a3eb52f
     assert_contents("tests/output/cmd-example-stdout", &stdout_text);
     assert_contents("tests/output/cmd-example-stderr", &stderr_text);
 }
