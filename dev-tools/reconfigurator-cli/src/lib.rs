--- conflicted
+++ resolved
@@ -23,10 +23,7 @@
 use nexus_reconfigurator_simulation::{BlueprintId, SimState};
 use nexus_reconfigurator_simulation::{SimStateBuilder, SimTufRepoSource};
 use nexus_reconfigurator_simulation::{SimTufRepoDescription, Simulator};
-<<<<<<< HEAD
-=======
 use nexus_sled_agent_shared::inventory::ZoneKind;
->>>>>>> 80a9e91a
 use nexus_types::deployment::PlanningInput;
 use nexus_types::deployment::SledFilter;
 use nexus_types::deployment::execution;
@@ -223,11 +220,7 @@
         Commands::SledAdd(args) => cmd_sled_add(sim, args),
         Commands::SledRemove(args) => cmd_sled_remove(sim, args),
         Commands::SledShow(args) => cmd_sled_show(sim, args),
-<<<<<<< HEAD
         Commands::SledSet(args) => cmd_sled_set(sim, args),
-=======
-        Commands::SledSetPolicy(args) => cmd_sled_set_policy(sim, args),
->>>>>>> 80a9e91a
         Commands::SledUpdateInstallDataset(args) => {
             cmd_sled_update_install_dataset(sim, args)
         }
@@ -284,13 +277,8 @@
     SledRemove(SledRemoveArgs),
     /// show details about one sled
     SledShow(SledArgs),
-<<<<<<< HEAD
     /// set a value on a sled
     SledSet(SledSetArgs),
-=======
-    /// set a sled's policy
-    SledSetPolicy(SledSetPolicyArgs),
->>>>>>> 80a9e91a
     /// update the install dataset on a sled, simulating a mupdate
     SledUpdateInstallDataset(SledUpdateInstallDatasetArgs),
     /// simulate updating the sled's SP versions
@@ -449,10 +437,6 @@
     #[clap(long, conflicts_with = "sled-mupdate-valid-source")]
     with_manifest_error: bool,
 
-<<<<<<< HEAD
-    /// simulate an error validating zones by this artifact name
-    #[clap(long, requires = "sled-mupdate-valid-source")]
-=======
     /// simulate an error validating zones by this artifact ID name
     ///
     /// This uses the `artifact_id_name` representation of a zone kind.
@@ -461,7 +445,6 @@
         value_name = "ARTIFACT_ID_NAME",
         requires = "sled-mupdate-valid-source"
     )]
->>>>>>> 80a9e91a
     with_zone_error: Vec<String>,
 }
 
@@ -541,11 +524,6 @@
     AddNexus {
         /// sled on which to deploy the new instance
         sled_id: SledOpt,
-<<<<<<< HEAD
-    },
-    /// add a CockroachDB instance to a particular sled
-    AddCockroach { sled_id: SledOpt },
-=======
         /// image source for the new zone
         ///
         /// The image source is required if the planning input of the system
@@ -566,7 +544,6 @@
         #[clap(subcommand)]
         image_source: Option<ImageSourceArgs>,
     },
->>>>>>> 80a9e91a
     /// set the image source for a zone
     SetZoneImage {
         /// id of zone whose image to set
@@ -1034,15 +1011,9 @@
     type Err = anyhow::Error;
 
     fn from_str(s: &str) -> Result<Self, Self::Err> {
-<<<<<<< HEAD
-        let Some((index, policy)) = s.split_once(':') else {
-            return Err(anyhow!("invalid format, expected <index>:<policy>"));
-        };
-=======
         let (index, policy) = s
             .split_once(':')
             .context("invalid format, expected <index>:<policy>")?;
->>>>>>> 80a9e91a
         let index = index.parse().with_context(|| {
             format!("error parsing sled index `{index}` as a usize")
         })?;
@@ -1243,14 +1214,13 @@
     let mut state = sim.current_state().to_mut();
     let system = state.system_mut();
     let sled_id = args.sled_id.to_sled_id(system.description())?;
-<<<<<<< HEAD
 
     match args.command {
         SledSetCommand::Policy(SledSetPolicyArgs { policy }) => {
             system.description_mut().sled_set_policy(sled_id, policy.into())?;
             sim.commit_and_bump(
                 format!(
-                    "reconfigurator-cli sled-set-policy: {} to {}",
+                    "reconfigurator-cli sled-set policy: {} to {}",
                     sled_id, policy
                 ),
                 state,
@@ -1280,39 +1250,6 @@
         ),
         state,
     );
-=======
-    system.description_mut().sled_set_policy(sled_id, args.policy.into())?;
-    sim.commit_and_bump(
-        format!(
-            "reconfigurator-cli sled-set-policy: {} to {}",
-            sled_id, args.policy,
-        ),
-        state,
-    );
-    Ok(Some(format!("set sled {} policy to {}", sled_id, args.policy)))
-}
-
-fn cmd_sled_update_install_dataset(
-    sim: &mut ReconfiguratorSim,
-    args: SledUpdateInstallDatasetArgs,
-) -> anyhow::Result<Option<String>> {
-    let description = mupdate_source_to_description(sim, &args.source)?;
-
-    let mut state = sim.current_state().to_mut();
-    let system = state.system_mut();
-    let sled_id = args.sled_id.to_sled_id(system.description())?;
-    system
-        .description_mut()
-        .sled_set_zone_manifest(sled_id, description.to_boot_inventory())?;
-
-    sim.commit_and_bump(
-        format!(
-            "reconfigurator-cli sled-update-install-dataset: {}",
-            description.message,
-        ),
-        state,
-    );
->>>>>>> 80a9e91a
     Ok(Some(format!(
         "sled {}: install dataset updated: {}",
         sled_id, description.message
@@ -1562,10 +1499,6 @@
     }
 
     let label = match args.edit_command {
-<<<<<<< HEAD
-        BlueprintEditCommands::AddNexus { sled_id } => {
-            let sled_id = sled_id.to_sled_id(system.description())?;
-=======
         BlueprintEditCommands::AddNexus { sled_id, image_source } => {
             let sled_id = sled_id.to_sled_id(system.description())?;
             let image_source = image_source_unwrap_or(
@@ -1573,16 +1506,11 @@
                 &planning_input,
                 ZoneKind::Nexus,
             )?;
->>>>>>> 80a9e91a
             builder
                 .sled_add_zone_nexus(sled_id, image_source)
                 .context("failed to add Nexus zone")?;
             format!("added Nexus zone to sled {}", sled_id)
         }
-<<<<<<< HEAD
-        BlueprintEditCommands::AddCockroach { sled_id } => {
-            let sled_id = sled_id.to_sled_id(system.description())?;
-=======
         BlueprintEditCommands::AddCockroach { sled_id, image_source } => {
             let sled_id = sled_id.to_sled_id(system.description())?;
             let image_source = image_source_unwrap_or(
@@ -1590,7 +1518,6 @@
                 &planning_input,
                 ZoneKind::CockroachDb,
             )?;
->>>>>>> 80a9e91a
             builder
                 .sled_add_zone_cockroachdb(sled_id, image_source)
                 .context("failed to add CockroachDB zone")?;
@@ -2158,11 +2085,7 @@
             description,
             manifest_source,
             format!("from repo at {repo_path}"),
-<<<<<<< HEAD
-        );
-=======
         )?;
->>>>>>> 80a9e91a
         sim_source.simulate_zone_errors(&source.with_zone_error)?;
         Ok(SimTufRepoDescription::new(sim_source))
     } else if source.valid.to_target_release {
@@ -2184,11 +2107,7 @@
                     desc.clone(),
                     manifest_source,
                     "to target release".to_owned(),
-<<<<<<< HEAD
-                );
-=======
                 )?;
->>>>>>> 80a9e91a
                 sim_source.simulate_zone_errors(&source.with_zone_error)?;
                 Ok(SimTufRepoDescription::new(sim_source))
             }
