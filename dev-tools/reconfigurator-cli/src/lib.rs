// This Source Code Form is subject to the terms of the Mozilla Public
// License, v. 2.0. If a copy of the MPL was not distributed with this
// file, You can obtain one at https://mozilla.org/MPL/2.0/.

//! developer REPL for driving blueprint planning

use anyhow::{Context, anyhow, bail};
use camino::{Utf8Path, Utf8PathBuf};
use chrono::{DateTime, Utc};
use clap::{ArgAction, ValueEnum};
use clap::{Args, Parser, Subcommand};
use daft::Diffable;
use gateway_types::rot::RotSlot;
use iddqd::IdOrdMap;
use indent_write::fmt::IndentWriter;
use internal_dns_types::diff::DnsDiff;
use itertools::Itertools;
pub use log_capture::LogCapture;
use nexus_inventory::CollectionBuilder;
use nexus_reconfigurator_blippy::Blippy;
use nexus_reconfigurator_blippy::BlippyReportSortKey;
use nexus_reconfigurator_planning::blueprint_builder::BlueprintBuilder;
use nexus_reconfigurator_planning::example::ExampleSystemBuilder;
use nexus_reconfigurator_planning::planner::Planner;
use nexus_reconfigurator_planning::system::{
    RotStateOverrides, SledBuilder, SledInventoryVisibility, SystemDescription,
};
use nexus_reconfigurator_simulation::{BlueprintId, CollectionId, SimState};
use nexus_reconfigurator_simulation::{SimStateBuilder, SimTufRepoSource};
use nexus_reconfigurator_simulation::{SimTufRepoDescription, Simulator};
use nexus_sled_agent_shared::inventory::ZoneKind;
use nexus_types::deployment::SledFilter;
use nexus_types::deployment::execution;
use nexus_types::deployment::execution::blueprint_external_dns_config;
use nexus_types::deployment::execution::blueprint_internal_dns_config;
use nexus_types::deployment::{Blueprint, UnstableReconfiguratorState};
use nexus_types::deployment::{BlueprintArtifactVersion, PendingMgsUpdate};
use nexus_types::deployment::{
    BlueprintHostPhase2DesiredContents, PlannerConfig,
};
use nexus_types::deployment::{BlueprintZoneDisposition, ExpectedVersion};
use nexus_types::deployment::{
    BlueprintZoneImageSource, PendingMgsUpdateDetails,
};
use nexus_types::deployment::{OmicronZoneNic, TargetReleaseDescription};
use nexus_types::deployment::{PendingMgsUpdateSpDetails, PlanningInput};
use nexus_types::external_api::views::SledPolicy;
use nexus_types::external_api::views::SledProvisionPolicy;
use nexus_types::inventory::CollectionDisplayCliFilter;
use omicron_common::address::REPO_DEPOT_PORT;
use omicron_common::api::external::Name;
use omicron_common::api::external::{Generation, TufRepoDescription};
use omicron_common::disk::M2Slot;
use omicron_common::policy::NEXUS_REDUNDANCY;
use omicron_common::update::OmicronZoneManifestSource;
use omicron_repl_utils::run_repl_from_file;
use omicron_repl_utils::run_repl_on_stdin;
use omicron_uuid_kinds::GenericUuid;
use omicron_uuid_kinds::OmicronZoneUuid;
use omicron_uuid_kinds::ReconfiguratorSimUuid;
use omicron_uuid_kinds::SledUuid;
use omicron_uuid_kinds::VnicUuid;
use omicron_uuid_kinds::{BlueprintUuid, MupdateOverrideUuid};
use omicron_uuid_kinds::{CollectionUuid, MupdateUuid};
use std::borrow::Cow;
use std::collections::BTreeSet;
use std::convert::Infallible;
use std::fmt::{self, Write};
use std::io::IsTerminal;
use std::num::ParseIntError;
use std::str::FromStr;
use swrite::{SWrite, swrite, swriteln};
use tabled::Tabled;
use tufaceous_artifact::ArtifactHash;
use tufaceous_artifact::ArtifactVersion;
use tufaceous_artifact::ArtifactVersionError;
use tufaceous_lib::assemble::ArtifactManifest;
use update_common::artifacts::{
    ArtifactsWithPlan, ControlPlaneZonesMode, VerificationMode,
};

mod log_capture;

/// The default key for TUF repository generation.
///
/// This was randomly generated through a tufaceous invocation.
pub static DEFAULT_TUFACEOUS_KEY: &str = "ed25519:\
MFECAQEwBQYDK2VwBCIEIJ9CnAhwk8PPt1x8icu\
z9c12PdfCRHJpoUkuqJmIZ8GbgSEAbNGMpsHK5_w32\
qwYdZH_BeVssmKzQlFsnPuaiHx2hy0=";

/// REPL state
#[derive(Debug)]
struct ReconfiguratorSim {
    // The simulator currently being used.
    sim: Simulator,
    // The current state.
    current: ReconfiguratorSimUuid,
    // The current system state
    log: slog::Logger,
}

impl ReconfiguratorSim {
    fn new(log: slog::Logger, seed: Option<String>) -> Self {
        Self {
            sim: Simulator::new(&log, seed),
            current: Simulator::ROOT_ID,
            log,
        }
    }

    fn current_state(&self) -> &SimState {
        self.sim
            .get_state(self.current)
            .expect("current state should always exist")
    }

    fn commit_and_bump(&mut self, description: String, state: SimStateBuilder) {
        let new_id = state.commit(description, &mut self.sim);
        self.current = new_id;
    }

    fn planning_input(
        &self,
        parent_blueprint: &Blueprint,
    ) -> anyhow::Result<PlanningInput> {
        let state = self.current_state();
        let mut builder = state
            .system()
            .description()
            .to_planning_input_builder()
            .context("generating planning input builder")?;

        // The internal and external DNS numbers that go here are supposed to be
        // the _current_ internal and external DNS generations at the point
        // when planning happened.  This is racy (these generations can change
        // immediately after they're fetched from the database) but correctness
        // only requires that the values here be *no newer* than the real
        // values so it's okay if the real values get changed.
        //
        // The problem is we have no real system here to fetch these values
        // from.  What should the value be?
        //
        // - If we assume that the parent blueprint here was successfully
        //   executed immediately before generating this plan, then the values
        //   here should come from the generation number produced by executing
        //   the parent blueprint.
        //
        // - If the parent blueprint was never executed, or execution is still
        //   in progress, or if other blueprints have been executed in the
        //   meantime that changed DNS, then the values here could be different
        //   (older if the blueprint was never executed or is currently
        //   executing and newer if other blueprints have changed DNS in the
        //   meantime).
        //
        // But in this CLI, there's no execution at all.  As a result, there's
        // no way to really choose between these -- and it doesn't really
        // matter, either.  We'll just pick the parent blueprint's.
        builder.set_internal_dns_version(parent_blueprint.internal_dns_version);
        builder.set_external_dns_version(parent_blueprint.external_dns_version);

        let mut active_nexus_zones = BTreeSet::new();
        let mut not_yet_nexus_zones = BTreeSet::new();

        for (_, zone) in parent_blueprint
            .all_omicron_zones(BlueprintZoneDisposition::is_in_service)
        {
            if let Some((external_ip, nic)) =
                zone.zone_type.external_networking()
            {
                builder
                    .add_omicron_zone_external_ip(zone.id, external_ip)
                    .context("adding omicron zone external IP")?;
                let nic = OmicronZoneNic {
                    // TODO-cleanup use `TypedUuid` everywhere
                    id: VnicUuid::from_untyped_uuid(nic.id),
                    mac: nic.mac,
                    ip: nic.ip,
                    slot: nic.slot,
                    primary: nic.primary,
                };
                builder
                    .add_omicron_zone_nic(zone.id, nic)
                    .context("adding omicron zone NIC")?;
            }

            match &zone.zone_type {
                nexus_types::deployment::BlueprintZoneType::Nexus(nexus) => {
                    if nexus.nexus_generation
                        == parent_blueprint.nexus_generation
                    {
                        active_nexus_zones.insert(zone.id);
                    } else if nexus.nexus_generation
                        > parent_blueprint.nexus_generation
                    {
                        not_yet_nexus_zones.insert(zone.id);
                    }
                }
                _ => (),
            }
        }

        builder.set_active_nexuses(active_nexus_zones);
        builder.set_not_yet_nexuses(not_yet_nexus_zones);

        Ok(builder.build())
    }
}

/// interactive REPL for exploring the planner
#[derive(Parser, Debug)]
pub struct CmdReconfiguratorSim {
    input_file: Option<Utf8PathBuf>,

    /// The RNG seed to initialize the simulator with.
    #[clap(long)]
    seed: Option<String>,
}

impl CmdReconfiguratorSim {
    /// Execute the command.
    pub fn exec(self) -> anyhow::Result<()> {
        let (log_capture, log) =
            LogCapture::new(std::io::stdout().is_terminal());

        let seed_provided = self.seed.is_some();
        let mut sim = ReconfiguratorSim::new(log, self.seed);
        if seed_provided {
            println!("using provided RNG seed: {}", sim.sim.initial_seed());
        } else {
            println!("generated RNG seed: {}", sim.sim.initial_seed());
        }

        if let Some(input_file) = &self.input_file {
            run_repl_from_file(input_file, &mut |cmd: TopLevelArgs| {
                process_command(&mut sim, cmd, &log_capture)
            })
        } else {
            run_repl_on_stdin(&mut |cmd: TopLevelArgs| {
                process_command(&mut sim, cmd, &log_capture)
            })
        }
    }
}

/// Processes one "line" of user input.
fn process_command(
    sim: &mut ReconfiguratorSim,
    cmd: TopLevelArgs,
    logs: &LogCapture,
) -> anyhow::Result<Option<String>> {
    let TopLevelArgs { command } = cmd;
    let cmd_result = match command {
        Commands::SledList => cmd_sled_list(sim),
        Commands::SledAdd(args) => cmd_sled_add(sim, args),
        Commands::SledRemove(args) => cmd_sled_remove(sim, args),
        Commands::SledShow(args) => cmd_sled_show(sim, args),
        Commands::SledSet(args) => cmd_sled_set(sim, args),
        Commands::SledUpdateInstallDataset(args) => {
            cmd_sled_update_install_dataset(sim, args)
        }
        Commands::SledUpdateRot(args) => cmd_sled_update_rot(sim, args),
        Commands::SledUpdateSp(args) => cmd_sled_update_sp(sim, args),
        Commands::SledUpdateHostPhase1(args) => {
            cmd_sled_update_host_phase_1(sim, args)
        }
        Commands::SledUpdateHostPhase2(args) => {
            cmd_sled_update_host_phase_2(sim, args)
        }
        Commands::SledUpdateRotBootloader(args) => {
            cmd_sled_update_rot_bootloader(sim, args)
        }
        Commands::SiloList => cmd_silo_list(sim),
        Commands::SiloAdd(args) => cmd_silo_add(sim, args),
        Commands::SiloRemove(args) => cmd_silo_remove(sim, args),
        Commands::InventoryList => cmd_inventory_list(sim),
        Commands::InventoryGenerate => cmd_inventory_generate(sim),
        Commands::InventoryShow(args) => cmd_inventory_show(sim, args),
        Commands::BlueprintList => cmd_blueprint_list(sim),
        Commands::BlueprintBlippy(args) => cmd_blueprint_blippy(sim, args),
        Commands::BlueprintEdit(args) => cmd_blueprint_edit(sim, args),
        Commands::BlueprintPlan(args) => cmd_blueprint_plan(sim, args),
        Commands::BlueprintShow(args) => cmd_blueprint_show(sim, args),
        Commands::BlueprintDiff(args) => cmd_blueprint_diff(sim, args),
        Commands::BlueprintDiffDns(args) => cmd_blueprint_diff_dns(sim, args),
        Commands::BlueprintSave(args) => cmd_blueprint_save(sim, args),
        Commands::Show => cmd_show(sim),
        Commands::Set(args) => cmd_set(sim, args),
        Commands::TufAssemble(args) => cmd_tuf_assemble(sim, args),
        Commands::Load(args) => cmd_load(sim, args),
        Commands::LoadExample(args) => cmd_load_example(sim, args),
        Commands::FileContents(args) => cmd_file_contents(args),
        Commands::Save(args) => cmd_save(sim, args),
        Commands::Wipe(args) => cmd_wipe(sim, args),
    };

    for line in logs.take_log_lines() {
        println!("{line}");
    }

    cmd_result
}

// clap configuration for the REPL commands

/// reconfigurator-sim: simulate blueprint planning and execution
#[derive(Debug, Parser)]
struct TopLevelArgs {
    #[command(subcommand)]
    command: Commands,
}

#[derive(Debug, Subcommand)]
enum Commands {
    /// list sleds
    SledList,
    /// add a new sled
    SledAdd(SledAddArgs),
    /// remove a sled from the system
    SledRemove(SledRemoveArgs),
    /// show details about one sled
    SledShow(SledArgs),
    /// set a value on a sled
    SledSet(SledSetArgs),
    /// update the install dataset on a sled, simulating a mupdate
    SledUpdateInstallDataset(SledUpdateInstallDatasetArgs),
    /// simulate updating the sled's RoT versions
    SledUpdateRot(SledUpdateRotArgs),
    /// simulate updating the sled's RoT Bootloader versions
    SledUpdateRotBootloader(SledUpdateRotBootloaderArgs),
    /// simulate updating the sled's SP versions
    SledUpdateSp(SledUpdateSpArgs),
    /// simulate updating the sled's host OS phase 1 artifacts
    SledUpdateHostPhase1(SledUpdateHostPhase1Args),
    /// simulate updating the sled's host OS phase 2 artifacts
    SledUpdateHostPhase2(SledUpdateHostPhase2Args),

    /// list silos
    SiloList,
    /// add a silo
    SiloAdd(SiloAddRemoveArgs),
    /// remove a silo
    SiloRemove(SiloAddRemoveArgs),

    /// list all inventory collections
    InventoryList,
    /// generates an inventory collection from the configured sleds
    InventoryGenerate,
    /// show details about an inventory collection
    InventoryShow(InventoryShowArgs),

    /// list all blueprints
    BlueprintList,
    /// run blippy on a blueprint
    BlueprintBlippy(BlueprintArgs),
    /// run planner to generate a new blueprint
    BlueprintPlan(BlueprintPlanArgs),
    /// edit contents of a blueprint directly
    BlueprintEdit(BlueprintEditArgs),
    /// show details about a blueprint
    BlueprintShow(BlueprintArgs),
    /// show differences between two blueprints
    BlueprintDiff(BlueprintDiffArgs),
    /// show differences between a blueprint and a particular DNS version
    BlueprintDiffDns(BlueprintDiffDnsArgs),
    /// write one blueprint to a file
    BlueprintSave(BlueprintSaveArgs),

    /// show system properties
    Show,
    /// set system properties
    #[command(subcommand)]
    Set(SetArgs),

    /// use tufaceous to generate a repo from a manifest
    TufAssemble(TufAssembleArgs),

    /// save state to a file
    Save(SaveArgs),
    /// load state from a file
    Load(LoadArgs),
    /// generate and load an example system
    LoadExample(LoadExampleArgs),
    /// show information about what's in a saved file
    FileContents(FileContentsArgs),
    /// reset the state of the REPL
    Wipe(WipeArgs),
}

#[derive(Debug, Args)]
struct SledAddArgs {
    /// id of the new sled
    sled_id: Option<SledUuid>,

    /// number of disks or pools
    #[clap(short = 'd', long, visible_alias = "npools", default_value_t = SledBuilder::DEFAULT_NPOOLS)]
    ndisks: u8,

    /// The policy for the sled.
    #[clap(long, value_enum, default_value_t = SledPolicyOpt::InService)]
    policy: SledPolicyOpt,
}

#[derive(Debug, Args)]
struct SledArgs {
    /// id of the sled
    sled_id: SledOpt,

    /// Filter to match sled ID against
    #[clap(short = 'F', long, value_enum, default_value_t = SledFilter::Commissioned)]
    filter: SledFilter,
}

#[derive(Debug, Args)]
struct SledSetArgs {
    /// id of the sled
    sled_id: SledOpt,

    /// the command to set on the sled
    #[clap(subcommand)]
    command: SledSetCommand,
}

#[derive(Debug, Subcommand)]
enum SledSetCommand {
    /// set the policy for this sled
    Policy(SledSetPolicyArgs),
    /// set the Omicron config for this sled from a blueprint
    OmicronConfig(SledSetOmicronConfigArgs),
    #[clap(flatten)]
    Visibility(SledSetVisibilityCommand),
    /// set the mupdate override for this sled
    MupdateOverride(SledSetMupdateOverrideArgs),
}

#[derive(Debug, Args)]
struct SledSetPolicyArgs {
    /// the policy to set
    #[clap(value_enum)]
    policy: SledPolicyOpt,
}

#[derive(Debug, Args)]
struct SledSetOmicronConfigArgs {
    /// the blueprint to derive the Omicron config from
    blueprint: BlueprintIdOpt,
}

#[derive(Debug, Subcommand)]
enum SledSetVisibilityCommand {
    /// mark a sled hidden from inventory
    InventoryHidden,
    /// mark a sled visible in inventory
    InventoryVisible,
}

impl SledSetVisibilityCommand {
    fn to_visibility(&self) -> SledInventoryVisibility {
        match self {
            SledSetVisibilityCommand::InventoryHidden => {
                SledInventoryVisibility::Hidden
            }
            SledSetVisibilityCommand::InventoryVisible => {
                SledInventoryVisibility::Visible
            }
        }
    }
}

#[derive(Clone, Copy, Debug, ValueEnum)]
enum SledPolicyOpt {
    InService,
    NonProvisionable,
    Expunged,
}

impl fmt::Display for SledPolicyOpt {
    fn fmt(&self, f: &mut fmt::Formatter<'_>) -> fmt::Result {
        match self {
            SledPolicyOpt::InService => write!(f, "in-service"),
            SledPolicyOpt::NonProvisionable => write!(f, "non-provisionable"),
            SledPolicyOpt::Expunged => write!(f, "expunged"),
        }
    }
}

impl From<SledPolicyOpt> for SledPolicy {
    fn from(value: SledPolicyOpt) -> Self {
        match value {
            SledPolicyOpt::InService => SledPolicy::InService {
                provision_policy: SledProvisionPolicy::Provisionable,
            },
            SledPolicyOpt::NonProvisionable => SledPolicy::InService {
                provision_policy: SledProvisionPolicy::NonProvisionable,
            },
            SledPolicyOpt::Expunged => SledPolicy::Expunged,
        }
    }
}

#[derive(Debug, Args)]
struct SledUpdateInstallDatasetArgs {
    /// id of the sled
    sled_id: SledOpt,

    #[clap(flatten)]
    source: SledMupdateSource,
}

#[derive(Debug, Args)]
// This makes it so that only one source can be specified.
struct SledMupdateSource {
    #[clap(flatten)]
    valid: SledMupdateValidSource,

    /// set the mupdate source to Installinator with the given ID
    #[clap(long, requires = "sled-mupdate-valid-source")]
    mupdate_id: Option<MupdateUuid>,

    /// simulate an error reading the zone manifest
    #[clap(long, conflicts_with = "sled-mupdate-valid-source")]
    with_manifest_error: bool,

    /// simulate an error validating zones by this artifact ID name
    ///
    /// This uses the `artifact_id_name` representation of a zone kind.
    #[clap(
        long,
        value_name = "ARTIFACT_ID_NAME",
        requires = "sled-mupdate-valid-source"
    )]
    with_zone_error: Vec<String>,
}

#[derive(Debug, Args)]
#[group(id = "sled-mupdate-valid-source", multiple = false)]
struct SledMupdateValidSource {
    /// the TUF repo.zip to simulate the mupdate from
    #[clap(long)]
    from_repo: Option<Utf8PathBuf>,

    /// simulate a mupdate to the target release
    #[clap(long)]
    to_target_release: bool,
}

#[derive(Debug, Args)]
struct SledUpdateRotBootloaderArgs {
    /// id of the sled
    sled_id: SledOpt,

    /// sets the version reported for the RoT bootloader stage0 (active) slot
    #[clap(long, required_unless_present_any = &["stage0_next"])]
    stage0: Option<ArtifactVersion>,

    /// sets the version reported for the RoT bootloader stage0_next (inactive)
    /// slot
    #[clap(long, required_unless_present_any = &["stage0"])]
    stage0_next: Option<ExpectedVersion>,
}

#[derive(Debug, Args)]
struct SledUpdateSpArgs {
    /// id of the sled
    sled_id: SledOpt,

    /// sets the version reported for the SP active slot
    #[clap(long, required_unless_present_any = &["inactive"])]
    active: Option<ArtifactVersion>,

    /// sets the version reported for the SP inactive slot
    #[clap(long, required_unless_present_any = &["active"])]
    inactive: Option<ExpectedVersion>,
}

#[derive(Debug, Args)]
struct SledUpdateRotArgs {
    /// id of the sled
    sled_id: SledOpt,

    /// sets the version reported for the RoT slot a
    #[clap(long, required_unless_present_any = &["slot_b"])]
    slot_a: Option<ExpectedVersion>,

    /// sets the version reported for the RoT slot b
    #[clap(long, required_unless_present_any = &["slot_a"])]
    slot_b: Option<ExpectedVersion>,

    /// sets whether we expect the "A" or "B" slot to be active
    #[clap(long)]
    active_slot: Option<RotSlot>,

    /// sets the persistent boot preference written into the current
    /// authoritative CFPA page (ping or pong).
    #[clap(long)]
    persistent_boot_preference: Option<RotSlot>,

    /// sets the pending persistent boot preference written into the CFPA
    /// scratch page that will become the persistent boot preference in the
    /// authoritative CFPA page upon reboot, unless CFPA update of the
    /// authoritative page fails for some reason
    #[clap(long, num_args(0..=1))]
    pending_persistent_boot_preference: Option<Option<RotSlot>>,

    /// sets the transient boot preference, which overrides persistent
    /// preference selection for a single boot (unimplemented)
    #[clap(long, num_args(0..=1),)]
    transient_boot_preference: Option<Option<RotSlot>>,
}

#[derive(Debug, Args)]
struct SledUpdateHostPhase1Args {
    /// id of the sled
    sled_id: SledOpt,

    /// sets which phase 1 slot is active
    #[clap(long, value_parser = parse_m2_slot)]
    active: Option<M2Slot>,

    /// sets the artifact hash reported for host OS phase 1 slot A
    #[clap(long)]
    slot_a: Option<ArtifactHash>,

    /// sets the artifact hash reported for host OS phase 1 slot B
    #[clap(long)]
    slot_b: Option<ArtifactHash>,
}

#[derive(Debug, Args)]
struct SledUpdateHostPhase2Args {
    /// id of the sled
    sled_id: SledOpt,

    /// sets which phase 2 slot is the boot disk
    #[clap(long, value_parser = parse_m2_slot)]
    boot_disk: Option<M2Slot>,

    /// sets the artifact hash reported for host OS phase 2 slot A
    #[clap(long)]
    slot_a: Option<ArtifactHash>,

    /// sets the artifact hash reported for host OS phase 2 slot B
    #[clap(long)]
    slot_b: Option<ArtifactHash>,
}

#[derive(Debug, Args)]
struct SledSetMupdateOverrideArgs {
    #[clap(flatten)]
    source: SledMupdateOverrideSource,
}

#[derive(Debug, Args)]
#[group(id = "sled-mupdate-override-source", required = true, multiple = false)]
struct SledMupdateOverrideSource {
    /// the new value of the mupdate override, or "unset"
    mupdate_override_id: Option<MupdateOverrideUuidOpt>,

    /// simulate an error reading the mupdate override
    #[clap(long, conflicts_with = "mupdate_override_id")]
    with_error: bool,
}

#[derive(Debug, Args)]
struct SledRemoveArgs {
    /// id of the sled
    sled_id: SledOpt,
}

#[derive(Debug, Args)]
struct SiloAddRemoveArgs {
    /// name of the silo
    silo_name: Name,
}

#[derive(Debug, Args)]
struct InventoryShowArgs {
    /// id of the inventory collection to show or "latest"
    collection_id: CollectionIdOpt,

    /// show long strings in their entirety
    #[clap(long)]
    show_long_strings: bool,

    #[clap(subcommand)]
    filter: Option<CollectionDisplayCliFilter>,
}

#[derive(Debug, Args)]
struct BlueprintPlanArgs {
    /// id of the blueprint on which this one will be based, "latest", or
    /// "target"
    parent_blueprint_id: BlueprintIdOpt,
    /// id of the inventory collection to use in planning or "latest"
    ///
    /// Must be provided unless there is only one collection in the loaded
    /// state.
    collection_id: Option<CollectionIdOpt>,
}

#[derive(Debug, Args)]
struct BlueprintEditArgs {
    /// id of the blueprint to edit, "latest", or "target"
    blueprint_id: BlueprintIdOpt,
    /// "creator" field for the new blueprint
    #[arg(long)]
    creator: Option<String>,
    /// "comment" field for the new blueprint
    #[arg(long)]
    comment: Option<String>,
    #[command(subcommand)]
    edit_command: BlueprintEditCommands,
}

#[derive(Debug, Subcommand)]
enum BlueprintEditCommands {
    /// add a Nexus instance to a particular sled
    AddNexus {
        /// sled on which to deploy the new instance
        sled_id: SledOpt,

<<<<<<< HEAD
=======
        /// generation of the new Nexus instance
        nexus_generation: Generation,

>>>>>>> 3c10adbe
        /// image source for the new zone
        ///
        /// The image source is required if the planning input of the system
        /// being edited has a TUF repo; otherwise, it will default to the
        /// install dataset.
        #[clap(subcommand)]
        image_source: Option<ImageSourceArgs>,
    },
    /// add a CockroachDB instance to a particular sled
    AddCockroach {
        /// sled on which to deploy the new instance
        sled_id: SledOpt,
        /// image source for the new zone
        ///
        /// The image source is required if the planning input of the system
        /// being edited has a TUF repo; otherwise, it will default to the
        /// install dataset.
        #[clap(subcommand)]
        image_source: Option<ImageSourceArgs>,
    },
    /// set the image source for a zone
    SetZoneImage {
        /// id of zone whose image to set
        zone_id: OmicronZoneUuid,
        #[command(subcommand)]
        image_source: ImageSourceArgs,
    },
    /// set the desired host phase 2 image for an internal disk slot
    SetHostPhase2 {
        /// sled to set the field on
        sled_id: SledOpt,
        /// internal disk slot
        #[clap(value_parser = parse_m2_slot)]
        slot: M2Slot,
        #[command(subcommand)]
        phase_2_source: HostPhase2SourceArgs,
    },
    /// set the remove_mupdate_override field for a sled
    SetRemoveMupdateOverride {
        /// sled to set the field on
        sled_id: SledOpt,

        /// the UUID to set the field to, or "unset"
        value: MupdateOverrideUuidOpt,
    },
    /// set the minimum generation for which target releases are accepted
    ///
    /// At the moment, this just sets the field to the given value. In the
    /// future, we'll likely want to set this based on the current target
    /// release generation.
    #[clap(visible_alias = "set-target-release-min-gen")]
    SetTargetReleaseMinimumGeneration {
        /// the minimum target release generation
        generation: Generation,
    },
    /// expunge a zone
    ExpungeZone { zone_id: OmicronZoneUuid },
    /// mark an expunged zone ready for cleanup
    MarkForCleanup { zone_id: OmicronZoneUuid },
    /// configure an SP update
    SetSpUpdate {
        /// serial number to update
        serial: String,
        /// artifact hash id
        artifact_hash: ArtifactHash,
        /// version
        version: String,
        /// component to update
        #[command(subcommand)]
        component: SpUpdateComponent,
    },
    /// delete a configured SP update
    DeleteSpUpdate {
        /// baseboard serial number whose update to delete
        serial: String,
    },
    /// debug commands that bypass normal checks
    ///
    /// These commands mutate the blueprint directly, bypassing higher-level
    /// planner checks. They're meant for getting into weird states to test
    /// against.
    Debug {
        #[command(subcommand)]
        command: BlueprintEditDebugCommands,
    },
}

#[derive(Debug, Subcommand)]
enum BlueprintEditDebugCommands {
    /// remove a sled from the blueprint
    ///
    /// This bypasses expungement and decommissioning checks, and simply drops
    /// the sled from the blueprint.
    RemoveSled {
        /// the sled to remove
        sled: SledOpt,
    },

    /// Bump a sled's generation number, even if nothing else about the sled has
    /// changed.
    ForceSledGenerationBump {
        /// the sled to bump the sled-agent generation number of
        sled: SledOpt,
    },
}

/// Identifies a sled in a system.
#[derive(Clone, Debug)]
enum SledOpt {
    /// Identifies a sled by its UUID.
    Uuid(SledUuid),
    /// Identifies a sled by its serial number.
    Serial(String),
}

impl SledOpt {
    /// Resolves this sled option into a sled UUID.
    fn to_sled_id(
        &self,
        description: &SystemDescription,
    ) -> anyhow::Result<SledUuid> {
        match self {
            SledOpt::Uuid(uuid) => Ok(*uuid),
            SledOpt::Serial(serial) => description.serial_to_sled_id(&serial),
        }
    }
}

impl FromStr for SledOpt {
    type Err = Infallible;

    fn from_str(s: &str) -> Result<Self, Self::Err> {
        // If the sled looks like a UUID, parse it as that.
        if let Ok(uuid) = s.parse::<SledUuid>() {
            return Ok(SledOpt::Uuid(uuid));
        }

        // We treat anything that doesn't parse as a UUID as a serial number.
        //
        // Can we do something more intelligent here, like looking for a
        // particular prefix? In principle, yes, but in reality there are
        // several different sources of serial numbers:
        //
        // * simulated sleds ("serial0", "serial1", ...)
        // * real sleds ("BRM42220014")
        // * a4x2 ("g0", "g1", ...)
        // * single-sled dev deployments
        //
        // and possibly more. We could exhaustively enumerate all of them, but
        // it's easier to assume that if it doesn't look like a UUID, it's a
        // serial number.
        Ok(Self::Serial(s.to_owned()))
    }
}

#[derive(Clone, Debug)]
enum BlueprintIdOpt {
    /// use the target blueprint
    Target,
    /// use the latest blueprint sorted by time created
    Latest,
    /// use a specific blueprint
    Id(BlueprintUuid),
}

impl FromStr for BlueprintIdOpt {
    type Err = anyhow::Error;

    fn from_str(s: &str) -> Result<Self, Self::Err> {
        match s {
            "latest" => Ok(BlueprintIdOpt::Latest),
            // These values match the ones supported in omdb.
            "current-target" | "current" | "target" => {
                Ok(BlueprintIdOpt::Target)
            }
            _ => Ok(BlueprintIdOpt::Id(s.parse()?)),
        }
    }
}

impl From<BlueprintIdOpt> for BlueprintId {
    fn from(value: BlueprintIdOpt) -> Self {
        match value {
            BlueprintIdOpt::Latest => BlueprintId::Latest,
            BlueprintIdOpt::Target => BlueprintId::Target,
            BlueprintIdOpt::Id(id) => BlueprintId::Id(id),
        }
    }
}

#[derive(Clone, Debug)]
enum CollectionIdOpt {
    /// use the latest collection sorted by time created
    Latest,
    /// use a specific collection
    Id(CollectionUuid),
}

impl FromStr for CollectionIdOpt {
    type Err = anyhow::Error;

    fn from_str(s: &str) -> Result<Self, Self::Err> {
        match s {
            "latest" => Ok(CollectionIdOpt::Latest),
            _ => Ok(CollectionIdOpt::Id(s.parse()?)),
        }
    }
}

impl From<CollectionIdOpt> for CollectionId {
    fn from(value: CollectionIdOpt) -> Self {
        match value {
            CollectionIdOpt::Latest => CollectionId::Latest,
            CollectionIdOpt::Id(id) => CollectionId::Id(id),
        }
    }
}

/// Clap field for an optional mupdate override UUID.
///
/// This structure is similar to `Option`, but is specified separately to:
///
/// 1. Disable clap's magic around `Option`.
/// 2. Provide a custom parser.
///
/// There are other ways to do both 1 and 2 (e.g. specify the type as
/// `std::option::Option`), but when combined they're uglier than this.
#[derive(Clone, Copy, Debug)]
enum MupdateOverrideUuidOpt {
    Unset,
    Set(MupdateOverrideUuid),
}

impl FromStr for MupdateOverrideUuidOpt {
    type Err = newtype_uuid::ParseError;

    fn from_str(s: &str) -> Result<Self, Self::Err> {
        if s == "unset" || s == "none" {
            Ok(MupdateOverrideUuidOpt::Unset)
        } else {
            Ok(MupdateOverrideUuidOpt::Set(s.parse::<MupdateOverrideUuid>()?))
        }
    }
}

impl From<MupdateOverrideUuidOpt> for Option<MupdateOverrideUuid> {
    fn from(value: MupdateOverrideUuidOpt) -> Self {
        match value {
            MupdateOverrideUuidOpt::Unset => None,
            MupdateOverrideUuidOpt::Set(uuid) => Some(uuid),
        }
    }
}

/// Clap field for an optional generation.
///
/// This structure is similar to `Option`, but is specified separately to:
///
/// 1. Disable clap's magic around `Option`.
/// 2. Provide a custom parser.
///
/// There are other ways to do both 1 and 2 (e.g. specify the type as
/// `std::option::Option`), but when combined they're uglier than this.
#[derive(Clone, Copy, Debug)]
enum GenerationOpt {
    Unset,
    Set(Generation),
}

impl FromStr for GenerationOpt {
    type Err = ParseIntError;

    fn from_str(s: &str) -> Result<Self, Self::Err> {
        if s == "unset" || s == "none" {
            Ok(Self::Unset)
        } else {
            Ok(Self::Set(s.parse::<Generation>()?))
        }
    }
}

impl From<GenerationOpt> for Option<Generation> {
    fn from(value: GenerationOpt) -> Self {
        match value {
            GenerationOpt::Unset => None,
            GenerationOpt::Set(generation) => Some(generation),
        }
    }
}

#[derive(Clone, Debug, Subcommand)]
enum SpUpdateComponent {
    /// update the SP itself
    Sp {
        expected_active_version: ArtifactVersion,
        expected_inactive_version: ExpectedVersion,
    },
}

#[derive(Debug, Subcommand)]
enum ImageSourceArgs {
    /// the zone image comes from the `install` dataset
    InstallDataset,
    /// the zone image comes from a specific TUF repo artifact
    Artifact {
        #[clap(value_parser = parse_blueprint_artifact_version)]
        version: BlueprintArtifactVersion,
        hash: ArtifactHash,
    },
}

/// Adding a new zone to a blueprint needs to choose an image source for that
/// zone. Subcommands that add a zone take an optional [`ImageSourceArgs`]
/// parameter. In the (common in test) case where the planning input has no TUF
/// repo at all, the new and old TUF repo policy are identical (i.e., "use the
/// install dataset"), and therefore we have only one logical choice for the
/// image source for any new zone (the install dataset). If a TUF repo _is_
/// involved, we have two choices: use the artifact from the newest TUF repo, or
/// use the artifact from the previous TUF repo policy (which might itself be
/// another TUF repo, or might be the install dataset).
fn image_source_unwrap_or(
    image_source: Option<ImageSourceArgs>,
    planning_input: &PlanningInput,
    zone_kind: ZoneKind,
) -> anyhow::Result<BlueprintZoneImageSource> {
    if let Some(image_source) = image_source {
        Ok(image_source.into())
    } else if planning_input.tuf_repo() == planning_input.old_repo() {
        planning_input
            .tuf_repo()
            .description()
            .zone_image_source(zone_kind)
            .context("could not determine image source")
    } else {
        let mut options = vec!["`install-dataset`".to_string()];
        for (name, repo) in [
            ("previous", planning_input.old_repo()),
            ("current", planning_input.tuf_repo()),
        ] {
            match repo.description().zone_image_source(zone_kind) {
                // Install dataset is already covered, and if either TUF repo is
                // missing an artifact of this kind, it's not an option.
                Ok(BlueprintZoneImageSource::InstallDataset) | Err(_) => (),
                Ok(BlueprintZoneImageSource::Artifact { version, hash }) => {
                    let version = match version {
                        BlueprintArtifactVersion::Available { version } => {
                            version.to_string()
                        }
                        BlueprintArtifactVersion::Unknown => {
                            "unknown".to_string()
                        }
                    };
                    options.push(format!(
                        "`artifact {version} {hash}` (from {name} TUF repo)"
                    ));
                }
            }
        }
        bail!(
            "must specify image source for new zone; options: {}",
            options.join(", ")
        )
    }
}

impl From<ImageSourceArgs> for BlueprintZoneImageSource {
    fn from(value: ImageSourceArgs) -> Self {
        match value {
            ImageSourceArgs::InstallDataset => {
                BlueprintZoneImageSource::InstallDataset
            }
            ImageSourceArgs::Artifact { version, hash } => {
                BlueprintZoneImageSource::Artifact { version, hash }
            }
        }
    }
}

#[derive(Debug, Subcommand)]
enum HostPhase2SourceArgs {
    /// keep the current phase 2 contents
    CurrentContents,
    /// the host phase 2 comes from a specific TUF repo artifact
    Artifact {
        #[clap(value_parser = parse_blueprint_artifact_version)]
        version: BlueprintArtifactVersion,
        hash: ArtifactHash,
    },
}

impl From<HostPhase2SourceArgs> for BlueprintHostPhase2DesiredContents {
    fn from(value: HostPhase2SourceArgs) -> Self {
        match value {
            HostPhase2SourceArgs::CurrentContents => Self::CurrentContents,
            HostPhase2SourceArgs::Artifact { version, hash } => {
                Self::Artifact { version, hash }
            }
        }
    }
}

fn parse_blueprint_artifact_version(
    version: &str,
) -> Result<BlueprintArtifactVersion, ArtifactVersionError> {
    // Treat the literal string "unknown" as an unknown version.
    if version == "unknown" {
        return Ok(BlueprintArtifactVersion::Unknown);
    }

    Ok(BlueprintArtifactVersion::Available {
        version: version.parse::<ArtifactVersion>()?,
    })
}

fn parse_m2_slot(slot: &str) -> anyhow::Result<M2Slot> {
    match slot {
        "A" | "a" | "0" => Ok(M2Slot::A),
        "B" | "b" | "1" => Ok(M2Slot::B),
        _ => bail!("invalid slot `{slot}` (expected `A` or `B`)"),
    }
}

#[derive(Debug, Args)]
struct BlueprintArgs {
    /// id of the blueprint, "latest", or "target"
    blueprint_id: BlueprintIdOpt,
}

#[derive(Debug, Args)]
struct BlueprintDiffDnsArgs {
    /// DNS group (internal or external)
    dns_group: CliDnsGroup,
    /// DNS version to diff against
    dns_version: u32,
    /// id of the blueprint, "latest", or "target"
    blueprint_id: BlueprintIdOpt,
}

#[derive(Clone, Copy, Debug, ValueEnum)]
enum CliDnsGroup {
    Internal,
    External,
}

#[derive(Debug, Args)]
struct BlueprintSaveArgs {
    /// id of the blueprint, "latest", or "target"
    blueprint_id: BlueprintIdOpt,
    /// output file
    filename: Utf8PathBuf,
}

#[derive(Debug, Args)]
struct BlueprintDiffArgs {
    /// id of the first blueprint, "latest", or "target"
    blueprint1_id: BlueprintIdOpt,
    /// id of the second blueprint, "latest", or "target", or None to mean "the
    /// parent of blueprint1"
    blueprint2_id: Option<BlueprintIdOpt>,
}

#[derive(Debug, Subcommand)]
enum SetArgs {
    /// RNG seed for future commands
    Seed { seed: String },
    /// target number of Nexus instances (for planning)
    NumNexus { num_nexus: u16 },
    /// system's external DNS zone name (suffix)
    ExternalDnsZoneName { zone_name: String },
    /// system target release
    TargetRelease {
        /// TUF repo containing release artifacts
        filename: Utf8PathBuf,
    },
    /// planner config
    PlannerConfig(SetPlannerConfigArgs),
    /// timestamp for ignoring impossible MGS updates
    IgnoreImpossibleMgsUpdatesSince {
        since: SetIgnoreImpossibleMgsUpdatesSinceArgs,
    },
}

#[derive(Debug, Clone)]
struct SetIgnoreImpossibleMgsUpdatesSinceArgs(DateTime<Utc>);

impl FromStr for SetIgnoreImpossibleMgsUpdatesSinceArgs {
    type Err = anyhow::Error;

    fn from_str(s: &str) -> Result<Self, Self::Err> {
        if s.eq_ignore_ascii_case("now") {
            return Ok(Self(Utc::now()));
        }
        if let Ok(datetime) = humantime::parse_rfc3339(s) {
            return Ok(Self(datetime.into()));
        }
        bail!("invalid timestamp: expected `now` or an RFC3339 timestamp")
    }
}

#[derive(Debug, Args)]
struct SetPlannerConfigArgs {
    #[clap(flatten)]
    planner_config: PlannerConfigOpts,
}

// Define the config fields separately so we can use `group(required = true,
// multiple = true).`
#[derive(Debug, Clone, Args)]
#[group(required = true, multiple = true)]
pub struct PlannerConfigOpts {
    #[clap(long, action = ArgAction::Set)]
    add_zones_with_mupdate_override: Option<bool>,
}

impl PlannerConfigOpts {
    fn update_if_modified(
        &self,
        current: &PlannerConfig,
    ) -> Option<PlannerConfig> {
        let new = PlannerConfig {
            add_zones_with_mupdate_override: self
                .add_zones_with_mupdate_override
                .unwrap_or(current.add_zones_with_mupdate_override),
        };
        (new != *current).then_some(new)
    }
}

#[derive(Debug, Args)]
struct TufAssembleArgs {
    /// The tufaceous manifest path (relative to this crate's root)
    manifest_path: Utf8PathBuf,

    /// Allow non-semver artifact versions.
    #[clap(long)]
    allow_non_semver: bool,

    #[clap(
        long,
        // Use help here rather than a doc comment because rustdoc doesn't like
        // `<` and `>` in help messages.
        help = "The path to the output [default: repo-<system-version>.zip]"
    )]
    output: Option<Utf8PathBuf>,
}

#[derive(Debug, Args)]
struct LoadArgs {
    /// input file
    filename: Utf8PathBuf,

    /// id of inventory collection to use for sled details
    /// (may be omitted only if the file contains only one collection)
    collection_id: Option<CollectionUuid>,
}

#[derive(Debug, Args)]
struct LoadExampleArgs {
    /// Seed for the RNG that's used to generate the example system.
    ///
    /// If this is provided, the RNG is updated with this seed before the
    /// example system is generated. If it's not provided, the existing RNG is
    /// used.
    #[clap(long)]
    seed: Option<String>,

    /// The number of sleds in the example system.
    #[clap(short = 's', long, default_value_t = ExampleSystemBuilder::DEFAULT_N_SLEDS)]
    nsleds: usize,

    /// The number of disks per sled in the example system.
    #[clap(short = 'd', long, default_value_t = SledBuilder::DEFAULT_NPOOLS)]
    ndisks_per_sled: u8,

    /// Do not create zones in the example system.
    #[clap(short = 'Z', long)]
    no_zones: bool,

    /// Do not create entries for disks in the blueprint.
    #[clap(long)]
    no_disks_in_blueprint: bool,

    /// Set a 0-indexed sled's policy
    #[clap(long, value_name = "INDEX:POLICY")]
    sled_policy: Vec<LoadExampleSledPolicy>,
}

#[derive(Clone, Debug)]
struct LoadExampleSledPolicy {
    /// The index of the sled to set the policy for.
    index: usize,

    /// The policy to set.
    policy: SledPolicy,
}

impl FromStr for LoadExampleSledPolicy {
    type Err = anyhow::Error;

    fn from_str(s: &str) -> Result<Self, Self::Err> {
        let (index, policy) = s
            .split_once(':')
            .context("invalid format, expected <index>:<policy>")?;
        let index = index.parse().with_context(|| {
            format!("error parsing sled index `{index}` as a usize")
        })?;
        let policy = SledPolicyOpt::from_str(
            policy, /* ignore_case */ false,
        )
        .map_err(|_message| {
            // _message is just something like "invalid variant: <value>".
            // We choose to use our own message instead.
            anyhow!(
                "invalid sled policy `{policy}` (possible values: {})",
                SledPolicyOpt::value_variants().iter().join(", "),
            )
        })?;
        Ok(LoadExampleSledPolicy { index, policy: policy.into() })
    }
}

#[derive(Debug, Args)]
struct FileContentsArgs {
    /// input file
    filename: Utf8PathBuf,
}

#[derive(Debug, Args)]
struct SaveArgs {
    /// output file
    filename: Utf8PathBuf,
}

#[derive(Debug, Args)]
struct WipeArgs {
    /// What to wipe
    #[clap(subcommand)]
    command: WipeCommand,
}

#[derive(Debug, Subcommand)]
enum WipeCommand {
    /// Wipe everything
    All,
    /// Wipe the system
    System,
    /// Reset configuration to default
    Config,
    /// Reset RNG state
    Rng,
}

// Command handlers

fn cmd_silo_list(
    sim: &mut ReconfiguratorSim,
) -> anyhow::Result<Option<String>> {
    let mut s = String::new();
    for silo_name in sim.current_state().config().silo_names() {
        swriteln!(s, "{}", silo_name);
    }
    Ok(Some(s))
}

fn cmd_silo_add(
    sim: &mut ReconfiguratorSim,
    args: SiloAddRemoveArgs,
) -> anyhow::Result<Option<String>> {
    let mut state = sim.current_state().to_mut();
    let config = state.config_mut();
    config.add_silo(args.silo_name)?;
    sim.commit_and_bump("reconfigurator-cli silo-add".to_owned(), state);
    Ok(None)
}

fn cmd_silo_remove(
    sim: &mut ReconfiguratorSim,
    args: SiloAddRemoveArgs,
) -> anyhow::Result<Option<String>> {
    let mut state = sim.current_state().to_mut();
    let config = state.config_mut();
    config.remove_silo(args.silo_name)?;
    sim.commit_and_bump("reconfigurator-cli silo-remove".to_owned(), state);
    Ok(None)
}

fn cmd_sled_list(
    sim: &mut ReconfiguratorSim,
) -> anyhow::Result<Option<String>> {
    #[derive(Tabled)]
    #[tabled(rename_all = "SCREAMING_SNAKE_CASE")]
    struct Sled {
        id: SledUuid,
        serial: String,
        nzpools: usize,
        subnet: String,
    }

    let state = sim.current_state();
    let planning_input = state
        .system()
        .description()
        .to_planning_input_builder()
        .context("failed to generate planning input")?
        .build();
    let rows = planning_input.all_sleds(SledFilter::Commissioned).map(
        |(sled_id, sled_details)| Sled {
            id: sled_id,
            serial: sled_details.baseboard_id.serial_number.clone(),
            subnet: sled_details.resources.subnet.net().to_string(),
            nzpools: sled_details.resources.zpools.len(),
        },
    );
    let table = tabled::Table::new(rows)
        .with(tabled::settings::Style::empty())
        .with(tabled::settings::Padding::new(0, 1, 0, 0))
        .to_string();
    Ok(Some(table))
}

fn cmd_sled_add(
    sim: &mut ReconfiguratorSim,
    add: SledAddArgs,
) -> anyhow::Result<Option<String>> {
    let mut state = sim.current_state().to_mut();
    let sled_id = add.sled_id.unwrap_or_else(|| state.rng_mut().next_sled_id());
    let new_sled = SledBuilder::new()
        .id(sled_id)
        .npools(add.ndisks)
        .policy(add.policy.into());
    let system = state.system_mut();
    system.description_mut().sled(new_sled)?;
    // Figure out what serial number this sled was assigned.
    let added_sled = system
        .description()
        .get_sled(sled_id)
        .expect("we just added this sled");
    let serial = match added_sled.sp_state() {
        Some((_, sp_state)) => sp_state.serial_number.clone(),
        None => "(none)".to_owned(),
    };
    sim.commit_and_bump(
        format!("reconfigurator-cli sled-add: {sled_id} (serial: {serial})"),
        state,
    );

    Ok(Some(format!("added sled {} (serial: {})", sled_id, serial)))
}

fn cmd_sled_remove(
    sim: &mut ReconfiguratorSim,
    args: SledRemoveArgs,
) -> anyhow::Result<Option<String>> {
    let mut state = sim.current_state().to_mut();
    let system = state.system_mut();
    let sled_id = args.sled_id.to_sled_id(system.description())?;
    system
        .description_mut()
        .sled_remove(sled_id)
        .context("failed to remove sled")?;
    sim.commit_and_bump(
        format!("reconfigurator-cli sled-remove: {sled_id}"),
        state,
    );
    Ok(Some(format!("removed sled {} from system", sled_id)))
}

fn cmd_sled_show(
    sim: &mut ReconfiguratorSim,
    args: SledArgs,
) -> anyhow::Result<Option<String>> {
    let state = sim.current_state();
    let description = state.system().description();
    let sled_id = args.sled_id.to_sled_id(description)?;
    let stage0_version = description.sled_stage0_version(sled_id)?;
    let stage0_next_version = description.sled_stage0_next_version(sled_id)?;
    let sp_active_version = description.sled_sp_active_version(sled_id)?;
    let sp_inactive_version = description.sled_sp_inactive_version(sled_id)?;
    let rot_active_slot = description.sled_rot_active_slot(sled_id)?;
    let rot_slot_a_version = description.sled_rot_slot_a_version(sled_id)?;
    let rot_slot_b_version = description.sled_rot_slot_b_version(sled_id)?;
    let rot_persistent_boot_preference =
        description.sled_rot_persistent_boot_preference(sled_id)?;
    let rot_pending_persistent_boot_preference =
        description.sled_rot_pending_persistent_boot_preference(sled_id)?;
    let rot_transient_boot_preference =
        description.sled_rot_transient_boot_preference(sled_id)?;
    let planning_input = description
        .to_planning_input_builder()
        .context("failed to generate planning_input builder")?
        .build();
    let sled = planning_input.sled_lookup(args.filter, sled_id)?;
    let sled_resources = &sled.resources;
    let mut s = String::new();
    swriteln!(s, "sled {} ({}, {})", sled_id, sled.policy, sled.state);
    swriteln!(s, "serial {}", sled.baseboard_id.serial_number);
    swriteln!(s, "subnet {}", sled_resources.subnet.net());
    swriteln!(s, "SP active version: {:?}", sp_active_version);
    swriteln!(s, "SP inactive version: {:?}", sp_inactive_version);
    swriteln!(s, "RoT bootloader stage 0 version: {:?}", stage0_version);
    swriteln!(
        s,
        "RoT bootloader stage 0 next version: {:?}",
        stage0_next_version
    );
    swriteln!(s, "RoT active slot: {}", rot_active_slot);
    swriteln!(s, "RoT slot A version: {:?}", rot_slot_a_version);
    swriteln!(s, "RoT slot B version: {:?}", rot_slot_b_version);
    swriteln!(
        s,
        "RoT persistent boot preference: {}",
        rot_persistent_boot_preference
    );
    swriteln!(
        s,
        "RoT pending persistent boot preference: {:?}",
        rot_pending_persistent_boot_preference
    );
    swriteln!(
        s,
        "RoT transient boot preference: {:?}",
        rot_transient_boot_preference
    );
    swriteln!(s, "zpools ({}):", sled_resources.zpools.len());
    for (zpool, disk) in &sled_resources.zpools {
        swriteln!(s, "    {:?}", zpool);
        swriteln!(s, "    {:?}", disk);
    }
    Ok(Some(s))
}

fn cmd_sled_set(
    sim: &mut ReconfiguratorSim,
    args: SledSetArgs,
) -> anyhow::Result<Option<String>> {
    let mut state = sim.current_state().to_mut();
    let system = state.system_mut();
    let sled_id = args.sled_id.to_sled_id(system.description())?;

    match args.command {
        SledSetCommand::Policy(SledSetPolicyArgs { policy }) => {
            system.description_mut().sled_set_policy(sled_id, policy.into())?;
            sim.commit_and_bump(
                format!(
                    "reconfigurator-cli sled-set policy: {} to {}",
                    sled_id, policy
                ),
                state,
            );
            Ok(Some(format!("set sled {sled_id} policy to {policy}")))
        }
        SledSetCommand::OmicronConfig(command) => {
            let resolved_id =
                system.resolve_blueprint_id(command.blueprint.into())?;
            let blueprint = system.get_blueprint(&resolved_id)?;
            let sled_cfg =
                blueprint.sleds.get(&sled_id).with_context(|| {
                    format!("sled id {sled_id} not found in blueprint")
                })?;
            let omicron_sled_cfg =
                sled_cfg.clone().into_in_service_sled_config();
            system
                .description_mut()
                .sled_set_omicron_config(sled_id, omicron_sled_cfg)?;
            sim.commit_and_bump(
                format!(
                    "reconfigurator-cli sled-set omicron-config: \
                     {sled_id} from {resolved_id}",
                ),
                state,
            );
            Ok(Some(format!(
                "set sled {sled_id} omicron config from {resolved_id}"
            )))
        }
        SledSetCommand::Visibility(command) => {
            let new = command.to_visibility();
            let prev = system
                .description_mut()
                .sled_set_inventory_visibility(sled_id, new)?;
            if prev == new {
                Ok(Some(format!(
                    "sled {sled_id} inventory visibility was already set to \
                     {new}, so no changes were performed",
                )))
            } else {
                sim.commit_and_bump(
                    format!(
                        "reconfigurator-cli sled-set inventory visibility: {} \
                         from {} to {}",
                        sled_id, prev, new,
                    ),
                    state,
                );
                Ok(Some(format!(
                    "set sled {sled_id} inventory visibility: {prev} -> {new}"
                )))
            }
        }
        SledSetCommand::MupdateOverride(SledSetMupdateOverrideArgs {
            source:
                SledMupdateOverrideSource { mupdate_override_id, with_error },
        }) => {
            let (desc, prev) = if with_error {
                let prev =
                    system.description_mut().sled_set_mupdate_override_error(
                        sled_id,
                        "reconfigurator-cli simulated mupdate-override error"
                            .to_owned(),
                    )?;
                ("error".to_owned(), prev)
            } else {
                let mupdate_override_id =
                    mupdate_override_id.expect("clap ensures that this is set");
                let prev = system.description_mut().sled_set_mupdate_override(
                    sled_id,
                    mupdate_override_id.into(),
                )?;
                let desc = match mupdate_override_id {
                    MupdateOverrideUuidOpt::Set(id) => id.to_string(),
                    MupdateOverrideUuidOpt::Unset => "unset".to_owned(),
                };
                (desc, prev)
            };

            let prev_desc = match prev {
                Ok(Some(id)) => id.to_string(),
                Ok(None) => "unset".to_owned(),
                Err(_) => "error".to_owned(),
            };

            sim.commit_and_bump(
                format!(
                    "reconfigurator-cli sled-set-mupdate-override: {}: {} -> {}",
                    sled_id, prev_desc, desc,
                ),
                state,
            );

            Ok(Some(format!(
                "set sled {} mupdate override: {} -> {}",
                sled_id, prev_desc, desc,
            )))
        }
    }
}

fn cmd_sled_update_install_dataset(
    sim: &mut ReconfiguratorSim,
    args: SledUpdateInstallDatasetArgs,
) -> anyhow::Result<Option<String>> {
    let description = mupdate_source_to_description(sim, &args.source)?;

    let mut state = sim.current_state().to_mut();
    let system = state.system_mut();
    let sled_id = args.sled_id.to_sled_id(system.description())?;
    system
        .description_mut()
        .sled_set_zone_manifest(sled_id, description.to_boot_inventory())?;

    sim.commit_and_bump(
        format!(
            "reconfigurator-cli sled-update-install-dataset: {}",
            description.message,
        ),
        state,
    );
    Ok(Some(format!(
        "sled {}: install dataset updated: {}",
        sled_id, description.message
    )))
}

fn cmd_sled_update_rot_bootloader(
    sim: &mut ReconfiguratorSim,
    args: SledUpdateRotBootloaderArgs,
) -> anyhow::Result<Option<String>> {
    let mut labels = Vec::new();
    if let Some(stage0) = &args.stage0 {
        labels.push(format!("stage0 -> {}", stage0));
    }
    if let Some(stage0_next) = &args.stage0_next {
        labels.push(format!("stage0_next -> {}", stage0_next));
    }

    assert!(
        !labels.is_empty(),
        "clap configuration requires that at least one argument is specified"
    );

    let mut state = sim.current_state().to_mut();
    let system = state.system_mut();
    let sled_id = args.sled_id.to_sled_id(system.description())?;
    system.description_mut().sled_update_rot_bootloader_versions(
        sled_id,
        args.stage0,
        args.stage0_next,
    )?;

    sim.commit_and_bump(
        format!(
            "reconfigurator-cli sled-update-rot-bootloader: {}: {}",
            sled_id,
            labels.join(", "),
        ),
        state,
    );

    Ok(Some(format!(
        "set sled {} RoT bootloader versions: {}",
        sled_id,
        labels.join(", ")
    )))
}

fn cmd_sled_update_sp(
    sim: &mut ReconfiguratorSim,
    args: SledUpdateSpArgs,
) -> anyhow::Result<Option<String>> {
    let mut labels = Vec::new();
    if let Some(active) = &args.active {
        labels.push(format!("active -> {}", active));
    }
    if let Some(inactive) = &args.inactive {
        labels.push(format!("inactive -> {}", inactive));
    }

    assert!(
        !labels.is_empty(),
        "clap configuration requires that at least one argument is specified"
    );

    let mut state = sim.current_state().to_mut();
    let system = state.system_mut();
    let sled_id = args.sled_id.to_sled_id(system.description())?;
    system.description_mut().sled_update_sp_versions(
        sled_id,
        args.active,
        args.inactive,
    )?;

    sim.commit_and_bump(
        format!(
            "reconfigurator-cli sled-update-sp: {}: {}",
            sled_id,
            labels.join(", "),
        ),
        state,
    );

    Ok(Some(format!("set sled {} SP versions: {}", sled_id, labels.join(", "))))
}

fn cmd_sled_update_rot(
    sim: &mut ReconfiguratorSim,
    args: SledUpdateRotArgs,
) -> anyhow::Result<Option<String>> {
    let mut labels = Vec::new();

    if let Some(slot_a) = &args.slot_a {
        labels.push(format!("slot a -> {}", slot_a));
    }
    if let Some(slot_b) = &args.slot_b {
        labels.push(format!("slot b -> {}", slot_b));
    }
    if let Some(active_slot) = &args.active_slot {
        labels.push(format!("active slot -> {}", active_slot));
    }

    if let Some(persistent_boot_preference) = &args.persistent_boot_preference {
        labels.push(format!(
            "persistent boot preference -> {}",
            persistent_boot_preference
        ));
    }

    if let Some(pending_persistent_boot_preference) =
        &args.pending_persistent_boot_preference
    {
        labels.push(format!(
            "pending persistent boot preference -> {:?}",
            pending_persistent_boot_preference
        ));
    }
    if let Some(transient_boot_preference) = &args.transient_boot_preference {
        labels.push(format!(
            "transient boot preference -> {:?}",
            transient_boot_preference
        ));
    }

    assert!(
        !labels.is_empty(),
        "clap configuration requires that at least one argument is specified"
    );

    let mut state = sim.current_state().to_mut();
    let system = state.system_mut();
    let sled_id = args.sled_id.to_sled_id(system.description())?;
    system.description_mut().sled_update_rot_versions(
        sled_id,
        RotStateOverrides {
            active_slot_override: args.active_slot,
            slot_a_version_override: args.slot_a,
            slot_b_version_override: args.slot_b,
            persistent_boot_preference_override: args
                .persistent_boot_preference,
            pending_persistent_boot_preference_override: args
                .pending_persistent_boot_preference,
            transient_boot_preference_override: args.transient_boot_preference,
        },
    )?;

    sim.commit_and_bump(
        format!(
            "reconfigurator-cli sled-update-rot: {sled_id}: {}",
            labels.join(", "),
        ),
        state,
    );

    Ok(Some(format!("set sled {sled_id} RoT settings: {}", labels.join(", "))))
}

fn cmd_sled_update_host_phase_1(
    sim: &mut ReconfiguratorSim,
    args: SledUpdateHostPhase1Args,
) -> anyhow::Result<Option<String>> {
    let SledUpdateHostPhase1Args { sled_id, active, slot_a, slot_b } = args;

    let mut labels = Vec::new();
    if let Some(active) = active {
        labels.push(format!("active -> {active:?}"));
    }
    if let Some(slot_a) = slot_a {
        labels.push(format!("A -> {slot_a}"));
    }
    if let Some(slot_b) = slot_b {
        labels.push(format!("B -> {slot_b}"));
    }
    if labels.is_empty() {
        bail!("sled-update-host-phase1 called with no changes");
    }

    let mut state = sim.current_state().to_mut();
    let system = state.system_mut();
    let sled_id = sled_id.to_sled_id(system.description())?;
    system
        .description_mut()
        .sled_update_host_phase_1_artifacts(sled_id, active, slot_a, slot_b)?;

    sim.commit_and_bump(
        format!(
            "reconfigurator-cli sled-update-host-phase1: {sled_id}: {}",
            labels.join(", "),
        ),
        state,
    );

    Ok(Some(format!(
        "set sled {} host phase 1 details: {}",
        sled_id,
        labels.join(", ")
    )))
}

fn cmd_sled_update_host_phase_2(
    sim: &mut ReconfiguratorSim,
    args: SledUpdateHostPhase2Args,
) -> anyhow::Result<Option<String>> {
    let SledUpdateHostPhase2Args { sled_id, boot_disk, slot_a, slot_b } = args;

    let mut labels = Vec::new();
    if let Some(boot_disk) = boot_disk {
        labels.push(format!("boot_disk -> {boot_disk:?}"));
    }
    if let Some(slot_a) = slot_a {
        labels.push(format!("A -> {slot_a}"));
    }
    if let Some(slot_b) = slot_b {
        labels.push(format!("B -> {slot_b}"));
    }
    if labels.is_empty() {
        bail!("sled-update-host-phase2 called with no changes");
    }

    let mut state = sim.current_state().to_mut();
    let system = state.system_mut();
    let sled_id = sled_id.to_sled_id(system.description())?;
    system.description_mut().sled_update_host_phase_2_artifacts(
        sled_id, boot_disk, slot_a, slot_b,
    )?;

    sim.commit_and_bump(
        format!(
            "reconfigurator-cli sled-update-host-phase2: {sled_id}: {}",
            labels.join(", "),
        ),
        state,
    );

    Ok(Some(format!(
        "set sled {} host phase 2 details: {}",
        sled_id,
        labels.join(", ")
    )))
}

fn cmd_inventory_list(
    sim: &mut ReconfiguratorSim,
) -> anyhow::Result<Option<String>> {
    #[derive(Tabled)]
    #[tabled(rename_all = "SCREAMING_SNAKE_CASE")]
    struct InventoryRow {
        id: CollectionUuid,
        nerrors: usize,
        time_done: String,
    }

    let state = sim.current_state();
    let rows = state.system().all_collections().map(|collection| {
        let id = collection.id;
        InventoryRow {
            id,
            nerrors: collection.errors.len(),
            time_done: humantime::format_rfc3339_millis(
                collection.time_done.into(),
            )
            .to_string(),
        }
    });
    let table = tabled::Table::new(rows)
        .with(tabled::settings::Style::empty())
        .with(tabled::settings::Padding::new(0, 1, 0, 0))
        .to_string();
    Ok(Some(table))
}

fn cmd_inventory_generate(
    sim: &mut ReconfiguratorSim,
) -> anyhow::Result<Option<String>> {
    let mut state = sim.current_state().to_mut();
    let builder = state.to_collection_builder()?;

    // The system carries around Omicron zones, which will make their way into
    // the inventory.
    let inventory = builder.build();

    let rv = format!(
        "generated inventory collection {} from configured sleds",
        inventory.id
    );
    state.system_mut().add_collection(inventory)?;
    sim.commit_and_bump(
        "reconfigurator-cli inventory-generate".to_owned(),
        state,
    );
    Ok(Some(rv))
}

fn cmd_inventory_show(
    sim: &mut ReconfiguratorSim,
    args: InventoryShowArgs,
) -> anyhow::Result<Option<String>> {
    let state = sim.current_state();
    let system = state.system();
    let resolved = system.resolve_collection_id(args.collection_id.into())?;
    let collection = system.get_collection(&resolved)?;

    let mut display = collection.display();
    if let Some(filter) = &args.filter {
        display.apply_cli_filter(filter);
    }
    display.show_long_strings(args.show_long_strings);

    Ok(Some(display.to_string()))
}

fn cmd_blueprint_list(
    sim: &mut ReconfiguratorSim,
) -> anyhow::Result<Option<String>> {
    #[derive(Tabled)]
    #[tabled(rename_all = "SCREAMING_SNAKE_CASE")]
    struct BlueprintRow {
        #[tabled(rename = "T")]
        is_target: &'static str,
        #[tabled(rename = "ENA")]
        enabled: &'static str,
        id: BlueprintUuid,
        parent: Cow<'static, str>,
        time_created: String,
    }

    let state = sim.current_state();

    let target_blueprint = state.system().target_blueprint();
    let mut rows = state.system().all_blueprints().collect::<Vec<_>>();
    rows.sort_unstable_by_key(|blueprint| blueprint.time_created);
    let rows = rows.into_iter().map(|blueprint| {
        let (is_target, enabled) = match target_blueprint {
            Some(t) if t.target_id == blueprint.id => {
                let enabled = if t.enabled { "yes" } else { "no" };
                ("*", enabled)
            }
            _ => ("", ""),
        };
        BlueprintRow {
            is_target,
            enabled,
            id: blueprint.id,
            parent: blueprint
                .parent_blueprint_id
                .map(|s| Cow::Owned(s.to_string()))
                .unwrap_or(Cow::Borrowed("<none>")),
            time_created: humantime::format_rfc3339_millis(
                blueprint.time_created.into(),
            )
            .to_string(),
        }
    });
    let table = tabled::Table::new(rows)
        .with(tabled::settings::Style::empty())
        .with(tabled::settings::Padding::new(0, 1, 0, 0))
        .to_string();
    Ok(Some(table))
}

fn cmd_blueprint_blippy(
    sim: &mut ReconfiguratorSim,
    args: BlueprintArgs,
) -> anyhow::Result<Option<String>> {
    let state = sim.current_state();
    let resolved_id =
        state.system().resolve_blueprint_id(args.blueprint_id.into())?;
    let blueprint = state.system().get_blueprint(&resolved_id)?;
    let report =
        Blippy::new(&blueprint).into_report(BlippyReportSortKey::Severity);
    Ok(Some(format!("{}", report.display())))
}

fn cmd_blueprint_plan(
    sim: &mut ReconfiguratorSim,
    args: BlueprintPlanArgs,
) -> anyhow::Result<Option<String>> {
    let mut state = sim.current_state().to_mut();
    let rng = state.rng_mut().next_planner_rng();
    let system = state.system_mut();

    let parent_blueprint_id =
        system.resolve_blueprint_id(args.parent_blueprint_id.into())?;
    let parent_blueprint = system.get_blueprint(&parent_blueprint_id)?;
    let collection = match args.collection_id {
        Some(collection_id) => {
            let resolved =
                system.resolve_collection_id(collection_id.into())?;
            system.get_collection(&resolved)?
        }
        None => {
            let mut all_collections_iter = system.all_collections();
            match all_collections_iter.len() {
                0 => bail!("cannot plan blueprint with no loaded collections"),
                1 => all_collections_iter.next().expect("iter length is 1"),
                _ => bail!(
                    "blueprint-plan: must specify collection ID (one of {:?})",
                    all_collections_iter.map(|c| c.id).join(", ")
                ),
            }
        }
    };

    let creator = "reconfigurator-sim";
    let planning_input = sim
        .planning_input(parent_blueprint)
        .context("failed to construct planning input")?;
    let planner = Planner::new_based_on(
        sim.log.clone(),
        parent_blueprint,
        &planning_input,
        creator,
        collection,
        rng,
    )
    .context("creating planner")?;

    let blueprint = planner.plan().context("generating blueprint")?;
    let rv = format!(
        "generated blueprint {} based on parent blueprint {}\n{}",
        blueprint.id, parent_blueprint.id, blueprint.report,
    );
    system.add_blueprint(blueprint)?;

    sim.commit_and_bump("reconfigurator-cli blueprint-plan".to_owned(), state);

    Ok(Some(rv))
}

fn cmd_blueprint_edit(
    sim: &mut ReconfiguratorSim,
    args: BlueprintEditArgs,
) -> anyhow::Result<Option<String>> {
    let mut state = sim.current_state().to_mut();
    let rng = state.rng_mut().next_planner_rng();
    let system = state.system_mut();

    let resolved_id = system.resolve_blueprint_id(args.blueprint_id.into())?;
    let blueprint = system.get_blueprint(&resolved_id)?;
    let creator = args.creator.as_deref().unwrap_or("reconfigurator-cli");
    let planning_input = sim
        .planning_input(blueprint)
        .context("failed to create planning input")?;

    // TODO: We may want to do something other than just using the latest
    // collection -- add a way to specify which collection to use.
    let latest_collection = system
        .all_collections()
        .max_by_key(|c| c.time_started)
        .map(|c| c.clone())
        .unwrap_or_else(|| CollectionBuilder::new("sim").build());

    let mut builder = BlueprintBuilder::new_based_on(
        &sim.log,
        blueprint,
        &planning_input,
        &latest_collection,
        creator,
        rng,
    )
    .context("creating blueprint builder")?;

    if let Some(comment) = args.comment {
        builder.comment(comment);
    }

    let label = match args.edit_command {
        BlueprintEditCommands::AddNexus {
            sled_id,
            image_source,
            nexus_generation,
        } => {
            let sled_id = sled_id.to_sled_id(system.description())?;
            let image_source = image_source_unwrap_or(
                image_source,
                &planning_input,
                ZoneKind::Nexus,
            )?;
            builder
                .sled_add_zone_nexus(sled_id, image_source, nexus_generation)
                .context("failed to add Nexus zone")?;
            format!("added Nexus zone to sled {}", sled_id)
        }
        BlueprintEditCommands::AddCockroach { sled_id, image_source } => {
            let sled_id = sled_id.to_sled_id(system.description())?;
            let image_source = image_source_unwrap_or(
                image_source,
                &planning_input,
                ZoneKind::CockroachDb,
            )?;
            builder
                .sled_add_zone_cockroachdb(sled_id, image_source)
                .context("failed to add CockroachDB zone")?;
            format!("added CockroachDB zone to sled {}", sled_id)
        }
        BlueprintEditCommands::SetRemoveMupdateOverride { sled_id, value } => {
            let sled_id = sled_id.to_sled_id(system.description())?;
            builder
                .sled_set_remove_mupdate_override(sled_id, value.into())
                .context("failed to set remove_mupdate_override")?;
            match value {
                MupdateOverrideUuidOpt::Unset => {
                    "unset remove_mupdate_override".to_owned()
                }
                MupdateOverrideUuidOpt::Set(uuid) => {
                    format!("set remove_mupdate_override to {uuid}")
                }
            }
        }
        BlueprintEditCommands::SetTargetReleaseMinimumGeneration {
            generation,
        } => {
            builder
                .set_target_release_minimum_generation(
                    blueprint.target_release_minimum_generation,
                    generation,
                )
                .context("failed to set target release minimum generation")?;
            format!("set target release minimum generation to {generation}")
        }
        BlueprintEditCommands::SetZoneImage { zone_id, image_source } => {
            let sled_id = sled_with_zone(&builder, &zone_id)?;
            let source = BlueprintZoneImageSource::from(image_source);
            let rv = format!(
                "set sled {sled_id} zone {zone_id} image source to {source}\n\
                 warn: no validation is done on the requested image source"
            );
            builder
                .sled_set_zone_source(sled_id, zone_id, source)
                .context("failed to set image source")?;
            rv
        }
        BlueprintEditCommands::SetHostPhase2 {
            sled_id,
            slot,
            phase_2_source,
        } => {
            let sled_id = sled_id.to_sled_id(system.description())?;
            let source =
                BlueprintHostPhase2DesiredContents::from(phase_2_source);
            let rv = format!(
                "set sled {sled_id} host phase 2 slot {slot:?} source to \
                 {source}\n\
                 warn: no validation is done on the requested source"
            );
            builder
                .sled_set_host_phase_2_slot(sled_id, slot, source)
                .context("failed to set host phase 2 source")?;
            rv
        }
        BlueprintEditCommands::ExpungeZone { zone_id } => {
            let sled_id = sled_with_zone(&builder, &zone_id)?;
            builder
                .sled_expunge_zone(sled_id, zone_id)
                .context("failed to expunge zone")?;
            format!("expunged zone {zone_id} from sled {sled_id}")
        }
        BlueprintEditCommands::MarkForCleanup { zone_id } => {
            let sled_id = sled_with_zone(&builder, &zone_id)?;
            builder
                .sled_mark_expunged_zone_ready_for_cleanup(sled_id, zone_id)
                .context("failed to mark zone ready for cleanup")?;
            format!("marked zone {zone_id} ready for cleanup")
        }
        BlueprintEditCommands::SetSpUpdate {
            serial,
            artifact_hash,
            version,
            component,
        } => {
            let (baseboard_id, sp) = latest_collection
                .sps
                .iter()
                .find(|(b, _)| b.serial_number == serial)
                .ok_or_else(|| {
                    anyhow!("unknown baseboard serial: {serial:?}")
                })?;

            let details = match component {
                SpUpdateComponent::Sp {
                    expected_active_version,
                    expected_inactive_version,
                } => PendingMgsUpdateDetails::Sp(PendingMgsUpdateSpDetails {
                    expected_active_version,
                    expected_inactive_version,
                }),
            };

            let artifact_version = ArtifactVersion::new(version)
                .context("parsing artifact version")?;

            let update = PendingMgsUpdate {
                baseboard_id: baseboard_id.clone(),
                sp_type: sp.sp_type,
                slot_id: sp.sp_slot,
                details,
                artifact_hash,
                artifact_version,
            };

            builder.pending_mgs_update_insert(update);
            format!(
                "configured update for serial {serial}\n\
                 warn: no validation is done on the requested artifact \
                 hash or version"
            )
        }
        BlueprintEditCommands::DeleteSpUpdate { serial } => {
            let baseboard_id = latest_collection
                .baseboards
                .iter()
                .find(|b| b.serial_number == serial)
                .ok_or_else(|| {
                    anyhow!("unknown baseboard serial: {serial:?}")
                })?;
            builder.pending_mgs_update_delete(baseboard_id);
            format!("deleted configured update for serial {serial}")
        }
        BlueprintEditCommands::Debug {
            command: BlueprintEditDebugCommands::RemoveSled { sled },
        } => {
            let sled_id = sled.to_sled_id(system.description())?;
            builder.debug_sled_remove(sled_id)?;
            format!("debug: removed sled {sled_id} from blueprint")
        }
        BlueprintEditCommands::Debug {
            command:
                BlueprintEditDebugCommands::ForceSledGenerationBump { sled },
        } => {
            let sled_id = sled.to_sled_id(system.description())?;
            builder.debug_sled_force_generation_bump(sled_id)?;
            format!("debug: forced sled {sled_id} generation bump")
        }
    };

    let mut new_blueprint = builder.build();

    // Normally `builder.build()` would construct the cockroach fingerprint
    // based on what we read from CRDB and put into the planning input, but
    // since we don't have a CRDB we had to make something up for our planning
    // input's CRDB fingerprint. In the absense of a better alternative, we'll
    // just copy our parent's CRDB fingerprint and carry it forward.
    new_blueprint
        .cockroachdb_fingerprint
        .clone_from(&blueprint.cockroachdb_fingerprint);

    let rv = format!(
        "blueprint {} created from {}: {}",
        new_blueprint.id, resolved_id, label
    );
    system.add_blueprint(new_blueprint)?;

    sim.commit_and_bump("reconfigurator-cli blueprint-edit".to_owned(), state);
    Ok(Some(rv))
}

fn sled_with_zone(
    builder: &BlueprintBuilder<'_>,
    zone_id: &OmicronZoneUuid,
) -> anyhow::Result<SledUuid> {
    let mut parent_sled_id = None;

    for sled_id in builder.sled_ids_with_zones() {
        if builder
            .current_sled_zones(sled_id, BlueprintZoneDisposition::any)
            .any(|z| z.id == *zone_id)
        {
            parent_sled_id = Some(sled_id);
            break;
        }
    }

    parent_sled_id
        .ok_or_else(|| anyhow!("could not find parent sled for zone {zone_id}"))
}

fn cmd_blueprint_show(
    sim: &mut ReconfiguratorSim,
    args: BlueprintArgs,
) -> anyhow::Result<Option<String>> {
    let state = sim.current_state();
    let blueprint =
        state.system().resolve_and_get_blueprint(args.blueprint_id.into())?;
    Ok(Some(format!("{}", blueprint.display())))
}

fn cmd_blueprint_diff(
    sim: &mut ReconfiguratorSim,
    args: BlueprintDiffArgs,
) -> anyhow::Result<Option<String>> {
    let mut rv = String::new();
    let blueprint1_id = args.blueprint1_id;

    let state = sim.current_state();
    let blueprint =
        state.system().resolve_and_get_blueprint(blueprint1_id.into())?;
    let (blueprint1, blueprint2) = if let Some(blueprint2_arg) =
        args.blueprint2_id
    {
        // Two blueprint ids were provided.  Diff from the first to the second.
        let blueprint1 = blueprint;
        let blueprint2 =
            state.system().resolve_and_get_blueprint(blueprint2_arg.into())?;
        (blueprint1, blueprint2)
    } else if let Some(parent_id) = blueprint.parent_blueprint_id {
        // Only one blueprint id was provided.  Diff from that blueprint's
        // parent to the blueprint.
        let blueprint1 = state
            .system()
            .resolve_and_get_blueprint(BlueprintId::Id(parent_id))?;
        let blueprint2 = blueprint;
        (blueprint1, blueprint2)
    } else {
        bail!(
            "`blueprint2_id` was not specified and blueprint1 has no \
             parent blueprint"
        );
    };

    let sled_diff = blueprint2.diff_since_blueprint(&blueprint1);
    swriteln!(rv, "{}", sled_diff.display());

    // Diff'ing DNS is a little trickier.  First, compute what DNS should be for
    // each blueprint.  To do that we need to construct a list of sleds suitable
    // for the executor.
    let sleds_by_id = make_sleds_by_id(state.system().description())?;
    let internal_dns_config1 = blueprint_internal_dns_config(
        &blueprint1,
        &sleds_by_id,
        &Default::default(),
    )?;
    let internal_dns_config2 = blueprint_internal_dns_config(
        &blueprint2,
        &sleds_by_id,
        &Default::default(),
    )?;
    let dns_diff = DnsDiff::new(&internal_dns_config1, &internal_dns_config2)
        .context("failed to assemble DNS diff")?;
    swriteln!(rv, "internal DNS:\n{}", dns_diff);

    let external_dns_zone_name = state.config().external_dns_zone_name();
    let external_dns_config1 = blueprint_external_dns_config(
        &blueprint1,
        state.config().silo_names(),
        external_dns_zone_name.to_owned(),
    );
    let external_dns_config2 = blueprint_external_dns_config(
        &blueprint2,
        state.config().silo_names(),
        external_dns_zone_name.to_owned(),
    );
    let dns_diff = DnsDiff::new(&external_dns_config1, &external_dns_config2)
        .context("failed to assemble external DNS diff")?;
    swriteln!(rv, "external DNS:\n{}", dns_diff);

    Ok(Some(rv))
}

fn make_sleds_by_id(
    system: &SystemDescription,
) -> Result<IdOrdMap<execution::Sled>, anyhow::Error> {
    let collection = system
        .to_collection_builder()
        .context(
            "unexpectedly failed to create collection for current set of sleds",
        )?
        .build();
    let sleds_by_id: IdOrdMap<_> = collection
        .sled_agents
        .iter()
        .map(|sa| {
            let sled = execution::Sled::new(
                sa.sled_id,
                SledPolicy::InService {
                    provision_policy: SledProvisionPolicy::Provisionable,
                },
                sa.sled_agent_address,
                REPO_DEPOT_PORT,
                sa.sled_role,
            );
            sled
        })
        .collect();
    Ok(sleds_by_id)
}

fn cmd_blueprint_diff_dns(
    sim: &mut ReconfiguratorSim,
    args: BlueprintDiffDnsArgs,
) -> anyhow::Result<Option<String>> {
    let dns_group = args.dns_group;
    let dns_version = Generation::from(args.dns_version);
    let blueprint_id = args.blueprint_id;

    let state = sim.current_state();
    let blueprint =
        state.system().resolve_and_get_blueprint(blueprint_id.into())?;

    let existing_dns_config = match dns_group {
        CliDnsGroup::Internal => {
            state.system().get_internal_dns(dns_version)?
        }
        CliDnsGroup::External => {
            state.system().get_external_dns(dns_version)?
        }
    };

    let blueprint_dns_zone = match dns_group {
        CliDnsGroup::Internal => {
            let sleds_by_id = make_sleds_by_id(state.system().description())?;
            blueprint_internal_dns_config(
                blueprint,
                &sleds_by_id,
                &Default::default(),
            )?
        }
        CliDnsGroup::External => blueprint_external_dns_config(
            blueprint,
            state.config().silo_names(),
            state.config().external_dns_zone_name().to_owned(),
        ),
    };

    let existing_dns_zone = existing_dns_config.sole_zone()?;
    let dns_diff = DnsDiff::new(&existing_dns_zone, &blueprint_dns_zone)
        .context("failed to assemble DNS diff")?;
    Ok(Some(dns_diff.to_string()))
}

fn cmd_blueprint_save(
    sim: &mut ReconfiguratorSim,
    args: BlueprintSaveArgs,
) -> anyhow::Result<Option<String>> {
    let blueprint_id = args.blueprint_id;

    let state = sim.current_state();
    let resolved_id =
        state.system().resolve_blueprint_id(blueprint_id.into())?;
    let blueprint = state.system().get_blueprint(&resolved_id)?;

    let output_path = &args.filename;
    let output_str = serde_json::to_string_pretty(&blueprint)
        .context("serializing blueprint")?;
    std::fs::write(&output_path, &output_str)
        .with_context(|| format!("write {:?}", output_path))?;
    Ok(Some(format!("saved {} to {:?}", resolved_id, output_path)))
}

fn cmd_save(
    sim: &mut ReconfiguratorSim,
    args: SaveArgs,
) -> anyhow::Result<Option<String>> {
    let state = sim.current_state();
    let saved = state.to_serializable()?;

    let output_path = &args.filename;
    let output_str =
        serde_json::to_string_pretty(&saved).context("serializing state")?;
    std::fs::write(&output_path, &output_str)
        .with_context(|| format!("write {:?}", output_path))?;
    Ok(Some(format!(
        "saved planning input, collections, and blueprints to {:?}",
        output_path
    )))
}

fn cmd_wipe(
    sim: &mut ReconfiguratorSim,
    args: WipeArgs,
) -> anyhow::Result<Option<String>> {
    let mut state = sim.current_state().to_mut();
    let output = match args.command {
        WipeCommand::All => {
            state.system_mut().wipe();
            state.config_mut().wipe();
            state.rng_mut().reset_state();
            format!(
                "- wiped system, reconfigurator-sim config, and RNG state\n
                 - reset seed to {}",
                state.rng_mut().seed()
            )
        }
        WipeCommand::System => {
            state.system_mut().wipe();
            "wiped system".to_string()
        }
        WipeCommand::Config => {
            state.config_mut().wipe();
            "wiped reconfigurator-sim config".to_string()
        }
        WipeCommand::Rng => {
            // Don't allow wiping the RNG state if the system is non-empty.
            // Wiping the RNG state is likely to cause duplicate IDs to be
            // generated.
            if !state.system_mut().is_empty() {
                bail!(
                    "cannot wipe RNG state with non-empty system: \
                     run `wipe system` first"
                );
            }
            state.rng_mut().reset_state();
            format!(
                "- wiped RNG state\n- reset seed to {}",
                state.rng_mut().seed()
            )
        }
    };

    sim.commit_and_bump(output.clone(), state);
    Ok(Some(output))
}

fn cmd_show(sim: &mut ReconfiguratorSim) -> anyhow::Result<Option<String>> {
    let mut s = String::new();
    let state = sim.current_state();

    swriteln!(
        s,
        "configured external DNS zone name: {}",
        state.config().external_dns_zone_name(),
    );
    swriteln!(
        s,
        "configured silo names: {}",
        state
            .config()
            .silo_names()
            .map(|s| s.as_str())
            .collect::<Vec<_>>()
            .join(", ")
    );
    swriteln!(
        s,
        "internal DNS generations: {}",
        state
            .system()
            .all_internal_dns()
            .map(|params| params.generation.to_string())
            .collect::<Vec<_>>()
            .join(", "),
    );
    swriteln!(
        s,
        "external DNS generations: {}",
        state
            .system()
            .all_external_dns()
            .map(|params| params.generation.to_string())
            .collect::<Vec<_>>()
            .join(", "),
    );
    swriteln!(
        s,
        "target number of Nexus instances: {}",
        state
            .config()
            .num_nexus()
            .map_or_else(|| "default".to_owned(), |n| n.to_string())
    );

    let target_release = state.system().description().target_release();
    match target_release.description() {
        TargetReleaseDescription::TufRepo(tuf_desc) => {
            swriteln!(
                s,
                "target release (generation {}): {} ({})",
                target_release.target_release_generation,
                tuf_desc.repo.system_version,
                tuf_desc.repo.file_name
            );
            for artifact in &tuf_desc.artifacts {
                swriteln!(
                    s,
                    "    artifact: {} {} ({} version {})",
                    artifact.hash,
                    artifact.id.kind,
                    artifact.id.name,
                    artifact.id.version
                );
            }
        }
        TargetReleaseDescription::Initial => {
            swriteln!(
                s,
                "target release (generation {}): unset",
                target_release.target_release_generation,
            );
        }
    }
    swriteln!(s, "planner config:");
    // No need for swriteln! here because .display() adds its own newlines at
    // the end.
    swrite!(
        s,
        "{}",
        state.system().description().get_planner_config().display()
    );

    Ok(Some(s))
}

fn cmd_set(
    sim: &mut ReconfiguratorSim,
    args: SetArgs,
) -> anyhow::Result<Option<String>> {
    let mut state = sim.current_state().to_mut();
    let rv = match args {
        SetArgs::Seed { seed } => {
            // In this case, reset the RNG state to the provided seed.
            let rv = format!("new RNG seed: {seed}");
            state.rng_mut().set_seed(seed);
            rv
        }
        SetArgs::NumNexus { num_nexus } => {
            let rv = format!(
                "target number of Nexus zones: {:?} -> {}",
                state.config_mut().num_nexus(),
                num_nexus
            );
            state.config_mut().set_num_nexus(num_nexus);
            state
                .system_mut()
                .description_mut()
                .target_nexus_zone_count(usize::from(num_nexus));
            rv
        }
        SetArgs::ExternalDnsZoneName { zone_name } => {
            let rv = format!(
                "external DNS zone name: {:?} -> {:?}",
                state.config_mut().external_dns_zone_name(),
                zone_name
            );
            state.config_mut().set_external_dns_zone_name(zone_name);
            rv
        }
        SetArgs::TargetRelease { filename } => {
            let description =
                extract_tuf_repo_description(&sim.log, &filename)?;
            state.system_mut().description_mut().set_target_release(
                TargetReleaseDescription::TufRepo(description),
            );
            format!("set target release based on {}", filename)
        }
        SetArgs::PlannerConfig(args) => {
            let current = state.system_mut().description().get_planner_config();
            if let Some(new) = args.planner_config.update_if_modified(&current)
            {
                state.system_mut().description_mut().set_planner_config(new);
                let diff = current.diff(&new);
                format!("planner config updated:\n{}", diff.display())
            } else {
                format!("no changes to planner config:\n{}", current.display())
            }
        }
        SetArgs::IgnoreImpossibleMgsUpdatesSince { since } => {
            state
                .system_mut()
                .description_mut()
                .set_ignore_impossible_mgs_updates_since(since.0);
            format!(
                "ignoring impossible MGS updates since {}",
                humantime::format_rfc3339_millis(since.0.into())
            )
        }
    };

    sim.commit_and_bump(format!("reconfigurator-cli set: {}", rv), state);
    Ok(Some(rv))
}

/// Converts a mupdate source to a TUF repo description.
fn mupdate_source_to_description(
    sim: &ReconfiguratorSim,
    source: &SledMupdateSource,
) -> anyhow::Result<SimTufRepoDescription> {
    let manifest_source = match source.mupdate_id {
        Some(mupdate_id) => {
            OmicronZoneManifestSource::Installinator { mupdate_id }
        }
        None => OmicronZoneManifestSource::SledAgent,
    };
    if let Some(repo_path) = &source.valid.from_repo {
        let description = extract_tuf_repo_description(&sim.log, repo_path)?;
        let mut sim_source = SimTufRepoSource::new(
            description,
            manifest_source,
            format!("from repo at {repo_path}"),
        )?;
        sim_source.simulate_zone_errors(&source.with_zone_error)?;
        Ok(SimTufRepoDescription::new(sim_source))
    } else if source.valid.to_target_release {
        let description = sim
            .current_state()
            .system()
            .description()
            .target_release()
            .description();
        match description {
            TargetReleaseDescription::Initial => {
                bail!(
                    "cannot mupdate zones without a target release \
                     (use `set target-release` or --from-repo)"
                )
            }
            TargetReleaseDescription::TufRepo(desc) => {
                let mut sim_source = SimTufRepoSource::new(
                    desc.clone(),
                    manifest_source,
                    "to target release".to_owned(),
                )?;
                sim_source.simulate_zone_errors(&source.with_zone_error)?;
                Ok(SimTufRepoDescription::new(sim_source))
            }
        }
    } else if source.with_manifest_error {
        Ok(SimTufRepoDescription::new_error(
            "simulated error obtaining zone manifest".to_owned(),
        ))
    } else {
        bail!("an update source must be specified")
    }
}

fn extract_tuf_repo_description(
    log: &slog::Logger,
    filename: &Utf8Path,
) -> anyhow::Result<TufRepoDescription> {
    let file = std::fs::File::open(filename)
        .with_context(|| format!("open {:?}", filename))?;
    let buf = std::io::BufReader::new(file);
    let rt =
        tokio::runtime::Runtime::new().context("creating tokio runtime")?;
    let repo_hash = ArtifactHash([0; 32]);
    let artifacts_with_plan = rt.block_on(async {
        ArtifactsWithPlan::from_zip(
            buf,
            None,
            repo_hash,
            ControlPlaneZonesMode::Split,
            VerificationMode::BlindlyTrustAnything,
            log,
        )
        .await
        .with_context(|| format!("unpacking {:?}", filename))
    })?;
    let description = artifacts_with_plan.description().clone();
    Ok(description)
}

fn cmd_tuf_assemble(
    sim: &ReconfiguratorSim,
    args: TufAssembleArgs,
) -> anyhow::Result<Option<String>> {
    let manifest_path = if args.manifest_path.is_absolute() {
        args.manifest_path.clone()
    } else {
        // Use CARGO_MANIFEST_DIR to resolve relative paths.
        let dir = std::env::var("CARGO_MANIFEST_DIR").context(
            "CARGO_MANIFEST_DIR not set in environment \
             (are you running with `cargo run`?)",
        )?;
        let mut dir = Utf8PathBuf::from(dir);
        dir.push(&args.manifest_path);
        dir
    };

    // Obtain the system version from the manifest.
    let manifest =
        ArtifactManifest::from_path(&manifest_path).with_context(|| {
            format!("error parsing manifest from `{manifest_path}`")
        })?;

    let output_path = if let Some(output_path) = &args.output {
        output_path.clone()
    } else {
        // This is relative to the current directory.
        Utf8PathBuf::from(format!("repo-{}.zip", manifest.system_version))
    };

    if output_path.exists() {
        bail!("output path `{output_path}` already exists");
    }

    // Just use a fixed key for now.
    //
    // In the future we may want to test changing the TUF key.
    let mut tufaceous_args = vec![
        "tufaceous",
        "--key",
        DEFAULT_TUFACEOUS_KEY,
        "assemble",
        manifest_path.as_str(),
        output_path.as_str(),
    ];
    if args.allow_non_semver {
        tufaceous_args.push("--allow-non-semver");
    }
    let args = tufaceous::Args::try_parse_from(tufaceous_args)
        .expect("args are valid so this shouldn't fail");
    let rt =
        tokio::runtime::Runtime::new().context("creating tokio runtime")?;
    rt.block_on(async move { args.exec(&sim.log).await })
        .context("error executing tufaceous assemble")?;

    let rv = format!(
        "created {} for system version {}",
        output_path, manifest.system_version,
    );
    Ok(Some(rv))
}

fn read_file(
    input_path: &camino::Utf8Path,
) -> anyhow::Result<UnstableReconfiguratorState> {
    let file = std::fs::File::open(input_path)
        .with_context(|| format!("open {:?}", input_path))?;
    let bufread = std::io::BufReader::new(file);
    serde_json::from_reader(bufread)
        .with_context(|| format!("read {:?}", input_path))
}

fn cmd_load(
    sim: &mut ReconfiguratorSim,
    args: LoadArgs,
) -> anyhow::Result<Option<String>> {
    let mut state = sim.current_state().to_mut();
    if !state.system_mut().is_empty() {
        bail!(
            "changes made to simulated system: run `wipe system` before \
              loading"
        );
    }

    let input_path = args.filename;
    let collection_id = args.collection_id;
    let loaded = read_file(&input_path)?;

    let result = state.load_serialized(loaded, collection_id)?;

    sim.commit_and_bump(
        format!("reconfigurator-sim: load {:?}", input_path),
        state,
    );

    let mut s = String::new();

    swriteln!(s, "loaded data from {:?}", input_path);

    if !result.warnings.is_empty() {
        swriteln!(s, "warnings:");
        for warning in result.warnings {
            swriteln!(s, "  {}", warning);
        }
    }

    swriteln!(s, "result:\n  system:");
    {
        let mut writer = IndentWriter::new("    ", &mut s);
        // It's assumed that the result.system Display impl always ends in a
        // newline, so we use `write!` instead of `writeln!`.
        write!(writer, "{}", result.system)?;
    }
    swriteln!(s, "  config:");
    {
        let mut writer = IndentWriter::new("    ", &mut s);
        // It's assumed that the result.config Display impl always ends in a
        // newline, so we use `write!` instead of `writeln!`.
        write!(writer, "{}", result.config)?;
    }

    Ok(Some(s))
}

fn cmd_load_example(
    sim: &mut ReconfiguratorSim,
    args: LoadExampleArgs,
) -> anyhow::Result<Option<String>> {
    let mut s = String::new();
    let mut state = sim.current_state().to_mut();
    if !state.system_mut().is_empty() {
        bail!(
            "changes made to simulated system: run `wipe system` before \
             loading"
        );
    }

    // Generate the example system.
    match args.seed {
        Some(seed) => {
            // In this case, reset the RNG state to the provided seed.
            swriteln!(s, "setting new RNG seed: {}", seed);
            state.rng_mut().set_seed(seed);
        }
        None => {
            // In this case, use the existing RNG state.
            swriteln!(
                s,
                "using existing RNG state (seed: {})",
                state.rng_mut().seed()
            );
        }
    };
    let rng = state.rng_mut().next_example_rng();

    let mut builder = ExampleSystemBuilder::new_with_rng(&sim.log, rng)
        .nsleds(args.nsleds)
        .ndisks_per_sled(args.ndisks_per_sled)
        .nexus_count(
            state
                .config_mut()
                .num_nexus()
                .map_or(NEXUS_REDUNDANCY, |n| n.into()),
        )
        .external_dns_count(3)
        .context("invalid external DNS zone count")?
        .create_zones(!args.no_zones)
        .create_disks_in_blueprint(!args.no_disks_in_blueprint);
    for sled_policy in args.sled_policy {
        builder = builder
            .with_sled_policy(sled_policy.index, sled_policy.policy)
            .context("setting sled policy")?;
    }

    let (example, blueprint) = builder.build();

    // Generate the internal and external DNS configs based on the blueprint.
    let sleds_by_id = make_sleds_by_id(&example.system)?;
    let internal_dns = blueprint_internal_dns_config(
        &blueprint,
        &sleds_by_id,
        &Default::default(),
    )?;
    let external_dns_zone_name =
        state.config_mut().external_dns_zone_name().to_owned();
    let external_dns = blueprint_external_dns_config(
        &blueprint,
        state.config_mut().silo_names(),
        external_dns_zone_name,
    );

    let blueprint_id = blueprint.id;
    let collection_id = example.collection.id;

    state
        .system_mut()
        .load_example(example, blueprint, internal_dns, external_dns)
        .expect("already checked non-empty state above");
    sim.commit_and_bump("reconfigurator-cli load-example".to_owned(), state);

    Ok(Some(format!(
        "loaded example system with:\n\
         - collection: {collection_id}\n\
         - blueprint: {blueprint_id}",
    )))
}

fn cmd_file_contents(args: FileContentsArgs) -> anyhow::Result<Option<String>> {
    let loaded = read_file(&args.filename)?;

    let mut s = String::new();

    for (sled_id, sled_resources) in
        loaded.planning_input.all_sled_resources(SledFilter::Commissioned)
    {
        swriteln!(
            s,
            "sled: {} (subnet: {}, zpools: {})",
            sled_id,
            sled_resources.subnet.net(),
            sled_resources.zpools.len()
        );
    }

    for collection in loaded.collections {
        swriteln!(
            s,
            "collection: {} (errors: {}, completed at: {})",
            collection.id,
            collection.errors.len(),
            humantime::format_rfc3339_millis(collection.time_done.into())
                .to_string(),
        );
    }

    for blueprint in loaded.blueprints {
        swriteln!(
            s,
            "blueprint:  {} (created at: {})",
            blueprint.id,
            blueprint.time_created
        );
    }

    swriteln!(s, "internal DNS generations: {:?}", loaded.internal_dns.keys(),);
    swriteln!(s, "external DNS generations: {:?}", loaded.external_dns.keys(),);
    swriteln!(s, "silo names: {:?}", loaded.silo_names);
    swriteln!(
        s,
        "external DNS zone names: {}",
        loaded.external_dns_zone_names.join(", ")
    );

    Ok(Some(s))
}<|MERGE_RESOLUTION|>--- conflicted
+++ resolved
@@ -719,12 +719,9 @@
         /// sled on which to deploy the new instance
         sled_id: SledOpt,
 
-<<<<<<< HEAD
-=======
         /// generation of the new Nexus instance
         nexus_generation: Generation,
 
->>>>>>> 3c10adbe
         /// image source for the new zone
         ///
         /// The image source is required if the planning input of the system
