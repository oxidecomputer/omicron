// This Source Code Form is subject to the terms of the Mozilla Public
// License, v. 2.0. If a copy of the MPL was not distributed with this
// file, You can obtain one at https://mozilla.org/MPL/2.0/.

//! developer REPL for driving blueprint planning

use anyhow::{Context, anyhow, bail};
use camino::{Utf8Path, Utf8PathBuf};
use clap::ValueEnum;
use clap::{Args, Parser, Subcommand};
use iddqd::IdOrdMap;
use indent_write::fmt::IndentWriter;
use internal_dns_types::diff::DnsDiff;
use itertools::Itertools;
use log_capture::LogCapture;
use nexus_inventory::CollectionBuilder;
use nexus_reconfigurator_blippy::Blippy;
use nexus_reconfigurator_blippy::BlippyReportSortKey;
use nexus_reconfigurator_planning::blueprint_builder::BlueprintBuilder;
use nexus_reconfigurator_planning::example::ExampleSystemBuilder;
use nexus_reconfigurator_planning::planner::Planner;
use nexus_reconfigurator_planning::system::{
    SledBuilder, SledInventoryVisibility, SystemDescription,
};
use nexus_reconfigurator_simulation::{BlueprintId, CollectionId, SimState};
use nexus_reconfigurator_simulation::{SimStateBuilder, SimTufRepoSource};
use nexus_reconfigurator_simulation::{SimTufRepoDescription, Simulator};
use nexus_sled_agent_shared::inventory::ZoneKind;
use nexus_types::deployment::BlueprintHostPhase2DesiredContents;
use nexus_types::deployment::PlanningInput;
use nexus_types::deployment::SledFilter;
use nexus_types::deployment::execution;
use nexus_types::deployment::execution::blueprint_external_dns_config;
use nexus_types::deployment::execution::blueprint_internal_dns_config;
use nexus_types::deployment::{Blueprint, UnstableReconfiguratorState};
use nexus_types::deployment::{BlueprintArtifactVersion, PendingMgsUpdate};
use nexus_types::deployment::{BlueprintZoneDisposition, ExpectedVersion};
use nexus_types::deployment::{
    BlueprintZoneImageSource, PendingMgsUpdateDetails,
};
use nexus_types::deployment::{OmicronZoneNic, TargetReleaseDescription};
use nexus_types::external_api::views::SledPolicy;
use nexus_types::external_api::views::SledProvisionPolicy;
use nexus_types::inventory::CollectionDisplayCliFilter;
use omicron_common::address::REPO_DEPOT_PORT;
use omicron_common::api::external::Name;
use omicron_common::api::external::{Generation, TufRepoDescription};
use omicron_common::disk::M2Slot;
use omicron_common::policy::NEXUS_REDUNDANCY;
use omicron_common::update::OmicronZoneManifestSource;
use omicron_repl_utils::run_repl_from_file;
use omicron_repl_utils::run_repl_on_stdin;
use omicron_uuid_kinds::GenericUuid;
use omicron_uuid_kinds::OmicronZoneUuid;
use omicron_uuid_kinds::ReconfiguratorSimUuid;
use omicron_uuid_kinds::SledUuid;
use omicron_uuid_kinds::VnicUuid;
use omicron_uuid_kinds::{BlueprintUuid, MupdateOverrideUuid};
use omicron_uuid_kinds::{CollectionUuid, MupdateUuid};
use std::borrow::Cow;
use std::convert::Infallible;
use std::fmt::{self, Write};
use std::io::IsTerminal;
use std::num::ParseIntError;
use std::str::FromStr;
use swrite::{SWrite, swriteln};
use tabled::Tabled;
use tufaceous_artifact::ArtifactHash;
use tufaceous_artifact::ArtifactVersion;
use tufaceous_artifact::ArtifactVersionError;
use tufaceous_lib::assemble::ArtifactManifest;
use update_common::artifacts::{
    ArtifactsWithPlan, ControlPlaneZonesMode, VerificationMode,
};

mod log_capture;

/// The default key for TUF repository generation.
///
/// This was randomly generated through a tufaceous invocation.
pub static DEFAULT_TUFACEOUS_KEY: &str = "ed25519:\
MFECAQEwBQYDK2VwBCIEIJ9CnAhwk8PPt1x8icu\
z9c12PdfCRHJpoUkuqJmIZ8GbgSEAbNGMpsHK5_w32\
qwYdZH_BeVssmKzQlFsnPuaiHx2hy0=";

/// REPL state
#[derive(Debug)]
struct ReconfiguratorSim {
    // The simulator currently being used.
    sim: Simulator,
    // The current state.
    current: ReconfiguratorSimUuid,
    // The current system state
    log: slog::Logger,
}

impl ReconfiguratorSim {
    fn new(log: slog::Logger, seed: Option<String>) -> Self {
        Self {
            sim: Simulator::new(&log, seed),
            current: Simulator::ROOT_ID,
            log,
        }
    }

    fn current_state(&self) -> &SimState {
        self.sim
            .get_state(self.current)
            .expect("current state should always exist")
    }

    fn commit_and_bump(&mut self, description: String, state: SimStateBuilder) {
        let new_id = state.commit(description, &mut self.sim);
        self.current = new_id;
    }

    fn planning_input(
        &self,
        parent_blueprint: &Blueprint,
    ) -> anyhow::Result<PlanningInput> {
        let state = self.current_state();
        let mut builder = state
            .system()
            .description()
            .to_planning_input_builder()
            .context("generating planning input builder")?;

        // The internal and external DNS numbers that go here are supposed to be
        // the _current_ internal and external DNS generations at the point
        // when planning happened.  This is racy (these generations can change
        // immediately after they're fetched from the database) but correctness
        // only requires that the values here be *no newer* than the real
        // values so it's okay if the real values get changed.
        //
        // The problem is we have no real system here to fetch these values
        // from.  What should the value be?
        //
        // - If we assume that the parent blueprint here was successfully
        //   executed immediately before generating this plan, then the values
        //   here should come from the generation number produced by executing
        //   the parent blueprint.
        //
        // - If the parent blueprint was never executed, or execution is still
        //   in progress, or if other blueprints have been executed in the
        //   meantime that changed DNS, then the values here could be different
        //   (older if the blueprint was never executed or is currently
        //   executing and newer if other blueprints have changed DNS in the
        //   meantime).
        //
        // But in this CLI, there's no execution at all.  As a result, there's
        // no way to really choose between these -- and it doesn't really
        // matter, either.  We'll just pick the parent blueprint's.
        builder.set_internal_dns_version(parent_blueprint.internal_dns_version);
        builder.set_external_dns_version(parent_blueprint.external_dns_version);

        for (_, zone) in parent_blueprint
            .all_omicron_zones(BlueprintZoneDisposition::is_in_service)
        {
            if let Some((external_ip, nic)) =
                zone.zone_type.external_networking()
            {
                builder
                    .add_omicron_zone_external_ip(zone.id, external_ip)
                    .context("adding omicron zone external IP")?;
                let nic = OmicronZoneNic {
                    // TODO-cleanup use `TypedUuid` everywhere
                    id: VnicUuid::from_untyped_uuid(nic.id),
                    mac: nic.mac,
                    ip: nic.ip,
                    slot: nic.slot,
                    primary: nic.primary,
                };
                builder
                    .add_omicron_zone_nic(zone.id, nic)
                    .context("adding omicron zone NIC")?;
            }
        }
        Ok(builder.build())
    }
}

/// interactive REPL for exploring the planner
#[derive(Parser, Debug)]
pub struct CmdReconfiguratorSim {
    input_file: Option<Utf8PathBuf>,

    /// The RNG seed to initialize the simulator with.
    #[clap(long)]
    seed: Option<String>,
}

impl CmdReconfiguratorSim {
    /// Execute the command.
    pub fn exec(self) -> anyhow::Result<()> {
        let (log_capture, log) =
            LogCapture::new(std::io::stdout().is_terminal());

        let seed_provided = self.seed.is_some();
        let mut sim = ReconfiguratorSim::new(log, self.seed);
        if seed_provided {
            println!("using provided RNG seed: {}", sim.sim.initial_seed());
        } else {
            println!("generated RNG seed: {}", sim.sim.initial_seed());
        }

        if let Some(input_file) = &self.input_file {
            run_repl_from_file(input_file, &mut |cmd: TopLevelArgs| {
                process_command(&mut sim, cmd, &log_capture)
            })
        } else {
            run_repl_on_stdin(&mut |cmd: TopLevelArgs| {
                process_command(&mut sim, cmd, &log_capture)
            })
        }
    }
}

/// Processes one "line" of user input.
fn process_command(
    sim: &mut ReconfiguratorSim,
    cmd: TopLevelArgs,
    logs: &LogCapture,
) -> anyhow::Result<Option<String>> {
    let TopLevelArgs { command } = cmd;
    let cmd_result = match command {
        Commands::SledList => cmd_sled_list(sim),
        Commands::SledAdd(args) => cmd_sled_add(sim, args),
        Commands::SledRemove(args) => cmd_sled_remove(sim, args),
        Commands::SledShow(args) => cmd_sled_show(sim, args),
        Commands::SledSet(args) => cmd_sled_set(sim, args),
        Commands::SledUpdateInstallDataset(args) => {
            cmd_sled_update_install_dataset(sim, args)
        }
        Commands::SledUpdateRot(args) => cmd_sled_update_rot(sim, args),
        Commands::SledUpdateSp(args) => cmd_sled_update_sp(sim, args),
        Commands::SiloList => cmd_silo_list(sim),
        Commands::SiloAdd(args) => cmd_silo_add(sim, args),
        Commands::SiloRemove(args) => cmd_silo_remove(sim, args),
        Commands::InventoryList => cmd_inventory_list(sim),
        Commands::InventoryGenerate => cmd_inventory_generate(sim),
        Commands::InventoryShow(args) => cmd_inventory_show(sim, args),
        Commands::BlueprintList => cmd_blueprint_list(sim),
        Commands::BlueprintBlippy(args) => cmd_blueprint_blippy(sim, args),
        Commands::BlueprintEdit(args) => cmd_blueprint_edit(sim, args),
        Commands::BlueprintPlan(args) => cmd_blueprint_plan(sim, args),
        Commands::BlueprintShow(args) => cmd_blueprint_show(sim, args),
        Commands::BlueprintDiff(args) => cmd_blueprint_diff(sim, args),
        Commands::BlueprintDiffDns(args) => cmd_blueprint_diff_dns(sim, args),
        Commands::BlueprintSave(args) => cmd_blueprint_save(sim, args),
        Commands::Show => cmd_show(sim),
        Commands::Set(args) => cmd_set(sim, args),
        Commands::TufAssemble(args) => cmd_tuf_assemble(sim, args),
        Commands::Load(args) => cmd_load(sim, args),
        Commands::LoadExample(args) => cmd_load_example(sim, args),
        Commands::FileContents(args) => cmd_file_contents(args),
        Commands::Save(args) => cmd_save(sim, args),
        Commands::Wipe(args) => cmd_wipe(sim, args),
    };

    for line in logs.take_log_lines() {
        println!("{line}");
    }

    cmd_result
}

// clap configuration for the REPL commands

/// reconfigurator-sim: simulate blueprint planning and execution
#[derive(Debug, Parser)]
struct TopLevelArgs {
    #[command(subcommand)]
    command: Commands,
}

#[derive(Debug, Subcommand)]
enum Commands {
    /// list sleds
    SledList,
    /// add a new sled
    SledAdd(SledAddArgs),
    /// remove a sled from the system
    SledRemove(SledRemoveArgs),
    /// show details about one sled
    SledShow(SledArgs),
    /// set a value on a sled
    SledSet(SledSetArgs),
    /// update the install dataset on a sled, simulating a mupdate
    SledUpdateInstallDataset(SledUpdateInstallDatasetArgs),
    /// simulate updating the sled's RoT versions
    SledUpdateRot(SledUpdateRotArgs),
    /// simulate updating the sled's SP versions
    SledUpdateSp(SledUpdateSpArgs),

    /// list silos
    SiloList,
    /// add a silo
    SiloAdd(SiloAddRemoveArgs),
    /// remove a silo
    SiloRemove(SiloAddRemoveArgs),

    /// list all inventory collections
    InventoryList,
    /// generates an inventory collection from the configured sleds
    InventoryGenerate,
    /// show details about an inventory collection
    InventoryShow(InventoryShowArgs),

    /// list all blueprints
    BlueprintList,
    /// run blippy on a blueprint
    BlueprintBlippy(BlueprintArgs),
    /// run planner to generate a new blueprint
    BlueprintPlan(BlueprintPlanArgs),
    /// edit contents of a blueprint directly
    BlueprintEdit(BlueprintEditArgs),
    /// show details about a blueprint
    BlueprintShow(BlueprintArgs),
    /// show differences between two blueprints
    BlueprintDiff(BlueprintDiffArgs),
    /// show differences between a blueprint and a particular DNS version
    BlueprintDiffDns(BlueprintDiffDnsArgs),
    /// write one blueprint to a file
    BlueprintSave(BlueprintSaveArgs),

    /// show system properties
    Show,
    /// set system properties
    #[command(subcommand)]
    Set(SetArgs),

    /// use tufaceous to generate a repo from a manifest
    TufAssemble(TufAssembleArgs),

    /// save state to a file
    Save(SaveArgs),
    /// load state from a file
    Load(LoadArgs),
    /// generate and load an example system
    LoadExample(LoadExampleArgs),
    /// show information about what's in a saved file
    FileContents(FileContentsArgs),
    /// reset the state of the REPL
    Wipe(WipeArgs),
}

#[derive(Debug, Args)]
struct SledAddArgs {
    /// id of the new sled
    sled_id: Option<SledUuid>,

    /// number of disks or pools
    #[clap(short = 'd', long, visible_alias = "npools", default_value_t = SledBuilder::DEFAULT_NPOOLS)]
    ndisks: u8,

    /// The policy for the sled.
    #[clap(long, value_enum, default_value_t = SledPolicyOpt::InService)]
    policy: SledPolicyOpt,
}

#[derive(Debug, Args)]
struct SledArgs {
    /// id of the sled
    sled_id: SledOpt,

    /// Filter to match sled ID against
    #[clap(short = 'F', long, value_enum, default_value_t = SledFilter::Commissioned)]
    filter: SledFilter,
}

#[derive(Debug, Args)]
struct SledSetArgs {
    /// id of the sled
    sled_id: SledOpt,

    /// the command to set on the sled
    #[clap(subcommand)]
    command: SledSetCommand,
}

#[derive(Debug, Subcommand)]
enum SledSetCommand {
    /// set the policy for this sled
    Policy(SledSetPolicyArgs),
    #[clap(flatten)]
    Visibility(SledSetVisibilityCommand),
    /// set the mupdate override for this sled
    MupdateOverride(SledSetMupdateOverrideArgs),
}

#[derive(Debug, Args)]
struct SledSetPolicyArgs {
    /// the policy to set
    #[clap(value_enum)]
    policy: SledPolicyOpt,
}

#[derive(Debug, Subcommand)]
enum SledSetVisibilityCommand {
    /// mark a sled hidden from inventory
    InventoryHidden,
    /// mark a sled visible in inventory
    InventoryVisible,
}

impl SledSetVisibilityCommand {
    fn to_visibility(&self) -> SledInventoryVisibility {
        match self {
            SledSetVisibilityCommand::InventoryHidden => {
                SledInventoryVisibility::Hidden
            }
            SledSetVisibilityCommand::InventoryVisible => {
                SledInventoryVisibility::Visible
            }
        }
    }
}

#[derive(Clone, Copy, Debug, ValueEnum)]
enum SledPolicyOpt {
    InService,
    NonProvisionable,
    Expunged,
}

impl fmt::Display for SledPolicyOpt {
    fn fmt(&self, f: &mut fmt::Formatter<'_>) -> fmt::Result {
        match self {
            SledPolicyOpt::InService => write!(f, "in-service"),
            SledPolicyOpt::NonProvisionable => write!(f, "non-provisionable"),
            SledPolicyOpt::Expunged => write!(f, "expunged"),
        }
    }
}

impl From<SledPolicyOpt> for SledPolicy {
    fn from(value: SledPolicyOpt) -> Self {
        match value {
            SledPolicyOpt::InService => SledPolicy::InService {
                provision_policy: SledProvisionPolicy::Provisionable,
            },
            SledPolicyOpt::NonProvisionable => SledPolicy::InService {
                provision_policy: SledProvisionPolicy::NonProvisionable,
            },
            SledPolicyOpt::Expunged => SledPolicy::Expunged,
        }
    }
}

#[derive(Debug, Args)]
struct SledUpdateInstallDatasetArgs {
    /// id of the sled
    sled_id: SledOpt,

    #[clap(flatten)]
    source: SledMupdateSource,
}

#[derive(Debug, Args)]
// This makes it so that only one source can be specified.
struct SledMupdateSource {
    #[clap(flatten)]
    valid: SledMupdateValidSource,

    /// set the mupdate source to Installinator with the given ID
    #[clap(long, requires = "sled-mupdate-valid-source")]
    mupdate_id: Option<MupdateUuid>,

    /// simulate an error reading the zone manifest
    #[clap(long, conflicts_with = "sled-mupdate-valid-source")]
    with_manifest_error: bool,

    /// simulate an error validating zones by this artifact ID name
    ///
    /// This uses the `artifact_id_name` representation of a zone kind.
    #[clap(
        long,
        value_name = "ARTIFACT_ID_NAME",
        requires = "sled-mupdate-valid-source"
    )]
    with_zone_error: Vec<String>,
}

#[derive(Debug, Args)]
#[group(id = "sled-mupdate-valid-source", multiple = false)]
struct SledMupdateValidSource {
    /// the TUF repo.zip to simulate the mupdate from
    #[clap(long)]
    from_repo: Option<Utf8PathBuf>,

    /// simulate a mupdate to the target release
    #[clap(long)]
    to_target_release: bool,
}

#[derive(Debug, Args)]
struct SledUpdateSpArgs {
    /// id of the sled
    sled_id: SledOpt,

    /// sets the version reported for the SP active slot
    #[clap(long, required_unless_present_any = &["inactive"])]
    active: Option<ArtifactVersion>,

    /// sets the version reported for the SP inactive slot
    #[clap(long, required_unless_present_any = &["active"])]
    inactive: Option<ExpectedVersion>,
}

#[derive(Debug, Args)]
<<<<<<< HEAD
struct SledUpdateRotArgs {
    /// id of the sled
    sled_id: SledUuid,

    /// sets the version reported for the RoT slot a
    #[clap(long, required_unless_present_any = &["slot_b"])]
    slot_a: Option<ExpectedVersion>,

    /// sets the version reported for the RoT slot b
    #[clap(long, required_unless_present_any = &["slot_a"])]
    slot_b: Option<ExpectedVersion>,
=======
struct SledSetMupdateOverrideArgs {
    #[clap(flatten)]
    source: SledMupdateOverrideSource,
}

#[derive(Debug, Args)]
#[group(id = "sled-mupdate-override-source", required = true, multiple = false)]
struct SledMupdateOverrideSource {
    /// the new value of the mupdate override, or "unset"
    mupdate_override_id: Option<MupdateOverrideUuidOpt>,

    /// simulate an error reading the mupdate override
    #[clap(long, conflicts_with = "mupdate_override_id")]
    with_error: bool,
>>>>>>> 2b9380fc
}

#[derive(Debug, Args)]
struct SledRemoveArgs {
    /// id of the sled
    sled_id: SledOpt,
}

#[derive(Debug, Args)]
struct SiloAddRemoveArgs {
    /// name of the silo
    silo_name: Name,
}

#[derive(Debug, Args)]
struct InventoryShowArgs {
    /// id of the inventory collection to show or "latest"
    collection_id: CollectionIdOpt,

    /// show long strings in their entirety
    #[clap(long)]
    show_long_strings: bool,

    #[clap(subcommand)]
    filter: Option<CollectionDisplayCliFilter>,
}

#[derive(Debug, Args)]
struct BlueprintPlanArgs {
    /// id of the blueprint on which this one will be based, "latest", or
    /// "target"
    parent_blueprint_id: BlueprintIdOpt,
    /// id of the inventory collection to use in planning or "latest"
    ///
    /// Must be provided unless there is only one collection in the loaded
    /// state.
    collection_id: Option<CollectionIdOpt>,
}

#[derive(Debug, Args)]
struct BlueprintEditArgs {
    /// id of the blueprint to edit, "latest", or "target"
    blueprint_id: BlueprintIdOpt,
    /// "creator" field for the new blueprint
    #[arg(long)]
    creator: Option<String>,
    /// "comment" field for the new blueprint
    #[arg(long)]
    comment: Option<String>,
    #[command(subcommand)]
    edit_command: BlueprintEditCommands,
}

#[derive(Debug, Subcommand)]
enum BlueprintEditCommands {
    /// add a Nexus instance to a particular sled
    AddNexus {
        /// sled on which to deploy the new instance
        sled_id: SledOpt,
        /// image source for the new zone
        ///
        /// The image source is required if the planning input of the system
        /// being edited has a TUF repo; otherwise, it will default to the
        /// install dataset.
        #[clap(subcommand)]
        image_source: Option<ImageSourceArgs>,
    },
    /// add a CockroachDB instance to a particular sled
    AddCockroach {
        /// sled on which to deploy the new instance
        sled_id: SledOpt,
        /// image source for the new zone
        ///
        /// The image source is required if the planning input of the system
        /// being edited has a TUF repo; otherwise, it will default to the
        /// install dataset.
        #[clap(subcommand)]
        image_source: Option<ImageSourceArgs>,
    },
    /// set the image source for a zone
    SetZoneImage {
        /// id of zone whose image to set
        zone_id: OmicronZoneUuid,
        #[command(subcommand)]
        image_source: ImageSourceArgs,
    },
    /// set the desired host phase 2 image for an internal disk slot
    SetHostPhase2 {
        /// sled to set the field on
        sled_id: SledOpt,
        /// internal disk slot
        #[clap(value_parser = parse_m2_slot)]
        slot: M2Slot,
        #[command(subcommand)]
        phase_2_source: HostPhase2SourceArgs,
    },
    /// set the remove_mupdate_override field for a sled
    SetRemoveMupdateOverride {
        /// sled to set the field on
        sled_id: SledOpt,

        /// the UUID to set the field to, or "unset"
        value: MupdateOverrideUuidOpt,
    },
    /// set the minimum generation for which target releases are accepted
    ///
    /// At the moment, this just sets the field to the given value. In the
    /// future, we'll likely want to set this based on the current target
    /// release generation.
    #[clap(visible_alias = "set-target-release-min-gen")]
    SetTargetReleaseMinimumGeneration {
        /// the minimum target release generation
        generation: Generation,
    },
    /// expunge a zone
    ExpungeZone { zone_id: OmicronZoneUuid },
    /// mark an expunged zone ready for cleanup
    MarkForCleanup { zone_id: OmicronZoneUuid },
    /// configure an SP update
    SetSpUpdate {
        /// serial number to update
        serial: String,
        /// artifact hash id
        artifact_hash: ArtifactHash,
        /// version
        version: String,
        /// component to update
        #[command(subcommand)]
        component: SpUpdateComponent,
    },
    /// delete a configured SP update
    DeleteSpUpdate {
        /// baseboard serial number whose update to delete
        serial: String,
    },
    /// debug commands that bypass normal checks
    ///
    /// These commands mutate the blueprint directly, bypassing higher-level
    /// planner checks. They're meant for getting into weird states to test
    /// against.
    Debug {
        #[command(subcommand)]
        command: BlueprintEditDebugCommands,
    },
}

#[derive(Debug, Subcommand)]
enum BlueprintEditDebugCommands {
    /// remove a sled from the blueprint
    ///
    /// This bypasses expungement and decommissioning checks, and simply drops
    /// the sled from the blueprint.
    RemoveSled {
        /// the sled to remove
        sled: SledOpt,
    },

    /// Bump a sled's generation number, even if nothing else about the sled has
    /// changed.
    ForceSledGenerationBump {
        /// the sled to bump the sled-agent generation number of
        sled: SledOpt,
    },
}

/// Identifies a sled in a system.
#[derive(Clone, Debug)]
enum SledOpt {
    /// Identifies a sled by its UUID.
    Uuid(SledUuid),
    /// Identifies a sled by its serial number.
    Serial(String),
}

impl SledOpt {
    /// Resolves this sled option into a sled UUID.
    fn to_sled_id(
        &self,
        description: &SystemDescription,
    ) -> anyhow::Result<SledUuid> {
        match self {
            SledOpt::Uuid(uuid) => Ok(*uuid),
            SledOpt::Serial(serial) => description.serial_to_sled_id(&serial),
        }
    }
}

impl FromStr for SledOpt {
    type Err = Infallible;

    fn from_str(s: &str) -> Result<Self, Self::Err> {
        // If the sled looks like a UUID, parse it as that.
        if let Ok(uuid) = s.parse::<SledUuid>() {
            return Ok(SledOpt::Uuid(uuid));
        }

        // We treat anything that doesn't parse as a UUID as a serial number.
        //
        // Can we do something more intelligent here, like looking for a
        // particular prefix? In principle, yes, but in reality there are
        // several different sources of serial numbers:
        //
        // * simulated sleds ("serial0", "serial1", ...)
        // * real sleds ("BRM42220014")
        // * a4x2 ("g0", "g1", ...)
        // * single-sled dev deployments
        //
        // and possibly more. We could exhaustively enumerate all of them, but
        // it's easier to assume that if it doesn't look like a UUID, it's a
        // serial number.
        Ok(Self::Serial(s.to_owned()))
    }
}

#[derive(Clone, Debug)]
enum BlueprintIdOpt {
    /// use the target blueprint
    Target,
    /// use the latest blueprint sorted by time created
    Latest,
    /// use a specific blueprint
    Id(BlueprintUuid),
}

impl FromStr for BlueprintIdOpt {
    type Err = anyhow::Error;

    fn from_str(s: &str) -> Result<Self, Self::Err> {
        match s {
            "latest" => Ok(BlueprintIdOpt::Latest),
            // These values match the ones supported in omdb.
            "current-target" | "current" | "target" => {
                Ok(BlueprintIdOpt::Target)
            }
            _ => Ok(BlueprintIdOpt::Id(s.parse()?)),
        }
    }
}

impl From<BlueprintIdOpt> for BlueprintId {
    fn from(value: BlueprintIdOpt) -> Self {
        match value {
            BlueprintIdOpt::Latest => BlueprintId::Latest,
            BlueprintIdOpt::Target => BlueprintId::Target,
            BlueprintIdOpt::Id(id) => BlueprintId::Id(id),
        }
    }
}

#[derive(Clone, Debug)]
enum CollectionIdOpt {
    /// use the latest collection sorted by time created
    Latest,
    /// use a specific collection
    Id(CollectionUuid),
}

impl FromStr for CollectionIdOpt {
    type Err = anyhow::Error;

    fn from_str(s: &str) -> Result<Self, Self::Err> {
        match s {
            "latest" => Ok(CollectionIdOpt::Latest),
            _ => Ok(CollectionIdOpt::Id(s.parse()?)),
        }
    }
}

impl From<CollectionIdOpt> for CollectionId {
    fn from(value: CollectionIdOpt) -> Self {
        match value {
            CollectionIdOpt::Latest => CollectionId::Latest,
            CollectionIdOpt::Id(id) => CollectionId::Id(id),
        }
    }
}

/// Clap field for an optional mupdate override UUID.
///
/// This structure is similar to `Option`, but is specified separately to:
///
/// 1. Disable clap's magic around `Option`.
/// 2. Provide a custom parser.
///
/// There are other ways to do both 1 and 2 (e.g. specify the type as
/// `std::option::Option`), but when combined they're uglier than this.
#[derive(Clone, Copy, Debug)]
enum MupdateOverrideUuidOpt {
    Unset,
    Set(MupdateOverrideUuid),
}

impl FromStr for MupdateOverrideUuidOpt {
    type Err = newtype_uuid::ParseError;

    fn from_str(s: &str) -> Result<Self, Self::Err> {
        if s == "unset" || s == "none" {
            Ok(MupdateOverrideUuidOpt::Unset)
        } else {
            Ok(MupdateOverrideUuidOpt::Set(s.parse::<MupdateOverrideUuid>()?))
        }
    }
}

impl From<MupdateOverrideUuidOpt> for Option<MupdateOverrideUuid> {
    fn from(value: MupdateOverrideUuidOpt) -> Self {
        match value {
            MupdateOverrideUuidOpt::Unset => None,
            MupdateOverrideUuidOpt::Set(uuid) => Some(uuid),
        }
    }
}

/// Clap field for an optional generation.
///
/// This structure is similar to `Option`, but is specified separately to:
///
/// 1. Disable clap's magic around `Option`.
/// 2. Provide a custom parser.
///
/// There are other ways to do both 1 and 2 (e.g. specify the type as
/// `std::option::Option`), but when combined they're uglier than this.
#[derive(Clone, Copy, Debug)]
enum GenerationOpt {
    Unset,
    Set(Generation),
}

impl FromStr for GenerationOpt {
    type Err = ParseIntError;

    fn from_str(s: &str) -> Result<Self, Self::Err> {
        if s == "unset" || s == "none" {
            Ok(Self::Unset)
        } else {
            Ok(Self::Set(s.parse::<Generation>()?))
        }
    }
}

impl From<GenerationOpt> for Option<Generation> {
    fn from(value: GenerationOpt) -> Self {
        match value {
            GenerationOpt::Unset => None,
            GenerationOpt::Set(generation) => Some(generation),
        }
    }
}

#[derive(Clone, Debug, Subcommand)]
enum SpUpdateComponent {
    /// update the SP itself
    Sp {
        expected_active_version: ArtifactVersion,
        expected_inactive_version: ExpectedVersion,
    },
}

#[derive(Debug, Subcommand)]
enum ImageSourceArgs {
    /// the zone image comes from the `install` dataset
    InstallDataset,
    /// the zone image comes from a specific TUF repo artifact
    Artifact {
        #[clap(value_parser = parse_blueprint_artifact_version)]
        version: BlueprintArtifactVersion,
        hash: ArtifactHash,
    },
}

/// Adding a new zone to a blueprint needs to choose an image source for that
/// zone. Subcommands that add a zone take an optional [`ImageSourceArgs`]
/// parameter. In the (common in test) case where the planning input has no TUF
/// repo at all, the new and old TUF repo policy are identical (i.e., "use the
/// install dataset"), and therefore we have only one logical choice for the
/// image source for any new zone (the install dataset). If a TUF repo _is_
/// involved, we have two choices: use the artifact from the newest TUF repo, or
/// use the artifact from the previous TUF repo policy (which might itself be
/// another TUF repo, or might be the install dataset).
fn image_source_unwrap_or(
    image_source: Option<ImageSourceArgs>,
    planning_input: &PlanningInput,
    zone_kind: ZoneKind,
) -> anyhow::Result<BlueprintZoneImageSource> {
    if let Some(image_source) = image_source {
        Ok(image_source.into())
    } else if planning_input.tuf_repo() == planning_input.old_repo() {
        planning_input
            .tuf_repo()
            .description()
            .zone_image_source(zone_kind)
            .context("could not determine image source")
    } else {
        let mut options = vec!["`install-dataset`".to_string()];
        for (name, repo) in [
            ("previous", planning_input.old_repo()),
            ("current", planning_input.tuf_repo()),
        ] {
            match repo.description().zone_image_source(zone_kind) {
                // Install dataset is already covered, and if either TUF repo is
                // missing an artifact of this kind, it's not an option.
                Ok(BlueprintZoneImageSource::InstallDataset) | Err(_) => (),
                Ok(BlueprintZoneImageSource::Artifact { version, hash }) => {
                    let version = match version {
                        BlueprintArtifactVersion::Available { version } => {
                            version.to_string()
                        }
                        BlueprintArtifactVersion::Unknown => {
                            "unknown".to_string()
                        }
                    };
                    options.push(format!(
                        "`artifact {version} {hash}` (from {name} TUF repo)"
                    ));
                }
            }
        }
        bail!(
            "must specify image source for new zone; options: {}",
            options.join(", ")
        )
    }
}

impl From<ImageSourceArgs> for BlueprintZoneImageSource {
    fn from(value: ImageSourceArgs) -> Self {
        match value {
            ImageSourceArgs::InstallDataset => {
                BlueprintZoneImageSource::InstallDataset
            }
            ImageSourceArgs::Artifact { version, hash } => {
                BlueprintZoneImageSource::Artifact { version, hash }
            }
        }
    }
}

#[derive(Debug, Subcommand)]
enum HostPhase2SourceArgs {
    /// keep the current phase 2 contents
    CurrentContents,
    /// the host phase 2 comes from a specific TUF repo artifact
    Artifact {
        #[clap(value_parser = parse_blueprint_artifact_version)]
        version: BlueprintArtifactVersion,
        hash: ArtifactHash,
    },
}

impl From<HostPhase2SourceArgs> for BlueprintHostPhase2DesiredContents {
    fn from(value: HostPhase2SourceArgs) -> Self {
        match value {
            HostPhase2SourceArgs::CurrentContents => Self::CurrentContents,
            HostPhase2SourceArgs::Artifact { version, hash } => {
                Self::Artifact { version, hash }
            }
        }
    }
}

fn parse_blueprint_artifact_version(
    version: &str,
) -> Result<BlueprintArtifactVersion, ArtifactVersionError> {
    // Treat the literal string "unknown" as an unknown version.
    if version == "unknown" {
        return Ok(BlueprintArtifactVersion::Unknown);
    }

    Ok(BlueprintArtifactVersion::Available {
        version: version.parse::<ArtifactVersion>()?,
    })
}

fn parse_m2_slot(slot: &str) -> anyhow::Result<M2Slot> {
    match slot {
        "A" | "a" | "0" => Ok(M2Slot::A),
        "B" | "b" | "1" => Ok(M2Slot::B),
        _ => bail!("invalid slot `{slot}` (expected `A` or `B`)"),
    }
}

#[derive(Debug, Args)]
struct BlueprintArgs {
    /// id of the blueprint, "latest", or "target"
    blueprint_id: BlueprintIdOpt,
}

#[derive(Debug, Args)]
struct BlueprintDiffDnsArgs {
    /// DNS group (internal or external)
    dns_group: CliDnsGroup,
    /// DNS version to diff against
    dns_version: u32,
    /// id of the blueprint, "latest", or "target"
    blueprint_id: BlueprintIdOpt,
}

#[derive(Clone, Copy, Debug, ValueEnum)]
enum CliDnsGroup {
    Internal,
    External,
}

#[derive(Debug, Args)]
struct BlueprintSaveArgs {
    /// id of the blueprint, "latest", or "target"
    blueprint_id: BlueprintIdOpt,
    /// output file
    filename: Utf8PathBuf,
}

#[derive(Debug, Args)]
struct BlueprintDiffArgs {
    /// id of the first blueprint, "latest", or "target"
    blueprint1_id: BlueprintIdOpt,
    /// id of the second blueprint, "latest", or "target", or None to mean "the
    /// parent of blueprint1"
    blueprint2_id: Option<BlueprintIdOpt>,
}

#[derive(Debug, Subcommand)]
enum SetArgs {
    /// RNG seed for future commands
    Seed { seed: String },
    /// target number of Nexus instances (for planning)
    NumNexus { num_nexus: u16 },
    /// system's external DNS zone name (suffix)
    ExternalDnsZoneName { zone_name: String },
    /// system target release
    TargetRelease {
        /// TUF repo containing release artifacts
        filename: Utf8PathBuf,
    },
}

#[derive(Debug, Args)]
struct TufAssembleArgs {
    /// The tufaceous manifest path (relative to this crate's root)
    manifest_path: Utf8PathBuf,

    /// Allow non-semver artifact versions.
    #[clap(long)]
    allow_non_semver: bool,

    #[clap(
        long,
        // Use help here rather than a doc comment because rustdoc doesn't like
        // `<` and `>` in help messages.
        help = "The path to the output [default: repo-<system-version>.zip]"
    )]
    output: Option<Utf8PathBuf>,
}

#[derive(Debug, Args)]
struct LoadArgs {
    /// input file
    filename: Utf8PathBuf,

    /// id of inventory collection to use for sled details
    /// (may be omitted only if the file contains only one collection)
    collection_id: Option<CollectionUuid>,
}

#[derive(Debug, Args)]
struct LoadExampleArgs {
    /// Seed for the RNG that's used to generate the example system.
    ///
    /// If this is provided, the RNG is updated with this seed before the
    /// example system is generated. If it's not provided, the existing RNG is
    /// used.
    #[clap(long)]
    seed: Option<String>,

    /// The number of sleds in the example system.
    #[clap(short = 's', long, default_value_t = ExampleSystemBuilder::DEFAULT_N_SLEDS)]
    nsleds: usize,

    /// The number of disks per sled in the example system.
    #[clap(short = 'd', long, default_value_t = SledBuilder::DEFAULT_NPOOLS)]
    ndisks_per_sled: u8,

    /// Do not create zones in the example system.
    #[clap(short = 'Z', long)]
    no_zones: bool,

    /// Do not create entries for disks in the blueprint.
    #[clap(long)]
    no_disks_in_blueprint: bool,

    /// Set a 0-indexed sled's policy
    #[clap(long, value_name = "INDEX:POLICY")]
    sled_policy: Vec<LoadExampleSledPolicy>,
}

#[derive(Clone, Debug)]
struct LoadExampleSledPolicy {
    /// The index of the sled to set the policy for.
    index: usize,

    /// The policy to set.
    policy: SledPolicy,
}

impl FromStr for LoadExampleSledPolicy {
    type Err = anyhow::Error;

    fn from_str(s: &str) -> Result<Self, Self::Err> {
        let (index, policy) = s
            .split_once(':')
            .context("invalid format, expected <index>:<policy>")?;
        let index = index.parse().with_context(|| {
            format!("error parsing sled index `{index}` as a usize")
        })?;
        let policy = SledPolicyOpt::from_str(
            policy, /* ignore_case */ false,
        )
        .map_err(|_message| {
            // _message is just something like "invalid variant: <value>".
            // We choose to use our own message instead.
            anyhow!(
                "invalid sled policy `{policy}` (possible values: {})",
                SledPolicyOpt::value_variants().iter().join(", "),
            )
        })?;
        Ok(LoadExampleSledPolicy { index, policy: policy.into() })
    }
}

#[derive(Debug, Args)]
struct FileContentsArgs {
    /// input file
    filename: Utf8PathBuf,
}

#[derive(Debug, Args)]
struct SaveArgs {
    /// output file
    filename: Utf8PathBuf,
}

#[derive(Debug, Args)]
struct WipeArgs {
    /// What to wipe
    #[clap(subcommand)]
    command: WipeCommand,
}

#[derive(Debug, Subcommand)]
enum WipeCommand {
    /// Wipe everything
    All,
    /// Wipe the system
    System,
    /// Reset configuration to default
    Config,
    /// Reset RNG state
    Rng,
}

// Command handlers

fn cmd_silo_list(
    sim: &mut ReconfiguratorSim,
) -> anyhow::Result<Option<String>> {
    let mut s = String::new();
    for silo_name in sim.current_state().config().silo_names() {
        swriteln!(s, "{}", silo_name);
    }
    Ok(Some(s))
}

fn cmd_silo_add(
    sim: &mut ReconfiguratorSim,
    args: SiloAddRemoveArgs,
) -> anyhow::Result<Option<String>> {
    let mut state = sim.current_state().to_mut();
    let config = state.config_mut();
    config.add_silo(args.silo_name)?;
    sim.commit_and_bump("reconfigurator-cli silo-add".to_owned(), state);
    Ok(None)
}

fn cmd_silo_remove(
    sim: &mut ReconfiguratorSim,
    args: SiloAddRemoveArgs,
) -> anyhow::Result<Option<String>> {
    let mut state = sim.current_state().to_mut();
    let config = state.config_mut();
    config.remove_silo(args.silo_name)?;
    sim.commit_and_bump("reconfigurator-cli silo-remove".to_owned(), state);
    Ok(None)
}

fn cmd_sled_list(
    sim: &mut ReconfiguratorSim,
) -> anyhow::Result<Option<String>> {
    #[derive(Tabled)]
    #[tabled(rename_all = "SCREAMING_SNAKE_CASE")]
    struct Sled {
        id: SledUuid,
        serial: String,
        nzpools: usize,
        subnet: String,
    }

    let state = sim.current_state();
    let planning_input = state
        .system()
        .description()
        .to_planning_input_builder()
        .context("failed to generate planning input")?
        .build();
    let rows = planning_input.all_sleds(SledFilter::Commissioned).map(
        |(sled_id, sled_details)| Sled {
            id: sled_id,
            serial: sled_details.baseboard_id.serial_number.clone(),
            subnet: sled_details.resources.subnet.net().to_string(),
            nzpools: sled_details.resources.zpools.len(),
        },
    );
    let table = tabled::Table::new(rows)
        .with(tabled::settings::Style::empty())
        .with(tabled::settings::Padding::new(0, 1, 0, 0))
        .to_string();
    Ok(Some(table))
}

fn cmd_sled_add(
    sim: &mut ReconfiguratorSim,
    add: SledAddArgs,
) -> anyhow::Result<Option<String>> {
    let mut state = sim.current_state().to_mut();
    let sled_id = add.sled_id.unwrap_or_else(|| state.rng_mut().next_sled_id());
    let new_sled = SledBuilder::new()
        .id(sled_id)
        .npools(add.ndisks)
        .policy(add.policy.into());
    let system = state.system_mut();
    system.description_mut().sled(new_sled)?;
    // Figure out what serial number this sled was assigned.
    let added_sled = system
        .description()
        .get_sled(sled_id)
        .expect("we just added this sled");
    let serial = match added_sled.sp_state() {
        Some((_, sp_state)) => sp_state.serial_number.clone(),
        None => "(none)".to_owned(),
    };
    sim.commit_and_bump(
        format!("reconfigurator-cli sled-add: {sled_id} (serial: {serial})"),
        state,
    );

    Ok(Some(format!("added sled {} (serial: {})", sled_id, serial)))
}

fn cmd_sled_remove(
    sim: &mut ReconfiguratorSim,
    args: SledRemoveArgs,
) -> anyhow::Result<Option<String>> {
    let mut state = sim.current_state().to_mut();
    let system = state.system_mut();
    let sled_id = args.sled_id.to_sled_id(system.description())?;
    system
        .description_mut()
        .sled_remove(sled_id)
        .context("failed to remove sled")?;
    sim.commit_and_bump(
        format!("reconfigurator-cli sled-remove: {sled_id}"),
        state,
    );
    Ok(Some(format!("removed sled {} from system", sled_id)))
}

fn cmd_sled_show(
    sim: &mut ReconfiguratorSim,
    args: SledArgs,
) -> anyhow::Result<Option<String>> {
    let state = sim.current_state();
    let description = state.system().description();
    let sled_id = args.sled_id.to_sled_id(description)?;
    let sp_active_version = description.sled_sp_active_version(sled_id)?;
    let sp_inactive_version = description.sled_sp_inactive_version(sled_id)?;
    let rot_active_slot = description.sled_rot_active_slot(sled_id)?;
    let rot_slot_a_version = description.sled_rot_slot_a_version(sled_id)?;
    let rot_slot_b_version = description.sled_rot_slot_b_version(sled_id)?;
    let rot_persistent_boot_preference =
        description.sled_rot_persistent_boot_preference(sled_id)?;
    let rot_pending_persistent_boot_preference =
        description.sled_rot_pending_persistent_boot_preference(sled_id)?;
    let rot_transient_boot_preference =
        description.sled_rot_transient_boot_preference(sled_id)?;
    let planning_input = description
        .to_planning_input_builder()
        .context("failed to generate planning_input builder")?
        .build();
    let sled = planning_input.sled_lookup(args.filter, sled_id)?;
    let sled_resources = &sled.resources;
    let mut s = String::new();
    swriteln!(s, "sled {} ({}, {})", sled_id, sled.policy, sled.state);
    swriteln!(s, "serial {}", sled.baseboard_id.serial_number);
    swriteln!(s, "subnet {}", sled_resources.subnet.net());
    swriteln!(s, "SP active version:   {:?}", sp_active_version);
    swriteln!(s, "SP inactive version: {:?}", sp_inactive_version);
    swriteln!(s, "RoT active slot: {}", rot_active_slot);
    swriteln!(s, "RoT slot A version: {:?}", rot_slot_a_version);
    swriteln!(s, "RoT slot B version: {:?}", rot_slot_b_version);
    swriteln!(
        s,
        "RoT persistent boot preference: {}",
        rot_persistent_boot_preference
    );
    swriteln!(
        s,
        "RoT pending persistent boot preference: {:?}",
        rot_pending_persistent_boot_preference
    );
    swriteln!(
        s,
        "RoT transient boot preference: {:?}",
        rot_transient_boot_preference
    );
    swriteln!(s, "zpools ({}):", sled_resources.zpools.len());
    for (zpool, disk) in &sled_resources.zpools {
        swriteln!(s, "    {:?}", zpool);
        swriteln!(s, "    {:?}", disk);
    }
    Ok(Some(s))
}

fn cmd_sled_set(
    sim: &mut ReconfiguratorSim,
    args: SledSetArgs,
) -> anyhow::Result<Option<String>> {
    let mut state = sim.current_state().to_mut();
    let system = state.system_mut();
    let sled_id = args.sled_id.to_sled_id(system.description())?;

    match args.command {
        SledSetCommand::Policy(SledSetPolicyArgs { policy }) => {
            system.description_mut().sled_set_policy(sled_id, policy.into())?;
            sim.commit_and_bump(
                format!(
                    "reconfigurator-cli sled-set policy: {} to {}",
                    sled_id, policy
                ),
                state,
            );
            Ok(Some(format!("set sled {sled_id} policy to {policy}")))
        }
        SledSetCommand::Visibility(command) => {
            let new = command.to_visibility();
            let prev = system
                .description_mut()
                .sled_set_inventory_visibility(sled_id, new)?;
            if prev == new {
                Ok(Some(format!(
                    "sled {sled_id} inventory visibility was already set to \
                     {new}, so no changes were performed",
                )))
            } else {
                sim.commit_and_bump(
                    format!(
                        "reconfigurator-cli sled-set inventory visibility: {} \
                         from {} to {}",
                        sled_id, prev, new,
                    ),
                    state,
                );
                Ok(Some(format!(
                    "set sled {sled_id} inventory visibility: {prev} -> {new}"
                )))
            }
        }
        SledSetCommand::MupdateOverride(SledSetMupdateOverrideArgs {
            source:
                SledMupdateOverrideSource { mupdate_override_id, with_error },
        }) => {
            let (desc, prev) = if with_error {
                let prev =
                    system.description_mut().sled_set_mupdate_override_error(
                        sled_id,
                        "reconfigurator-cli simulated mupdate-override error"
                            .to_owned(),
                    )?;
                ("error".to_owned(), prev)
            } else {
                let mupdate_override_id =
                    mupdate_override_id.expect("clap ensures that this is set");
                let prev = system.description_mut().sled_set_mupdate_override(
                    sled_id,
                    mupdate_override_id.into(),
                )?;
                let desc = match mupdate_override_id {
                    MupdateOverrideUuidOpt::Set(id) => id.to_string(),
                    MupdateOverrideUuidOpt::Unset => "unset".to_owned(),
                };
                (desc, prev)
            };

            let prev_desc = match prev {
                Ok(Some(id)) => id.to_string(),
                Ok(None) => "unset".to_owned(),
                Err(_) => "error".to_owned(),
            };

            sim.commit_and_bump(
                format!(
                    "reconfigurator-cli sled-set-mupdate-override: {}: {} -> {}",
                    sled_id, prev_desc, desc,
                ),
                state,
            );

            Ok(Some(format!(
                "set sled {} mupdate override: {} -> {}",
                sled_id, prev_desc, desc,
            )))
        }
    }
}

fn cmd_sled_update_install_dataset(
    sim: &mut ReconfiguratorSim,
    args: SledUpdateInstallDatasetArgs,
) -> anyhow::Result<Option<String>> {
    let description = mupdate_source_to_description(sim, &args.source)?;

    let mut state = sim.current_state().to_mut();
    let system = state.system_mut();
    let sled_id = args.sled_id.to_sled_id(system.description())?;
    system
        .description_mut()
        .sled_set_zone_manifest(sled_id, description.to_boot_inventory())?;

    sim.commit_and_bump(
        format!(
            "reconfigurator-cli sled-update-install-dataset: {}",
            description.message,
        ),
        state,
    );
    Ok(Some(format!(
        "sled {}: install dataset updated: {}",
        sled_id, description.message
    )))
}

fn cmd_sled_update_sp(
    sim: &mut ReconfiguratorSim,
    args: SledUpdateSpArgs,
) -> anyhow::Result<Option<String>> {
    let mut labels = Vec::new();
    if let Some(active) = &args.active {
        labels.push(format!("active -> {}", active));
    }
    if let Some(inactive) = &args.inactive {
        labels.push(format!("inactive -> {}", inactive));
    }

    assert!(
        !labels.is_empty(),
        "clap configuration requires that at least one argument is specified"
    );

    let mut state = sim.current_state().to_mut();
    let system = state.system_mut();
    let sled_id = args.sled_id.to_sled_id(system.description())?;
    system.description_mut().sled_update_sp_versions(
        sled_id,
        args.active,
        args.inactive,
    )?;

    sim.commit_and_bump(
        format!(
            "reconfigurator-cli sled-update-sp: {}: {}",
            sled_id,
            labels.join(", "),
        ),
        state,
    );

    Ok(Some(format!("set sled {} SP versions: {}", sled_id, labels.join(", "))))
}

fn cmd_sled_update_rot(
    sim: &mut ReconfiguratorSim,
    args: SledUpdateRotArgs,
) -> anyhow::Result<Option<String>> {
    let mut labels = Vec::new();

    if let Some(slot_a) = &args.slot_a {
        labels.push(format!("slot a -> {}", slot_a));
    }
    if let Some(slot_b) = &args.slot_b {
        labels.push(format!("slot b -> {}", slot_b));
    }

    assert!(
        !labels.is_empty(),
        "clap configuration requires that at least one argument is specified"
    );

    let mut state = sim.current_state().to_mut();
    state.system_mut().description_mut().sled_update_rot_versions(
        args.sled_id,
        args.slot_a,
        args.slot_b,
    )?;

    sim.commit_and_bump(
        format!(
            "reconfigurator-cli sled-update-rot: {}: {}",
            args.sled_id,
            labels.join(", "),
        ),
        state,
    );

    Ok(Some(format!(
        "set sled {} RoT settings: {}",
        args.sled_id,
        labels.join(", ")
    )))
}

fn cmd_inventory_list(
    sim: &mut ReconfiguratorSim,
) -> anyhow::Result<Option<String>> {
    #[derive(Tabled)]
    #[tabled(rename_all = "SCREAMING_SNAKE_CASE")]
    struct InventoryRow {
        id: CollectionUuid,
        nerrors: usize,
        time_done: String,
    }

    let state = sim.current_state();
    let rows = state.system().all_collections().map(|collection| {
        let id = collection.id;
        InventoryRow {
            id,
            nerrors: collection.errors.len(),
            time_done: humantime::format_rfc3339_millis(
                collection.time_done.into(),
            )
            .to_string(),
        }
    });
    let table = tabled::Table::new(rows)
        .with(tabled::settings::Style::empty())
        .with(tabled::settings::Padding::new(0, 1, 0, 0))
        .to_string();
    Ok(Some(table))
}

fn cmd_inventory_generate(
    sim: &mut ReconfiguratorSim,
) -> anyhow::Result<Option<String>> {
    let mut state = sim.current_state().to_mut();
    let builder = state.to_collection_builder()?;

    // The system carries around Omicron zones, which will make their way into
    // the inventory.
    let inventory = builder.build();

    let rv = format!(
        "generated inventory collection {} from configured sleds",
        inventory.id
    );
    state.system_mut().add_collection(inventory)?;
    sim.commit_and_bump(
        "reconfigurator-cli inventory-generate".to_owned(),
        state,
    );
    Ok(Some(rv))
}

fn cmd_inventory_show(
    sim: &mut ReconfiguratorSim,
    args: InventoryShowArgs,
) -> anyhow::Result<Option<String>> {
    let state = sim.current_state();
    let system = state.system();
    let resolved = system.resolve_collection_id(args.collection_id.into())?;
    let collection = system.get_collection(&resolved)?;

    let mut display = collection.display();
    if let Some(filter) = &args.filter {
        display.apply_cli_filter(filter);
    }
    display.show_long_strings(args.show_long_strings);

    Ok(Some(display.to_string()))
}

fn cmd_blueprint_list(
    sim: &mut ReconfiguratorSim,
) -> anyhow::Result<Option<String>> {
    #[derive(Tabled)]
    #[tabled(rename_all = "SCREAMING_SNAKE_CASE")]
    struct BlueprintRow {
        #[tabled(rename = "T")]
        is_target: &'static str,
        #[tabled(rename = "ENA")]
        enabled: &'static str,
        id: BlueprintUuid,
        parent: Cow<'static, str>,
        time_created: String,
    }

    let state = sim.current_state();

    let target_blueprint = state.system().target_blueprint();
    let mut rows = state.system().all_blueprints().collect::<Vec<_>>();
    rows.sort_unstable_by_key(|blueprint| blueprint.time_created);
    let rows = rows.into_iter().map(|blueprint| {
        let (is_target, enabled) = match target_blueprint {
            Some(t) if t.target_id == blueprint.id => {
                let enabled = if t.enabled { "yes" } else { "no" };
                ("*", enabled)
            }
            _ => ("", ""),
        };
        BlueprintRow {
            is_target,
            enabled,
            id: blueprint.id,
            parent: blueprint
                .parent_blueprint_id
                .map(|s| Cow::Owned(s.to_string()))
                .unwrap_or(Cow::Borrowed("<none>")),
            time_created: humantime::format_rfc3339_millis(
                blueprint.time_created.into(),
            )
            .to_string(),
        }
    });
    let table = tabled::Table::new(rows)
        .with(tabled::settings::Style::empty())
        .with(tabled::settings::Padding::new(0, 1, 0, 0))
        .to_string();
    Ok(Some(table))
}

fn cmd_blueprint_blippy(
    sim: &mut ReconfiguratorSim,
    args: BlueprintArgs,
) -> anyhow::Result<Option<String>> {
    let state = sim.current_state();
    let resolved_id =
        state.system().resolve_blueprint_id(args.blueprint_id.into())?;
    let blueprint = state.system().get_blueprint(&resolved_id)?;
    let report =
        Blippy::new(&blueprint).into_report(BlippyReportSortKey::Severity);
    Ok(Some(format!("{}", report.display())))
}

fn cmd_blueprint_plan(
    sim: &mut ReconfiguratorSim,
    args: BlueprintPlanArgs,
) -> anyhow::Result<Option<String>> {
    let mut state = sim.current_state().to_mut();
    let rng = state.rng_mut().next_planner_rng();
    let system = state.system_mut();

    let parent_blueprint_id =
        system.resolve_blueprint_id(args.parent_blueprint_id.into())?;
    let parent_blueprint = system.get_blueprint(&parent_blueprint_id)?;
    let collection = match args.collection_id {
        Some(collection_id) => {
            let resolved =
                system.resolve_collection_id(collection_id.into())?;
            system.get_collection(&resolved)?
        }
        None => {
            let mut all_collections_iter = system.all_collections();
            match all_collections_iter.len() {
                0 => bail!("cannot plan blueprint with no loaded collections"),
                1 => all_collections_iter.next().expect("iter length is 1"),
                _ => bail!(
                    "blueprint-plan: must specify collection ID (one of {:?})",
                    all_collections_iter.map(|c| c.id).join(", ")
                ),
            }
        }
    };

    let creator = "reconfigurator-sim";
    let planning_input = sim
        .planning_input(parent_blueprint)
        .context("failed to construct planning input")?;
    let planner = Planner::new_based_on(
        sim.log.clone(),
        parent_blueprint,
        &planning_input,
        creator,
        collection,
    )
    .context("creating planner")?
    .with_rng(rng);

    let blueprint = planner.plan().context("generating blueprint")?;
    let rv = format!(
        "generated blueprint {} based on parent blueprint {}",
        blueprint.id, parent_blueprint.id,
    );
    system.add_blueprint(blueprint)?;

    sim.commit_and_bump("reconfigurator-cli blueprint-plan".to_owned(), state);

    Ok(Some(rv))
}

fn cmd_blueprint_edit(
    sim: &mut ReconfiguratorSim,
    args: BlueprintEditArgs,
) -> anyhow::Result<Option<String>> {
    let mut state = sim.current_state().to_mut();
    let rng = state.rng_mut().next_planner_rng();
    let system = state.system_mut();

    let resolved_id = system.resolve_blueprint_id(args.blueprint_id.into())?;
    let blueprint = system.get_blueprint(&resolved_id)?;
    let creator = args.creator.as_deref().unwrap_or("reconfigurator-cli");
    let planning_input = sim
        .planning_input(blueprint)
        .context("failed to create planning input")?;

    // TODO: We may want to do something other than just using the latest
    // collection -- add a way to specify which collection to use.
    let latest_collection = system
        .all_collections()
        .max_by_key(|c| c.time_started)
        .map(|c| c.clone())
        .unwrap_or_else(|| CollectionBuilder::new("sim").build());

    let mut builder = BlueprintBuilder::new_based_on(
        &sim.log,
        blueprint,
        &planning_input,
        &latest_collection,
        creator,
    )
    .context("creating blueprint builder")?;
    builder.set_rng(rng);

    if let Some(comment) = args.comment {
        builder.comment(comment);
    }

    let label = match args.edit_command {
        BlueprintEditCommands::AddNexus { sled_id, image_source } => {
            let sled_id = sled_id.to_sled_id(system.description())?;
            let image_source = image_source_unwrap_or(
                image_source,
                &planning_input,
                ZoneKind::Nexus,
            )?;
            builder
                .sled_add_zone_nexus(sled_id, image_source)
                .context("failed to add Nexus zone")?;
            format!("added Nexus zone to sled {}", sled_id)
        }
        BlueprintEditCommands::AddCockroach { sled_id, image_source } => {
            let sled_id = sled_id.to_sled_id(system.description())?;
            let image_source = image_source_unwrap_or(
                image_source,
                &planning_input,
                ZoneKind::CockroachDb,
            )?;
            builder
                .sled_add_zone_cockroachdb(sled_id, image_source)
                .context("failed to add CockroachDB zone")?;
            format!("added CockroachDB zone to sled {}", sled_id)
        }
        BlueprintEditCommands::SetRemoveMupdateOverride { sled_id, value } => {
            let sled_id = sled_id.to_sled_id(system.description())?;
            builder
                .sled_set_remove_mupdate_override(sled_id, value.into())
                .context("failed to set remove_mupdate_override")?;
            match value {
                MupdateOverrideUuidOpt::Unset => {
                    "unset remove_mupdate_override".to_owned()
                }
                MupdateOverrideUuidOpt::Set(uuid) => {
                    format!("set remove_mupdate_override to {uuid}")
                }
            }
        }
        BlueprintEditCommands::SetTargetReleaseMinimumGeneration {
            generation,
        } => {
            builder
                .set_target_release_minimum_generation(
                    blueprint.target_release_minimum_generation,
                    generation,
                )
                .context("failed to set target release minimum generation")?;
            format!("set target release minimum generation to {generation}")
        }
        BlueprintEditCommands::SetZoneImage { zone_id, image_source } => {
            let sled_id = sled_with_zone(&builder, &zone_id)?;
            let source = BlueprintZoneImageSource::from(image_source);
            let rv = format!(
                "set sled {sled_id} zone {zone_id} image source to {source}\n\
                 warn: no validation is done on the requested image source"
            );
            builder
                .sled_set_zone_source(sled_id, zone_id, source)
                .context("failed to set image source")?;
            rv
        }
        BlueprintEditCommands::SetHostPhase2 {
            sled_id,
            slot,
            phase_2_source,
        } => {
            let sled_id = sled_id.to_sled_id(system.description())?;
            let source =
                BlueprintHostPhase2DesiredContents::from(phase_2_source);
            let rv = format!(
                "set sled {sled_id} host phase 2 slot {slot:?} source to \
                 {source}\n\
                 warn: no validation is done on the requested source"
            );
            builder
                .sled_set_host_phase_2_slot(sled_id, slot, source)
                .context("failed to set host phase 2 source")?;
            rv
        }
        BlueprintEditCommands::ExpungeZone { zone_id } => {
            let sled_id = sled_with_zone(&builder, &zone_id)?;
            builder
                .sled_expunge_zone(sled_id, zone_id)
                .context("failed to expunge zone")?;
            format!("expunged zone {zone_id} from sled {sled_id}")
        }
        BlueprintEditCommands::MarkForCleanup { zone_id } => {
            let sled_id = sled_with_zone(&builder, &zone_id)?;
            builder
                .sled_mark_expunged_zone_ready_for_cleanup(sled_id, zone_id)
                .context("failed to mark zone ready for cleanup")?;
            format!("marked zone {zone_id} ready for cleanup")
        }
        BlueprintEditCommands::SetSpUpdate {
            serial,
            artifact_hash,
            version,
            component,
        } => {
            let (baseboard_id, sp) = latest_collection
                .sps
                .iter()
                .find(|(b, _)| b.serial_number == serial)
                .ok_or_else(|| {
                    anyhow!("unknown baseboard serial: {serial:?}")
                })?;

            let details = match component {
                SpUpdateComponent::Sp {
                    expected_active_version,
                    expected_inactive_version,
                } => PendingMgsUpdateDetails::Sp {
                    expected_active_version,
                    expected_inactive_version,
                },
            };

            let artifact_version = ArtifactVersion::new(version)
                .context("parsing artifact version")?;

            let update = PendingMgsUpdate {
                baseboard_id: baseboard_id.clone(),
                sp_type: sp.sp_type,
                slot_id: sp.sp_slot,
                details,
                artifact_hash,
                artifact_version,
            };

            builder.pending_mgs_update_insert(update);
            format!(
                "configured update for serial {serial}\n\
                 warn: no validation is done on the requested artifact \
                 hash or version"
            )
        }
        BlueprintEditCommands::DeleteSpUpdate { serial } => {
            let baseboard_id = latest_collection
                .baseboards
                .iter()
                .find(|b| b.serial_number == serial)
                .ok_or_else(|| {
                    anyhow!("unknown baseboard serial: {serial:?}")
                })?;
            builder.pending_mgs_update_delete(baseboard_id);
            format!("deleted configured update for serial {serial}")
        }
        BlueprintEditCommands::Debug {
            command: BlueprintEditDebugCommands::RemoveSled { sled },
        } => {
            let sled_id = sled.to_sled_id(system.description())?;
            builder.debug_sled_remove(sled_id)?;
            format!("debug: removed sled {sled_id} from blueprint")
        }
        BlueprintEditCommands::Debug {
            command:
                BlueprintEditDebugCommands::ForceSledGenerationBump { sled },
        } => {
            let sled_id = sled.to_sled_id(system.description())?;
            builder.debug_sled_force_generation_bump(sled_id)?;
            format!("debug: forced sled {sled_id} generation bump")
        }
    };

    let mut new_blueprint = builder.build();

    // Normally `builder.build()` would construct the cockroach fingerprint
    // based on what we read from CRDB and put into the planning input, but
    // since we don't have a CRDB we had to make something up for our planning
    // input's CRDB fingerprint. In the absense of a better alternative, we'll
    // just copy our parent's CRDB fingerprint and carry it forward.
    new_blueprint
        .cockroachdb_fingerprint
        .clone_from(&blueprint.cockroachdb_fingerprint);

    let rv = format!(
        "blueprint {} created from {}: {}",
        new_blueprint.id, resolved_id, label
    );
    system.add_blueprint(new_blueprint)?;

    sim.commit_and_bump("reconfigurator-cli blueprint-edit".to_owned(), state);
    Ok(Some(rv))
}

fn sled_with_zone(
    builder: &BlueprintBuilder<'_>,
    zone_id: &OmicronZoneUuid,
) -> anyhow::Result<SledUuid> {
    let mut parent_sled_id = None;

    for sled_id in builder.sled_ids_with_zones() {
        if builder
            .current_sled_zones(sled_id, BlueprintZoneDisposition::any)
            .any(|z| z.id == *zone_id)
        {
            parent_sled_id = Some(sled_id);
            break;
        }
    }

    parent_sled_id
        .ok_or_else(|| anyhow!("could not find parent sled for zone {zone_id}"))
}

fn cmd_blueprint_show(
    sim: &mut ReconfiguratorSim,
    args: BlueprintArgs,
) -> anyhow::Result<Option<String>> {
    let state = sim.current_state();
    let blueprint =
        state.system().resolve_and_get_blueprint(args.blueprint_id.into())?;
    Ok(Some(format!("{}", blueprint.display())))
}

fn cmd_blueprint_diff(
    sim: &mut ReconfiguratorSim,
    args: BlueprintDiffArgs,
) -> anyhow::Result<Option<String>> {
    let mut rv = String::new();
    let blueprint1_id = args.blueprint1_id;

    let state = sim.current_state();
    let blueprint =
        state.system().resolve_and_get_blueprint(blueprint1_id.into())?;
    let (blueprint1, blueprint2) = if let Some(blueprint2_arg) =
        args.blueprint2_id
    {
        // Two blueprint ids were provided.  Diff from the first to the second.
        let blueprint1 = blueprint;
        let blueprint2 =
            state.system().resolve_and_get_blueprint(blueprint2_arg.into())?;
        (blueprint1, blueprint2)
    } else if let Some(parent_id) = blueprint.parent_blueprint_id {
        // Only one blueprint id was provided.  Diff from that blueprint's
        // parent to the blueprint.
        let blueprint1 = state
            .system()
            .resolve_and_get_blueprint(BlueprintId::Id(parent_id))?;
        let blueprint2 = blueprint;
        (blueprint1, blueprint2)
    } else {
        bail!(
            "`blueprint2_id` was not specified and blueprint1 has no \
             parent blueprint"
        );
    };

    let sled_diff = blueprint2.diff_since_blueprint(&blueprint1);
    swriteln!(rv, "{}", sled_diff.display());

    // Diff'ing DNS is a little trickier.  First, compute what DNS should be for
    // each blueprint.  To do that we need to construct a list of sleds suitable
    // for the executor.
    let sleds_by_id = make_sleds_by_id(state.system().description())?;
    let internal_dns_config1 = blueprint_internal_dns_config(
        &blueprint1,
        &sleds_by_id,
        &Default::default(),
    )?;
    let internal_dns_config2 = blueprint_internal_dns_config(
        &blueprint2,
        &sleds_by_id,
        &Default::default(),
    )?;
    let dns_diff = DnsDiff::new(&internal_dns_config1, &internal_dns_config2)
        .context("failed to assemble DNS diff")?;
    swriteln!(rv, "internal DNS:\n{}", dns_diff);

    let external_dns_zone_name = state.config().external_dns_zone_name();
    let external_dns_config1 = blueprint_external_dns_config(
        &blueprint1,
        state.config().silo_names(),
        external_dns_zone_name.to_owned(),
    );
    let external_dns_config2 = blueprint_external_dns_config(
        &blueprint2,
        state.config().silo_names(),
        external_dns_zone_name.to_owned(),
    );
    let dns_diff = DnsDiff::new(&external_dns_config1, &external_dns_config2)
        .context("failed to assemble external DNS diff")?;
    swriteln!(rv, "external DNS:\n{}", dns_diff);

    Ok(Some(rv))
}

fn make_sleds_by_id(
    system: &SystemDescription,
) -> Result<IdOrdMap<execution::Sled>, anyhow::Error> {
    let collection = system
        .to_collection_builder()
        .context(
            "unexpectedly failed to create collection for current set of sleds",
        )?
        .build();
    let sleds_by_id: IdOrdMap<_> = collection
        .sled_agents
        .iter()
        .map(|sa| {
            let sled = execution::Sled::new(
                sa.sled_id,
                SledPolicy::InService {
                    provision_policy: SledProvisionPolicy::Provisionable,
                },
                sa.sled_agent_address,
                REPO_DEPOT_PORT,
                sa.sled_role,
            );
            sled
        })
        .collect();
    Ok(sleds_by_id)
}

fn cmd_blueprint_diff_dns(
    sim: &mut ReconfiguratorSim,
    args: BlueprintDiffDnsArgs,
) -> anyhow::Result<Option<String>> {
    let dns_group = args.dns_group;
    let dns_version = Generation::from(args.dns_version);
    let blueprint_id = args.blueprint_id;

    let state = sim.current_state();
    let blueprint =
        state.system().resolve_and_get_blueprint(blueprint_id.into())?;

    let existing_dns_config = match dns_group {
        CliDnsGroup::Internal => {
            state.system().get_internal_dns(dns_version)?
        }
        CliDnsGroup::External => {
            state.system().get_external_dns(dns_version)?
        }
    };

    let blueprint_dns_zone = match dns_group {
        CliDnsGroup::Internal => {
            let sleds_by_id = make_sleds_by_id(state.system().description())?;
            blueprint_internal_dns_config(
                blueprint,
                &sleds_by_id,
                &Default::default(),
            )?
        }
        CliDnsGroup::External => blueprint_external_dns_config(
            blueprint,
            state.config().silo_names(),
            state.config().external_dns_zone_name().to_owned(),
        ),
    };

    let existing_dns_zone = existing_dns_config.sole_zone()?;
    let dns_diff = DnsDiff::new(&existing_dns_zone, &blueprint_dns_zone)
        .context("failed to assemble DNS diff")?;
    Ok(Some(dns_diff.to_string()))
}

fn cmd_blueprint_save(
    sim: &mut ReconfiguratorSim,
    args: BlueprintSaveArgs,
) -> anyhow::Result<Option<String>> {
    let blueprint_id = args.blueprint_id;

    let state = sim.current_state();
    let resolved_id =
        state.system().resolve_blueprint_id(blueprint_id.into())?;
    let blueprint = state.system().get_blueprint(&resolved_id)?;

    let output_path = &args.filename;
    let output_str = serde_json::to_string_pretty(&blueprint)
        .context("serializing blueprint")?;
    std::fs::write(&output_path, &output_str)
        .with_context(|| format!("write {:?}", output_path))?;
    Ok(Some(format!("saved {} to {:?}", resolved_id, output_path)))
}

fn cmd_save(
    sim: &mut ReconfiguratorSim,
    args: SaveArgs,
) -> anyhow::Result<Option<String>> {
    let state = sim.current_state();
    let saved = state.to_serializable()?;

    let output_path = &args.filename;
    let output_str =
        serde_json::to_string_pretty(&saved).context("serializing state")?;
    std::fs::write(&output_path, &output_str)
        .with_context(|| format!("write {:?}", output_path))?;
    Ok(Some(format!(
        "saved planning input, collections, and blueprints to {:?}",
        output_path
    )))
}

fn cmd_wipe(
    sim: &mut ReconfiguratorSim,
    args: WipeArgs,
) -> anyhow::Result<Option<String>> {
    let mut state = sim.current_state().to_mut();
    let output = match args.command {
        WipeCommand::All => {
            state.system_mut().wipe();
            state.config_mut().wipe();
            state.rng_mut().reset_state();
            format!(
                "- wiped system, reconfigurator-sim config, and RNG state\n
                 - reset seed to {}",
                state.rng_mut().seed()
            )
        }
        WipeCommand::System => {
            state.system_mut().wipe();
            "wiped system".to_string()
        }
        WipeCommand::Config => {
            state.config_mut().wipe();
            "wiped reconfigurator-sim config".to_string()
        }
        WipeCommand::Rng => {
            // Don't allow wiping the RNG state if the system is non-empty.
            // Wiping the RNG state is likely to cause duplicate IDs to be
            // generated.
            if !state.system_mut().is_empty() {
                bail!(
                    "cannot wipe RNG state with non-empty system: \
                     run `wipe system` first"
                );
            }
            state.rng_mut().reset_state();
            format!(
                "- wiped RNG state\n- reset seed to {}",
                state.rng_mut().seed()
            )
        }
    };

    sim.commit_and_bump(output.clone(), state);
    Ok(Some(output))
}

fn cmd_show(sim: &mut ReconfiguratorSim) -> anyhow::Result<Option<String>> {
    let mut s = String::new();
    let state = sim.current_state();

    swriteln!(
        s,
        "configured external DNS zone name: {}",
        state.config().external_dns_zone_name(),
    );
    swriteln!(
        s,
        "configured silo names: {}",
        state
            .config()
            .silo_names()
            .map(|s| s.as_str())
            .collect::<Vec<_>>()
            .join(", ")
    );
    swriteln!(
        s,
        "internal DNS generations: {}",
        state
            .system()
            .all_internal_dns()
            .map(|params| params.generation.to_string())
            .collect::<Vec<_>>()
            .join(", "),
    );
    swriteln!(
        s,
        "external DNS generations: {}",
        state
            .system()
            .all_external_dns()
            .map(|params| params.generation.to_string())
            .collect::<Vec<_>>()
            .join(", "),
    );
    swriteln!(
        s,
        "target number of Nexus instances: {}",
        state
            .config()
            .num_nexus()
            .map_or_else(|| "default".to_owned(), |n| n.to_string())
    );

    let target_release = state.system().description().target_release();
    match target_release.description() {
        TargetReleaseDescription::TufRepo(tuf_desc) => {
            swriteln!(
                s,
                "target release (generation {}): {} ({})",
                target_release.target_release_generation,
                tuf_desc.repo.system_version,
                tuf_desc.repo.file_name
            );
            for artifact in &tuf_desc.artifacts {
                swriteln!(
                    s,
                    "    artifact: {} {} ({} version {})",
                    artifact.hash,
                    artifact.id.kind,
                    artifact.id.name,
                    artifact.id.version
                );
            }
        }
        TargetReleaseDescription::Initial => {
            swriteln!(
                s,
                "target release (generation {}): unset",
                target_release.target_release_generation,
            );
        }
    }

    Ok(Some(s))
}

fn cmd_set(
    sim: &mut ReconfiguratorSim,
    args: SetArgs,
) -> anyhow::Result<Option<String>> {
    let mut state = sim.current_state().to_mut();
    let rv = match args {
        SetArgs::Seed { seed } => {
            // In this case, reset the RNG state to the provided seed.
            let rv = format!("new RNG seed: {seed}");
            state.rng_mut().set_seed(seed);
            rv
        }
        SetArgs::NumNexus { num_nexus } => {
            let rv = format!(
                "target number of Nexus zones: {:?} -> {}",
                state.config_mut().num_nexus(),
                num_nexus
            );
            state.config_mut().set_num_nexus(num_nexus);
            state
                .system_mut()
                .description_mut()
                .target_nexus_zone_count(usize::from(num_nexus));
            rv
        }
        SetArgs::ExternalDnsZoneName { zone_name } => {
            let rv = format!(
                "external DNS zone name: {:?} -> {:?}",
                state.config_mut().external_dns_zone_name(),
                zone_name
            );
            state.config_mut().set_external_dns_zone_name(zone_name);
            rv
        }
        SetArgs::TargetRelease { filename } => {
            let description =
                extract_tuf_repo_description(&sim.log, &filename)?;
            state.system_mut().description_mut().set_target_release(
                TargetReleaseDescription::TufRepo(description),
            );
            format!("set target release based on {}", filename)
        }
    };

    sim.commit_and_bump(format!("reconfigurator-cli set: {}", rv), state);
    Ok(Some(rv))
}

/// Converts a mupdate source to a TUF repo description.
fn mupdate_source_to_description(
    sim: &ReconfiguratorSim,
    source: &SledMupdateSource,
) -> anyhow::Result<SimTufRepoDescription> {
    let manifest_source = match source.mupdate_id {
        Some(mupdate_id) => {
            OmicronZoneManifestSource::Installinator { mupdate_id }
        }
        None => OmicronZoneManifestSource::SledAgent,
    };
    if let Some(repo_path) = &source.valid.from_repo {
        let description = extract_tuf_repo_description(&sim.log, repo_path)?;
        let mut sim_source = SimTufRepoSource::new(
            description,
            manifest_source,
            format!("from repo at {repo_path}"),
        )?;
        sim_source.simulate_zone_errors(&source.with_zone_error)?;
        Ok(SimTufRepoDescription::new(sim_source))
    } else if source.valid.to_target_release {
        let description = sim
            .current_state()
            .system()
            .description()
            .target_release()
            .description();
        match description {
            TargetReleaseDescription::Initial => {
                bail!(
                    "cannot mupdate zones without a target release \
                     (use `set target-release` or --from-repo)"
                )
            }
            TargetReleaseDescription::TufRepo(desc) => {
                let mut sim_source = SimTufRepoSource::new(
                    desc.clone(),
                    manifest_source,
                    "to target release".to_owned(),
                )?;
                sim_source.simulate_zone_errors(&source.with_zone_error)?;
                Ok(SimTufRepoDescription::new(sim_source))
            }
        }
    } else if source.with_manifest_error {
        Ok(SimTufRepoDescription::new_error(
            "simulated error obtaining zone manifest".to_owned(),
        ))
    } else {
        bail!("an update source must be specified")
    }
}

fn extract_tuf_repo_description(
    log: &slog::Logger,
    filename: &Utf8Path,
) -> anyhow::Result<TufRepoDescription> {
    let file = std::fs::File::open(filename)
        .with_context(|| format!("open {:?}", filename))?;
    let buf = std::io::BufReader::new(file);
    let rt =
        tokio::runtime::Runtime::new().context("creating tokio runtime")?;
    let repo_hash = ArtifactHash([0; 32]);
    let artifacts_with_plan = rt.block_on(async {
        ArtifactsWithPlan::from_zip(
            buf,
            None,
            repo_hash,
            ControlPlaneZonesMode::Split,
            VerificationMode::BlindlyTrustAnything,
            log,
        )
        .await
        .with_context(|| format!("unpacking {:?}", filename))
    })?;
    let description = artifacts_with_plan.description().clone();
    Ok(description)
}

fn cmd_tuf_assemble(
    sim: &ReconfiguratorSim,
    args: TufAssembleArgs,
) -> anyhow::Result<Option<String>> {
    let manifest_path = if args.manifest_path.is_absolute() {
        args.manifest_path.clone()
    } else {
        // Use CARGO_MANIFEST_DIR to resolve relative paths.
        let dir = std::env::var("CARGO_MANIFEST_DIR").context(
            "CARGO_MANIFEST_DIR not set in environment \
             (are you running with `cargo run`?)",
        )?;
        let mut dir = Utf8PathBuf::from(dir);
        dir.push(&args.manifest_path);
        dir
    };

    // Obtain the system version from the manifest.
    let manifest =
        ArtifactManifest::from_path(&manifest_path).with_context(|| {
            format!("error parsing manifest from `{manifest_path}`")
        })?;

    let output_path = if let Some(output_path) = &args.output {
        output_path.clone()
    } else {
        // This is relative to the current directory.
        Utf8PathBuf::from(format!("repo-{}.zip", manifest.system_version))
    };

    if output_path.exists() {
        bail!("output path `{output_path}` already exists");
    }

    // Just use a fixed key for now.
    //
    // In the future we may want to test changing the TUF key.
    let mut tufaceous_args = vec![
        "tufaceous",
        "--key",
        DEFAULT_TUFACEOUS_KEY,
        "assemble",
        manifest_path.as_str(),
        output_path.as_str(),
    ];
    if args.allow_non_semver {
        tufaceous_args.push("--allow-non-semver");
    }
    let args = tufaceous::Args::try_parse_from(tufaceous_args)
        .expect("args are valid so this shouldn't fail");
    let rt =
        tokio::runtime::Runtime::new().context("creating tokio runtime")?;
    rt.block_on(async move { args.exec(&sim.log).await })
        .context("error executing tufaceous assemble")?;

    let rv = format!(
        "created {} for system version {}",
        output_path, manifest.system_version,
    );
    Ok(Some(rv))
}

fn read_file(
    input_path: &camino::Utf8Path,
) -> anyhow::Result<UnstableReconfiguratorState> {
    let file = std::fs::File::open(input_path)
        .with_context(|| format!("open {:?}", input_path))?;
    let bufread = std::io::BufReader::new(file);
    serde_json::from_reader(bufread)
        .with_context(|| format!("read {:?}", input_path))
}

fn cmd_load(
    sim: &mut ReconfiguratorSim,
    args: LoadArgs,
) -> anyhow::Result<Option<String>> {
    let mut state = sim.current_state().to_mut();
    if !state.system_mut().is_empty() {
        bail!(
            "changes made to simulated system: run `wipe system` before \
              loading"
        );
    }

    let input_path = args.filename;
    let collection_id = args.collection_id;
    let loaded = read_file(&input_path)?;

    let result = state.load_serialized(loaded, collection_id)?;

    sim.commit_and_bump(
        format!("reconfigurator-sim: load {:?}", input_path),
        state,
    );

    let mut s = String::new();

    swriteln!(s, "loaded data from {:?}", input_path);

    if !result.warnings.is_empty() {
        swriteln!(s, "warnings:");
        for warning in result.warnings {
            swriteln!(s, "  {}", warning);
        }
    }

    swriteln!(s, "result:\n  system:");
    {
        let mut writer = IndentWriter::new("    ", &mut s);
        // It's assumed that the result.system Display impl always ends in a
        // newline, so we use `write!` instead of `writeln!`.
        write!(writer, "{}", result.system)?;
    }
    swriteln!(s, "  config:");
    {
        let mut writer = IndentWriter::new("    ", &mut s);
        // It's assumed that the result.config Display impl always ends in a
        // newline, so we use `write!` instead of `writeln!`.
        write!(writer, "{}", result.config)?;
    }

    Ok(Some(s))
}

fn cmd_load_example(
    sim: &mut ReconfiguratorSim,
    args: LoadExampleArgs,
) -> anyhow::Result<Option<String>> {
    let mut s = String::new();
    let mut state = sim.current_state().to_mut();
    if !state.system_mut().is_empty() {
        bail!(
            "changes made to simulated system: run `wipe system` before \
             loading"
        );
    }

    // Generate the example system.
    match args.seed {
        Some(seed) => {
            // In this case, reset the RNG state to the provided seed.
            swriteln!(s, "setting new RNG seed: {}", seed);
            state.rng_mut().set_seed(seed);
        }
        None => {
            // In this case, use the existing RNG state.
            swriteln!(
                s,
                "using existing RNG state (seed: {})",
                state.rng_mut().seed()
            );
        }
    };
    let rng = state.rng_mut().next_example_rng();

    let mut builder = ExampleSystemBuilder::new_with_rng(&sim.log, rng)
        .nsleds(args.nsleds)
        .ndisks_per_sled(args.ndisks_per_sled)
        .nexus_count(
            state
                .config_mut()
                .num_nexus()
                .map_or(NEXUS_REDUNDANCY, |n| n.into()),
        )
        .external_dns_count(3)
        .context("invalid external DNS zone count")?
        .create_zones(!args.no_zones)
        .create_disks_in_blueprint(!args.no_disks_in_blueprint);
    for sled_policy in args.sled_policy {
        builder = builder
            .with_sled_policy(sled_policy.index, sled_policy.policy)
            .context("setting sled policy")?;
    }

    let (example, blueprint) = builder.build();

    // Generate the internal and external DNS configs based on the blueprint.
    let sleds_by_id = make_sleds_by_id(&example.system)?;
    let internal_dns = blueprint_internal_dns_config(
        &blueprint,
        &sleds_by_id,
        &Default::default(),
    )?;
    let external_dns_zone_name =
        state.config_mut().external_dns_zone_name().to_owned();
    let external_dns = blueprint_external_dns_config(
        &blueprint,
        state.config_mut().silo_names(),
        external_dns_zone_name,
    );

    let blueprint_id = blueprint.id;
    let collection_id = example.collection.id;

    state
        .system_mut()
        .load_example(example, blueprint, internal_dns, external_dns)
        .expect("already checked non-empty state above");
    sim.commit_and_bump("reconfigurator-cli load-example".to_owned(), state);

    Ok(Some(format!(
        "loaded example system with:\n\
         - collection: {collection_id}\n\
         - blueprint: {blueprint_id}",
    )))
}

fn cmd_file_contents(args: FileContentsArgs) -> anyhow::Result<Option<String>> {
    let loaded = read_file(&args.filename)?;

    let mut s = String::new();

    for (sled_id, sled_resources) in
        loaded.planning_input.all_sled_resources(SledFilter::Commissioned)
    {
        swriteln!(
            s,
            "sled: {} (subnet: {}, zpools: {})",
            sled_id,
            sled_resources.subnet.net(),
            sled_resources.zpools.len()
        );
    }

    for collection in loaded.collections {
        swriteln!(
            s,
            "collection: {} (errors: {}, completed at: {})",
            collection.id,
            collection.errors.len(),
            humantime::format_rfc3339_millis(collection.time_done.into())
                .to_string(),
        );
    }

    for blueprint in loaded.blueprints {
        swriteln!(
            s,
            "blueprint:  {} (created at: {})",
            blueprint.id,
            blueprint.time_created
        );
    }

    swriteln!(s, "internal DNS generations: {:?}", loaded.internal_dns.keys(),);
    swriteln!(s, "external DNS generations: {:?}", loaded.external_dns.keys(),);
    swriteln!(s, "silo names: {:?}", loaded.silo_names);
    swriteln!(
        s,
        "external DNS zone names: {}",
        loaded.external_dns_zone_names.join(", ")
    );

    Ok(Some(s))
}<|MERGE_RESOLUTION|>--- conflicted
+++ resolved
@@ -508,7 +508,6 @@
 }
 
 #[derive(Debug, Args)]
-<<<<<<< HEAD
 struct SledUpdateRotArgs {
     /// id of the sled
     sled_id: SledUuid,
@@ -520,7 +519,8 @@
     /// sets the version reported for the RoT slot b
     #[clap(long, required_unless_present_any = &["slot_a"])]
     slot_b: Option<ExpectedVersion>,
-=======
+}
+
 struct SledSetMupdateOverrideArgs {
     #[clap(flatten)]
     source: SledMupdateOverrideSource,
@@ -535,7 +535,6 @@
     /// simulate an error reading the mupdate override
     #[clap(long, conflicts_with = "mupdate_override_id")]
     with_error: bool,
->>>>>>> 2b9380fc
 }
 
 #[derive(Debug, Args)]
