// This Source Code Form is subject to the terms of the Mozilla Public
// License, v. 2.0. If a copy of the MPL was not distributed with this
// file, You can obtain one at https://mozilla.org/MPL/2.0/.

//! developer REPL for driving blueprint planning

use anyhow::{Context, anyhow, bail};
use camino::{Utf8Path, Utf8PathBuf};
use clap::ValueEnum;
use clap::{Args, Parser, Subcommand};
use iddqd::IdOrdMap;
use indent_write::fmt::IndentWriter;
use internal_dns_types::diff::DnsDiff;
use itertools::Itertools;
use log_capture::LogCapture;
use nexus_inventory::CollectionBuilder;
use nexus_reconfigurator_blippy::Blippy;
use nexus_reconfigurator_blippy::BlippyReportSortKey;
use nexus_reconfigurator_planning::blueprint_builder::BlueprintBuilder;
use nexus_reconfigurator_planning::example::ExampleSystemBuilder;
use nexus_reconfigurator_planning::planner::Planner;
use nexus_reconfigurator_planning::system::{
    SledBuilder, SledInventoryVisibility, SystemDescription,
};
use nexus_reconfigurator_simulation::{BlueprintId, CollectionId, SimState};
use nexus_reconfigurator_simulation::{SimStateBuilder, SimTufRepoSource};
use nexus_reconfigurator_simulation::{SimTufRepoDescription, Simulator};
use nexus_sled_agent_shared::inventory::ZoneKind;
use nexus_types::deployment::PlanningInput;
use nexus_types::deployment::SledFilter;
use nexus_types::deployment::execution;
use nexus_types::deployment::execution::blueprint_external_dns_config;
use nexus_types::deployment::execution::blueprint_internal_dns_config;
use nexus_types::deployment::{Blueprint, UnstableReconfiguratorState};
use nexus_types::deployment::{BlueprintZoneDisposition, ExpectedVersion};
use nexus_types::deployment::{
    BlueprintZoneImageSource, PendingMgsUpdateDetails,
};
use nexus_types::deployment::{BlueprintZoneImageVersion, PendingMgsUpdate};
use nexus_types::deployment::{OmicronZoneNic, TargetReleaseDescription};
use nexus_types::external_api::views::SledPolicy;
use nexus_types::external_api::views::SledProvisionPolicy;
use omicron_common::address::REPO_DEPOT_PORT;
use omicron_common::api::external::Name;
use omicron_common::api::external::{Generation, TufRepoDescription};
use omicron_common::policy::NEXUS_REDUNDANCY;
use omicron_common::update::OmicronZoneManifestSource;
use omicron_repl_utils::run_repl_from_file;
use omicron_repl_utils::run_repl_on_stdin;
use omicron_uuid_kinds::GenericUuid;
use omicron_uuid_kinds::OmicronZoneUuid;
use omicron_uuid_kinds::ReconfiguratorSimUuid;
use omicron_uuid_kinds::SledUuid;
use omicron_uuid_kinds::VnicUuid;
use omicron_uuid_kinds::{BlueprintUuid, MupdateOverrideUuid};
use omicron_uuid_kinds::{CollectionUuid, MupdateUuid};
use std::borrow::Cow;
use std::convert::Infallible;
use std::fmt::{self, Write};
use std::io::IsTerminal;
use std::num::ParseIntError;
use std::str::FromStr;
use swrite::{SWrite, swriteln};
use tabled::Tabled;
use tufaceous_artifact::ArtifactHash;
use tufaceous_artifact::ArtifactVersion;
use tufaceous_artifact::ArtifactVersionError;
use tufaceous_lib::assemble::ArtifactManifest;
use update_common::artifacts::{ArtifactsWithPlan, ControlPlaneZonesMode};

mod log_capture;

/// The default key for TUF repository generation.
///
/// This was randomly generated through a tufaceous invocation.
pub static DEFAULT_TUFACEOUS_KEY: &str = "ed25519:\
MFECAQEwBQYDK2VwBCIEIJ9CnAhwk8PPt1x8icu\
z9c12PdfCRHJpoUkuqJmIZ8GbgSEAbNGMpsHK5_w32\
qwYdZH_BeVssmKzQlFsnPuaiHx2hy0=";

/// REPL state
#[derive(Debug)]
struct ReconfiguratorSim {
    // The simulator currently being used.
    sim: Simulator,
    // The current state.
    current: ReconfiguratorSimUuid,
    // The current system state
    log: slog::Logger,
}

impl ReconfiguratorSim {
    fn new(log: slog::Logger, seed: Option<String>) -> Self {
        Self {
            sim: Simulator::new(&log, seed),
            current: Simulator::ROOT_ID,
            log,
        }
    }

    fn current_state(&self) -> &SimState {
        self.sim
            .get_state(self.current)
            .expect("current state should always exist")
    }

    fn commit_and_bump(&mut self, description: String, state: SimStateBuilder) {
        let new_id = state.commit(description, &mut self.sim);
        self.current = new_id;
    }

    fn planning_input(
        &self,
        parent_blueprint: &Blueprint,
    ) -> anyhow::Result<PlanningInput> {
        let state = self.current_state();
        let mut builder = state
            .system()
            .description()
            .to_planning_input_builder()
            .context("generating planning input builder")?;

        // The internal and external DNS numbers that go here are supposed to be
        // the _current_ internal and external DNS generations at the point
        // when planning happened.  This is racy (these generations can change
        // immediately after they're fetched from the database) but correctness
        // only requires that the values here be *no newer* than the real
        // values so it's okay if the real values get changed.
        //
        // The problem is we have no real system here to fetch these values
        // from.  What should the value be?
        //
        // - If we assume that the parent blueprint here was successfully
        //   executed immediately before generating this plan, then the values
        //   here should come from the generation number produced by executing
        //   the parent blueprint.
        //
        // - If the parent blueprint was never executed, or execution is still
        //   in progress, or if other blueprints have been executed in the
        //   meantime that changed DNS, then the values here could be different
        //   (older if the blueprint was never executed or is currently
        //   executing and newer if other blueprints have changed DNS in the
        //   meantime).
        //
        // But in this CLI, there's no execution at all.  As a result, there's
        // no way to really choose between these -- and it doesn't really
        // matter, either.  We'll just pick the parent blueprint's.
        builder.set_internal_dns_version(parent_blueprint.internal_dns_version);
        builder.set_external_dns_version(parent_blueprint.external_dns_version);

        for (_, zone) in parent_blueprint
            .all_omicron_zones(BlueprintZoneDisposition::is_in_service)
        {
            if let Some((external_ip, nic)) =
                zone.zone_type.external_networking()
            {
                builder
                    .add_omicron_zone_external_ip(zone.id, external_ip)
                    .context("adding omicron zone external IP")?;
                let nic = OmicronZoneNic {
                    // TODO-cleanup use `TypedUuid` everywhere
                    id: VnicUuid::from_untyped_uuid(nic.id),
                    mac: nic.mac,
                    ip: nic.ip,
                    slot: nic.slot,
                    primary: nic.primary,
                };
                builder
                    .add_omicron_zone_nic(zone.id, nic)
                    .context("adding omicron zone NIC")?;
            }
        }
        Ok(builder.build())
    }
}

/// interactive REPL for exploring the planner
#[derive(Parser, Debug)]
pub struct CmdReconfiguratorSim {
    input_file: Option<Utf8PathBuf>,

    /// The RNG seed to initialize the simulator with.
    #[clap(long)]
    seed: Option<String>,
}

impl CmdReconfiguratorSim {
    /// Execute the command.
    pub fn exec(self) -> anyhow::Result<()> {
        let (log_capture, log) =
            LogCapture::new(std::io::stdout().is_terminal());

        let seed_provided = self.seed.is_some();
        let mut sim = ReconfiguratorSim::new(log, self.seed);
        if seed_provided {
            println!("using provided RNG seed: {}", sim.sim.initial_seed());
        } else {
            println!("generated RNG seed: {}", sim.sim.initial_seed());
        }

        if let Some(input_file) = &self.input_file {
            run_repl_from_file(input_file, &mut |cmd: TopLevelArgs| {
                process_command(&mut sim, cmd, &log_capture)
            })
        } else {
            run_repl_on_stdin(&mut |cmd: TopLevelArgs| {
                process_command(&mut sim, cmd, &log_capture)
            })
        }
    }
}

/// Processes one "line" of user input.
fn process_command(
    sim: &mut ReconfiguratorSim,
    cmd: TopLevelArgs,
    logs: &LogCapture,
) -> anyhow::Result<Option<String>> {
    let TopLevelArgs { command } = cmd;
    let cmd_result = match command {
        Commands::SledList => cmd_sled_list(sim),
        Commands::SledAdd(args) => cmd_sled_add(sim, args),
        Commands::SledRemove(args) => cmd_sled_remove(sim, args),
        Commands::SledShow(args) => cmd_sled_show(sim, args),
<<<<<<< HEAD
        Commands::SledSetPolicy(args) => cmd_sled_set_policy(sim, args),
        Commands::SledUpdateRot(args) => cmd_sled_update_rot(sim, args),
=======
        Commands::SledSet(args) => cmd_sled_set(sim, args),
        Commands::SledUpdateInstallDataset(args) => {
            cmd_sled_update_install_dataset(sim, args)
        }
>>>>>>> c8d6c043
        Commands::SledUpdateSp(args) => cmd_sled_update_sp(sim, args),
        Commands::SiloList => cmd_silo_list(sim),
        Commands::SiloAdd(args) => cmd_silo_add(sim, args),
        Commands::SiloRemove(args) => cmd_silo_remove(sim, args),
        Commands::InventoryList => cmd_inventory_list(sim),
        Commands::InventoryGenerate => cmd_inventory_generate(sim),
        Commands::BlueprintList => cmd_blueprint_list(sim),
        Commands::BlueprintBlippy(args) => cmd_blueprint_blippy(sim, args),
        Commands::BlueprintEdit(args) => cmd_blueprint_edit(sim, args),
        Commands::BlueprintPlan(args) => cmd_blueprint_plan(sim, args),
        Commands::BlueprintShow(args) => cmd_blueprint_show(sim, args),
        Commands::BlueprintDiff(args) => cmd_blueprint_diff(sim, args),
        Commands::BlueprintDiffDns(args) => cmd_blueprint_diff_dns(sim, args),
        Commands::BlueprintSave(args) => cmd_blueprint_save(sim, args),
        Commands::Show => cmd_show(sim),
        Commands::Set(args) => cmd_set(sim, args),
        Commands::TufAssemble(args) => cmd_tuf_assemble(sim, args),
        Commands::Load(args) => cmd_load(sim, args),
        Commands::LoadExample(args) => cmd_load_example(sim, args),
        Commands::FileContents(args) => cmd_file_contents(args),
        Commands::Save(args) => cmd_save(sim, args),
        Commands::Wipe(args) => cmd_wipe(sim, args),
    };

    for line in logs.take_log_lines() {
        println!("{line}");
    }

    cmd_result
}

// clap configuration for the REPL commands

/// reconfigurator-sim: simulate blueprint planning and execution
#[derive(Debug, Parser)]
struct TopLevelArgs {
    #[command(subcommand)]
    command: Commands,
}

#[derive(Debug, Subcommand)]
enum Commands {
    /// list sleds
    SledList,
    /// add a new sled
    SledAdd(SledAddArgs),
    /// remove a sled from the system
    SledRemove(SledRemoveArgs),
    /// show details about one sled
    SledShow(SledArgs),
<<<<<<< HEAD
    /// set a sled's policy
    SledSetPolicy(SledSetPolicyArgs),
    /// simulate updating the sled's RoT versions
    SledUpdateRot(SledUpdateRotArgs),
=======
    /// set a value on a sled
    SledSet(SledSetArgs),
    /// update the install dataset on a sled, simulating a mupdate
    SledUpdateInstallDataset(SledUpdateInstallDatasetArgs),
>>>>>>> c8d6c043
    /// simulate updating the sled's SP versions
    SledUpdateSp(SledUpdateSpArgs),

    /// list silos
    SiloList,
    /// add a silo
    SiloAdd(SiloAddRemoveArgs),
    /// remove a silo
    SiloRemove(SiloAddRemoveArgs),

    /// list all inventory collections
    InventoryList,
    /// generates an inventory collection from the configured sleds
    InventoryGenerate,

    /// list all blueprints
    BlueprintList,
    /// run blippy on a blueprint
    BlueprintBlippy(BlueprintArgs),
    /// run planner to generate a new blueprint
    BlueprintPlan(BlueprintPlanArgs),
    /// edit contents of a blueprint directly
    BlueprintEdit(BlueprintEditArgs),
    /// show details about a blueprint
    BlueprintShow(BlueprintArgs),
    /// show differences between two blueprints
    BlueprintDiff(BlueprintDiffArgs),
    /// show differences between a blueprint and a particular DNS version
    BlueprintDiffDns(BlueprintDiffDnsArgs),
    /// write one blueprint to a file
    BlueprintSave(BlueprintSaveArgs),

    /// show system properties
    Show,
    /// set system properties
    #[command(subcommand)]
    Set(SetArgs),

    /// use tufaceous to generate a repo from a manifest
    TufAssemble(TufAssembleArgs),

    /// save state to a file
    Save(SaveArgs),
    /// load state from a file
    Load(LoadArgs),
    /// generate and load an example system
    LoadExample(LoadExampleArgs),
    /// show information about what's in a saved file
    FileContents(FileContentsArgs),
    /// reset the state of the REPL
    Wipe(WipeArgs),
}

#[derive(Debug, Args)]
struct SledAddArgs {
    /// id of the new sled
    sled_id: Option<SledUuid>,

    /// number of disks or pools
    #[clap(short = 'd', long, visible_alias = "npools", default_value_t = SledBuilder::DEFAULT_NPOOLS)]
    ndisks: u8,

    /// The policy for the sled.
    #[clap(long, value_enum, default_value_t = SledPolicyOpt::InService)]
    policy: SledPolicyOpt,
}

#[derive(Debug, Args)]
struct SledArgs {
    /// id of the sled
    sled_id: SledOpt,

    /// Filter to match sled ID against
    #[clap(short = 'F', long, value_enum, default_value_t = SledFilter::Commissioned)]
    filter: SledFilter,
}

#[derive(Debug, Args)]
struct SledSetArgs {
    /// id of the sled
    sled_id: SledOpt,

    /// the command to set on the sled
    #[clap(subcommand)]
    command: SledSetCommand,
}

#[derive(Debug, Subcommand)]
enum SledSetCommand {
    /// set the policy for this sled
    Policy(SledSetPolicyArgs),
    #[clap(flatten)]
    Visibility(SledSetVisibilityCommand),
}

#[derive(Debug, Args)]
struct SledSetPolicyArgs {
    /// the policy to set
    #[clap(value_enum)]
    policy: SledPolicyOpt,
}

#[derive(Debug, Subcommand)]
enum SledSetVisibilityCommand {
    /// mark a sled hidden from inventory
    InventoryHidden,
    /// mark a sled visible in inventory
    InventoryVisible,
}

impl SledSetVisibilityCommand {
    fn to_visibility(&self) -> SledInventoryVisibility {
        match self {
            SledSetVisibilityCommand::InventoryHidden => {
                SledInventoryVisibility::Hidden
            }
            SledSetVisibilityCommand::InventoryVisible => {
                SledInventoryVisibility::Visible
            }
        }
    }
}

#[derive(Clone, Copy, Debug, ValueEnum)]
enum SledPolicyOpt {
    InService,
    NonProvisionable,
    Expunged,
}

impl fmt::Display for SledPolicyOpt {
    fn fmt(&self, f: &mut fmt::Formatter<'_>) -> fmt::Result {
        match self {
            SledPolicyOpt::InService => write!(f, "in-service"),
            SledPolicyOpt::NonProvisionable => write!(f, "non-provisionable"),
            SledPolicyOpt::Expunged => write!(f, "expunged"),
        }
    }
}

impl From<SledPolicyOpt> for SledPolicy {
    fn from(value: SledPolicyOpt) -> Self {
        match value {
            SledPolicyOpt::InService => SledPolicy::InService {
                provision_policy: SledProvisionPolicy::Provisionable,
            },
            SledPolicyOpt::NonProvisionable => SledPolicy::InService {
                provision_policy: SledProvisionPolicy::NonProvisionable,
            },
            SledPolicyOpt::Expunged => SledPolicy::Expunged,
        }
    }
}

#[derive(Debug, Args)]
struct SledUpdateInstallDatasetArgs {
    /// id of the sled
    sled_id: SledOpt,

    #[clap(flatten)]
    source: SledMupdateSource,
}

#[derive(Debug, Args)]
// This makes it so that only one source can be specified.
struct SledMupdateSource {
    #[clap(flatten)]
    valid: SledMupdateValidSource,

    /// set the mupdate source to Installinator with the given ID
    #[clap(long, requires = "sled-mupdate-valid-source")]
    mupdate_id: Option<MupdateUuid>,

    /// simulate an error reading the zone manifest
    #[clap(long, conflicts_with = "sled-mupdate-valid-source")]
    with_manifest_error: bool,

    /// simulate an error validating zones by this artifact ID name
    ///
    /// This uses the `artifact_id_name` representation of a zone kind.
    #[clap(
        long,
        value_name = "ARTIFACT_ID_NAME",
        requires = "sled-mupdate-valid-source"
    )]
    with_zone_error: Vec<String>,
}

#[derive(Debug, Args)]
#[group(id = "sled-mupdate-valid-source", multiple = false)]
struct SledMupdateValidSource {
    /// the TUF repo.zip to simulate the mupdate from
    #[clap(long)]
    from_repo: Option<Utf8PathBuf>,

    /// simulate a mupdate to the target release
    #[clap(long)]
    to_target_release: bool,
}

#[derive(Debug, Args)]
struct SledUpdateSpArgs {
    /// id of the sled
    sled_id: SledOpt,

    /// sets the version reported for the SP active slot
    #[clap(long, required_unless_present_any = &["inactive"])]
    active: Option<ArtifactVersion>,

    /// sets the version reported for the SP inactive slot
    #[clap(long, required_unless_present_any = &["active"])]
    inactive: Option<ExpectedVersion>,
}

#[derive(Debug, Args)]
struct SledUpdateRotArgs {
    /// id of the sled
    sled_id: SledUuid,

    /// sets the version reported for the RoT slot a
    #[clap(long, required_unless_present_any = &["slot_b"])]
    slot_a: Option<ExpectedVersion>,

    /// sets the version reported for the RoT slot b
    #[clap(long, required_unless_present_any = &["slot_a"])]
    slot_b: Option<ExpectedVersion>,
    // TODO: In a follow up PR we could set other fields as well.
    // They would be useful to simulate failures.
    // These would be: active_slot, persistent_boot_preference,
    // transient_boot_preference and pending_persistent_boot_preference.
}

#[derive(Debug, Args)]
struct SledRemoveArgs {
    /// id of the sled
    sled_id: SledOpt,
}

#[derive(Debug, Args)]
struct SiloAddRemoveArgs {
    /// name of the silo
    silo_name: Name,
}

#[derive(Debug, Args)]
struct InventoryArgs {
    /// id of the inventory collection to use in planning
    collection_id: CollectionUuid,
}

#[derive(Debug, Args)]
struct BlueprintPlanArgs {
    /// id of the blueprint on which this one will be based, "latest", or
    /// "target"
    parent_blueprint_id: BlueprintIdOpt,
    /// id of the inventory collection to use in planning or "latest"
    ///
    /// Must be provided unless there is only one collection in the loaded
    /// state.
    collection_id: Option<CollectionIdOpt>,
}

#[derive(Debug, Args)]
struct BlueprintEditArgs {
    /// id of the blueprint to edit, "latest", or "target"
    blueprint_id: BlueprintIdOpt,
    /// "creator" field for the new blueprint
    #[arg(long)]
    creator: Option<String>,
    /// "comment" field for the new blueprint
    #[arg(long)]
    comment: Option<String>,
    #[command(subcommand)]
    edit_command: BlueprintEditCommands,
}

#[derive(Debug, Subcommand)]
enum BlueprintEditCommands {
    /// add a Nexus instance to a particular sled
    AddNexus {
        /// sled on which to deploy the new instance
        sled_id: SledOpt,
        /// image source for the new zone
        ///
        /// The image source is required if the planning input of the system
        /// being edited has a TUF repo; otherwise, it will default to the
        /// install dataset.
        #[clap(subcommand)]
        image_source: Option<ImageSourceArgs>,
    },
    /// add a CockroachDB instance to a particular sled
    AddCockroach {
        /// sled on which to deploy the new instance
        sled_id: SledOpt,
        /// image source for the new zone
        ///
        /// The image source is required if the planning input of the system
        /// being edited has a TUF repo; otherwise, it will default to the
        /// install dataset.
        #[clap(subcommand)]
        image_source: Option<ImageSourceArgs>,
    },
    /// set the image source for a zone
    SetZoneImage {
        /// id of zone whose image to set
        zone_id: OmicronZoneUuid,
        #[command(subcommand)]
        image_source: ImageSourceArgs,
    },
    /// set the remove_mupdate_override field for a sled
    SetRemoveMupdateOverride {
        /// sled to set the field on
        sled_id: SledOpt,

        /// the UUID to set the field to, or "unset"
        value: MupdateOverrideUuidOpt,
    },
    /// set the minimum generation for which target releases are accepted
    ///
    /// At the moment, this just sets the field to the given value. In the
    /// future, we'll likely want to set this based on the current target
    /// release generation.
    #[clap(visible_alias = "set-target-release-min-gen")]
    SetTargetReleaseMinimumGeneration {
        /// the minimum target release generation
        generation: Generation,
    },
    /// expunge a zone
    ExpungeZone { zone_id: OmicronZoneUuid },
    /// mark an expunged zone ready for cleanup
    MarkForCleanup { zone_id: OmicronZoneUuid },
    /// configure an SP update
    SetSpUpdate {
        /// serial number to update
        serial: String,
        /// artifact hash id
        artifact_hash: ArtifactHash,
        /// version
        version: String,
        /// component to update
        #[command(subcommand)]
        component: SpUpdateComponent,
    },
    /// delete a configured SP update
    DeleteSpUpdate {
        /// baseboard serial number whose update to delete
        serial: String,
    },
    /// debug commands that bypass normal checks
    ///
    /// These commands mutate the blueprint directly, bypassing higher-level
    /// planner checks. They're meant for getting into weird states to test
    /// against.
    Debug {
        #[command(subcommand)]
        command: BlueprintEditDebugCommands,
    },
}

#[derive(Debug, Subcommand)]
enum BlueprintEditDebugCommands {
    /// remove a sled from the blueprint
    ///
    /// This bypasses expungement and decommissioning checks, and simply drops
    /// the sled from the blueprint.
    RemoveSled {
        /// the sled to remove
        sled: SledOpt,
    },

    /// Bump a sled's generation number, even if nothing else about the sled has
    /// changed.
    ForceSledGenerationBump {
        /// the sled to bump the sled-agent generation number of
        sled: SledOpt,
    },
}

/// Identifies a sled in a system.
#[derive(Clone, Debug)]
enum SledOpt {
    /// Identifies a sled by its UUID.
    Uuid(SledUuid),
    /// Identifies a sled by its serial number.
    Serial(String),
}

impl SledOpt {
    /// Resolves this sled option into a sled UUID.
    fn to_sled_id(
        &self,
        description: &SystemDescription,
    ) -> anyhow::Result<SledUuid> {
        match self {
            SledOpt::Uuid(uuid) => Ok(*uuid),
            SledOpt::Serial(serial) => description.serial_to_sled_id(&serial),
        }
    }
}

impl FromStr for SledOpt {
    type Err = Infallible;

    fn from_str(s: &str) -> Result<Self, Self::Err> {
        // If the sled looks like a UUID, parse it as that.
        if let Ok(uuid) = s.parse::<SledUuid>() {
            return Ok(SledOpt::Uuid(uuid));
        }

        // We treat anything that doesn't parse as a UUID as a serial number.
        //
        // Can we do something more intelligent here, like looking for a
        // particular prefix? In principle, yes, but in reality there are
        // several different sources of serial numbers:
        //
        // * simulated sleds ("serial0", "serial1", ...)
        // * real sleds ("BRM42220014")
        // * a4x2 ("g0", "g1", ...)
        // * single-sled dev deployments
        //
        // and possibly more. We could exhaustively enumerate all of them, but
        // it's easier to assume that if it doesn't look like a UUID, it's a
        // serial number.
        Ok(Self::Serial(s.to_owned()))
    }
}

#[derive(Clone, Debug)]
enum BlueprintIdOpt {
    /// use the target blueprint
    Target,
    /// use the latest blueprint sorted by time created
    Latest,
    /// use a specific blueprint
    Id(BlueprintUuid),
}

impl FromStr for BlueprintIdOpt {
    type Err = anyhow::Error;

    fn from_str(s: &str) -> Result<Self, Self::Err> {
        match s {
            "latest" => Ok(BlueprintIdOpt::Latest),
            // These values match the ones supported in omdb.
            "current-target" | "current" | "target" => {
                Ok(BlueprintIdOpt::Target)
            }
            _ => Ok(BlueprintIdOpt::Id(s.parse()?)),
        }
    }
}

impl From<BlueprintIdOpt> for BlueprintId {
    fn from(value: BlueprintIdOpt) -> Self {
        match value {
            BlueprintIdOpt::Latest => BlueprintId::Latest,
            BlueprintIdOpt::Target => BlueprintId::Target,
            BlueprintIdOpt::Id(id) => BlueprintId::Id(id),
        }
    }
}

#[derive(Clone, Debug)]
enum CollectionIdOpt {
    /// use the latest collection sorted by time created
    Latest,
    /// use a specific collection
    Id(CollectionUuid),
}

impl FromStr for CollectionIdOpt {
    type Err = anyhow::Error;

    fn from_str(s: &str) -> Result<Self, Self::Err> {
        match s {
            "latest" => Ok(CollectionIdOpt::Latest),
            _ => Ok(CollectionIdOpt::Id(s.parse()?)),
        }
    }
}

impl From<CollectionIdOpt> for CollectionId {
    fn from(value: CollectionIdOpt) -> Self {
        match value {
            CollectionIdOpt::Latest => CollectionId::Latest,
            CollectionIdOpt::Id(id) => CollectionId::Id(id),
        }
    }
}

/// Clap field for an optional mupdate override UUID.
///
/// This structure is similar to `Option`, but is specified separately to:
///
/// 1. Disable clap's magic around `Option`.
/// 2. Provide a custom parser.
///
/// There are other ways to do both 1 and 2 (e.g. specify the type as
/// `std::option::Option`), but when combined they're uglier than this.
#[derive(Clone, Copy, Debug)]
enum MupdateOverrideUuidOpt {
    Unset,
    Set(MupdateOverrideUuid),
}

impl FromStr for MupdateOverrideUuidOpt {
    type Err = newtype_uuid::ParseError;

    fn from_str(s: &str) -> Result<Self, Self::Err> {
        if s == "unset" || s == "none" {
            Ok(MupdateOverrideUuidOpt::Unset)
        } else {
            Ok(MupdateOverrideUuidOpt::Set(s.parse::<MupdateOverrideUuid>()?))
        }
    }
}

impl From<MupdateOverrideUuidOpt> for Option<MupdateOverrideUuid> {
    fn from(value: MupdateOverrideUuidOpt) -> Self {
        match value {
            MupdateOverrideUuidOpt::Unset => None,
            MupdateOverrideUuidOpt::Set(uuid) => Some(uuid),
        }
    }
}

/// Clap field for an optional generation.
///
/// This structure is similar to `Option`, but is specified separately to:
///
/// 1. Disable clap's magic around `Option`.
/// 2. Provide a custom parser.
///
/// There are other ways to do both 1 and 2 (e.g. specify the type as
/// `std::option::Option`), but when combined they're uglier than this.
#[derive(Clone, Copy, Debug)]
enum GenerationOpt {
    Unset,
    Set(Generation),
}

impl FromStr for GenerationOpt {
    type Err = ParseIntError;

    fn from_str(s: &str) -> Result<Self, Self::Err> {
        if s == "unset" || s == "none" {
            Ok(Self::Unset)
        } else {
            Ok(Self::Set(s.parse::<Generation>()?))
        }
    }
}

impl From<GenerationOpt> for Option<Generation> {
    fn from(value: GenerationOpt) -> Self {
        match value {
            GenerationOpt::Unset => None,
            GenerationOpt::Set(generation) => Some(generation),
        }
    }
}

#[derive(Clone, Debug, Subcommand)]
enum SpUpdateComponent {
    /// update the SP itself
    Sp {
        expected_active_version: ArtifactVersion,
        expected_inactive_version: ExpectedVersion,
    },
}

#[derive(Debug, Subcommand)]
enum ImageSourceArgs {
    /// the zone image comes from the `install` dataset
    InstallDataset,
    /// the zone image comes from a specific TUF repo artifact
    Artifact {
        #[clap(value_parser = parse_blueprint_zone_image_version)]
        version: BlueprintZoneImageVersion,
        hash: ArtifactHash,
    },
}

/// Adding a new zone to a blueprint needs to choose an image source for that
/// zone. Subcommands that add a zone take an optional [`ImageSourceArgs`]
/// parameter. In the (common in test) case where the planning input has no TUF
/// repo at all, the new and old TUF repo policy are identical (i.e., "use the
/// install dataset"), and therefore we have only one logical choice for the
/// image source for any new zone (the install dataset). If a TUF repo _is_
/// involved, we have two choices: use the artifact from the newest TUF repo, or
/// use the artifact from the previous TUF repo policy (which might itself be
/// another TUF repo, or might be the install dataset).
fn image_source_unwrap_or(
    image_source: Option<ImageSourceArgs>,
    planning_input: &PlanningInput,
    zone_kind: ZoneKind,
) -> anyhow::Result<BlueprintZoneImageSource> {
    if let Some(image_source) = image_source {
        Ok(image_source.into())
    } else if planning_input.tuf_repo() == planning_input.old_repo() {
        planning_input
            .tuf_repo()
            .description()
            .zone_image_source(zone_kind)
            .context("could not determine image source")
    } else {
        let mut options = vec!["`install-dataset`".to_string()];
        for (name, repo) in [
            ("previous", planning_input.old_repo()),
            ("current", planning_input.tuf_repo()),
        ] {
            match repo.description().zone_image_source(zone_kind) {
                // Install dataset is already covered, and if either TUF repo is
                // missing an artifact of this kind, it's not an option.
                Ok(BlueprintZoneImageSource::InstallDataset) | Err(_) => (),
                Ok(BlueprintZoneImageSource::Artifact { version, hash }) => {
                    let version = match version {
                        BlueprintZoneImageVersion::Available { version } => {
                            version.to_string()
                        }
                        BlueprintZoneImageVersion::Unknown => {
                            "unknown".to_string()
                        }
                    };
                    options.push(format!(
                        "`artifact {version} {hash}` (from {name} TUF repo)"
                    ));
                }
            }
        }
        bail!(
            "must specify image source for new zone; options: {}",
            options.join(", ")
        )
    }
}

impl From<ImageSourceArgs> for BlueprintZoneImageSource {
    fn from(value: ImageSourceArgs) -> Self {
        match value {
            ImageSourceArgs::InstallDataset => {
                BlueprintZoneImageSource::InstallDataset
            }
            ImageSourceArgs::Artifact { version, hash } => {
                BlueprintZoneImageSource::Artifact { version, hash }
            }
        }
    }
}

fn parse_blueprint_zone_image_version(
    version: &str,
) -> Result<BlueprintZoneImageVersion, ArtifactVersionError> {
    // Treat the literal string "unknown" as an unknown version.
    if version == "unknown" {
        return Ok(BlueprintZoneImageVersion::Unknown);
    }

    Ok(BlueprintZoneImageVersion::Available {
        version: version.parse::<ArtifactVersion>()?,
    })
}

#[derive(Debug, Args)]
struct BlueprintArgs {
    /// id of the blueprint, "latest", or "target"
    blueprint_id: BlueprintIdOpt,
}

#[derive(Debug, Args)]
struct BlueprintDiffDnsArgs {
    /// DNS group (internal or external)
    dns_group: CliDnsGroup,
    /// DNS version to diff against
    dns_version: u32,
    /// id of the blueprint, "latest", or "target"
    blueprint_id: BlueprintIdOpt,
}

#[derive(Clone, Copy, Debug, ValueEnum)]
enum CliDnsGroup {
    Internal,
    External,
}

#[derive(Debug, Args)]
struct BlueprintDiffInventoryArgs {
    /// id of the inventory collection
    collection_id: CollectionUuid,
    /// id of the blueprint, "latest", or "target"
    blueprint_id: BlueprintIdOpt,
}

#[derive(Debug, Args)]
struct BlueprintSaveArgs {
    /// id of the blueprint, "latest", or "target"
    blueprint_id: BlueprintIdOpt,
    /// output file
    filename: Utf8PathBuf,
}

#[derive(Debug, Args)]
struct BlueprintDiffArgs {
    /// id of the first blueprint, "latest", or "target"
    blueprint1_id: BlueprintIdOpt,
    /// id of the second blueprint, "latest", or "target", or None to mean "the
    /// parent of blueprint1"
    blueprint2_id: Option<BlueprintIdOpt>,
}

#[derive(Debug, Subcommand)]
enum SetArgs {
    /// RNG seed for future commands
    Seed { seed: String },
    /// target number of Nexus instances (for planning)
    NumNexus { num_nexus: u16 },
    /// system's external DNS zone name (suffix)
    ExternalDnsZoneName { zone_name: String },
    /// system target release
    TargetRelease {
        /// TUF repo containing release artifacts
        filename: Utf8PathBuf,
    },
}

#[derive(Debug, Args)]
struct TufAssembleArgs {
    /// The tufaceous manifest path (relative to this crate's root)
    manifest_path: Utf8PathBuf,

    /// Allow non-semver artifact versions.
    #[clap(long)]
    allow_non_semver: bool,

    #[clap(
        long,
        // Use help here rather than a doc comment because rustdoc doesn't like
        // `<` and `>` in help messages.
        help = "The path to the output [default: repo-<system-version>.zip]"
    )]
    output: Option<Utf8PathBuf>,
}

#[derive(Debug, Args)]
struct LoadArgs {
    /// input file
    filename: Utf8PathBuf,

    /// id of inventory collection to use for sled details
    /// (may be omitted only if the file contains only one collection)
    collection_id: Option<CollectionUuid>,
}

#[derive(Debug, Args)]
struct LoadExampleArgs {
    /// Seed for the RNG that's used to generate the example system.
    ///
    /// If this is provided, the RNG is updated with this seed before the
    /// example system is generated. If it's not provided, the existing RNG is
    /// used.
    #[clap(long)]
    seed: Option<String>,

    /// The number of sleds in the example system.
    #[clap(short = 's', long, default_value_t = ExampleSystemBuilder::DEFAULT_N_SLEDS)]
    nsleds: usize,

    /// The number of disks per sled in the example system.
    #[clap(short = 'd', long, default_value_t = SledBuilder::DEFAULT_NPOOLS)]
    ndisks_per_sled: u8,

    /// Do not create zones in the example system.
    #[clap(short = 'Z', long)]
    no_zones: bool,

    /// Do not create entries for disks in the blueprint.
    #[clap(long)]
    no_disks_in_blueprint: bool,

    /// Set a 0-indexed sled's policy
    #[clap(long, value_name = "INDEX:POLICY")]
    sled_policy: Vec<LoadExampleSledPolicy>,
}

#[derive(Clone, Debug)]
struct LoadExampleSledPolicy {
    /// The index of the sled to set the policy for.
    index: usize,

    /// The policy to set.
    policy: SledPolicy,
}

impl FromStr for LoadExampleSledPolicy {
    type Err = anyhow::Error;

    fn from_str(s: &str) -> Result<Self, Self::Err> {
        let (index, policy) = s
            .split_once(':')
            .context("invalid format, expected <index>:<policy>")?;
        let index = index.parse().with_context(|| {
            format!("error parsing sled index `{index}` as a usize")
        })?;
        let policy = SledPolicyOpt::from_str(
            policy, /* ignore_case */ false,
        )
        .map_err(|_message| {
            // _message is just something like "invalid variant: <value>".
            // We choose to use our own message instead.
            anyhow!(
                "invalid sled policy `{policy}` (possible values: {})",
                SledPolicyOpt::value_variants().iter().join(", "),
            )
        })?;
        Ok(LoadExampleSledPolicy { index, policy: policy.into() })
    }
}

#[derive(Debug, Args)]
struct FileContentsArgs {
    /// input file
    filename: Utf8PathBuf,
}

#[derive(Debug, Args)]
struct SaveArgs {
    /// output file
    filename: Utf8PathBuf,
}

#[derive(Debug, Args)]
struct WipeArgs {
    /// What to wipe
    #[clap(subcommand)]
    command: WipeCommand,
}

#[derive(Debug, Subcommand)]
enum WipeCommand {
    /// Wipe everything
    All,
    /// Wipe the system
    System,
    /// Reset configuration to default
    Config,
    /// Reset RNG state
    Rng,
}

// Command handlers

fn cmd_silo_list(
    sim: &mut ReconfiguratorSim,
) -> anyhow::Result<Option<String>> {
    let mut s = String::new();
    for silo_name in sim.current_state().config().silo_names() {
        swriteln!(s, "{}", silo_name);
    }
    Ok(Some(s))
}

fn cmd_silo_add(
    sim: &mut ReconfiguratorSim,
    args: SiloAddRemoveArgs,
) -> anyhow::Result<Option<String>> {
    let mut state = sim.current_state().to_mut();
    let config = state.config_mut();
    config.add_silo(args.silo_name)?;
    sim.commit_and_bump("reconfigurator-cli silo-add".to_owned(), state);
    Ok(None)
}

fn cmd_silo_remove(
    sim: &mut ReconfiguratorSim,
    args: SiloAddRemoveArgs,
) -> anyhow::Result<Option<String>> {
    let mut state = sim.current_state().to_mut();
    let config = state.config_mut();
    config.remove_silo(args.silo_name)?;
    sim.commit_and_bump("reconfigurator-cli silo-remove".to_owned(), state);
    Ok(None)
}

fn cmd_sled_list(
    sim: &mut ReconfiguratorSim,
) -> anyhow::Result<Option<String>> {
    #[derive(Tabled)]
    #[tabled(rename_all = "SCREAMING_SNAKE_CASE")]
    struct Sled {
        id: SledUuid,
        serial: String,
        nzpools: usize,
        subnet: String,
    }

    let state = sim.current_state();
    let planning_input = state
        .system()
        .description()
        .to_planning_input_builder()
        .context("failed to generate planning input")?
        .build();
    let rows = planning_input.all_sleds(SledFilter::Commissioned).map(
        |(sled_id, sled_details)| Sled {
            id: sled_id,
            serial: sled_details.baseboard_id.serial_number.clone(),
            subnet: sled_details.resources.subnet.net().to_string(),
            nzpools: sled_details.resources.zpools.len(),
        },
    );
    let table = tabled::Table::new(rows)
        .with(tabled::settings::Style::empty())
        .with(tabled::settings::Padding::new(0, 1, 0, 0))
        .to_string();
    Ok(Some(table))
}

fn cmd_sled_add(
    sim: &mut ReconfiguratorSim,
    add: SledAddArgs,
) -> anyhow::Result<Option<String>> {
    let mut state = sim.current_state().to_mut();
    let sled_id = add.sled_id.unwrap_or_else(|| state.rng_mut().next_sled_id());
    let new_sled = SledBuilder::new()
        .id(sled_id)
        .npools(add.ndisks)
        .policy(add.policy.into());
    let system = state.system_mut();
    system.description_mut().sled(new_sled)?;
    // Figure out what serial number this sled was assigned.
    let added_sled = system
        .description()
        .get_sled(sled_id)
        .expect("we just added this sled");
    let serial = match added_sled.sp_state() {
        Some((_, sp_state)) => sp_state.serial_number.clone(),
        None => "(none)".to_owned(),
    };
    sim.commit_and_bump(
        format!("reconfigurator-cli sled-add: {sled_id} (serial: {serial})"),
        state,
    );

    Ok(Some(format!("added sled {} (serial: {})", sled_id, serial)))
}

fn cmd_sled_remove(
    sim: &mut ReconfiguratorSim,
    args: SledRemoveArgs,
) -> anyhow::Result<Option<String>> {
    let mut state = sim.current_state().to_mut();
    let system = state.system_mut();
    let sled_id = args.sled_id.to_sled_id(system.description())?;
    system
        .description_mut()
        .sled_remove(sled_id)
        .context("failed to remove sled")?;
    sim.commit_and_bump(
        format!("reconfigurator-cli sled-remove: {sled_id}"),
        state,
    );
    Ok(Some(format!("removed sled {} from system", sled_id)))
}

fn cmd_sled_show(
    sim: &mut ReconfiguratorSim,
    args: SledArgs,
) -> anyhow::Result<Option<String>> {
    let state = sim.current_state();
    let description = state.system().description();
    let sled_id = args.sled_id.to_sled_id(description)?;
    let sp_active_version = description.sled_sp_active_version(sled_id)?;
    let sp_inactive_version = description.sled_sp_inactive_version(sled_id)?;
    let rot_active_slot = description.sled_rot_active_slot(sled_id)?;
    let rot_slot_a_version = description.sled_rot_slot_a_version(sled_id)?;
    let rot_slot_b_version = description.sled_rot_slot_b_version(sled_id)?;
    let rot_persistent_boot_preference =
        description.sled_rot_persistent_boot_preference(sled_id)?;
    let rot_pending_persistent_boot_preference =
        description.sled_rot_pending_persistent_boot_preference(sled_id)?;
    let rot_transient_boot_preference =
        description.sled_rot_transient_boot_preference(sled_id)?;
    let planning_input = description
        .to_planning_input_builder()
        .context("failed to generate planning_input builder")?
        .build();
    let sled = planning_input.sled_lookup(args.filter, sled_id)?;
    let sled_resources = &sled.resources;
    let mut s = String::new();
    swriteln!(s, "sled {} ({}, {})", sled_id, sled.policy, sled.state);
    swriteln!(s, "serial {}", sled.baseboard_id.serial_number);
    swriteln!(s, "subnet {}", sled_resources.subnet.net());
    swriteln!(s, "SP active version:   {:?}", sp_active_version);
    swriteln!(s, "SP inactive version: {:?}", sp_inactive_version);
    swriteln!(s, "RoT active slot: {}", rot_active_slot);
    swriteln!(s, "RoT slot A version: {:?}", rot_slot_a_version);
    swriteln!(s, "RoT slot B version: {:?}", rot_slot_b_version);
    swriteln!(
        s,
        "RoT persistent boot preference: {}",
        rot_persistent_boot_preference
    );
    swriteln!(
        s,
        "RoT pending persistent boot preference: {:?}",
        rot_pending_persistent_boot_preference
    );
    swriteln!(
        s,
        "RoT transient boot preference: {:?}",
        rot_transient_boot_preference
    );
    swriteln!(s, "zpools ({}):", sled_resources.zpools.len());
    for (zpool, disk) in &sled_resources.zpools {
        swriteln!(s, "    {:?}", zpool);
        swriteln!(s, "    {:?}", disk);
    }
    Ok(Some(s))
}

fn cmd_sled_set(
    sim: &mut ReconfiguratorSim,
    args: SledSetArgs,
) -> anyhow::Result<Option<String>> {
    let mut state = sim.current_state().to_mut();
    let system = state.system_mut();
    let sled_id = args.sled_id.to_sled_id(system.description())?;

    match args.command {
        SledSetCommand::Policy(SledSetPolicyArgs { policy }) => {
            system.description_mut().sled_set_policy(sled_id, policy.into())?;
            sim.commit_and_bump(
                format!(
                    "reconfigurator-cli sled-set policy: {} to {}",
                    sled_id, policy
                ),
                state,
            );
            Ok(Some(format!("set sled {sled_id} policy to {policy}")))
        }
        SledSetCommand::Visibility(command) => {
            let new = command.to_visibility();
            let prev = system
                .description_mut()
                .sled_set_inventory_visibility(sled_id, new)?;
            if prev == new {
                Ok(Some(format!(
                    "sled {sled_id} inventory visibility was already set to \
                     {new}, so no changes were performed",
                )))
            } else {
                sim.commit_and_bump(
                    format!(
                        "reconfigurator-cli sled-set inventory visibility: {} \
                         from {} to {}",
                        sled_id, prev, new,
                    ),
                    state,
                );
                Ok(Some(format!(
                    "set sled {sled_id} inventory visibility: {prev} -> {new}"
                )))
            }
        }
    }
}

fn cmd_sled_update_install_dataset(
    sim: &mut ReconfiguratorSim,
    args: SledUpdateInstallDatasetArgs,
) -> anyhow::Result<Option<String>> {
    let description = mupdate_source_to_description(sim, &args.source)?;

    let mut state = sim.current_state().to_mut();
    let system = state.system_mut();
    let sled_id = args.sled_id.to_sled_id(system.description())?;
    system
        .description_mut()
        .sled_set_zone_manifest(sled_id, description.to_boot_inventory())?;

    sim.commit_and_bump(
        format!(
            "reconfigurator-cli sled-update-install-dataset: {}",
            description.message,
        ),
        state,
    );
    Ok(Some(format!(
        "sled {}: install dataset updated: {}",
        sled_id, description.message
    )))
}

fn cmd_sled_update_sp(
    sim: &mut ReconfiguratorSim,
    args: SledUpdateSpArgs,
) -> anyhow::Result<Option<String>> {
    let mut labels = Vec::new();
    if let Some(active) = &args.active {
        labels.push(format!("active -> {}", active));
    }
    if let Some(inactive) = &args.inactive {
        labels.push(format!("inactive -> {}", inactive));
    }

    assert!(
        !labels.is_empty(),
        "clap configuration requires that at least one argument is specified"
    );

    let mut state = sim.current_state().to_mut();
    let system = state.system_mut();
    let sled_id = args.sled_id.to_sled_id(system.description())?;
    system.description_mut().sled_update_sp_versions(
        sled_id,
        args.active,
        args.inactive,
    )?;

    sim.commit_and_bump(
        format!(
            "reconfigurator-cli sled-update-sp: {}: {}",
            sled_id,
            labels.join(", "),
        ),
        state,
    );

    Ok(Some(format!("set sled {} SP versions: {}", sled_id, labels.join(", "))))
}

fn cmd_sled_update_rot(
    sim: &mut ReconfiguratorSim,
    args: SledUpdateRotArgs,
) -> anyhow::Result<Option<String>> {
    let mut labels = Vec::new();

    if let Some(slot_a) = &args.slot_a {
        labels.push(format!("slot a -> {}", slot_a));
    }
    if let Some(slot_b) = &args.slot_b {
        labels.push(format!("slot b -> {}", slot_b));
    }

    assert!(
        !labels.is_empty(),
        "clap configuration requires that at least one argument is specified"
    );

    let mut state = sim.current_state().to_mut();
    state.system_mut().description_mut().sled_update_rot_versions(
        args.sled_id,
        args.slot_a,
        args.slot_b,
    )?;

    sim.commit_and_bump(
        format!(
            "reconfigurator-cli sled-update-rot: {}: {}",
            args.sled_id,
            labels.join(", "),
        ),
        state,
    );

    Ok(Some(format!(
        "set sled {} RoT settings: {}",
        args.sled_id,
        labels.join(", ")
    )))
}

fn cmd_inventory_list(
    sim: &mut ReconfiguratorSim,
) -> anyhow::Result<Option<String>> {
    #[derive(Tabled)]
    #[tabled(rename_all = "SCREAMING_SNAKE_CASE")]
    struct InventoryRow {
        id: CollectionUuid,
        nerrors: usize,
        time_done: String,
    }

    let state = sim.current_state();
    let rows = state.system().all_collections().map(|collection| {
        let id = collection.id;
        InventoryRow {
            id,
            nerrors: collection.errors.len(),
            time_done: humantime::format_rfc3339_millis(
                collection.time_done.into(),
            )
            .to_string(),
        }
    });
    let table = tabled::Table::new(rows)
        .with(tabled::settings::Style::empty())
        .with(tabled::settings::Padding::new(0, 1, 0, 0))
        .to_string();
    Ok(Some(table))
}

fn cmd_inventory_generate(
    sim: &mut ReconfiguratorSim,
) -> anyhow::Result<Option<String>> {
    let mut state = sim.current_state().to_mut();
    let builder = state.to_collection_builder()?;

    // The system carries around Omicron zones, which will make their way into
    // the inventory.
    let inventory = builder.build();

    let rv = format!(
        "generated inventory collection {} from configured sleds",
        inventory.id
    );
    state.system_mut().add_collection(inventory)?;
    sim.commit_and_bump(
        "reconfigurator-cli inventory-generate".to_owned(),
        state,
    );
    Ok(Some(rv))
}

fn cmd_blueprint_list(
    sim: &mut ReconfiguratorSim,
) -> anyhow::Result<Option<String>> {
    #[derive(Tabled)]
    #[tabled(rename_all = "SCREAMING_SNAKE_CASE")]
    struct BlueprintRow {
        #[tabled(rename = "T")]
        is_target: &'static str,
        #[tabled(rename = "ENA")]
        enabled: &'static str,
        id: BlueprintUuid,
        parent: Cow<'static, str>,
        time_created: String,
    }

    let state = sim.current_state();

    let target_blueprint = state.system().target_blueprint();
    let mut rows = state.system().all_blueprints().collect::<Vec<_>>();
    rows.sort_unstable_by_key(|blueprint| blueprint.time_created);
    let rows = rows.into_iter().map(|blueprint| {
        let (is_target, enabled) = match target_blueprint {
            Some(t) if t.target_id == blueprint.id => {
                let enabled = if t.enabled { "yes" } else { "no" };
                ("*", enabled)
            }
            _ => ("", ""),
        };
        BlueprintRow {
            is_target,
            enabled,
            id: blueprint.id,
            parent: blueprint
                .parent_blueprint_id
                .map(|s| Cow::Owned(s.to_string()))
                .unwrap_or(Cow::Borrowed("<none>")),
            time_created: humantime::format_rfc3339_millis(
                blueprint.time_created.into(),
            )
            .to_string(),
        }
    });
    let table = tabled::Table::new(rows)
        .with(tabled::settings::Style::empty())
        .with(tabled::settings::Padding::new(0, 1, 0, 0))
        .to_string();
    Ok(Some(table))
}

fn cmd_blueprint_blippy(
    sim: &mut ReconfiguratorSim,
    args: BlueprintArgs,
) -> anyhow::Result<Option<String>> {
    let state = sim.current_state();
    let resolved_id =
        state.system().resolve_blueprint_id(args.blueprint_id.into())?;
    let blueprint = state.system().get_blueprint(&resolved_id)?;
    let report =
        Blippy::new(&blueprint).into_report(BlippyReportSortKey::Severity);
    Ok(Some(format!("{}", report.display())))
}

fn cmd_blueprint_plan(
    sim: &mut ReconfiguratorSim,
    args: BlueprintPlanArgs,
) -> anyhow::Result<Option<String>> {
    let mut state = sim.current_state().to_mut();
    let rng = state.rng_mut().next_planner_rng();
    let system = state.system_mut();

    let parent_blueprint_id =
        system.resolve_blueprint_id(args.parent_blueprint_id.into())?;
    let parent_blueprint = system.get_blueprint(&parent_blueprint_id)?;
    let collection = match args.collection_id {
        Some(collection_id) => {
            let resolved =
                system.resolve_collection_id(collection_id.into())?;
            system.get_collection(&resolved)?
        }
        None => {
            let mut all_collections_iter = system.all_collections();
            match all_collections_iter.len() {
                0 => bail!("cannot plan blueprint with no loaded collections"),
                1 => all_collections_iter.next().expect("iter length is 1"),
                _ => bail!(
                    "blueprint-plan: must specify collection ID (one of {:?})",
                    all_collections_iter.map(|c| c.id).join(", ")
                ),
            }
        }
    };

    let creator = "reconfigurator-sim";
    let planning_input = sim
        .planning_input(parent_blueprint)
        .context("failed to construct planning input")?;
    let planner = Planner::new_based_on(
        sim.log.clone(),
        parent_blueprint,
        &planning_input,
        creator,
        collection,
    )
    .context("creating planner")?
    .with_rng(rng);

    let blueprint = planner.plan().context("generating blueprint")?;
    let rv = format!(
        "generated blueprint {} based on parent blueprint {}",
        blueprint.id, parent_blueprint.id,
    );
    system.add_blueprint(blueprint)?;

    sim.commit_and_bump("reconfigurator-cli blueprint-plan".to_owned(), state);

    Ok(Some(rv))
}

fn cmd_blueprint_edit(
    sim: &mut ReconfiguratorSim,
    args: BlueprintEditArgs,
) -> anyhow::Result<Option<String>> {
    let mut state = sim.current_state().to_mut();
    let rng = state.rng_mut().next_planner_rng();
    let system = state.system_mut();

    let resolved_id = system.resolve_blueprint_id(args.blueprint_id.into())?;
    let blueprint = system.get_blueprint(&resolved_id)?;
    let creator = args.creator.as_deref().unwrap_or("reconfigurator-cli");
    let planning_input = sim
        .planning_input(blueprint)
        .context("failed to create planning input")?;

    // TODO: We may want to do something other than just using the latest
    // collection -- add a way to specify which collection to use.
    let latest_collection = system
        .all_collections()
        .max_by_key(|c| c.time_started)
        .map(|c| c.clone())
        .unwrap_or_else(|| CollectionBuilder::new("sim").build());

    let mut builder = BlueprintBuilder::new_based_on(
        &sim.log,
        blueprint,
        &planning_input,
        &latest_collection,
        creator,
    )
    .context("creating blueprint builder")?;
    builder.set_rng(rng);

    if let Some(comment) = args.comment {
        builder.comment(comment);
    }

    let label = match args.edit_command {
        BlueprintEditCommands::AddNexus { sled_id, image_source } => {
            let sled_id = sled_id.to_sled_id(system.description())?;
            let image_source = image_source_unwrap_or(
                image_source,
                &planning_input,
                ZoneKind::Nexus,
            )?;
            builder
                .sled_add_zone_nexus(sled_id, image_source)
                .context("failed to add Nexus zone")?;
            format!("added Nexus zone to sled {}", sled_id)
        }
        BlueprintEditCommands::AddCockroach { sled_id, image_source } => {
            let sled_id = sled_id.to_sled_id(system.description())?;
            let image_source = image_source_unwrap_or(
                image_source,
                &planning_input,
                ZoneKind::CockroachDb,
            )?;
            builder
                .sled_add_zone_cockroachdb(sled_id, image_source)
                .context("failed to add CockroachDB zone")?;
            format!("added CockroachDB zone to sled {}", sled_id)
        }
        BlueprintEditCommands::SetRemoveMupdateOverride { sled_id, value } => {
            let sled_id = sled_id.to_sled_id(system.description())?;
            builder
                .sled_set_remove_mupdate_override(sled_id, value.into())
                .context("failed to set remove_mupdate_override")?;
            match value {
                MupdateOverrideUuidOpt::Unset => {
                    "unset remove_mupdate_override".to_owned()
                }
                MupdateOverrideUuidOpt::Set(uuid) => {
                    format!("set remove_mupdate_override to {uuid}")
                }
            }
        }
        BlueprintEditCommands::SetTargetReleaseMinimumGeneration {
            generation,
        } => {
            builder
                .set_target_release_minimum_generation(
                    blueprint.target_release_minimum_generation,
                    generation,
                )
                .context("failed to set target release minimum generation")?;
            format!("set target release minimum generation to {generation}")
        }
        BlueprintEditCommands::SetZoneImage { zone_id, image_source } => {
            let sled_id = sled_with_zone(&builder, &zone_id)?;
            let source = BlueprintZoneImageSource::from(image_source);
            let rv = format!(
                "set sled {sled_id} zone {zone_id} image source to {source}\n\
                 warn: no validation is done on the requested image source"
            );
            builder
                .sled_set_zone_source(sled_id, zone_id, source)
                .context("failed to set image source")?;
            rv
        }
        BlueprintEditCommands::ExpungeZone { zone_id } => {
            let sled_id = sled_with_zone(&builder, &zone_id)?;
            builder
                .sled_expunge_zone(sled_id, zone_id)
                .context("failed to expunge zone")?;
            format!("expunged zone {zone_id} from sled {sled_id}")
        }
        BlueprintEditCommands::MarkForCleanup { zone_id } => {
            let sled_id = sled_with_zone(&builder, &zone_id)?;
            builder
                .sled_mark_expunged_zone_ready_for_cleanup(sled_id, zone_id)
                .context("failed to mark zone ready for cleanup")?;
            format!("marked zone {zone_id} ready for cleanup")
        }
        BlueprintEditCommands::SetSpUpdate {
            serial,
            artifact_hash,
            version,
            component,
        } => {
            let (baseboard_id, sp) = latest_collection
                .sps
                .iter()
                .find(|(b, _)| b.serial_number == serial)
                .ok_or_else(|| {
                    anyhow!("unknown baseboard serial: {serial:?}")
                })?;

            let details = match component {
                SpUpdateComponent::Sp {
                    expected_active_version,
                    expected_inactive_version,
                } => PendingMgsUpdateDetails::Sp {
                    expected_active_version,
                    expected_inactive_version,
                },
            };

            let artifact_version = ArtifactVersion::new(version)
                .context("parsing artifact version")?;

            let update = PendingMgsUpdate {
                baseboard_id: baseboard_id.clone(),
                sp_type: sp.sp_type,
                slot_id: sp.sp_slot,
                details,
                artifact_hash,
                artifact_version,
            };

            builder.pending_mgs_update_insert(update);
            format!(
                "configured update for serial {serial}\n\
                 warn: no validation is done on the requested artifact \
                 hash or version"
            )
        }
        BlueprintEditCommands::DeleteSpUpdate { serial } => {
            let baseboard_id = latest_collection
                .baseboards
                .iter()
                .find(|b| b.serial_number == serial)
                .ok_or_else(|| {
                    anyhow!("unknown baseboard serial: {serial:?}")
                })?;
            builder.pending_mgs_update_delete(baseboard_id);
            format!("deleted configured update for serial {serial}")
        }
        BlueprintEditCommands::Debug {
            command: BlueprintEditDebugCommands::RemoveSled { sled },
        } => {
            let sled_id = sled.to_sled_id(system.description())?;
            builder.debug_sled_remove(sled_id)?;
            format!("debug: removed sled {sled_id} from blueprint")
        }
        BlueprintEditCommands::Debug {
            command:
                BlueprintEditDebugCommands::ForceSledGenerationBump { sled },
        } => {
            let sled_id = sled.to_sled_id(system.description())?;
            builder.debug_sled_force_generation_bump(sled_id)?;
            format!("debug: forced sled {sled_id} generation bump")
        }
    };

    let mut new_blueprint = builder.build();

    // Normally `builder.build()` would construct the cockroach fingerprint
    // based on what we read from CRDB and put into the planning input, but
    // since we don't have a CRDB we had to make something up for our planning
    // input's CRDB fingerprint. In the absense of a better alternative, we'll
    // just copy our parent's CRDB fingerprint and carry it forward.
    new_blueprint
        .cockroachdb_fingerprint
        .clone_from(&blueprint.cockroachdb_fingerprint);

    let rv = format!(
        "blueprint {} created from {}: {}",
        new_blueprint.id, resolved_id, label
    );
    system.add_blueprint(new_blueprint)?;

    sim.commit_and_bump("reconfigurator-cli blueprint-edit".to_owned(), state);
    Ok(Some(rv))
}

fn sled_with_zone(
    builder: &BlueprintBuilder<'_>,
    zone_id: &OmicronZoneUuid,
) -> anyhow::Result<SledUuid> {
    let mut parent_sled_id = None;

    for sled_id in builder.sled_ids_with_zones() {
        if builder
            .current_sled_zones(sled_id, BlueprintZoneDisposition::any)
            .any(|z| z.id == *zone_id)
        {
            parent_sled_id = Some(sled_id);
            break;
        }
    }

    parent_sled_id
        .ok_or_else(|| anyhow!("could not find parent sled for zone {zone_id}"))
}

fn cmd_blueprint_show(
    sim: &mut ReconfiguratorSim,
    args: BlueprintArgs,
) -> anyhow::Result<Option<String>> {
    let state = sim.current_state();
    let blueprint =
        state.system().resolve_and_get_blueprint(args.blueprint_id.into())?;
    Ok(Some(format!("{}", blueprint.display())))
}

fn cmd_blueprint_diff(
    sim: &mut ReconfiguratorSim,
    args: BlueprintDiffArgs,
) -> anyhow::Result<Option<String>> {
    let mut rv = String::new();
    let blueprint1_id = args.blueprint1_id;

    let state = sim.current_state();
    let blueprint =
        state.system().resolve_and_get_blueprint(blueprint1_id.into())?;
    let (blueprint1, blueprint2) = if let Some(blueprint2_arg) =
        args.blueprint2_id
    {
        // Two blueprint ids were provided.  Diff from the first to the second.
        let blueprint1 = blueprint;
        let blueprint2 =
            state.system().resolve_and_get_blueprint(blueprint2_arg.into())?;
        (blueprint1, blueprint2)
    } else if let Some(parent_id) = blueprint.parent_blueprint_id {
        // Only one blueprint id was provided.  Diff from that blueprint's
        // parent to the blueprint.
        let blueprint1 = state
            .system()
            .resolve_and_get_blueprint(BlueprintId::Id(parent_id))?;
        let blueprint2 = blueprint;
        (blueprint1, blueprint2)
    } else {
        bail!(
            "`blueprint2_id` was not specified and blueprint1 has no \
             parent blueprint"
        );
    };

    let sled_diff = blueprint2.diff_since_blueprint(&blueprint1);
    swriteln!(rv, "{}", sled_diff.display());

    // Diff'ing DNS is a little trickier.  First, compute what DNS should be for
    // each blueprint.  To do that we need to construct a list of sleds suitable
    // for the executor.
    let sleds_by_id = make_sleds_by_id(state.system().description())?;
    let internal_dns_config1 = blueprint_internal_dns_config(
        &blueprint1,
        &sleds_by_id,
        &Default::default(),
    )?;
    let internal_dns_config2 = blueprint_internal_dns_config(
        &blueprint2,
        &sleds_by_id,
        &Default::default(),
    )?;
    let dns_diff = DnsDiff::new(&internal_dns_config1, &internal_dns_config2)
        .context("failed to assemble DNS diff")?;
    swriteln!(rv, "internal DNS:\n{}", dns_diff);

    let external_dns_zone_name = state.config().external_dns_zone_name();
    let external_dns_config1 = blueprint_external_dns_config(
        &blueprint1,
        state.config().silo_names(),
        external_dns_zone_name.to_owned(),
    );
    let external_dns_config2 = blueprint_external_dns_config(
        &blueprint2,
        state.config().silo_names(),
        external_dns_zone_name.to_owned(),
    );
    let dns_diff = DnsDiff::new(&external_dns_config1, &external_dns_config2)
        .context("failed to assemble external DNS diff")?;
    swriteln!(rv, "external DNS:\n{}", dns_diff);

    Ok(Some(rv))
}

fn make_sleds_by_id(
    system: &SystemDescription,
) -> Result<IdOrdMap<execution::Sled>, anyhow::Error> {
    let collection = system
        .to_collection_builder()
        .context(
            "unexpectedly failed to create collection for current set of sleds",
        )?
        .build();
    let sleds_by_id: IdOrdMap<_> = collection
        .sled_agents
        .iter()
        .map(|sa| {
            let sled = execution::Sled::new(
                sa.sled_id,
                SledPolicy::InService {
                    provision_policy: SledProvisionPolicy::Provisionable,
                },
                sa.sled_agent_address,
                REPO_DEPOT_PORT,
                sa.sled_role,
            );
            sled
        })
        .collect();
    Ok(sleds_by_id)
}

fn cmd_blueprint_diff_dns(
    sim: &mut ReconfiguratorSim,
    args: BlueprintDiffDnsArgs,
) -> anyhow::Result<Option<String>> {
    let dns_group = args.dns_group;
    let dns_version = Generation::from(args.dns_version);
    let blueprint_id = args.blueprint_id;

    let state = sim.current_state();
    let blueprint =
        state.system().resolve_and_get_blueprint(blueprint_id.into())?;

    let existing_dns_config = match dns_group {
        CliDnsGroup::Internal => {
            state.system().get_internal_dns(dns_version)?
        }
        CliDnsGroup::External => {
            state.system().get_external_dns(dns_version)?
        }
    };

    let blueprint_dns_zone = match dns_group {
        CliDnsGroup::Internal => {
            let sleds_by_id = make_sleds_by_id(state.system().description())?;
            blueprint_internal_dns_config(
                blueprint,
                &sleds_by_id,
                &Default::default(),
            )?
        }
        CliDnsGroup::External => blueprint_external_dns_config(
            blueprint,
            state.config().silo_names(),
            state.config().external_dns_zone_name().to_owned(),
        ),
    };

    let existing_dns_zone = existing_dns_config.sole_zone()?;
    let dns_diff = DnsDiff::new(&existing_dns_zone, &blueprint_dns_zone)
        .context("failed to assemble DNS diff")?;
    Ok(Some(dns_diff.to_string()))
}

fn cmd_blueprint_save(
    sim: &mut ReconfiguratorSim,
    args: BlueprintSaveArgs,
) -> anyhow::Result<Option<String>> {
    let blueprint_id = args.blueprint_id;

    let state = sim.current_state();
    let resolved_id =
        state.system().resolve_blueprint_id(blueprint_id.into())?;
    let blueprint = state.system().get_blueprint(&resolved_id)?;

    let output_path = &args.filename;
    let output_str = serde_json::to_string_pretty(&blueprint)
        .context("serializing blueprint")?;
    std::fs::write(&output_path, &output_str)
        .with_context(|| format!("write {:?}", output_path))?;
    Ok(Some(format!("saved {} to {:?}", resolved_id, output_path)))
}

fn cmd_save(
    sim: &mut ReconfiguratorSim,
    args: SaveArgs,
) -> anyhow::Result<Option<String>> {
    let state = sim.current_state();
    let saved = state.to_serializable()?;

    let output_path = &args.filename;
    let output_str =
        serde_json::to_string_pretty(&saved).context("serializing state")?;
    std::fs::write(&output_path, &output_str)
        .with_context(|| format!("write {:?}", output_path))?;
    Ok(Some(format!(
        "saved planning input, collections, and blueprints to {:?}",
        output_path
    )))
}

fn cmd_wipe(
    sim: &mut ReconfiguratorSim,
    args: WipeArgs,
) -> anyhow::Result<Option<String>> {
    let mut state = sim.current_state().to_mut();
    let output = match args.command {
        WipeCommand::All => {
            state.system_mut().wipe();
            state.config_mut().wipe();
            state.rng_mut().reset_state();
            format!(
                "- wiped system, reconfigurator-sim config, and RNG state\n
                 - reset seed to {}",
                state.rng_mut().seed()
            )
        }
        WipeCommand::System => {
            state.system_mut().wipe();
            "wiped system".to_string()
        }
        WipeCommand::Config => {
            state.config_mut().wipe();
            "wiped reconfigurator-sim config".to_string()
        }
        WipeCommand::Rng => {
            // Don't allow wiping the RNG state if the system is non-empty.
            // Wiping the RNG state is likely to cause duplicate IDs to be
            // generated.
            if !state.system_mut().is_empty() {
                bail!(
                    "cannot wipe RNG state with non-empty system: \
                     run `wipe system` first"
                );
            }
            state.rng_mut().reset_state();
            format!(
                "- wiped RNG state\n- reset seed to {}",
                state.rng_mut().seed()
            )
        }
    };

    sim.commit_and_bump(output.clone(), state);
    Ok(Some(output))
}

fn cmd_show(sim: &mut ReconfiguratorSim) -> anyhow::Result<Option<String>> {
    let mut s = String::new();
    let state = sim.current_state();

    swriteln!(
        s,
        "configured external DNS zone name: {}",
        state.config().external_dns_zone_name(),
    );
    swriteln!(
        s,
        "configured silo names: {}",
        state
            .config()
            .silo_names()
            .map(|s| s.as_str())
            .collect::<Vec<_>>()
            .join(", ")
    );
    swriteln!(
        s,
        "internal DNS generations: {}",
        state
            .system()
            .all_internal_dns()
            .map(|params| params.generation.to_string())
            .collect::<Vec<_>>()
            .join(", "),
    );
    swriteln!(
        s,
        "external DNS generations: {}",
        state
            .system()
            .all_external_dns()
            .map(|params| params.generation.to_string())
            .collect::<Vec<_>>()
            .join(", "),
    );
    swriteln!(
        s,
        "target number of Nexus instances: {}",
        state
            .config()
            .num_nexus()
            .map_or_else(|| "default".to_owned(), |n| n.to_string())
    );

    let target_release = state.system().description().target_release();
    match target_release.description() {
        TargetReleaseDescription::TufRepo(tuf_desc) => {
            swriteln!(
                s,
                "target release (generation {}): {} ({})",
                target_release.target_release_generation,
                tuf_desc.repo.system_version,
                tuf_desc.repo.file_name
            );
            for artifact in &tuf_desc.artifacts {
                swriteln!(
                    s,
                    "    artifact: {} {} ({} version {})",
                    artifact.hash,
                    artifact.id.kind,
                    artifact.id.name,
                    artifact.id.version
                );
            }
        }
        TargetReleaseDescription::Initial => {
            swriteln!(
                s,
                "target release (generation {}): unset",
                target_release.target_release_generation,
            );
        }
    }

    Ok(Some(s))
}

fn cmd_set(
    sim: &mut ReconfiguratorSim,
    args: SetArgs,
) -> anyhow::Result<Option<String>> {
    let mut state = sim.current_state().to_mut();
    let rv = match args {
        SetArgs::Seed { seed } => {
            // In this case, reset the RNG state to the provided seed.
            let rv = format!("new RNG seed: {seed}");
            state.rng_mut().set_seed(seed);
            rv
        }
        SetArgs::NumNexus { num_nexus } => {
            let rv = format!(
                "target number of Nexus zones: {:?} -> {}",
                state.config_mut().num_nexus(),
                num_nexus
            );
            state.config_mut().set_num_nexus(num_nexus);
            state
                .system_mut()
                .description_mut()
                .target_nexus_zone_count(usize::from(num_nexus));
            rv
        }
        SetArgs::ExternalDnsZoneName { zone_name } => {
            let rv = format!(
                "external DNS zone name: {:?} -> {:?}",
                state.config_mut().external_dns_zone_name(),
                zone_name
            );
            state.config_mut().set_external_dns_zone_name(zone_name);
            rv
        }
        SetArgs::TargetRelease { filename } => {
            let description =
                extract_tuf_repo_description(&sim.log, &filename)?;
            state.system_mut().description_mut().set_target_release(
                TargetReleaseDescription::TufRepo(description),
            );
            format!("set target release based on {}", filename)
        }
    };

    sim.commit_and_bump(format!("reconfigurator-cli set: {}", rv), state);
    Ok(Some(rv))
}

/// Converts a mupdate source to a TUF repo description.
fn mupdate_source_to_description(
    sim: &ReconfiguratorSim,
    source: &SledMupdateSource,
) -> anyhow::Result<SimTufRepoDescription> {
    let manifest_source = match source.mupdate_id {
        Some(mupdate_id) => {
            OmicronZoneManifestSource::Installinator { mupdate_id }
        }
        None => OmicronZoneManifestSource::SledAgent,
    };
    if let Some(repo_path) = &source.valid.from_repo {
        let description = extract_tuf_repo_description(&sim.log, repo_path)?;
        let mut sim_source = SimTufRepoSource::new(
            description,
            manifest_source,
            format!("from repo at {repo_path}"),
        )?;
        sim_source.simulate_zone_errors(&source.with_zone_error)?;
        Ok(SimTufRepoDescription::new(sim_source))
    } else if source.valid.to_target_release {
        let description = sim
            .current_state()
            .system()
            .description()
            .target_release()
            .description();
        match description {
            TargetReleaseDescription::Initial => {
                bail!(
                    "cannot mupdate zones without a target release \
                     (use `set target-release` or --from-repo)"
                )
            }
            TargetReleaseDescription::TufRepo(desc) => {
                let mut sim_source = SimTufRepoSource::new(
                    desc.clone(),
                    manifest_source,
                    "to target release".to_owned(),
                )?;
                sim_source.simulate_zone_errors(&source.with_zone_error)?;
                Ok(SimTufRepoDescription::new(sim_source))
            }
        }
    } else if source.with_manifest_error {
        Ok(SimTufRepoDescription::new_error(
            "simulated error obtaining zone manifest".to_owned(),
        ))
    } else {
        bail!("an update source must be specified")
    }
}

fn extract_tuf_repo_description(
    log: &slog::Logger,
    filename: &Utf8Path,
) -> anyhow::Result<TufRepoDescription> {
    let file = std::fs::File::open(filename)
        .with_context(|| format!("open {:?}", filename))?;
    let buf = std::io::BufReader::new(file);
    let rt =
        tokio::runtime::Runtime::new().context("creating tokio runtime")?;
    let repo_hash = ArtifactHash([0; 32]);
    let artifacts_with_plan = rt.block_on(async {
        ArtifactsWithPlan::from_zip(
            buf,
            None,
            repo_hash,
            ControlPlaneZonesMode::Split,
            log,
        )
        .await
        .with_context(|| format!("unpacking {:?}", filename))
    })?;
    let description = artifacts_with_plan.description().clone();
    Ok(description)
}

fn cmd_tuf_assemble(
    sim: &ReconfiguratorSim,
    args: TufAssembleArgs,
) -> anyhow::Result<Option<String>> {
    let manifest_path = if args.manifest_path.is_absolute() {
        args.manifest_path.clone()
    } else {
        // Use CARGO_MANIFEST_DIR to resolve relative paths.
        let dir = std::env::var("CARGO_MANIFEST_DIR").context(
            "CARGO_MANIFEST_DIR not set in environment \
             (are you running with `cargo run`?)",
        )?;
        let mut dir = Utf8PathBuf::from(dir);
        dir.push(&args.manifest_path);
        dir
    };

    // Obtain the system version from the manifest.
    let manifest =
        ArtifactManifest::from_path(&manifest_path).with_context(|| {
            format!("error parsing manifest from `{manifest_path}`")
        })?;

    let output_path = if let Some(output_path) = &args.output {
        output_path.clone()
    } else {
        // This is relative to the current directory.
        Utf8PathBuf::from(format!("repo-{}.zip", manifest.system_version))
    };

    if output_path.exists() {
        bail!("output path `{output_path}` already exists");
    }

    // Just use a fixed key for now.
    //
    // In the future we may want to test changing the TUF key.
    let mut tufaceous_args = vec![
        "tufaceous",
        "--key",
        DEFAULT_TUFACEOUS_KEY,
        "assemble",
        manifest_path.as_str(),
        output_path.as_str(),
    ];
    if args.allow_non_semver {
        tufaceous_args.push("--allow-non-semver");
    }
    let args = tufaceous::Args::try_parse_from(tufaceous_args)
        .expect("args are valid so this shouldn't fail");
    let rt =
        tokio::runtime::Runtime::new().context("creating tokio runtime")?;
    rt.block_on(async move { args.exec(&sim.log).await })
        .context("error executing tufaceous assemble")?;

    let rv = format!(
        "created {} for system version {}",
        output_path, manifest.system_version,
    );
    Ok(Some(rv))
}

fn read_file(
    input_path: &camino::Utf8Path,
) -> anyhow::Result<UnstableReconfiguratorState> {
    let file = std::fs::File::open(input_path)
        .with_context(|| format!("open {:?}", input_path))?;
    let bufread = std::io::BufReader::new(file);
    serde_json::from_reader(bufread)
        .with_context(|| format!("read {:?}", input_path))
}

fn cmd_load(
    sim: &mut ReconfiguratorSim,
    args: LoadArgs,
) -> anyhow::Result<Option<String>> {
    let mut state = sim.current_state().to_mut();
    if !state.system_mut().is_empty() {
        bail!(
            "changes made to simulated system: run `wipe system` before \
              loading"
        );
    }

    let input_path = args.filename;
    let collection_id = args.collection_id;
    let loaded = read_file(&input_path)?;

    let result = state.load_serialized(loaded, collection_id)?;

    sim.commit_and_bump(
        format!("reconfigurator-sim: load {:?}", input_path),
        state,
    );

    let mut s = String::new();

    swriteln!(s, "loaded data from {:?}", input_path);

    if !result.warnings.is_empty() {
        swriteln!(s, "warnings:");
        for warning in result.warnings {
            swriteln!(s, "  {}", warning);
        }
    }

    swriteln!(s, "result:\n  system:");
    {
        let mut writer = IndentWriter::new("    ", &mut s);
        // It's assumed that the result.system Display impl always ends in a
        // newline, so we use `write!` instead of `writeln!`.
        write!(writer, "{}", result.system)?;
    }
    swriteln!(s, "  config:");
    {
        let mut writer = IndentWriter::new("    ", &mut s);
        // It's assumed that the result.config Display impl always ends in a
        // newline, so we use `write!` instead of `writeln!`.
        write!(writer, "{}", result.config)?;
    }

    Ok(Some(s))
}

fn cmd_load_example(
    sim: &mut ReconfiguratorSim,
    args: LoadExampleArgs,
) -> anyhow::Result<Option<String>> {
    let mut s = String::new();
    let mut state = sim.current_state().to_mut();
    if !state.system_mut().is_empty() {
        bail!(
            "changes made to simulated system: run `wipe system` before \
             loading"
        );
    }

    // Generate the example system.
    match args.seed {
        Some(seed) => {
            // In this case, reset the RNG state to the provided seed.
            swriteln!(s, "setting new RNG seed: {}", seed);
            state.rng_mut().set_seed(seed);
        }
        None => {
            // In this case, use the existing RNG state.
            swriteln!(
                s,
                "using existing RNG state (seed: {})",
                state.rng_mut().seed()
            );
        }
    };
    let rng = state.rng_mut().next_example_rng();

    let mut builder = ExampleSystemBuilder::new_with_rng(&sim.log, rng)
        .nsleds(args.nsleds)
        .ndisks_per_sled(args.ndisks_per_sled)
        .nexus_count(
            state
                .config_mut()
                .num_nexus()
                .map_or(NEXUS_REDUNDANCY, |n| n.into()),
        )
        .external_dns_count(3)
        .context("invalid external DNS zone count")?
        .create_zones(!args.no_zones)
        .create_disks_in_blueprint(!args.no_disks_in_blueprint);
    for sled_policy in args.sled_policy {
        builder = builder
            .with_sled_policy(sled_policy.index, sled_policy.policy)
            .context("setting sled policy")?;
    }

    let (example, blueprint) = builder.build();

    // Generate the internal and external DNS configs based on the blueprint.
    let sleds_by_id = make_sleds_by_id(&example.system)?;
    let internal_dns = blueprint_internal_dns_config(
        &blueprint,
        &sleds_by_id,
        &Default::default(),
    )?;
    let external_dns_zone_name =
        state.config_mut().external_dns_zone_name().to_owned();
    let external_dns = blueprint_external_dns_config(
        &blueprint,
        state.config_mut().silo_names(),
        external_dns_zone_name,
    );

    let blueprint_id = blueprint.id;
    let collection_id = example.collection.id;

    state
        .system_mut()
        .load_example(example, blueprint, internal_dns, external_dns)
        .expect("already checked non-empty state above");
    sim.commit_and_bump("reconfigurator-cli load-example".to_owned(), state);

    Ok(Some(format!(
        "loaded example system with:\n\
         - collection: {collection_id}\n\
         - blueprint: {blueprint_id}",
    )))
}

fn cmd_file_contents(args: FileContentsArgs) -> anyhow::Result<Option<String>> {
    let loaded = read_file(&args.filename)?;

    let mut s = String::new();

    for (sled_id, sled_resources) in
        loaded.planning_input.all_sled_resources(SledFilter::Commissioned)
    {
        swriteln!(
            s,
            "sled: {} (subnet: {}, zpools: {})",
            sled_id,
            sled_resources.subnet.net(),
            sled_resources.zpools.len()
        );
    }

    for collection in loaded.collections {
        swriteln!(
            s,
            "collection: {} (errors: {}, completed at: {})",
            collection.id,
            collection.errors.len(),
            humantime::format_rfc3339_millis(collection.time_done.into())
                .to_string(),
        );
    }

    for blueprint in loaded.blueprints {
        swriteln!(
            s,
            "blueprint:  {} (created at: {})",
            blueprint.id,
            blueprint.time_created
        );
    }

    swriteln!(s, "internal DNS generations: {:?}", loaded.internal_dns.keys(),);
    swriteln!(s, "external DNS generations: {:?}", loaded.external_dns.keys(),);
    swriteln!(s, "silo names: {:?}", loaded.silo_names);
    swriteln!(
        s,
        "external DNS zone names: {}",
        loaded.external_dns_zone_names.join(", ")
    );

    Ok(Some(s))
}<|MERGE_RESOLUTION|>--- conflicted
+++ resolved
@@ -222,15 +222,11 @@
         Commands::SledAdd(args) => cmd_sled_add(sim, args),
         Commands::SledRemove(args) => cmd_sled_remove(sim, args),
         Commands::SledShow(args) => cmd_sled_show(sim, args),
-<<<<<<< HEAD
-        Commands::SledSetPolicy(args) => cmd_sled_set_policy(sim, args),
-        Commands::SledUpdateRot(args) => cmd_sled_update_rot(sim, args),
-=======
         Commands::SledSet(args) => cmd_sled_set(sim, args),
         Commands::SledUpdateInstallDataset(args) => {
             cmd_sled_update_install_dataset(sim, args)
         }
->>>>>>> c8d6c043
+        Commands::SledUpdateRot(args) => cmd_sled_update_rot(sim, args),
         Commands::SledUpdateSp(args) => cmd_sled_update_sp(sim, args),
         Commands::SiloList => cmd_silo_list(sim),
         Commands::SiloAdd(args) => cmd_silo_add(sim, args),
@@ -281,17 +277,12 @@
     SledRemove(SledRemoveArgs),
     /// show details about one sled
     SledShow(SledArgs),
-<<<<<<< HEAD
-    /// set a sled's policy
-    SledSetPolicy(SledSetPolicyArgs),
-    /// simulate updating the sled's RoT versions
-    SledUpdateRot(SledUpdateRotArgs),
-=======
     /// set a value on a sled
     SledSet(SledSetArgs),
     /// update the install dataset on a sled, simulating a mupdate
     SledUpdateInstallDataset(SledUpdateInstallDatasetArgs),
->>>>>>> c8d6c043
+    /// simulate updating the sled's RoT versions
+    SledUpdateRot(SledUpdateRotArgs),
     /// simulate updating the sled's SP versions
     SledUpdateSp(SledUpdateSpArgs),
 
