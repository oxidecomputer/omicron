--- conflicted
+++ resolved
@@ -19,20 +19,13 @@
 use nexus_reconfigurator_planning::blueprint_builder::BlueprintBuilder;
 use nexus_reconfigurator_planning::example::ExampleSystemBuilder;
 use nexus_reconfigurator_planning::planner::Planner;
-<<<<<<< HEAD
 use nexus_reconfigurator_planning::system::{
     SledBuilder, SledInventoryVisibility, SystemDescription,
 };
 use nexus_reconfigurator_simulation::{BlueprintId, SimState};
 use nexus_reconfigurator_simulation::{SimStateBuilder, SimTufRepoSource};
 use nexus_reconfigurator_simulation::{SimTufRepoDescription, Simulator};
-=======
-use nexus_reconfigurator_planning::system::{SledBuilder, SystemDescription};
-use nexus_reconfigurator_simulation::{BlueprintId, SimState};
-use nexus_reconfigurator_simulation::{SimStateBuilder, SimTufRepoSource};
-use nexus_reconfigurator_simulation::{SimTufRepoDescription, Simulator};
 use nexus_sled_agent_shared::inventory::ZoneKind;
->>>>>>> 8d4cbaed
 use nexus_types::deployment::PlanningInput;
 use nexus_types::deployment::SledFilter;
 use nexus_types::deployment::execution;
@@ -383,11 +376,8 @@
 enum SledSetCommand {
     /// set the policy for this sled
     Policy(SledSetPolicyArgs),
-<<<<<<< HEAD
     #[clap(flatten)]
     Visibility(SledSetVisibilityCommand),
-=======
->>>>>>> 8d4cbaed
 }
 
 #[derive(Debug, Args)]
@@ -472,10 +462,6 @@
     #[clap(long, conflicts_with = "sled-mupdate-valid-source")]
     with_manifest_error: bool,
 
-<<<<<<< HEAD
-    /// simulate an error validating zones by this artifact name
-    #[clap(long, requires = "sled-mupdate-valid-source")]
-=======
     /// simulate an error validating zones by this artifact ID name
     ///
     /// This uses the `artifact_id_name` representation of a zone kind.
@@ -484,7 +470,6 @@
         value_name = "ARTIFACT_ID_NAME",
         requires = "sled-mupdate-valid-source"
     )]
->>>>>>> 8d4cbaed
     with_zone_error: Vec<String>,
 }
 
@@ -1267,7 +1252,6 @@
             );
             Ok(Some(format!("set sled {sled_id} policy to {policy}")))
         }
-<<<<<<< HEAD
         SledSetCommand::Visibility(command) => {
             let new = command.to_visibility();
             let prev = system
@@ -1292,8 +1276,6 @@
                 )))
             }
         }
-=======
->>>>>>> 8d4cbaed
     }
 }
 
@@ -2152,11 +2134,7 @@
             description,
             manifest_source,
             format!("from repo at {repo_path}"),
-<<<<<<< HEAD
-        );
-=======
         )?;
->>>>>>> 8d4cbaed
         sim_source.simulate_zone_errors(&source.with_zone_error)?;
         Ok(SimTufRepoDescription::new(sim_source))
     } else if source.valid.to_target_release {
@@ -2178,11 +2156,7 @@
                     desc.clone(),
                     manifest_source,
                     "to target release".to_owned(),
-<<<<<<< HEAD
-                );
-=======
                 )?;
->>>>>>> 8d4cbaed
                 sim_source.simulate_zone_errors(&source.with_zone_error)?;
                 Ok(SimTufRepoDescription::new(sim_source))
             }
