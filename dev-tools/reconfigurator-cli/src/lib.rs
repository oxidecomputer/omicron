// This Source Code Form is subject to the terms of the Mozilla Public
// License, v. 2.0. If a copy of the MPL was not distributed with this
// file, You can obtain one at https://mozilla.org/MPL/2.0/.

//! developer REPL for driving blueprint planning

use anyhow::{Context, anyhow, bail};
use camino::{Utf8Path, Utf8PathBuf};
use clap::{ArgAction, ValueEnum};
use clap::{Args, Parser, Subcommand};
use daft::Diffable;
use iddqd::IdOrdMap;
use indent_write::fmt::IndentWriter;
use internal_dns_types::diff::DnsDiff;
use itertools::Itertools;
use log_capture::LogCapture;
use nexus_inventory::CollectionBuilder;
use nexus_reconfigurator_blippy::Blippy;
use nexus_reconfigurator_blippy::BlippyReportSortKey;
use nexus_reconfigurator_planning::blueprint_builder::BlueprintBuilder;
use nexus_reconfigurator_planning::example::ExampleSystemBuilder;
use nexus_reconfigurator_planning::planner::Planner;
use nexus_reconfigurator_planning::system::{
    SledBuilder, SledInventoryVisibility, SystemDescription,
};
use nexus_reconfigurator_simulation::{BlueprintId, CollectionId, SimState};
use nexus_reconfigurator_simulation::{SimStateBuilder, SimTufRepoSource};
use nexus_reconfigurator_simulation::{SimTufRepoDescription, Simulator};
use nexus_sled_agent_shared::inventory::ZoneKind;
use nexus_types::deployment::PlanningInput;
use nexus_types::deployment::SledFilter;
use nexus_types::deployment::execution;
use nexus_types::deployment::execution::blueprint_external_dns_config;
use nexus_types::deployment::execution::blueprint_internal_dns_config;
use nexus_types::deployment::{Blueprint, UnstableReconfiguratorState};
use nexus_types::deployment::{BlueprintArtifactVersion, PendingMgsUpdate};
use nexus_types::deployment::{
    BlueprintHostPhase2DesiredContents, PlannerChickenSwitches,
};
use nexus_types::deployment::{BlueprintZoneDisposition, ExpectedVersion};
use nexus_types::deployment::{
    BlueprintZoneImageSource, PendingMgsUpdateDetails,
};
use nexus_types::deployment::{OmicronZoneNic, TargetReleaseDescription};
use nexus_types::external_api::views::SledPolicy;
use nexus_types::external_api::views::SledProvisionPolicy;
use nexus_types::inventory::CollectionDisplayCliFilter;
use omicron_common::address::REPO_DEPOT_PORT;
use omicron_common::api::external::Name;
use omicron_common::api::external::{Generation, TufRepoDescription};
use omicron_common::disk::M2Slot;
use omicron_common::policy::NEXUS_REDUNDANCY;
use omicron_common::update::OmicronZoneManifestSource;
use omicron_repl_utils::run_repl_from_file;
use omicron_repl_utils::run_repl_on_stdin;
use omicron_uuid_kinds::GenericUuid;
use omicron_uuid_kinds::OmicronZoneUuid;
use omicron_uuid_kinds::ReconfiguratorSimUuid;
use omicron_uuid_kinds::SledUuid;
use omicron_uuid_kinds::VnicUuid;
use omicron_uuid_kinds::{BlueprintUuid, MupdateOverrideUuid};
use omicron_uuid_kinds::{CollectionUuid, MupdateUuid};
use std::borrow::Cow;
use std::convert::Infallible;
use std::fmt::{self, Write};
use std::io::IsTerminal;
use std::num::ParseIntError;
use std::str::FromStr;
use swrite::{SWrite, swrite, swriteln};
use tabled::Tabled;
use tufaceous_artifact::ArtifactHash;
use tufaceous_artifact::ArtifactVersion;
use tufaceous_artifact::ArtifactVersionError;
use tufaceous_lib::assemble::ArtifactManifest;
use update_common::artifacts::{
    ArtifactsWithPlan, ControlPlaneZonesMode, VerificationMode,
};

mod log_capture;

/// The default key for TUF repository generation.
///
/// This was randomly generated through a tufaceous invocation.
pub static DEFAULT_TUFACEOUS_KEY: &str = "ed25519:\
MFECAQEwBQYDK2VwBCIEIJ9CnAhwk8PPt1x8icu\
z9c12PdfCRHJpoUkuqJmIZ8GbgSEAbNGMpsHK5_w32\
qwYdZH_BeVssmKzQlFsnPuaiHx2hy0=";

/// REPL state
#[derive(Debug)]
struct ReconfiguratorSim {
    // The simulator currently being used.
    sim: Simulator,
    // The current state.
    current: ReconfiguratorSimUuid,
    // The current system state
    log: slog::Logger,
}

impl ReconfiguratorSim {
    fn new(log: slog::Logger, seed: Option<String>) -> Self {
        Self {
            sim: Simulator::new(&log, seed),
            current: Simulator::ROOT_ID,
            log,
        }
    }

    fn current_state(&self) -> &SimState {
        self.sim
            .get_state(self.current)
            .expect("current state should always exist")
    }

    fn commit_and_bump(&mut self, description: String, state: SimStateBuilder) {
        let new_id = state.commit(description, &mut self.sim);
        self.current = new_id;
    }

    fn planning_input(
        &self,
        parent_blueprint: &Blueprint,
    ) -> anyhow::Result<PlanningInput> {
        let state = self.current_state();
        let mut builder = state
            .system()
            .description()
            .to_planning_input_builder()
            .context("generating planning input builder")?;

        // The internal and external DNS numbers that go here are supposed to be
        // the _current_ internal and external DNS generations at the point
        // when planning happened.  This is racy (these generations can change
        // immediately after they're fetched from the database) but correctness
        // only requires that the values here be *no newer* than the real
        // values so it's okay if the real values get changed.
        //
        // The problem is we have no real system here to fetch these values
        // from.  What should the value be?
        //
        // - If we assume that the parent blueprint here was successfully
        //   executed immediately before generating this plan, then the values
        //   here should come from the generation number produced by executing
        //   the parent blueprint.
        //
        // - If the parent blueprint was never executed, or execution is still
        //   in progress, or if other blueprints have been executed in the
        //   meantime that changed DNS, then the values here could be different
        //   (older if the blueprint was never executed or is currently
        //   executing and newer if other blueprints have changed DNS in the
        //   meantime).
        //
        // But in this CLI, there's no execution at all.  As a result, there's
        // no way to really choose between these -- and it doesn't really
        // matter, either.  We'll just pick the parent blueprint's.
        builder.set_internal_dns_version(parent_blueprint.internal_dns_version);
        builder.set_external_dns_version(parent_blueprint.external_dns_version);

        for (_, zone) in parent_blueprint
            .all_omicron_zones(BlueprintZoneDisposition::is_in_service)
        {
            if let Some((external_ip, nic)) =
                zone.zone_type.external_networking()
            {
                builder
                    .add_omicron_zone_external_ip(zone.id, external_ip)
                    .context("adding omicron zone external IP")?;
                let nic = OmicronZoneNic {
                    // TODO-cleanup use `TypedUuid` everywhere
                    id: VnicUuid::from_untyped_uuid(nic.id),
                    mac: nic.mac,
                    ip: nic.ip,
                    slot: nic.slot,
                    primary: nic.primary,
                };
                builder
                    .add_omicron_zone_nic(zone.id, nic)
                    .context("adding omicron zone NIC")?;
            }
        }
        Ok(builder.build())
    }
}

/// interactive REPL for exploring the planner
#[derive(Parser, Debug)]
pub struct CmdReconfiguratorSim {
    input_file: Option<Utf8PathBuf>,

    /// The RNG seed to initialize the simulator with.
    #[clap(long)]
    seed: Option<String>,
}

impl CmdReconfiguratorSim {
    /// Execute the command.
    pub fn exec(self) -> anyhow::Result<()> {
        let (log_capture, log) =
            LogCapture::new(std::io::stdout().is_terminal());

        let seed_provided = self.seed.is_some();
        let mut sim = ReconfiguratorSim::new(log, self.seed);
        if seed_provided {
            println!("using provided RNG seed: {}", sim.sim.initial_seed());
        } else {
            println!("generated RNG seed: {}", sim.sim.initial_seed());
        }

        if let Some(input_file) = &self.input_file {
            run_repl_from_file(input_file, &mut |cmd: TopLevelArgs| {
                process_command(&mut sim, cmd, &log_capture)
            })
        } else {
            run_repl_on_stdin(&mut |cmd: TopLevelArgs| {
                process_command(&mut sim, cmd, &log_capture)
            })
        }
    }
}

/// Processes one "line" of user input.
fn process_command(
    sim: &mut ReconfiguratorSim,
    cmd: TopLevelArgs,
    logs: &LogCapture,
) -> anyhow::Result<Option<String>> {
    let TopLevelArgs { command } = cmd;
    let cmd_result = match command {
        Commands::SledList => cmd_sled_list(sim),
        Commands::SledAdd(args) => cmd_sled_add(sim, args),
        Commands::SledRemove(args) => cmd_sled_remove(sim, args),
        Commands::SledShow(args) => cmd_sled_show(sim, args),
        Commands::SledSet(args) => cmd_sled_set(sim, args),
        Commands::SledUpdateInstallDataset(args) => {
            cmd_sled_update_install_dataset(sim, args)
        }
        Commands::SledUpdateRot(args) => cmd_sled_update_rot(sim, args),
        Commands::SledUpdateSp(args) => cmd_sled_update_sp(sim, args),
        Commands::SledUpdateRotBootloader(args) => {
            cmd_sled_update_rot_bootlaoder(sim, args)
        }
        Commands::SiloList => cmd_silo_list(sim),
        Commands::SiloAdd(args) => cmd_silo_add(sim, args),
        Commands::SiloRemove(args) => cmd_silo_remove(sim, args),
        Commands::InventoryList => cmd_inventory_list(sim),
        Commands::InventoryGenerate => cmd_inventory_generate(sim),
        Commands::InventoryShow(args) => cmd_inventory_show(sim, args),
        Commands::BlueprintList => cmd_blueprint_list(sim),
        Commands::BlueprintBlippy(args) => cmd_blueprint_blippy(sim, args),
        Commands::BlueprintEdit(args) => cmd_blueprint_edit(sim, args),
        Commands::BlueprintPlan(args) => cmd_blueprint_plan(sim, args),
        Commands::BlueprintShow(args) => cmd_blueprint_show(sim, args),
        Commands::BlueprintDiff(args) => cmd_blueprint_diff(sim, args),
        Commands::BlueprintDiffDns(args) => cmd_blueprint_diff_dns(sim, args),
        Commands::BlueprintSave(args) => cmd_blueprint_save(sim, args),
        Commands::Show => cmd_show(sim),
        Commands::Set(args) => cmd_set(sim, args),
        Commands::TufAssemble(args) => cmd_tuf_assemble(sim, args),
        Commands::Load(args) => cmd_load(sim, args),
        Commands::LoadExample(args) => cmd_load_example(sim, args),
        Commands::FileContents(args) => cmd_file_contents(args),
        Commands::Save(args) => cmd_save(sim, args),
        Commands::Wipe(args) => cmd_wipe(sim, args),
    };

    for line in logs.take_log_lines() {
        println!("{line}");
    }

    cmd_result
}

// clap configuration for the REPL commands

/// reconfigurator-sim: simulate blueprint planning and execution
#[derive(Debug, Parser)]
struct TopLevelArgs {
    #[command(subcommand)]
    command: Commands,
}

#[derive(Debug, Subcommand)]
enum Commands {
    /// list sleds
    SledList,
    /// add a new sled
    SledAdd(SledAddArgs),
    /// remove a sled from the system
    SledRemove(SledRemoveArgs),
    /// show details about one sled
    SledShow(SledArgs),
    /// set a value on a sled
    SledSet(SledSetArgs),
    /// update the install dataset on a sled, simulating a mupdate
    SledUpdateInstallDataset(SledUpdateInstallDatasetArgs),
<<<<<<< HEAD
    /// simulate updating the sled's RoT versions
    SledUpdateRot(SledUpdateRotArgs),
=======
    /// simulate updating the sled's RoT Bootloader versions
    SledUpdateRotBootloader(SledUpdateRotBootloaderArgs),
>>>>>>> ddce3b68
    /// simulate updating the sled's SP versions
    SledUpdateSp(SledUpdateSpArgs),

    /// list silos
    SiloList,
    /// add a silo
    SiloAdd(SiloAddRemoveArgs),
    /// remove a silo
    SiloRemove(SiloAddRemoveArgs),

    /// list all inventory collections
    InventoryList,
    /// generates an inventory collection from the configured sleds
    InventoryGenerate,
    /// show details about an inventory collection
    InventoryShow(InventoryShowArgs),

    /// list all blueprints
    BlueprintList,
    /// run blippy on a blueprint
    BlueprintBlippy(BlueprintArgs),
    /// run planner to generate a new blueprint
    BlueprintPlan(BlueprintPlanArgs),
    /// edit contents of a blueprint directly
    BlueprintEdit(BlueprintEditArgs),
    /// show details about a blueprint
    BlueprintShow(BlueprintArgs),
    /// show differences between two blueprints
    BlueprintDiff(BlueprintDiffArgs),
    /// show differences between a blueprint and a particular DNS version
    BlueprintDiffDns(BlueprintDiffDnsArgs),
    /// write one blueprint to a file
    BlueprintSave(BlueprintSaveArgs),

    /// show system properties
    Show,
    /// set system properties
    #[command(subcommand)]
    Set(SetArgs),

    /// use tufaceous to generate a repo from a manifest
    TufAssemble(TufAssembleArgs),

    /// save state to a file
    Save(SaveArgs),
    /// load state from a file
    Load(LoadArgs),
    /// generate and load an example system
    LoadExample(LoadExampleArgs),
    /// show information about what's in a saved file
    FileContents(FileContentsArgs),
    /// reset the state of the REPL
    Wipe(WipeArgs),
}

#[derive(Debug, Args)]
struct SledAddArgs {
    /// id of the new sled
    sled_id: Option<SledUuid>,

    /// number of disks or pools
    #[clap(short = 'd', long, visible_alias = "npools", default_value_t = SledBuilder::DEFAULT_NPOOLS)]
    ndisks: u8,

    /// The policy for the sled.
    #[clap(long, value_enum, default_value_t = SledPolicyOpt::InService)]
    policy: SledPolicyOpt,
}

#[derive(Debug, Args)]
struct SledArgs {
    /// id of the sled
    sled_id: SledOpt,

    /// Filter to match sled ID against
    #[clap(short = 'F', long, value_enum, default_value_t = SledFilter::Commissioned)]
    filter: SledFilter,
}

#[derive(Debug, Args)]
struct SledSetArgs {
    /// id of the sled
    sled_id: SledOpt,

    /// the command to set on the sled
    #[clap(subcommand)]
    command: SledSetCommand,
}

#[derive(Debug, Subcommand)]
enum SledSetCommand {
    /// set the policy for this sled
    Policy(SledSetPolicyArgs),
    #[clap(flatten)]
    Visibility(SledSetVisibilityCommand),
    /// set the mupdate override for this sled
    MupdateOverride(SledSetMupdateOverrideArgs),
}

#[derive(Debug, Args)]
struct SledSetPolicyArgs {
    /// the policy to set
    #[clap(value_enum)]
    policy: SledPolicyOpt,
}

#[derive(Debug, Subcommand)]
enum SledSetVisibilityCommand {
    /// mark a sled hidden from inventory
    InventoryHidden,
    /// mark a sled visible in inventory
    InventoryVisible,
}

impl SledSetVisibilityCommand {
    fn to_visibility(&self) -> SledInventoryVisibility {
        match self {
            SledSetVisibilityCommand::InventoryHidden => {
                SledInventoryVisibility::Hidden
            }
            SledSetVisibilityCommand::InventoryVisible => {
                SledInventoryVisibility::Visible
            }
        }
    }
}

#[derive(Clone, Copy, Debug, ValueEnum)]
enum SledPolicyOpt {
    InService,
    NonProvisionable,
    Expunged,
}

impl fmt::Display for SledPolicyOpt {
    fn fmt(&self, f: &mut fmt::Formatter<'_>) -> fmt::Result {
        match self {
            SledPolicyOpt::InService => write!(f, "in-service"),
            SledPolicyOpt::NonProvisionable => write!(f, "non-provisionable"),
            SledPolicyOpt::Expunged => write!(f, "expunged"),
        }
    }
}

impl From<SledPolicyOpt> for SledPolicy {
    fn from(value: SledPolicyOpt) -> Self {
        match value {
            SledPolicyOpt::InService => SledPolicy::InService {
                provision_policy: SledProvisionPolicy::Provisionable,
            },
            SledPolicyOpt::NonProvisionable => SledPolicy::InService {
                provision_policy: SledProvisionPolicy::NonProvisionable,
            },
            SledPolicyOpt::Expunged => SledPolicy::Expunged,
        }
    }
}

#[derive(Debug, Args)]
struct SledUpdateInstallDatasetArgs {
    /// id of the sled
    sled_id: SledOpt,

    #[clap(flatten)]
    source: SledMupdateSource,
}

#[derive(Debug, Args)]
// This makes it so that only one source can be specified.
struct SledMupdateSource {
    #[clap(flatten)]
    valid: SledMupdateValidSource,

    /// set the mupdate source to Installinator with the given ID
    #[clap(long, requires = "sled-mupdate-valid-source")]
    mupdate_id: Option<MupdateUuid>,

    /// simulate an error reading the zone manifest
    #[clap(long, conflicts_with = "sled-mupdate-valid-source")]
    with_manifest_error: bool,

    /// simulate an error validating zones by this artifact ID name
    ///
    /// This uses the `artifact_id_name` representation of a zone kind.
    #[clap(
        long,
        value_name = "ARTIFACT_ID_NAME",
        requires = "sled-mupdate-valid-source"
    )]
    with_zone_error: Vec<String>,
}

#[derive(Debug, Args)]
#[group(id = "sled-mupdate-valid-source", multiple = false)]
struct SledMupdateValidSource {
    /// the TUF repo.zip to simulate the mupdate from
    #[clap(long)]
    from_repo: Option<Utf8PathBuf>,

    /// simulate a mupdate to the target release
    #[clap(long)]
    to_target_release: bool,
}

#[derive(Debug, Args)]
struct SledUpdateRotBootloaderArgs {
    /// id of the sled
    sled_id: SledOpt,

    /// sets the version reported for the RoT bootloader stage0 (active) slot
    #[clap(long, required_unless_present_any = &["stage0_next"])]
    stage0: Option<ArtifactVersion>,

    /// sets the version reported for the RoT bootloader stage0_next (inactive)
    /// slot
    #[clap(long, required_unless_present_any = &["stage0"])]
    stage0_next: Option<ExpectedVersion>,
}

#[derive(Debug, Args)]
struct SledUpdateSpArgs {
    /// id of the sled
    sled_id: SledOpt,

    /// sets the version reported for the SP active slot
    #[clap(long, required_unless_present_any = &["inactive"])]
    active: Option<ArtifactVersion>,

    /// sets the version reported for the SP inactive slot
    #[clap(long, required_unless_present_any = &["active"])]
    inactive: Option<ExpectedVersion>,
}

#[derive(Debug, Args)]
struct SledUpdateRotArgs {
    /// id of the sled
    sled_id: SledUuid,

    /// sets the version reported for the RoT slot a
    #[clap(long, required_unless_present_any = &["slot_b"])]
    slot_a: Option<ExpectedVersion>,

    /// sets the version reported for the RoT slot b
    #[clap(long, required_unless_present_any = &["slot_a"])]
    slot_b: Option<ExpectedVersion>,
}

#[derive(Debug, Args)]
struct SledSetMupdateOverrideArgs {
    #[clap(flatten)]
    source: SledMupdateOverrideSource,
}

#[derive(Debug, Args)]
#[group(id = "sled-mupdate-override-source", required = true, multiple = false)]
struct SledMupdateOverrideSource {
    /// the new value of the mupdate override, or "unset"
    mupdate_override_id: Option<MupdateOverrideUuidOpt>,

    /// simulate an error reading the mupdate override
    #[clap(long, conflicts_with = "mupdate_override_id")]
    with_error: bool,
}

#[derive(Debug, Args)]
struct SledRemoveArgs {
    /// id of the sled
    sled_id: SledOpt,
}

#[derive(Debug, Args)]
struct SiloAddRemoveArgs {
    /// name of the silo
    silo_name: Name,
}

#[derive(Debug, Args)]
struct InventoryShowArgs {
    /// id of the inventory collection to show or "latest"
    collection_id: CollectionIdOpt,

    /// show long strings in their entirety
    #[clap(long)]
    show_long_strings: bool,

    #[clap(subcommand)]
    filter: Option<CollectionDisplayCliFilter>,
}

#[derive(Debug, Args)]
struct BlueprintPlanArgs {
    /// id of the blueprint on which this one will be based, "latest", or
    /// "target"
    parent_blueprint_id: BlueprintIdOpt,
    /// id of the inventory collection to use in planning or "latest"
    ///
    /// Must be provided unless there is only one collection in the loaded
    /// state.
    collection_id: Option<CollectionIdOpt>,
}

#[derive(Debug, Args)]
struct BlueprintEditArgs {
    /// id of the blueprint to edit, "latest", or "target"
    blueprint_id: BlueprintIdOpt,
    /// "creator" field for the new blueprint
    #[arg(long)]
    creator: Option<String>,
    /// "comment" field for the new blueprint
    #[arg(long)]
    comment: Option<String>,
    #[command(subcommand)]
    edit_command: BlueprintEditCommands,
}

#[derive(Debug, Subcommand)]
enum BlueprintEditCommands {
    /// add a Nexus instance to a particular sled
    AddNexus {
        /// sled on which to deploy the new instance
        sled_id: SledOpt,
        /// image source for the new zone
        ///
        /// The image source is required if the planning input of the system
        /// being edited has a TUF repo; otherwise, it will default to the
        /// install dataset.
        #[clap(subcommand)]
        image_source: Option<ImageSourceArgs>,
    },
    /// add a CockroachDB instance to a particular sled
    AddCockroach {
        /// sled on which to deploy the new instance
        sled_id: SledOpt,
        /// image source for the new zone
        ///
        /// The image source is required if the planning input of the system
        /// being edited has a TUF repo; otherwise, it will default to the
        /// install dataset.
        #[clap(subcommand)]
        image_source: Option<ImageSourceArgs>,
    },
    /// set the image source for a zone
    SetZoneImage {
        /// id of zone whose image to set
        zone_id: OmicronZoneUuid,
        #[command(subcommand)]
        image_source: ImageSourceArgs,
    },
    /// set the desired host phase 2 image for an internal disk slot
    SetHostPhase2 {
        /// sled to set the field on
        sled_id: SledOpt,
        /// internal disk slot
        #[clap(value_parser = parse_m2_slot)]
        slot: M2Slot,
        #[command(subcommand)]
        phase_2_source: HostPhase2SourceArgs,
    },
    /// set the remove_mupdate_override field for a sled
    SetRemoveMupdateOverride {
        /// sled to set the field on
        sled_id: SledOpt,

        /// the UUID to set the field to, or "unset"
        value: MupdateOverrideUuidOpt,
    },
    /// set the minimum generation for which target releases are accepted
    ///
    /// At the moment, this just sets the field to the given value. In the
    /// future, we'll likely want to set this based on the current target
    /// release generation.
    #[clap(visible_alias = "set-target-release-min-gen")]
    SetTargetReleaseMinimumGeneration {
        /// the minimum target release generation
        generation: Generation,
    },
    /// expunge a zone
    ExpungeZone { zone_id: OmicronZoneUuid },
    /// mark an expunged zone ready for cleanup
    MarkForCleanup { zone_id: OmicronZoneUuid },
    /// configure an SP update
    SetSpUpdate {
        /// serial number to update
        serial: String,
        /// artifact hash id
        artifact_hash: ArtifactHash,
        /// version
        version: String,
        /// component to update
        #[command(subcommand)]
        component: SpUpdateComponent,
    },
    /// delete a configured SP update
    DeleteSpUpdate {
        /// baseboard serial number whose update to delete
        serial: String,
    },
    /// debug commands that bypass normal checks
    ///
    /// These commands mutate the blueprint directly, bypassing higher-level
    /// planner checks. They're meant for getting into weird states to test
    /// against.
    Debug {
        #[command(subcommand)]
        command: BlueprintEditDebugCommands,
    },
}

#[derive(Debug, Subcommand)]
enum BlueprintEditDebugCommands {
    /// remove a sled from the blueprint
    ///
    /// This bypasses expungement and decommissioning checks, and simply drops
    /// the sled from the blueprint.
    RemoveSled {
        /// the sled to remove
        sled: SledOpt,
    },

    /// Bump a sled's generation number, even if nothing else about the sled has
    /// changed.
    ForceSledGenerationBump {
        /// the sled to bump the sled-agent generation number of
        sled: SledOpt,
    },
}

/// Identifies a sled in a system.
#[derive(Clone, Debug)]
enum SledOpt {
    /// Identifies a sled by its UUID.
    Uuid(SledUuid),
    /// Identifies a sled by its serial number.
    Serial(String),
}

impl SledOpt {
    /// Resolves this sled option into a sled UUID.
    fn to_sled_id(
        &self,
        description: &SystemDescription,
    ) -> anyhow::Result<SledUuid> {
        match self {
            SledOpt::Uuid(uuid) => Ok(*uuid),
            SledOpt::Serial(serial) => description.serial_to_sled_id(&serial),
        }
    }
}

impl FromStr for SledOpt {
    type Err = Infallible;

    fn from_str(s: &str) -> Result<Self, Self::Err> {
        // If the sled looks like a UUID, parse it as that.
        if let Ok(uuid) = s.parse::<SledUuid>() {
            return Ok(SledOpt::Uuid(uuid));
        }

        // We treat anything that doesn't parse as a UUID as a serial number.
        //
        // Can we do something more intelligent here, like looking for a
        // particular prefix? In principle, yes, but in reality there are
        // several different sources of serial numbers:
        //
        // * simulated sleds ("serial0", "serial1", ...)
        // * real sleds ("BRM42220014")
        // * a4x2 ("g0", "g1", ...)
        // * single-sled dev deployments
        //
        // and possibly more. We could exhaustively enumerate all of them, but
        // it's easier to assume that if it doesn't look like a UUID, it's a
        // serial number.
        Ok(Self::Serial(s.to_owned()))
    }
}

#[derive(Clone, Debug)]
enum BlueprintIdOpt {
    /// use the target blueprint
    Target,
    /// use the latest blueprint sorted by time created
    Latest,
    /// use a specific blueprint
    Id(BlueprintUuid),
}

impl FromStr for BlueprintIdOpt {
    type Err = anyhow::Error;

    fn from_str(s: &str) -> Result<Self, Self::Err> {
        match s {
            "latest" => Ok(BlueprintIdOpt::Latest),
            // These values match the ones supported in omdb.
            "current-target" | "current" | "target" => {
                Ok(BlueprintIdOpt::Target)
            }
            _ => Ok(BlueprintIdOpt::Id(s.parse()?)),
        }
    }
}

impl From<BlueprintIdOpt> for BlueprintId {
    fn from(value: BlueprintIdOpt) -> Self {
        match value {
            BlueprintIdOpt::Latest => BlueprintId::Latest,
            BlueprintIdOpt::Target => BlueprintId::Target,
            BlueprintIdOpt::Id(id) => BlueprintId::Id(id),
        }
    }
}

#[derive(Clone, Debug)]
enum CollectionIdOpt {
    /// use the latest collection sorted by time created
    Latest,
    /// use a specific collection
    Id(CollectionUuid),
}

impl FromStr for CollectionIdOpt {
    type Err = anyhow::Error;

    fn from_str(s: &str) -> Result<Self, Self::Err> {
        match s {
            "latest" => Ok(CollectionIdOpt::Latest),
            _ => Ok(CollectionIdOpt::Id(s.parse()?)),
        }
    }
}

impl From<CollectionIdOpt> for CollectionId {
    fn from(value: CollectionIdOpt) -> Self {
        match value {
            CollectionIdOpt::Latest => CollectionId::Latest,
            CollectionIdOpt::Id(id) => CollectionId::Id(id),
        }
    }
}

/// Clap field for an optional mupdate override UUID.
///
/// This structure is similar to `Option`, but is specified separately to:
///
/// 1. Disable clap's magic around `Option`.
/// 2. Provide a custom parser.
///
/// There are other ways to do both 1 and 2 (e.g. specify the type as
/// `std::option::Option`), but when combined they're uglier than this.
#[derive(Clone, Copy, Debug)]
enum MupdateOverrideUuidOpt {
    Unset,
    Set(MupdateOverrideUuid),
}

impl FromStr for MupdateOverrideUuidOpt {
    type Err = newtype_uuid::ParseError;

    fn from_str(s: &str) -> Result<Self, Self::Err> {
        if s == "unset" || s == "none" {
            Ok(MupdateOverrideUuidOpt::Unset)
        } else {
            Ok(MupdateOverrideUuidOpt::Set(s.parse::<MupdateOverrideUuid>()?))
        }
    }
}

impl From<MupdateOverrideUuidOpt> for Option<MupdateOverrideUuid> {
    fn from(value: MupdateOverrideUuidOpt) -> Self {
        match value {
            MupdateOverrideUuidOpt::Unset => None,
            MupdateOverrideUuidOpt::Set(uuid) => Some(uuid),
        }
    }
}

/// Clap field for an optional generation.
///
/// This structure is similar to `Option`, but is specified separately to:
///
/// 1. Disable clap's magic around `Option`.
/// 2. Provide a custom parser.
///
/// There are other ways to do both 1 and 2 (e.g. specify the type as
/// `std::option::Option`), but when combined they're uglier than this.
#[derive(Clone, Copy, Debug)]
enum GenerationOpt {
    Unset,
    Set(Generation),
}

impl FromStr for GenerationOpt {
    type Err = ParseIntError;

    fn from_str(s: &str) -> Result<Self, Self::Err> {
        if s == "unset" || s == "none" {
            Ok(Self::Unset)
        } else {
            Ok(Self::Set(s.parse::<Generation>()?))
        }
    }
}

impl From<GenerationOpt> for Option<Generation> {
    fn from(value: GenerationOpt) -> Self {
        match value {
            GenerationOpt::Unset => None,
            GenerationOpt::Set(generation) => Some(generation),
        }
    }
}

#[derive(Clone, Debug, Subcommand)]
enum SpUpdateComponent {
    /// update the SP itself
    Sp {
        expected_active_version: ArtifactVersion,
        expected_inactive_version: ExpectedVersion,
    },
}

#[derive(Debug, Subcommand)]
enum ImageSourceArgs {
    /// the zone image comes from the `install` dataset
    InstallDataset,
    /// the zone image comes from a specific TUF repo artifact
    Artifact {
        #[clap(value_parser = parse_blueprint_artifact_version)]
        version: BlueprintArtifactVersion,
        hash: ArtifactHash,
    },
}

/// Adding a new zone to a blueprint needs to choose an image source for that
/// zone. Subcommands that add a zone take an optional [`ImageSourceArgs`]
/// parameter. In the (common in test) case where the planning input has no TUF
/// repo at all, the new and old TUF repo policy are identical (i.e., "use the
/// install dataset"), and therefore we have only one logical choice for the
/// image source for any new zone (the install dataset). If a TUF repo _is_
/// involved, we have two choices: use the artifact from the newest TUF repo, or
/// use the artifact from the previous TUF repo policy (which might itself be
/// another TUF repo, or might be the install dataset).
fn image_source_unwrap_or(
    image_source: Option<ImageSourceArgs>,
    planning_input: &PlanningInput,
    zone_kind: ZoneKind,
) -> anyhow::Result<BlueprintZoneImageSource> {
    if let Some(image_source) = image_source {
        Ok(image_source.into())
    } else if planning_input.tuf_repo() == planning_input.old_repo() {
        planning_input
            .tuf_repo()
            .description()
            .zone_image_source(zone_kind)
            .context("could not determine image source")
    } else {
        let mut options = vec!["`install-dataset`".to_string()];
        for (name, repo) in [
            ("previous", planning_input.old_repo()),
            ("current", planning_input.tuf_repo()),
        ] {
            match repo.description().zone_image_source(zone_kind) {
                // Install dataset is already covered, and if either TUF repo is
                // missing an artifact of this kind, it's not an option.
                Ok(BlueprintZoneImageSource::InstallDataset) | Err(_) => (),
                Ok(BlueprintZoneImageSource::Artifact { version, hash }) => {
                    let version = match version {
                        BlueprintArtifactVersion::Available { version } => {
                            version.to_string()
                        }
                        BlueprintArtifactVersion::Unknown => {
                            "unknown".to_string()
                        }
                    };
                    options.push(format!(
                        "`artifact {version} {hash}` (from {name} TUF repo)"
                    ));
                }
            }
        }
        bail!(
            "must specify image source for new zone; options: {}",
            options.join(", ")
        )
    }
}

impl From<ImageSourceArgs> for BlueprintZoneImageSource {
    fn from(value: ImageSourceArgs) -> Self {
        match value {
            ImageSourceArgs::InstallDataset => {
                BlueprintZoneImageSource::InstallDataset
            }
            ImageSourceArgs::Artifact { version, hash } => {
                BlueprintZoneImageSource::Artifact { version, hash }
            }
        }
    }
}

#[derive(Debug, Subcommand)]
enum HostPhase2SourceArgs {
    /// keep the current phase 2 contents
    CurrentContents,
    /// the host phase 2 comes from a specific TUF repo artifact
    Artifact {
        #[clap(value_parser = parse_blueprint_artifact_version)]
        version: BlueprintArtifactVersion,
        hash: ArtifactHash,
    },
}

impl From<HostPhase2SourceArgs> for BlueprintHostPhase2DesiredContents {
    fn from(value: HostPhase2SourceArgs) -> Self {
        match value {
            HostPhase2SourceArgs::CurrentContents => Self::CurrentContents,
            HostPhase2SourceArgs::Artifact { version, hash } => {
                Self::Artifact { version, hash }
            }
        }
    }
}

fn parse_blueprint_artifact_version(
    version: &str,
) -> Result<BlueprintArtifactVersion, ArtifactVersionError> {
    // Treat the literal string "unknown" as an unknown version.
    if version == "unknown" {
        return Ok(BlueprintArtifactVersion::Unknown);
    }

    Ok(BlueprintArtifactVersion::Available {
        version: version.parse::<ArtifactVersion>()?,
    })
}

fn parse_m2_slot(slot: &str) -> anyhow::Result<M2Slot> {
    match slot {
        "A" | "a" | "0" => Ok(M2Slot::A),
        "B" | "b" | "1" => Ok(M2Slot::B),
        _ => bail!("invalid slot `{slot}` (expected `A` or `B`)"),
    }
}

#[derive(Debug, Args)]
struct BlueprintArgs {
    /// id of the blueprint, "latest", or "target"
    blueprint_id: BlueprintIdOpt,
}

#[derive(Debug, Args)]
struct BlueprintDiffDnsArgs {
    /// DNS group (internal or external)
    dns_group: CliDnsGroup,
    /// DNS version to diff against
    dns_version: u32,
    /// id of the blueprint, "latest", or "target"
    blueprint_id: BlueprintIdOpt,
}

#[derive(Clone, Copy, Debug, ValueEnum)]
enum CliDnsGroup {
    Internal,
    External,
}

#[derive(Debug, Args)]
struct BlueprintSaveArgs {
    /// id of the blueprint, "latest", or "target"
    blueprint_id: BlueprintIdOpt,
    /// output file
    filename: Utf8PathBuf,
}

#[derive(Debug, Args)]
struct BlueprintDiffArgs {
    /// id of the first blueprint, "latest", or "target"
    blueprint1_id: BlueprintIdOpt,
    /// id of the second blueprint, "latest", or "target", or None to mean "the
    /// parent of blueprint1"
    blueprint2_id: Option<BlueprintIdOpt>,
}

#[derive(Debug, Subcommand)]
enum SetArgs {
    /// RNG seed for future commands
    Seed { seed: String },
    /// target number of Nexus instances (for planning)
    NumNexus { num_nexus: u16 },
    /// system's external DNS zone name (suffix)
    ExternalDnsZoneName { zone_name: String },
    /// system target release
    TargetRelease {
        /// TUF repo containing release artifacts
        filename: Utf8PathBuf,
    },
    /// planner chicken switches
    ChickenSwitches(SetChickenSwitchesArgs),
}

#[derive(Debug, Args)]
struct SetChickenSwitchesArgs {
    #[clap(flatten)]
    switches: ChickenSwitchesOpts,
}

// Define the switches separately so we can use `group(required = true, multiple
// = true).`
#[derive(Debug, Clone, Args)]
#[group(required = true, multiple = true)]
pub struct ChickenSwitchesOpts {
    #[clap(long, action = ArgAction::Set)]
    add_zones_with_mupdate_override: Option<bool>,
}

impl ChickenSwitchesOpts {
    fn update_if_modified(
        &self,
        current: &PlannerChickenSwitches,
    ) -> Option<PlannerChickenSwitches> {
        let new = PlannerChickenSwitches {
            add_zones_with_mupdate_override: self
                .add_zones_with_mupdate_override
                .unwrap_or(current.add_zones_with_mupdate_override),
        };
        (new != *current).then_some(new)
    }
}

#[derive(Debug, Args)]
struct TufAssembleArgs {
    /// The tufaceous manifest path (relative to this crate's root)
    manifest_path: Utf8PathBuf,

    /// Allow non-semver artifact versions.
    #[clap(long)]
    allow_non_semver: bool,

    #[clap(
        long,
        // Use help here rather than a doc comment because rustdoc doesn't like
        // `<` and `>` in help messages.
        help = "The path to the output [default: repo-<system-version>.zip]"
    )]
    output: Option<Utf8PathBuf>,
}

#[derive(Debug, Args)]
struct LoadArgs {
    /// input file
    filename: Utf8PathBuf,

    /// id of inventory collection to use for sled details
    /// (may be omitted only if the file contains only one collection)
    collection_id: Option<CollectionUuid>,
}

#[derive(Debug, Args)]
struct LoadExampleArgs {
    /// Seed for the RNG that's used to generate the example system.
    ///
    /// If this is provided, the RNG is updated with this seed before the
    /// example system is generated. If it's not provided, the existing RNG is
    /// used.
    #[clap(long)]
    seed: Option<String>,

    /// The number of sleds in the example system.
    #[clap(short = 's', long, default_value_t = ExampleSystemBuilder::DEFAULT_N_SLEDS)]
    nsleds: usize,

    /// The number of disks per sled in the example system.
    #[clap(short = 'd', long, default_value_t = SledBuilder::DEFAULT_NPOOLS)]
    ndisks_per_sled: u8,

    /// Do not create zones in the example system.
    #[clap(short = 'Z', long)]
    no_zones: bool,

    /// Do not create entries for disks in the blueprint.
    #[clap(long)]
    no_disks_in_blueprint: bool,

    /// Set a 0-indexed sled's policy
    #[clap(long, value_name = "INDEX:POLICY")]
    sled_policy: Vec<LoadExampleSledPolicy>,
}

#[derive(Clone, Debug)]
struct LoadExampleSledPolicy {
    /// The index of the sled to set the policy for.
    index: usize,

    /// The policy to set.
    policy: SledPolicy,
}

impl FromStr for LoadExampleSledPolicy {
    type Err = anyhow::Error;

    fn from_str(s: &str) -> Result<Self, Self::Err> {
        let (index, policy) = s
            .split_once(':')
            .context("invalid format, expected <index>:<policy>")?;
        let index = index.parse().with_context(|| {
            format!("error parsing sled index `{index}` as a usize")
        })?;
        let policy = SledPolicyOpt::from_str(
            policy, /* ignore_case */ false,
        )
        .map_err(|_message| {
            // _message is just something like "invalid variant: <value>".
            // We choose to use our own message instead.
            anyhow!(
                "invalid sled policy `{policy}` (possible values: {})",
                SledPolicyOpt::value_variants().iter().join(", "),
            )
        })?;
        Ok(LoadExampleSledPolicy { index, policy: policy.into() })
    }
}

#[derive(Debug, Args)]
struct FileContentsArgs {
    /// input file
    filename: Utf8PathBuf,
}

#[derive(Debug, Args)]
struct SaveArgs {
    /// output file
    filename: Utf8PathBuf,
}

#[derive(Debug, Args)]
struct WipeArgs {
    /// What to wipe
    #[clap(subcommand)]
    command: WipeCommand,
}

#[derive(Debug, Subcommand)]
enum WipeCommand {
    /// Wipe everything
    All,
    /// Wipe the system
    System,
    /// Reset configuration to default
    Config,
    /// Reset RNG state
    Rng,
}

// Command handlers

fn cmd_silo_list(
    sim: &mut ReconfiguratorSim,
) -> anyhow::Result<Option<String>> {
    let mut s = String::new();
    for silo_name in sim.current_state().config().silo_names() {
        swriteln!(s, "{}", silo_name);
    }
    Ok(Some(s))
}

fn cmd_silo_add(
    sim: &mut ReconfiguratorSim,
    args: SiloAddRemoveArgs,
) -> anyhow::Result<Option<String>> {
    let mut state = sim.current_state().to_mut();
    let config = state.config_mut();
    config.add_silo(args.silo_name)?;
    sim.commit_and_bump("reconfigurator-cli silo-add".to_owned(), state);
    Ok(None)
}

fn cmd_silo_remove(
    sim: &mut ReconfiguratorSim,
    args: SiloAddRemoveArgs,
) -> anyhow::Result<Option<String>> {
    let mut state = sim.current_state().to_mut();
    let config = state.config_mut();
    config.remove_silo(args.silo_name)?;
    sim.commit_and_bump("reconfigurator-cli silo-remove".to_owned(), state);
    Ok(None)
}

fn cmd_sled_list(
    sim: &mut ReconfiguratorSim,
) -> anyhow::Result<Option<String>> {
    #[derive(Tabled)]
    #[tabled(rename_all = "SCREAMING_SNAKE_CASE")]
    struct Sled {
        id: SledUuid,
        serial: String,
        nzpools: usize,
        subnet: String,
    }

    let state = sim.current_state();
    let planning_input = state
        .system()
        .description()
        .to_planning_input_builder()
        .context("failed to generate planning input")?
        .build();
    let rows = planning_input.all_sleds(SledFilter::Commissioned).map(
        |(sled_id, sled_details)| Sled {
            id: sled_id,
            serial: sled_details.baseboard_id.serial_number.clone(),
            subnet: sled_details.resources.subnet.net().to_string(),
            nzpools: sled_details.resources.zpools.len(),
        },
    );
    let table = tabled::Table::new(rows)
        .with(tabled::settings::Style::empty())
        .with(tabled::settings::Padding::new(0, 1, 0, 0))
        .to_string();
    Ok(Some(table))
}

fn cmd_sled_add(
    sim: &mut ReconfiguratorSim,
    add: SledAddArgs,
) -> anyhow::Result<Option<String>> {
    let mut state = sim.current_state().to_mut();
    let sled_id = add.sled_id.unwrap_or_else(|| state.rng_mut().next_sled_id());
    let new_sled = SledBuilder::new()
        .id(sled_id)
        .npools(add.ndisks)
        .policy(add.policy.into());
    let system = state.system_mut();
    system.description_mut().sled(new_sled)?;
    // Figure out what serial number this sled was assigned.
    let added_sled = system
        .description()
        .get_sled(sled_id)
        .expect("we just added this sled");
    let serial = match added_sled.sp_state() {
        Some((_, sp_state)) => sp_state.serial_number.clone(),
        None => "(none)".to_owned(),
    };
    sim.commit_and_bump(
        format!("reconfigurator-cli sled-add: {sled_id} (serial: {serial})"),
        state,
    );

    Ok(Some(format!("added sled {} (serial: {})", sled_id, serial)))
}

fn cmd_sled_remove(
    sim: &mut ReconfiguratorSim,
    args: SledRemoveArgs,
) -> anyhow::Result<Option<String>> {
    let mut state = sim.current_state().to_mut();
    let system = state.system_mut();
    let sled_id = args.sled_id.to_sled_id(system.description())?;
    system
        .description_mut()
        .sled_remove(sled_id)
        .context("failed to remove sled")?;
    sim.commit_and_bump(
        format!("reconfigurator-cli sled-remove: {sled_id}"),
        state,
    );
    Ok(Some(format!("removed sled {} from system", sled_id)))
}

fn cmd_sled_show(
    sim: &mut ReconfiguratorSim,
    args: SledArgs,
) -> anyhow::Result<Option<String>> {
    let state = sim.current_state();
    let description = state.system().description();
    let sled_id = args.sled_id.to_sled_id(description)?;
    let stage0_version = description.sled_stage0_version(sled_id)?;
    let stage0_next_version = description.sled_stage0_next_version(sled_id)?;
    let sp_active_version = description.sled_sp_active_version(sled_id)?;
    let sp_inactive_version = description.sled_sp_inactive_version(sled_id)?;
    let rot_active_slot = description.sled_rot_active_slot(sled_id)?;
    let rot_slot_a_version = description.sled_rot_slot_a_version(sled_id)?;
    let rot_slot_b_version = description.sled_rot_slot_b_version(sled_id)?;
    let rot_persistent_boot_preference =
        description.sled_rot_persistent_boot_preference(sled_id)?;
    let rot_pending_persistent_boot_preference =
        description.sled_rot_pending_persistent_boot_preference(sled_id)?;
    let rot_transient_boot_preference =
        description.sled_rot_transient_boot_preference(sled_id)?;
    let planning_input = description
        .to_planning_input_builder()
        .context("failed to generate planning_input builder")?
        .build();
    let sled = planning_input.sled_lookup(args.filter, sled_id)?;
    let sled_resources = &sled.resources;
    let mut s = String::new();
    swriteln!(s, "sled {} ({}, {})", sled_id, sled.policy, sled.state);
    swriteln!(s, "serial {}", sled.baseboard_id.serial_number);
    swriteln!(s, "subnet {}", sled_resources.subnet.net());
    swriteln!(s, "RoT bootloader stage 0 version:   {:?}", stage0_version);
    swriteln!(
        s,
        "RoT bootloader stage 0 next version: {:?}",
        stage0_next_version
    );
    swriteln!(s, "SP active version:   {:?}", sp_active_version);
    swriteln!(s, "SP inactive version: {:?}", sp_inactive_version);
    swriteln!(s, "RoT active slot: {}", rot_active_slot);
    swriteln!(s, "RoT slot A version: {:?}", rot_slot_a_version);
    swriteln!(s, "RoT slot B version: {:?}", rot_slot_b_version);
    swriteln!(
        s,
        "RoT persistent boot preference: {}",
        rot_persistent_boot_preference
    );
    swriteln!(
        s,
        "RoT pending persistent boot preference: {:?}",
        rot_pending_persistent_boot_preference
    );
    swriteln!(
        s,
        "RoT transient boot preference: {:?}",
        rot_transient_boot_preference
    );
    swriteln!(s, "zpools ({}):", sled_resources.zpools.len());
    for (zpool, disk) in &sled_resources.zpools {
        swriteln!(s, "    {:?}", zpool);
        swriteln!(s, "    {:?}", disk);
    }
    Ok(Some(s))
}

fn cmd_sled_set(
    sim: &mut ReconfiguratorSim,
    args: SledSetArgs,
) -> anyhow::Result<Option<String>> {
    let mut state = sim.current_state().to_mut();
    let system = state.system_mut();
    let sled_id = args.sled_id.to_sled_id(system.description())?;

    match args.command {
        SledSetCommand::Policy(SledSetPolicyArgs { policy }) => {
            system.description_mut().sled_set_policy(sled_id, policy.into())?;
            sim.commit_and_bump(
                format!(
                    "reconfigurator-cli sled-set policy: {} to {}",
                    sled_id, policy
                ),
                state,
            );
            Ok(Some(format!("set sled {sled_id} policy to {policy}")))
        }
        SledSetCommand::Visibility(command) => {
            let new = command.to_visibility();
            let prev = system
                .description_mut()
                .sled_set_inventory_visibility(sled_id, new)?;
            if prev == new {
                Ok(Some(format!(
                    "sled {sled_id} inventory visibility was already set to \
                     {new}, so no changes were performed",
                )))
            } else {
                sim.commit_and_bump(
                    format!(
                        "reconfigurator-cli sled-set inventory visibility: {} \
                         from {} to {}",
                        sled_id, prev, new,
                    ),
                    state,
                );
                Ok(Some(format!(
                    "set sled {sled_id} inventory visibility: {prev} -> {new}"
                )))
            }
        }
        SledSetCommand::MupdateOverride(SledSetMupdateOverrideArgs {
            source:
                SledMupdateOverrideSource { mupdate_override_id, with_error },
        }) => {
            let (desc, prev) = if with_error {
                let prev =
                    system.description_mut().sled_set_mupdate_override_error(
                        sled_id,
                        "reconfigurator-cli simulated mupdate-override error"
                            .to_owned(),
                    )?;
                ("error".to_owned(), prev)
            } else {
                let mupdate_override_id =
                    mupdate_override_id.expect("clap ensures that this is set");
                let prev = system.description_mut().sled_set_mupdate_override(
                    sled_id,
                    mupdate_override_id.into(),
                )?;
                let desc = match mupdate_override_id {
                    MupdateOverrideUuidOpt::Set(id) => id.to_string(),
                    MupdateOverrideUuidOpt::Unset => "unset".to_owned(),
                };
                (desc, prev)
            };

            let prev_desc = match prev {
                Ok(Some(id)) => id.to_string(),
                Ok(None) => "unset".to_owned(),
                Err(_) => "error".to_owned(),
            };

            sim.commit_and_bump(
                format!(
                    "reconfigurator-cli sled-set-mupdate-override: {}: {} -> {}",
                    sled_id, prev_desc, desc,
                ),
                state,
            );

            Ok(Some(format!(
                "set sled {} mupdate override: {} -> {}",
                sled_id, prev_desc, desc,
            )))
        }
    }
}

fn cmd_sled_update_install_dataset(
    sim: &mut ReconfiguratorSim,
    args: SledUpdateInstallDatasetArgs,
) -> anyhow::Result<Option<String>> {
    let description = mupdate_source_to_description(sim, &args.source)?;

    let mut state = sim.current_state().to_mut();
    let system = state.system_mut();
    let sled_id = args.sled_id.to_sled_id(system.description())?;
    system
        .description_mut()
        .sled_set_zone_manifest(sled_id, description.to_boot_inventory())?;

    sim.commit_and_bump(
        format!(
            "reconfigurator-cli sled-update-install-dataset: {}",
            description.message,
        ),
        state,
    );
    Ok(Some(format!(
        "sled {}: install dataset updated: {}",
        sled_id, description.message
    )))
}

fn cmd_sled_update_rot_bootlaoder(
    sim: &mut ReconfiguratorSim,
    args: SledUpdateRotBootloaderArgs,
) -> anyhow::Result<Option<String>> {
    let mut labels = Vec::new();
    if let Some(stage0) = &args.stage0 {
        labels.push(format!("stage0 -> {}", stage0));
    }
    if let Some(stage0_next) = &args.stage0_next {
        labels.push(format!("stage0_next -> {}", stage0_next));
    }

    assert!(
        !labels.is_empty(),
        "clap configuration requires that at least one argument is specified"
    );

    let mut state = sim.current_state().to_mut();
    let system = state.system_mut();
    let sled_id = args.sled_id.to_sled_id(system.description())?;
    system.description_mut().sled_update_rot_bootloader_versions(
        sled_id,
        args.stage0,
        args.stage0_next,
    )?;

    sim.commit_and_bump(
        format!(
            "reconfigurator-cli sled-update-rot-bootloader: {}: {}",
            sled_id,
            labels.join(", "),
        ),
        state,
    );

    Ok(Some(format!(
        "set sled {} RoT bootloader versions: {}",
        sled_id,
        labels.join(", ")
    )))
}

fn cmd_sled_update_sp(
    sim: &mut ReconfiguratorSim,
    args: SledUpdateSpArgs,
) -> anyhow::Result<Option<String>> {
    let mut labels = Vec::new();
    if let Some(active) = &args.active {
        labels.push(format!("active -> {}", active));
    }
    if let Some(inactive) = &args.inactive {
        labels.push(format!("inactive -> {}", inactive));
    }

    assert!(
        !labels.is_empty(),
        "clap configuration requires that at least one argument is specified"
    );

    let mut state = sim.current_state().to_mut();
    let system = state.system_mut();
    let sled_id = args.sled_id.to_sled_id(system.description())?;
    system.description_mut().sled_update_sp_versions(
        sled_id,
        args.active,
        args.inactive,
    )?;

    sim.commit_and_bump(
        format!(
            "reconfigurator-cli sled-update-sp: {}: {}",
            sled_id,
            labels.join(", "),
        ),
        state,
    );

    Ok(Some(format!("set sled {} SP versions: {}", sled_id, labels.join(", "))))
}

fn cmd_sled_update_rot(
    sim: &mut ReconfiguratorSim,
    args: SledUpdateRotArgs,
) -> anyhow::Result<Option<String>> {
    let mut labels = Vec::new();

    if let Some(slot_a) = &args.slot_a {
        labels.push(format!("slot a -> {}", slot_a));
    }
    if let Some(slot_b) = &args.slot_b {
        labels.push(format!("slot b -> {}", slot_b));
    }

    assert!(
        !labels.is_empty(),
        "clap configuration requires that at least one argument is specified"
    );

    let mut state = sim.current_state().to_mut();
    state.system_mut().description_mut().sled_update_rot_versions(
        args.sled_id,
        args.slot_a,
        args.slot_b,
    )?;

    sim.commit_and_bump(
        format!(
            "reconfigurator-cli sled-update-rot: {}: {}",
            args.sled_id,
            labels.join(", "),
        ),
        state,
    );

    Ok(Some(format!(
        "set sled {} RoT settings: {}",
        args.sled_id,
        labels.join(", ")
    )))
}

fn cmd_inventory_list(
    sim: &mut ReconfiguratorSim,
) -> anyhow::Result<Option<String>> {
    #[derive(Tabled)]
    #[tabled(rename_all = "SCREAMING_SNAKE_CASE")]
    struct InventoryRow {
        id: CollectionUuid,
        nerrors: usize,
        time_done: String,
    }

    let state = sim.current_state();
    let rows = state.system().all_collections().map(|collection| {
        let id = collection.id;
        InventoryRow {
            id,
            nerrors: collection.errors.len(),
            time_done: humantime::format_rfc3339_millis(
                collection.time_done.into(),
            )
            .to_string(),
        }
    });
    let table = tabled::Table::new(rows)
        .with(tabled::settings::Style::empty())
        .with(tabled::settings::Padding::new(0, 1, 0, 0))
        .to_string();
    Ok(Some(table))
}

fn cmd_inventory_generate(
    sim: &mut ReconfiguratorSim,
) -> anyhow::Result<Option<String>> {
    let mut state = sim.current_state().to_mut();
    let builder = state.to_collection_builder()?;

    // The system carries around Omicron zones, which will make their way into
    // the inventory.
    let inventory = builder.build();

    let rv = format!(
        "generated inventory collection {} from configured sleds",
        inventory.id
    );
    state.system_mut().add_collection(inventory)?;
    sim.commit_and_bump(
        "reconfigurator-cli inventory-generate".to_owned(),
        state,
    );
    Ok(Some(rv))
}

fn cmd_inventory_show(
    sim: &mut ReconfiguratorSim,
    args: InventoryShowArgs,
) -> anyhow::Result<Option<String>> {
    let state = sim.current_state();
    let system = state.system();
    let resolved = system.resolve_collection_id(args.collection_id.into())?;
    let collection = system.get_collection(&resolved)?;

    let mut display = collection.display();
    if let Some(filter) = &args.filter {
        display.apply_cli_filter(filter);
    }
    display.show_long_strings(args.show_long_strings);

    Ok(Some(display.to_string()))
}

fn cmd_blueprint_list(
    sim: &mut ReconfiguratorSim,
) -> anyhow::Result<Option<String>> {
    #[derive(Tabled)]
    #[tabled(rename_all = "SCREAMING_SNAKE_CASE")]
    struct BlueprintRow {
        #[tabled(rename = "T")]
        is_target: &'static str,
        #[tabled(rename = "ENA")]
        enabled: &'static str,
        id: BlueprintUuid,
        parent: Cow<'static, str>,
        time_created: String,
    }

    let state = sim.current_state();

    let target_blueprint = state.system().target_blueprint();
    let mut rows = state.system().all_blueprints().collect::<Vec<_>>();
    rows.sort_unstable_by_key(|blueprint| blueprint.time_created);
    let rows = rows.into_iter().map(|blueprint| {
        let (is_target, enabled) = match target_blueprint {
            Some(t) if t.target_id == blueprint.id => {
                let enabled = if t.enabled { "yes" } else { "no" };
                ("*", enabled)
            }
            _ => ("", ""),
        };
        BlueprintRow {
            is_target,
            enabled,
            id: blueprint.id,
            parent: blueprint
                .parent_blueprint_id
                .map(|s| Cow::Owned(s.to_string()))
                .unwrap_or(Cow::Borrowed("<none>")),
            time_created: humantime::format_rfc3339_millis(
                blueprint.time_created.into(),
            )
            .to_string(),
        }
    });
    let table = tabled::Table::new(rows)
        .with(tabled::settings::Style::empty())
        .with(tabled::settings::Padding::new(0, 1, 0, 0))
        .to_string();
    Ok(Some(table))
}

fn cmd_blueprint_blippy(
    sim: &mut ReconfiguratorSim,
    args: BlueprintArgs,
) -> anyhow::Result<Option<String>> {
    let state = sim.current_state();
    let resolved_id =
        state.system().resolve_blueprint_id(args.blueprint_id.into())?;
    let blueprint = state.system().get_blueprint(&resolved_id)?;
    let report =
        Blippy::new(&blueprint).into_report(BlippyReportSortKey::Severity);
    Ok(Some(format!("{}", report.display())))
}

fn cmd_blueprint_plan(
    sim: &mut ReconfiguratorSim,
    args: BlueprintPlanArgs,
) -> anyhow::Result<Option<String>> {
    let mut state = sim.current_state().to_mut();
    let rng = state.rng_mut().next_planner_rng();
    let system = state.system_mut();

    let parent_blueprint_id =
        system.resolve_blueprint_id(args.parent_blueprint_id.into())?;
    let parent_blueprint = system.get_blueprint(&parent_blueprint_id)?;
    let collection = match args.collection_id {
        Some(collection_id) => {
            let resolved =
                system.resolve_collection_id(collection_id.into())?;
            system.get_collection(&resolved)?
        }
        None => {
            let mut all_collections_iter = system.all_collections();
            match all_collections_iter.len() {
                0 => bail!("cannot plan blueprint with no loaded collections"),
                1 => all_collections_iter.next().expect("iter length is 1"),
                _ => bail!(
                    "blueprint-plan: must specify collection ID (one of {:?})",
                    all_collections_iter.map(|c| c.id).join(", ")
                ),
            }
        }
    };

    let creator = "reconfigurator-sim";
    let planning_input = sim
        .planning_input(parent_blueprint)
        .context("failed to construct planning input")?;
    let planner = Planner::new_based_on(
        sim.log.clone(),
        parent_blueprint,
        &planning_input,
        creator,
        collection,
    )
    .context("creating planner")?
    .with_rng(rng);

    let blueprint = planner.plan().context("generating blueprint")?;
    let rv = format!(
        "generated blueprint {} based on parent blueprint {}",
        blueprint.id, parent_blueprint.id,
    );
    system.add_blueprint(blueprint)?;

    sim.commit_and_bump("reconfigurator-cli blueprint-plan".to_owned(), state);

    Ok(Some(rv))
}

fn cmd_blueprint_edit(
    sim: &mut ReconfiguratorSim,
    args: BlueprintEditArgs,
) -> anyhow::Result<Option<String>> {
    let mut state = sim.current_state().to_mut();
    let rng = state.rng_mut().next_planner_rng();
    let system = state.system_mut();

    let resolved_id = system.resolve_blueprint_id(args.blueprint_id.into())?;
    let blueprint = system.get_blueprint(&resolved_id)?;
    let creator = args.creator.as_deref().unwrap_or("reconfigurator-cli");
    let planning_input = sim
        .planning_input(blueprint)
        .context("failed to create planning input")?;

    // TODO: We may want to do something other than just using the latest
    // collection -- add a way to specify which collection to use.
    let latest_collection = system
        .all_collections()
        .max_by_key(|c| c.time_started)
        .map(|c| c.clone())
        .unwrap_or_else(|| CollectionBuilder::new("sim").build());

    let mut builder = BlueprintBuilder::new_based_on(
        &sim.log,
        blueprint,
        &planning_input,
        &latest_collection,
        creator,
    )
    .context("creating blueprint builder")?;
    builder.set_rng(rng);

    if let Some(comment) = args.comment {
        builder.comment(comment);
    }

    let label = match args.edit_command {
        BlueprintEditCommands::AddNexus { sled_id, image_source } => {
            let sled_id = sled_id.to_sled_id(system.description())?;
            let image_source = image_source_unwrap_or(
                image_source,
                &planning_input,
                ZoneKind::Nexus,
            )?;
            builder
                .sled_add_zone_nexus(sled_id, image_source)
                .context("failed to add Nexus zone")?;
            format!("added Nexus zone to sled {}", sled_id)
        }
        BlueprintEditCommands::AddCockroach { sled_id, image_source } => {
            let sled_id = sled_id.to_sled_id(system.description())?;
            let image_source = image_source_unwrap_or(
                image_source,
                &planning_input,
                ZoneKind::CockroachDb,
            )?;
            builder
                .sled_add_zone_cockroachdb(sled_id, image_source)
                .context("failed to add CockroachDB zone")?;
            format!("added CockroachDB zone to sled {}", sled_id)
        }
        BlueprintEditCommands::SetRemoveMupdateOverride { sled_id, value } => {
            let sled_id = sled_id.to_sled_id(system.description())?;
            builder
                .sled_set_remove_mupdate_override(sled_id, value.into())
                .context("failed to set remove_mupdate_override")?;
            match value {
                MupdateOverrideUuidOpt::Unset => {
                    "unset remove_mupdate_override".to_owned()
                }
                MupdateOverrideUuidOpt::Set(uuid) => {
                    format!("set remove_mupdate_override to {uuid}")
                }
            }
        }
        BlueprintEditCommands::SetTargetReleaseMinimumGeneration {
            generation,
        } => {
            builder
                .set_target_release_minimum_generation(
                    blueprint.target_release_minimum_generation,
                    generation,
                )
                .context("failed to set target release minimum generation")?;
            format!("set target release minimum generation to {generation}")
        }
        BlueprintEditCommands::SetZoneImage { zone_id, image_source } => {
            let sled_id = sled_with_zone(&builder, &zone_id)?;
            let source = BlueprintZoneImageSource::from(image_source);
            let rv = format!(
                "set sled {sled_id} zone {zone_id} image source to {source}\n\
                 warn: no validation is done on the requested image source"
            );
            builder
                .sled_set_zone_source(sled_id, zone_id, source)
                .context("failed to set image source")?;
            rv
        }
        BlueprintEditCommands::SetHostPhase2 {
            sled_id,
            slot,
            phase_2_source,
        } => {
            let sled_id = sled_id.to_sled_id(system.description())?;
            let source =
                BlueprintHostPhase2DesiredContents::from(phase_2_source);
            let rv = format!(
                "set sled {sled_id} host phase 2 slot {slot:?} source to \
                 {source}\n\
                 warn: no validation is done on the requested source"
            );
            builder
                .sled_set_host_phase_2_slot(sled_id, slot, source)
                .context("failed to set host phase 2 source")?;
            rv
        }
        BlueprintEditCommands::ExpungeZone { zone_id } => {
            let sled_id = sled_with_zone(&builder, &zone_id)?;
            builder
                .sled_expunge_zone(sled_id, zone_id)
                .context("failed to expunge zone")?;
            format!("expunged zone {zone_id} from sled {sled_id}")
        }
        BlueprintEditCommands::MarkForCleanup { zone_id } => {
            let sled_id = sled_with_zone(&builder, &zone_id)?;
            builder
                .sled_mark_expunged_zone_ready_for_cleanup(sled_id, zone_id)
                .context("failed to mark zone ready for cleanup")?;
            format!("marked zone {zone_id} ready for cleanup")
        }
        BlueprintEditCommands::SetSpUpdate {
            serial,
            artifact_hash,
            version,
            component,
        } => {
            let (baseboard_id, sp) = latest_collection
                .sps
                .iter()
                .find(|(b, _)| b.serial_number == serial)
                .ok_or_else(|| {
                    anyhow!("unknown baseboard serial: {serial:?}")
                })?;

            let details = match component {
                SpUpdateComponent::Sp {
                    expected_active_version,
                    expected_inactive_version,
                } => PendingMgsUpdateDetails::Sp {
                    expected_active_version,
                    expected_inactive_version,
                },
            };

            let artifact_version = ArtifactVersion::new(version)
                .context("parsing artifact version")?;

            let update = PendingMgsUpdate {
                baseboard_id: baseboard_id.clone(),
                sp_type: sp.sp_type,
                slot_id: sp.sp_slot,
                details,
                artifact_hash,
                artifact_version,
            };

            builder.pending_mgs_update_insert(update);
            format!(
                "configured update for serial {serial}\n\
                 warn: no validation is done on the requested artifact \
                 hash or version"
            )
        }
        BlueprintEditCommands::DeleteSpUpdate { serial } => {
            let baseboard_id = latest_collection
                .baseboards
                .iter()
                .find(|b| b.serial_number == serial)
                .ok_or_else(|| {
                    anyhow!("unknown baseboard serial: {serial:?}")
                })?;
            builder.pending_mgs_update_delete(baseboard_id);
            format!("deleted configured update for serial {serial}")
        }
        BlueprintEditCommands::Debug {
            command: BlueprintEditDebugCommands::RemoveSled { sled },
        } => {
            let sled_id = sled.to_sled_id(system.description())?;
            builder.debug_sled_remove(sled_id)?;
            format!("debug: removed sled {sled_id} from blueprint")
        }
        BlueprintEditCommands::Debug {
            command:
                BlueprintEditDebugCommands::ForceSledGenerationBump { sled },
        } => {
            let sled_id = sled.to_sled_id(system.description())?;
            builder.debug_sled_force_generation_bump(sled_id)?;
            format!("debug: forced sled {sled_id} generation bump")
        }
    };

    let mut new_blueprint = builder.build();

    // Normally `builder.build()` would construct the cockroach fingerprint
    // based on what we read from CRDB and put into the planning input, but
    // since we don't have a CRDB we had to make something up for our planning
    // input's CRDB fingerprint. In the absense of a better alternative, we'll
    // just copy our parent's CRDB fingerprint and carry it forward.
    new_blueprint
        .cockroachdb_fingerprint
        .clone_from(&blueprint.cockroachdb_fingerprint);

    let rv = format!(
        "blueprint {} created from {}: {}",
        new_blueprint.id, resolved_id, label
    );
    system.add_blueprint(new_blueprint)?;

    sim.commit_and_bump("reconfigurator-cli blueprint-edit".to_owned(), state);
    Ok(Some(rv))
}

fn sled_with_zone(
    builder: &BlueprintBuilder<'_>,
    zone_id: &OmicronZoneUuid,
) -> anyhow::Result<SledUuid> {
    let mut parent_sled_id = None;

    for sled_id in builder.sled_ids_with_zones() {
        if builder
            .current_sled_zones(sled_id, BlueprintZoneDisposition::any)
            .any(|z| z.id == *zone_id)
        {
            parent_sled_id = Some(sled_id);
            break;
        }
    }

    parent_sled_id
        .ok_or_else(|| anyhow!("could not find parent sled for zone {zone_id}"))
}

fn cmd_blueprint_show(
    sim: &mut ReconfiguratorSim,
    args: BlueprintArgs,
) -> anyhow::Result<Option<String>> {
    let state = sim.current_state();
    let blueprint =
        state.system().resolve_and_get_blueprint(args.blueprint_id.into())?;
    Ok(Some(format!("{}", blueprint.display())))
}

fn cmd_blueprint_diff(
    sim: &mut ReconfiguratorSim,
    args: BlueprintDiffArgs,
) -> anyhow::Result<Option<String>> {
    let mut rv = String::new();
    let blueprint1_id = args.blueprint1_id;

    let state = sim.current_state();
    let blueprint =
        state.system().resolve_and_get_blueprint(blueprint1_id.into())?;
    let (blueprint1, blueprint2) = if let Some(blueprint2_arg) =
        args.blueprint2_id
    {
        // Two blueprint ids were provided.  Diff from the first to the second.
        let blueprint1 = blueprint;
        let blueprint2 =
            state.system().resolve_and_get_blueprint(blueprint2_arg.into())?;
        (blueprint1, blueprint2)
    } else if let Some(parent_id) = blueprint.parent_blueprint_id {
        // Only one blueprint id was provided.  Diff from that blueprint's
        // parent to the blueprint.
        let blueprint1 = state
            .system()
            .resolve_and_get_blueprint(BlueprintId::Id(parent_id))?;
        let blueprint2 = blueprint;
        (blueprint1, blueprint2)
    } else {
        bail!(
            "`blueprint2_id` was not specified and blueprint1 has no \
             parent blueprint"
        );
    };

    let sled_diff = blueprint2.diff_since_blueprint(&blueprint1);
    swriteln!(rv, "{}", sled_diff.display());

    // Diff'ing DNS is a little trickier.  First, compute what DNS should be for
    // each blueprint.  To do that we need to construct a list of sleds suitable
    // for the executor.
    let sleds_by_id = make_sleds_by_id(state.system().description())?;
    let internal_dns_config1 = blueprint_internal_dns_config(
        &blueprint1,
        &sleds_by_id,
        &Default::default(),
    )?;
    let internal_dns_config2 = blueprint_internal_dns_config(
        &blueprint2,
        &sleds_by_id,
        &Default::default(),
    )?;
    let dns_diff = DnsDiff::new(&internal_dns_config1, &internal_dns_config2)
        .context("failed to assemble DNS diff")?;
    swriteln!(rv, "internal DNS:\n{}", dns_diff);

    let external_dns_zone_name = state.config().external_dns_zone_name();
    let external_dns_config1 = blueprint_external_dns_config(
        &blueprint1,
        state.config().silo_names(),
        external_dns_zone_name.to_owned(),
    );
    let external_dns_config2 = blueprint_external_dns_config(
        &blueprint2,
        state.config().silo_names(),
        external_dns_zone_name.to_owned(),
    );
    let dns_diff = DnsDiff::new(&external_dns_config1, &external_dns_config2)
        .context("failed to assemble external DNS diff")?;
    swriteln!(rv, "external DNS:\n{}", dns_diff);

    Ok(Some(rv))
}

fn make_sleds_by_id(
    system: &SystemDescription,
) -> Result<IdOrdMap<execution::Sled>, anyhow::Error> {
    let collection = system
        .to_collection_builder()
        .context(
            "unexpectedly failed to create collection for current set of sleds",
        )?
        .build();
    let sleds_by_id: IdOrdMap<_> = collection
        .sled_agents
        .iter()
        .map(|sa| {
            let sled = execution::Sled::new(
                sa.sled_id,
                SledPolicy::InService {
                    provision_policy: SledProvisionPolicy::Provisionable,
                },
                sa.sled_agent_address,
                REPO_DEPOT_PORT,
                sa.sled_role,
            );
            sled
        })
        .collect();
    Ok(sleds_by_id)
}

fn cmd_blueprint_diff_dns(
    sim: &mut ReconfiguratorSim,
    args: BlueprintDiffDnsArgs,
) -> anyhow::Result<Option<String>> {
    let dns_group = args.dns_group;
    let dns_version = Generation::from(args.dns_version);
    let blueprint_id = args.blueprint_id;

    let state = sim.current_state();
    let blueprint =
        state.system().resolve_and_get_blueprint(blueprint_id.into())?;

    let existing_dns_config = match dns_group {
        CliDnsGroup::Internal => {
            state.system().get_internal_dns(dns_version)?
        }
        CliDnsGroup::External => {
            state.system().get_external_dns(dns_version)?
        }
    };

    let blueprint_dns_zone = match dns_group {
        CliDnsGroup::Internal => {
            let sleds_by_id = make_sleds_by_id(state.system().description())?;
            blueprint_internal_dns_config(
                blueprint,
                &sleds_by_id,
                &Default::default(),
            )?
        }
        CliDnsGroup::External => blueprint_external_dns_config(
            blueprint,
            state.config().silo_names(),
            state.config().external_dns_zone_name().to_owned(),
        ),
    };

    let existing_dns_zone = existing_dns_config.sole_zone()?;
    let dns_diff = DnsDiff::new(&existing_dns_zone, &blueprint_dns_zone)
        .context("failed to assemble DNS diff")?;
    Ok(Some(dns_diff.to_string()))
}

fn cmd_blueprint_save(
    sim: &mut ReconfiguratorSim,
    args: BlueprintSaveArgs,
) -> anyhow::Result<Option<String>> {
    let blueprint_id = args.blueprint_id;

    let state = sim.current_state();
    let resolved_id =
        state.system().resolve_blueprint_id(blueprint_id.into())?;
    let blueprint = state.system().get_blueprint(&resolved_id)?;

    let output_path = &args.filename;
    let output_str = serde_json::to_string_pretty(&blueprint)
        .context("serializing blueprint")?;
    std::fs::write(&output_path, &output_str)
        .with_context(|| format!("write {:?}", output_path))?;
    Ok(Some(format!("saved {} to {:?}", resolved_id, output_path)))
}

fn cmd_save(
    sim: &mut ReconfiguratorSim,
    args: SaveArgs,
) -> anyhow::Result<Option<String>> {
    let state = sim.current_state();
    let saved = state.to_serializable()?;

    let output_path = &args.filename;
    let output_str =
        serde_json::to_string_pretty(&saved).context("serializing state")?;
    std::fs::write(&output_path, &output_str)
        .with_context(|| format!("write {:?}", output_path))?;
    Ok(Some(format!(
        "saved planning input, collections, and blueprints to {:?}",
        output_path
    )))
}

fn cmd_wipe(
    sim: &mut ReconfiguratorSim,
    args: WipeArgs,
) -> anyhow::Result<Option<String>> {
    let mut state = sim.current_state().to_mut();
    let output = match args.command {
        WipeCommand::All => {
            state.system_mut().wipe();
            state.config_mut().wipe();
            state.rng_mut().reset_state();
            format!(
                "- wiped system, reconfigurator-sim config, and RNG state\n
                 - reset seed to {}",
                state.rng_mut().seed()
            )
        }
        WipeCommand::System => {
            state.system_mut().wipe();
            "wiped system".to_string()
        }
        WipeCommand::Config => {
            state.config_mut().wipe();
            "wiped reconfigurator-sim config".to_string()
        }
        WipeCommand::Rng => {
            // Don't allow wiping the RNG state if the system is non-empty.
            // Wiping the RNG state is likely to cause duplicate IDs to be
            // generated.
            if !state.system_mut().is_empty() {
                bail!(
                    "cannot wipe RNG state with non-empty system: \
                     run `wipe system` first"
                );
            }
            state.rng_mut().reset_state();
            format!(
                "- wiped RNG state\n- reset seed to {}",
                state.rng_mut().seed()
            )
        }
    };

    sim.commit_and_bump(output.clone(), state);
    Ok(Some(output))
}

fn cmd_show(sim: &mut ReconfiguratorSim) -> anyhow::Result<Option<String>> {
    let mut s = String::new();
    let state = sim.current_state();

    swriteln!(
        s,
        "configured external DNS zone name: {}",
        state.config().external_dns_zone_name(),
    );
    swriteln!(
        s,
        "configured silo names: {}",
        state
            .config()
            .silo_names()
            .map(|s| s.as_str())
            .collect::<Vec<_>>()
            .join(", ")
    );
    swriteln!(
        s,
        "internal DNS generations: {}",
        state
            .system()
            .all_internal_dns()
            .map(|params| params.generation.to_string())
            .collect::<Vec<_>>()
            .join(", "),
    );
    swriteln!(
        s,
        "external DNS generations: {}",
        state
            .system()
            .all_external_dns()
            .map(|params| params.generation.to_string())
            .collect::<Vec<_>>()
            .join(", "),
    );
    swriteln!(
        s,
        "target number of Nexus instances: {}",
        state
            .config()
            .num_nexus()
            .map_or_else(|| "default".to_owned(), |n| n.to_string())
    );

    let target_release = state.system().description().target_release();
    match target_release.description() {
        TargetReleaseDescription::TufRepo(tuf_desc) => {
            swriteln!(
                s,
                "target release (generation {}): {} ({})",
                target_release.target_release_generation,
                tuf_desc.repo.system_version,
                tuf_desc.repo.file_name
            );
            for artifact in &tuf_desc.artifacts {
                swriteln!(
                    s,
                    "    artifact: {} {} ({} version {})",
                    artifact.hash,
                    artifact.id.kind,
                    artifact.id.name,
                    artifact.id.version
                );
            }
        }
        TargetReleaseDescription::Initial => {
            swriteln!(
                s,
                "target release (generation {}): unset",
                target_release.target_release_generation,
            );
        }
    }
    swriteln!(s, "chicken switches:");
    // No need for swriteln! here because .display() adds its own newlines at
    // the end.
    swrite!(
        s,
        "{}",
        state.system().description().get_chicken_switches().display()
    );

    Ok(Some(s))
}

fn cmd_set(
    sim: &mut ReconfiguratorSim,
    args: SetArgs,
) -> anyhow::Result<Option<String>> {
    let mut state = sim.current_state().to_mut();
    let rv = match args {
        SetArgs::Seed { seed } => {
            // In this case, reset the RNG state to the provided seed.
            let rv = format!("new RNG seed: {seed}");
            state.rng_mut().set_seed(seed);
            rv
        }
        SetArgs::NumNexus { num_nexus } => {
            let rv = format!(
                "target number of Nexus zones: {:?} -> {}",
                state.config_mut().num_nexus(),
                num_nexus
            );
            state.config_mut().set_num_nexus(num_nexus);
            state
                .system_mut()
                .description_mut()
                .target_nexus_zone_count(usize::from(num_nexus));
            rv
        }
        SetArgs::ExternalDnsZoneName { zone_name } => {
            let rv = format!(
                "external DNS zone name: {:?} -> {:?}",
                state.config_mut().external_dns_zone_name(),
                zone_name
            );
            state.config_mut().set_external_dns_zone_name(zone_name);
            rv
        }
        SetArgs::TargetRelease { filename } => {
            let description =
                extract_tuf_repo_description(&sim.log, &filename)?;
            state.system_mut().description_mut().set_target_release(
                TargetReleaseDescription::TufRepo(description),
            );
            format!("set target release based on {}", filename)
        }
        SetArgs::ChickenSwitches(args) => {
            let current =
                state.system_mut().description().get_chicken_switches();
            if let Some(new) = args.switches.update_if_modified(&current) {
                state.system_mut().description_mut().set_chicken_switches(new);
                let diff = current.diff(&new);
                format!("chicken switches updated:\n{}", diff.display())
            } else {
                format!(
                    "no changes to chicken switches:\n{}",
                    current.display()
                )
            }
        }
    };

    sim.commit_and_bump(format!("reconfigurator-cli set: {}", rv), state);
    Ok(Some(rv))
}

/// Converts a mupdate source to a TUF repo description.
fn mupdate_source_to_description(
    sim: &ReconfiguratorSim,
    source: &SledMupdateSource,
) -> anyhow::Result<SimTufRepoDescription> {
    let manifest_source = match source.mupdate_id {
        Some(mupdate_id) => {
            OmicronZoneManifestSource::Installinator { mupdate_id }
        }
        None => OmicronZoneManifestSource::SledAgent,
    };
    if let Some(repo_path) = &source.valid.from_repo {
        let description = extract_tuf_repo_description(&sim.log, repo_path)?;
        let mut sim_source = SimTufRepoSource::new(
            description,
            manifest_source,
            format!("from repo at {repo_path}"),
        )?;
        sim_source.simulate_zone_errors(&source.with_zone_error)?;
        Ok(SimTufRepoDescription::new(sim_source))
    } else if source.valid.to_target_release {
        let description = sim
            .current_state()
            .system()
            .description()
            .target_release()
            .description();
        match description {
            TargetReleaseDescription::Initial => {
                bail!(
                    "cannot mupdate zones without a target release \
                     (use `set target-release` or --from-repo)"
                )
            }
            TargetReleaseDescription::TufRepo(desc) => {
                let mut sim_source = SimTufRepoSource::new(
                    desc.clone(),
                    manifest_source,
                    "to target release".to_owned(),
                )?;
                sim_source.simulate_zone_errors(&source.with_zone_error)?;
                Ok(SimTufRepoDescription::new(sim_source))
            }
        }
    } else if source.with_manifest_error {
        Ok(SimTufRepoDescription::new_error(
            "simulated error obtaining zone manifest".to_owned(),
        ))
    } else {
        bail!("an update source must be specified")
    }
}

fn extract_tuf_repo_description(
    log: &slog::Logger,
    filename: &Utf8Path,
) -> anyhow::Result<TufRepoDescription> {
    let file = std::fs::File::open(filename)
        .with_context(|| format!("open {:?}", filename))?;
    let buf = std::io::BufReader::new(file);
    let rt =
        tokio::runtime::Runtime::new().context("creating tokio runtime")?;
    let repo_hash = ArtifactHash([0; 32]);
    let artifacts_with_plan = rt.block_on(async {
        ArtifactsWithPlan::from_zip(
            buf,
            None,
            repo_hash,
            ControlPlaneZonesMode::Split,
            VerificationMode::BlindlyTrustAnything,
            log,
        )
        .await
        .with_context(|| format!("unpacking {:?}", filename))
    })?;
    let description = artifacts_with_plan.description().clone();
    Ok(description)
}

fn cmd_tuf_assemble(
    sim: &ReconfiguratorSim,
    args: TufAssembleArgs,
) -> anyhow::Result<Option<String>> {
    let manifest_path = if args.manifest_path.is_absolute() {
        args.manifest_path.clone()
    } else {
        // Use CARGO_MANIFEST_DIR to resolve relative paths.
        let dir = std::env::var("CARGO_MANIFEST_DIR").context(
            "CARGO_MANIFEST_DIR not set in environment \
             (are you running with `cargo run`?)",
        )?;
        let mut dir = Utf8PathBuf::from(dir);
        dir.push(&args.manifest_path);
        dir
    };

    // Obtain the system version from the manifest.
    let manifest =
        ArtifactManifest::from_path(&manifest_path).with_context(|| {
            format!("error parsing manifest from `{manifest_path}`")
        })?;

    let output_path = if let Some(output_path) = &args.output {
        output_path.clone()
    } else {
        // This is relative to the current directory.
        Utf8PathBuf::from(format!("repo-{}.zip", manifest.system_version))
    };

    if output_path.exists() {
        bail!("output path `{output_path}` already exists");
    }

    // Just use a fixed key for now.
    //
    // In the future we may want to test changing the TUF key.
    let mut tufaceous_args = vec![
        "tufaceous",
        "--key",
        DEFAULT_TUFACEOUS_KEY,
        "assemble",
        manifest_path.as_str(),
        output_path.as_str(),
    ];
    if args.allow_non_semver {
        tufaceous_args.push("--allow-non-semver");
    }
    let args = tufaceous::Args::try_parse_from(tufaceous_args)
        .expect("args are valid so this shouldn't fail");
    let rt =
        tokio::runtime::Runtime::new().context("creating tokio runtime")?;
    rt.block_on(async move { args.exec(&sim.log).await })
        .context("error executing tufaceous assemble")?;

    let rv = format!(
        "created {} for system version {}",
        output_path, manifest.system_version,
    );
    Ok(Some(rv))
}

fn read_file(
    input_path: &camino::Utf8Path,
) -> anyhow::Result<UnstableReconfiguratorState> {
    let file = std::fs::File::open(input_path)
        .with_context(|| format!("open {:?}", input_path))?;
    let bufread = std::io::BufReader::new(file);
    serde_json::from_reader(bufread)
        .with_context(|| format!("read {:?}", input_path))
}

fn cmd_load(
    sim: &mut ReconfiguratorSim,
    args: LoadArgs,
) -> anyhow::Result<Option<String>> {
    let mut state = sim.current_state().to_mut();
    if !state.system_mut().is_empty() {
        bail!(
            "changes made to simulated system: run `wipe system` before \
              loading"
        );
    }

    let input_path = args.filename;
    let collection_id = args.collection_id;
    let loaded = read_file(&input_path)?;

    let result = state.load_serialized(loaded, collection_id)?;

    sim.commit_and_bump(
        format!("reconfigurator-sim: load {:?}", input_path),
        state,
    );

    let mut s = String::new();

    swriteln!(s, "loaded data from {:?}", input_path);

    if !result.warnings.is_empty() {
        swriteln!(s, "warnings:");
        for warning in result.warnings {
            swriteln!(s, "  {}", warning);
        }
    }

    swriteln!(s, "result:\n  system:");
    {
        let mut writer = IndentWriter::new("    ", &mut s);
        // It's assumed that the result.system Display impl always ends in a
        // newline, so we use `write!` instead of `writeln!`.
        write!(writer, "{}", result.system)?;
    }
    swriteln!(s, "  config:");
    {
        let mut writer = IndentWriter::new("    ", &mut s);
        // It's assumed that the result.config Display impl always ends in a
        // newline, so we use `write!` instead of `writeln!`.
        write!(writer, "{}", result.config)?;
    }

    Ok(Some(s))
}

fn cmd_load_example(
    sim: &mut ReconfiguratorSim,
    args: LoadExampleArgs,
) -> anyhow::Result<Option<String>> {
    let mut s = String::new();
    let mut state = sim.current_state().to_mut();
    if !state.system_mut().is_empty() {
        bail!(
            "changes made to simulated system: run `wipe system` before \
             loading"
        );
    }

    // Generate the example system.
    match args.seed {
        Some(seed) => {
            // In this case, reset the RNG state to the provided seed.
            swriteln!(s, "setting new RNG seed: {}", seed);
            state.rng_mut().set_seed(seed);
        }
        None => {
            // In this case, use the existing RNG state.
            swriteln!(
                s,
                "using existing RNG state (seed: {})",
                state.rng_mut().seed()
            );
        }
    };
    let rng = state.rng_mut().next_example_rng();

    let mut builder = ExampleSystemBuilder::new_with_rng(&sim.log, rng)
        .nsleds(args.nsleds)
        .ndisks_per_sled(args.ndisks_per_sled)
        .nexus_count(
            state
                .config_mut()
                .num_nexus()
                .map_or(NEXUS_REDUNDANCY, |n| n.into()),
        )
        .external_dns_count(3)
        .context("invalid external DNS zone count")?
        .create_zones(!args.no_zones)
        .create_disks_in_blueprint(!args.no_disks_in_blueprint);
    for sled_policy in args.sled_policy {
        builder = builder
            .with_sled_policy(sled_policy.index, sled_policy.policy)
            .context("setting sled policy")?;
    }

    let (example, blueprint) = builder.build();

    // Generate the internal and external DNS configs based on the blueprint.
    let sleds_by_id = make_sleds_by_id(&example.system)?;
    let internal_dns = blueprint_internal_dns_config(
        &blueprint,
        &sleds_by_id,
        &Default::default(),
    )?;
    let external_dns_zone_name =
        state.config_mut().external_dns_zone_name().to_owned();
    let external_dns = blueprint_external_dns_config(
        &blueprint,
        state.config_mut().silo_names(),
        external_dns_zone_name,
    );

    let blueprint_id = blueprint.id;
    let collection_id = example.collection.id;

    state
        .system_mut()
        .load_example(example, blueprint, internal_dns, external_dns)
        .expect("already checked non-empty state above");
    sim.commit_and_bump("reconfigurator-cli load-example".to_owned(), state);

    Ok(Some(format!(
        "loaded example system with:\n\
         - collection: {collection_id}\n\
         - blueprint: {blueprint_id}",
    )))
}

fn cmd_file_contents(args: FileContentsArgs) -> anyhow::Result<Option<String>> {
    let loaded = read_file(&args.filename)?;

    let mut s = String::new();

    for (sled_id, sled_resources) in
        loaded.planning_input.all_sled_resources(SledFilter::Commissioned)
    {
        swriteln!(
            s,
            "sled: {} (subnet: {}, zpools: {})",
            sled_id,
            sled_resources.subnet.net(),
            sled_resources.zpools.len()
        );
    }

    for collection in loaded.collections {
        swriteln!(
            s,
            "collection: {} (errors: {}, completed at: {})",
            collection.id,
            collection.errors.len(),
            humantime::format_rfc3339_millis(collection.time_done.into())
                .to_string(),
        );
    }

    for blueprint in loaded.blueprints {
        swriteln!(
            s,
            "blueprint:  {} (created at: {})",
            blueprint.id,
            blueprint.time_created
        );
    }

    swriteln!(s, "internal DNS generations: {:?}", loaded.internal_dns.keys(),);
    swriteln!(s, "external DNS generations: {:?}", loaded.external_dns.keys(),);
    swriteln!(s, "silo names: {:?}", loaded.silo_names);
    swriteln!(
        s,
        "external DNS zone names: {}",
        loaded.external_dns_zone_names.join(", ")
    );

    Ok(Some(s))
}<|MERGE_RESOLUTION|>--- conflicted
+++ resolved
@@ -293,13 +293,10 @@
     SledSet(SledSetArgs),
     /// update the install dataset on a sled, simulating a mupdate
     SledUpdateInstallDataset(SledUpdateInstallDatasetArgs),
-<<<<<<< HEAD
     /// simulate updating the sled's RoT versions
     SledUpdateRot(SledUpdateRotArgs),
-=======
     /// simulate updating the sled's RoT Bootloader versions
     SledUpdateRotBootloader(SledUpdateRotBootloaderArgs),
->>>>>>> ddce3b68
     /// simulate updating the sled's SP versions
     SledUpdateSp(SledUpdateSpArgs),
 
