--- conflicted
+++ resolved
@@ -34,6 +34,7 @@
 use omicron_common::api::external::Name;
 use omicron_uuid_kinds::CollectionUuid;
 use omicron_uuid_kinds::ExternalIpUuid;
+use omicron_uuid_kinds::GenericUuid;
 use omicron_uuid_kinds::SledUuid;
 use omicron_uuid_kinds::VnicUuid;
 use reedline::{Reedline, Signal};
@@ -165,16 +166,10 @@
                     .add_omicron_zone_external_ip(zone.id, external_ip)
                     .context("adding omicron zone external IP")?;
             }
-<<<<<<< HEAD
-            if let Some(nic) = zone.zone_type.service_vnic() {
-                let nic = ServiceNetworkInterface {
+            if let Some(nic) = zone.zone_type.opte_vnic() {
+                let nic = OmicronZoneNic {
                     // TODO-cleanup use `TypedUuid` everywhere
                     id: VnicUuid::from_untyped_uuid(nic.id),
-=======
-            if let Some(nic) = zone.zone_type.opte_vnic() {
-                let nic = OmicronZoneNic {
-                    id: nic.id,
->>>>>>> b3e13e25
                     mac: nic.mac,
                     ip: nic.ip.into(),
                     slot: nic.slot,
