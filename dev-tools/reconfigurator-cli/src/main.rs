--- conflicted
+++ resolved
@@ -17,8 +17,8 @@
 use nexus_reconfigurator_planning::example::ExampleSystemBuilder;
 use nexus_reconfigurator_planning::planner::Planner;
 use nexus_reconfigurator_planning::system::{SledBuilder, SystemDescription};
-use nexus_reconfigurator_simulation::MutableSimState;
 use nexus_reconfigurator_simulation::SimState;
+use nexus_reconfigurator_simulation::SimStateBuilder;
 use nexus_reconfigurator_simulation::Simulator;
 use nexus_sled_agent_shared::inventory::ZoneKind;
 use nexus_types::deployment::execution;
@@ -72,26 +72,9 @@
             .expect("current state should always exist")
     }
 
-<<<<<<< HEAD
-    fn commit_and_bump(&mut self, description: String, state: MutableSimState) {
+    fn commit_and_bump(&mut self, description: String, state: SimStateBuilder) {
         let new_id = state.commit(description, &mut self.sim);
         self.current = new_id;
-=======
-    // Reset the state of the REPL.
-    fn wipe(&mut self) {
-        *self = Self::new(self.log.clone());
-    }
-
-    fn blueprint_lookup(&self, id: Uuid) -> Result<&Blueprint, anyhow::Error> {
-        self.blueprints
-            .get(&id)
-            .ok_or_else(|| anyhow!("no such blueprint: {}", id))
-    }
-
-    fn blueprint_insert_new(&mut self, blueprint: Blueprint) {
-        let previous = self.blueprints.insert(blueprint.id, blueprint);
-        assert!(previous.is_none());
->>>>>>> 88163cf6
     }
 
     fn planning_input(
@@ -644,8 +627,7 @@
         state,
     );
 
-    // TODO: we should show the sled ID here
-    Ok(Some("added sled".to_owned()))
+    Ok(Some(format!("added sled {}", sled_id)))
 }
 
 fn cmd_sled_show(
@@ -809,8 +791,7 @@
     let planning_input = sim.planning_input(blueprint)?;
 
     // TODO: We may want to do something other than just using the latest
-    // collection? Using timestamps like this is somewhat dubious, especially
-    // in the presence of merged data from cmd_load.
+    // collection -- add a way to specify which collection to use.
     let latest_collection = system
         .all_collections()
         .max_by_key(|c| c.time_started)
@@ -981,12 +962,13 @@
     let blueprint = state.system().get_blueprint(blueprint_id)?;
 
     let existing_dns_config = match dns_group {
-        CliDnsGroup::Internal => state.system().get_internal_dns(dns_version),
-        CliDnsGroup::External => state.system().get_external_dns(dns_version),
-    }
-    .ok_or_else(|| {
-        anyhow!("no such {:?} DNS version: {}", dns_group, dns_version)
-    })?;
+        CliDnsGroup::Internal => {
+            state.system().get_internal_dns(dns_version)?
+        }
+        CliDnsGroup::External => {
+            state.system().get_external_dns(dns_version)?
+        }
+    };
 
     let blueprint_dns_zone = match dns_group {
         CliDnsGroup::Internal => {
@@ -1207,126 +1189,33 @@
     sim: &mut ReconfiguratorSim,
     args: LoadArgs,
 ) -> anyhow::Result<Option<String>> {
-    if sim.user_made_system_changes() {
-        bail!("changes made to simulated system: run `wipe` before loading");
+    let mut state = sim.current_state().to_mut();
+    if !state.system_mut().is_empty() {
+        bail!(
+            "changes made to simulated system: run `wipe system` before \
+              loading"
+        );
     }
 
     let input_path = args.filename;
     let collection_id = args.collection_id;
     let loaded = read_file(&input_path)?;
 
-    let mut state = sim.current_state().to_mut();
-    let result = state.merge_serializable(loaded, collection_id)?;
+    let result = state.load_serialized(loaded, collection_id)?;
 
     sim.commit_and_bump(
         format!("reconfigurator-sim: load {:?}", input_path),
         state,
     );
-<<<<<<< HEAD
 
     let mut s = String::new();
+
     swriteln!(s, "loaded data from {:?}", input_path);
 
     if !result.warnings.is_empty() {
         swriteln!(s, "warnings:");
         for warning in result.warnings {
             swriteln!(s, "  {}", warning);
-=======
-    let primary_collection =
-        loaded.collections.iter().find(|c| c.id == collection_id).ok_or_else(
-            || {
-                anyhow!(
-                    "collection {} not found in file {:?}",
-                    collection_id,
-                    input_path
-                )
-            },
-        )?;
-
-    for (sled_id, sled_details) in
-        loaded.planning_input.all_sleds(SledFilter::Commissioned)
-    {
-        let Some(inventory_sled_agent) =
-            primary_collection.sled_agents.get(&sled_id)
-        else {
-            swriteln!(
-                s,
-                "error: load sled {}: no inventory found for sled agent in \
-                collection {}",
-                sled_id,
-                collection_id
-            );
-            continue;
-        };
-
-        let inventory_sp = inventory_sled_agent.baseboard_id.as_ref().and_then(
-            |baseboard_id| {
-                let inv_sp = primary_collection.sps.get(baseboard_id);
-                let inv_rot = primary_collection.rots.get(baseboard_id);
-                if let (Some(inv_sp), Some(inv_rot)) = (inv_sp, inv_rot) {
-                    Some(SledHwInventory {
-                        baseboard_id: &baseboard_id,
-                        sp: inv_sp,
-                        rot: inv_rot,
-                    })
-                } else {
-                    None
-                }
-            },
-        );
-
-        let result = sim.system.sled_full(
-            sled_id,
-            sled_details.policy,
-            sled_details.state,
-            sled_details.resources.clone(),
-            inventory_sp,
-            inventory_sled_agent,
-        );
-
-        match result {
-            Ok(_) => swriteln!(s, "sled {} loaded", sled_id),
-            Err(error) => {
-                swriteln!(s, "error: load sled {}: {:#}", sled_id, error)
-            }
-        };
-    }
-
-    for collection in loaded.collections {
-        match sim.collections.entry(collection.id) {
-            indexmap::map::Entry::Occupied(_) => {
-                // We started with an empty system, so the only way we can hit
-                // this is if the serialized state contains a duplicate
-                // collection ID.
-                swriteln!(
-                    s,
-                    "error: collection {} skipped (duplicate found)",
-                    collection.id
-                )
-            }
-            indexmap::map::Entry::Vacant(entry) => {
-                swriteln!(s, "collection {} loaded", collection.id);
-                entry.insert(collection);
-            }
-        }
-    }
-
-    for blueprint in loaded.blueprints {
-        match sim.blueprints.entry(blueprint.id) {
-            // We started with an empty system, so the only way we can hit this
-            // is if the serialized state contains a duplicate blueprint ID.
-            indexmap::map::Entry::Occupied(_) => {
-                swriteln!(
-                    s,
-                    "error: blueprint {} skipped (duplicate found)",
-                    blueprint.id
-                )
-            }
-            indexmap::map::Entry::Vacant(entry) => {
-                swriteln!(s, "blueprint {} loaded", blueprint.id);
-                entry.insert(blueprint);
-            }
->>>>>>> 88163cf6
         }
     }
 
@@ -1345,25 +1234,20 @@
     sim: &mut ReconfiguratorSim,
     args: LoadExampleArgs,
 ) -> anyhow::Result<Option<String>> {
-<<<<<<< HEAD
     let mut s = String::new();
     let mut state = sim.current_state().to_mut();
     if !state.system_mut().is_empty() {
         bail!(
             "changes made to simulated system: run `wipe system` before \
-             loading an example system"
+             loading"
         );
-=======
-    if sim.user_made_system_changes() {
-        bail!("changes made to simulated system: run `wipe` before loading");
->>>>>>> 88163cf6
     }
 
     // Generate the example system.
     match args.seed {
         Some(seed) => {
             // In this case, reset the RNG state to the provided seed.
-            swriteln!(s, "setting new RNG seed: {}", seed,);
+            swriteln!(s, "setting new RNG seed: {}", seed);
             state.rng_mut().set_seed(seed);
         }
         None => {
@@ -1407,7 +1291,6 @@
     );
 
     let blueprint_id = blueprint.id;
-<<<<<<< HEAD
     let collection_id = example.collection.id;
 
     state
@@ -1415,29 +1298,6 @@
         .load_example(example, blueprint, internal_dns, external_dns)
         .expect("already checked non-empty state above");
     sim.commit_and_bump("reconfigurator-cli load-example".to_owned(), state);
-=======
-    sim.system = example.system;
-    sim.collections.insert(collection_id, example.collection);
-    sim.internal_dns.insert(
-        blueprint.internal_dns_version,
-        DnsConfigParams {
-            generation: blueprint.internal_dns_version,
-            time_created: Utc::now(),
-            zones: vec![internal_dns],
-        },
-    );
-    sim.external_dns.insert(
-        blueprint.external_dns_version,
-        DnsConfigParams {
-            generation: blueprint.external_dns_version,
-            time_created: Utc::now(),
-            zones: vec![external_dns],
-        },
-    );
-    sim.blueprints.insert(blueprint.id, blueprint);
-    sim.collection_id_rng =
-        TypedUuidRng::from_seed(&args.seed, "reconfigurator-cli");
->>>>>>> 88163cf6
 
     Ok(Some(format!(
         "loaded example system with:\n\
