--- conflicted
+++ resolved
@@ -547,14 +547,8 @@
         .get(&blueprint_id)
         .ok_or_else(|| anyhow!("no such blueprint: {}", blueprint_id))?;
 
-<<<<<<< HEAD
     let diff = blueprint.diff_sleds_from_collection(&collection);
-    Ok(Some(diff.to_string()))
-=======
-    let zones = collection.all_omicron_zones().map(|z| z.id).collect();
-    let diff = blueprint.diff_sleds_from_collection(&collection, &zones);
     Ok(Some(diff.display().to_string()))
->>>>>>> 2406d9d9
 }
 
 fn cmd_save(
