--- conflicted
+++ resolved
@@ -748,7 +748,7 @@
     args: BlueprintPlanArgs,
 ) -> anyhow::Result<Option<String>> {
     let mut state = sim.current_state().to_mut();
-    let rng = state.rng_mut().next_blueprint_rng();
+    let rng = state.rng_mut().next_planner_rng();
     let system = state.system_mut();
 
     let parent_blueprint_id = args.parent_blueprint_id;
@@ -785,7 +785,7 @@
     args: BlueprintEditArgs,
 ) -> anyhow::Result<Option<String>> {
     let mut state = sim.current_state().to_mut();
-    let rng = state.rng_mut().next_blueprint_rng();
+    let rng = state.rng_mut().next_planner_rng();
     let system = state.system_mut();
 
     let blueprint_id = args.blueprint_id;
@@ -1304,7 +1304,6 @@
     );
 
     let blueprint_id = blueprint.id;
-<<<<<<< HEAD
     let collection_id = example.collection.id;
 
     state
@@ -1312,31 +1311,6 @@
         .load_example(example, blueprint, internal_dns, external_dns)
         .expect("already checked non-empty state above");
     sim.commit_and_bump("reconfigurator-cli load-example".to_owned(), state);
-=======
-    sim.system = example.system;
-    sim.collections.insert(collection_id, example.collection);
-    sim.internal_dns.insert(
-        blueprint.internal_dns_version,
-        DnsConfigParams {
-            generation: blueprint.internal_dns_version,
-            time_created: Utc::now(),
-            zones: vec![internal_dns],
-        },
-    );
-    sim.external_dns.insert(
-        blueprint.external_dns_version,
-        DnsConfigParams {
-            generation: blueprint.external_dns_version,
-            time_created: Utc::now(),
-            zones: vec![external_dns],
-        },
-    );
-    sim.blueprints
-        .insert(example.initial_blueprint.id, example.initial_blueprint);
-    sim.blueprints.insert(blueprint.id, blueprint);
-    sim.collection_id_rng =
-        TypedUuidRng::from_seed(&args.seed, "reconfigurator-cli");
->>>>>>> 6c47a9b0
 
     Ok(Some(format!(
         "loaded example system with:\n\
