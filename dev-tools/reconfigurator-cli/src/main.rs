// This Source Code Form is subject to the terms of the Mozilla Public
// License, v. 2.0. If a copy of the MPL was not distributed with this
// file, You can obtain one at https://mozilla.org/MPL/2.0/.

//! developer REPL for driving blueprint planning

use anyhow::{anyhow, bail, Context};
use camino::Utf8PathBuf;
use chrono::Utc;
use clap::CommandFactory;
use clap::FromArgMatches;
use clap::ValueEnum;
use clap::{Args, Parser, Subcommand};
use indexmap::IndexMap;
use internal_dns_types::diff::DnsDiff;
use nexus_inventory::CollectionBuilder;
use nexus_reconfigurator_planning::blueprint_builder::BlueprintBuilder;
use nexus_reconfigurator_planning::blueprint_builder::EnsureMultiple;
use nexus_reconfigurator_planning::example::ExampleSystemBuilder;
use nexus_reconfigurator_planning::planner::Planner;
use nexus_reconfigurator_planning::system::{
    SledBuilder, SledHwInventory, SystemDescription,
};
<<<<<<< HEAD
=======
use nexus_sled_agent_shared::inventory::OmicronZonesConfig;
>>>>>>> 3a3eb52f
use nexus_sled_agent_shared::inventory::ZoneKind;
use nexus_types::deployment::execution;
use nexus_types::deployment::execution::blueprint_external_dns_config;
use nexus_types::deployment::execution::blueprint_internal_dns_config;
use nexus_types::deployment::BlueprintZoneFilter;
use nexus_types::deployment::OmicronZoneNic;
use nexus_types::deployment::PlanningInput;
use nexus_types::deployment::SledFilter;
use nexus_types::deployment::SledLookupErrorKind;
use nexus_types::deployment::{Blueprint, UnstableReconfiguratorState};
use nexus_types::internal_api::params::DnsConfigParams;
use nexus_types::inventory::Collection;
use omicron_common::api::external::Generation;
use omicron_common::api::external::Name;
use omicron_common::policy::NEXUS_REDUNDANCY;
use omicron_uuid_kinds::CollectionKind;
use omicron_uuid_kinds::CollectionUuid;
use omicron_uuid_kinds::GenericUuid;
use omicron_uuid_kinds::OmicronZoneUuid;
use omicron_uuid_kinds::SledUuid;
use omicron_uuid_kinds::VnicUuid;
use reedline::{Reedline, Signal};
use std::borrow::Cow;
use std::collections::BTreeMap;
use std::io::BufRead;
use swrite::{swriteln, SWrite};
use tabled::Tabled;
use typed_rng::TypedUuidRng;
use uuid::Uuid;

/// REPL state
#[derive(Debug)]
struct ReconfiguratorSim {
    /// describes the sleds in the system
    ///
    /// This resembles what we get from the `sled` table in a real system.  It
    /// also contains enough information to generate inventory collections that
    /// describe the system.
    system: SystemDescription,

    /// inventory collections created by the user
    collections: IndexMap<CollectionUuid, Collection>,

    /// blueprints created by the user
    blueprints: IndexMap<Uuid, Blueprint>,

    /// internal DNS configurations
    internal_dns: BTreeMap<Generation, DnsConfigParams>,
    /// external DNS configurations
    external_dns: BTreeMap<Generation, DnsConfigParams>,

    /// Set of silo names configured
    ///
    /// These are used to determine the contents of external DNS.
    silo_names: Vec<Name>,

    /// External DNS zone name configured
    external_dns_zone_name: String,

    /// RNG for collection IDs
    collection_id_rng: TypedUuidRng<CollectionKind>,

    /// Policy overrides
    num_nexus: Option<u16>,

    log: slog::Logger,
}

impl ReconfiguratorSim {
    fn new(log: slog::Logger) -> Self {
        Self {
            system: SystemDescription::new(),
            collections: IndexMap::new(),
            blueprints: IndexMap::new(),
            internal_dns: BTreeMap::new(),
            external_dns: BTreeMap::new(),
<<<<<<< HEAD
            silo_names: vec!["default-silo".parse().unwrap()],
=======
            silo_names: vec!["example-silo".parse().unwrap()],
>>>>>>> 3a3eb52f
            external_dns_zone_name: String::from("oxide.example"),
            collection_id_rng: TypedUuidRng::from_entropy(),
            num_nexus: None,
            log,
        }
    }

<<<<<<< HEAD
    /// Returns true if the REPL needs to be reset before loading an example.
    ///
    /// Loading example systems requires a (mostly) clean slate, which this
    /// method checks for.
    fn needs_reset_for_load_example(&self) -> bool {
=======
    /// Returns true if the user has made local changes to the simulated
    /// system.
    ///
    /// This is used when the user asks to load an example system. Doing that
    /// basically requires a clean slate.
    fn user_made_system_changes(&self) -> bool {
>>>>>>> 3a3eb52f
        // Use this pattern to ensure that if a new field is added to
        // ReconfiguratorSim, it will fail to compile until it's added here.
        let Self {
            system,
            collections,
            blueprints,
            internal_dns,
            external_dns,
            // For purposes of this method, we let these policy parameters be
            // set to any arbitrary value. This lets example systems be
            // generated using these values.
            silo_names: _,
            external_dns_zone_name: _,
            collection_id_rng: _,
            num_nexus: _,
            log: _,
        } = self;

        system.has_sleds()
            || !collections.is_empty()
            || !blueprints.is_empty()
            || !internal_dns.is_empty()
            || !external_dns.is_empty()
    }

    // Reset the state of the REPL.
<<<<<<< HEAD
    fn reset(&mut self) {
=======
    fn wipe(&mut self) {
>>>>>>> 3a3eb52f
        *self = Self::new(self.log.clone());
    }

    fn blueprint_lookup(&self, id: Uuid) -> Result<&Blueprint, anyhow::Error> {
        self.blueprints
            .get(&id)
            .ok_or_else(|| anyhow!("no such blueprint: {}", id))
    }

    fn blueprint_insert_new(&mut self, blueprint: Blueprint) {
        let previous = self.blueprints.insert(blueprint.id, blueprint);
        assert!(previous.is_none());
    }

    fn blueprint_insert_loaded(
        &mut self,
        blueprint: Blueprint,
    ) -> Result<(), anyhow::Error> {
        let entry = self.blueprints.entry(blueprint.id);
        if let indexmap::map::Entry::Occupied(_) = &entry {
            return Err(anyhow!("blueprint already exists: {}", blueprint.id));
        }
        let _ = entry.or_insert(blueprint);
        Ok(())
    }

    fn planning_input(
        &self,
        parent_blueprint: &Blueprint,
    ) -> anyhow::Result<PlanningInput> {
        let mut builder = self
            .system
            .to_planning_input_builder()
            .context("generating planning input builder")?;

        // The internal and external DNS numbers that go here are supposed to be
        // the _current_ internal and external DNS generations at the point
        // when planning happened.  This is racy (these generations can change
        // immediately after they're fetched from the database) but correctness
        // only requires that the values here be *no newer* than the real
        // values so it's okay if the real values get changed.
        //
        // The problem is we have no real system here to fetch these values
        // from.  What should the value be?
        //
        // - If we assume that the parent blueprint here was successfully
        //   executed immediately before generating this plan, then the values
        //   here should come from the generation number produced by executing
        //   the parent blueprint.
        //
        // - If the parent blueprint was never executed, or execution is still
        //   in progress, or if other blueprints have been executed in the
        //   meantime that changed DNS, then the values here could be different
        //   (older if the blueprint was never executed or is currently
        //   executing and newer if other blueprints have changed DNS in the
        //   meantime).
        //
        // But in this CLI, there's no execution at all.  As a result, there's
        // no way to really choose between these -- and it doesn't really
        // matter, either.  We'll just pick the parent blueprint's.
        builder.set_internal_dns_version(parent_blueprint.internal_dns_version);
        builder.set_external_dns_version(parent_blueprint.external_dns_version);

        for (_, zone) in
            parent_blueprint.all_omicron_zones(BlueprintZoneFilter::All)
        {
            if let Some((external_ip, nic)) =
                zone.zone_type.external_networking()
            {
                builder
                    .add_omicron_zone_external_ip(zone.id, external_ip)
                    .context("adding omicron zone external IP")?;
                let nic = OmicronZoneNic {
                    // TODO-cleanup use `TypedUuid` everywhere
                    id: VnicUuid::from_untyped_uuid(nic.id),
                    mac: nic.mac,
                    ip: nic.ip,
                    slot: nic.slot,
                    primary: nic.primary,
                };
                builder
                    .add_omicron_zone_nic(zone.id, nic)
                    .context("adding omicron zone NIC")?;
            }
        }
        Ok(builder.build())
    }
}

/// interactive REPL for exploring the planner
#[derive(Parser, Debug)]
struct CmdReconfiguratorSim {
    input_file: Option<Utf8PathBuf>,
}

// REPL implementation

fn main() -> anyhow::Result<()> {
    let cmd = CmdReconfiguratorSim::parse();

    let log = dropshot::ConfigLogging::StderrTerminal {
        level: dropshot::ConfigLoggingLevel::Info,
    }
    .to_logger("reconfigurator-sim")
    .context("creating logger")?;

    let mut sim = ReconfiguratorSim::new(log);

    if let Some(input_file) = cmd.input_file {
        let file = std::fs::File::open(&input_file)
            .with_context(|| format!("open {:?}", &input_file))?;
        let bufread = std::io::BufReader::new(file);
        for maybe_buffer in bufread.lines() {
            let buffer = maybe_buffer
                .with_context(|| format!("read {:?}", &input_file))?;
            println!("> {}", buffer);
            match process_entry(&mut sim, buffer) {
                LoopResult::Continue => (),
                LoopResult::Bail(error) => return Err(error),
            }
            println!("");
        }
    } else {
        let mut ed = Reedline::create();
        let prompt = reedline::DefaultPrompt::new(
            reedline::DefaultPromptSegment::Empty,
            reedline::DefaultPromptSegment::Empty,
        );
        loop {
            match ed.read_line(&prompt) {
                Ok(Signal::Success(buffer)) => {
                    match process_entry(&mut sim, buffer) {
                        LoopResult::Continue => (),
                        LoopResult::Bail(error) => return Err(error),
                    }
                }
                Ok(Signal::CtrlD) | Ok(Signal::CtrlC) => break,
                Err(error) => {
                    bail!("reconfigurator-cli: unexpected error: {:#}", error);
                }
            }
        }
    }

    Ok(())
}

/// Describes next steps after evaluating one "line" of user input
///
/// This could just be `Result`, but it's easy to misuse that here because
/// _commands_ might fail all the time without needing to bail out of the REPL.
/// We use a separate type for clarity about what success/failure actually
/// means.
enum LoopResult {
    /// Show the prompt and accept another command
    Continue,

    /// Exit the REPL with a fatal error
    Bail(anyhow::Error),
}

/// Processes one "line" of user input.
fn process_entry(sim: &mut ReconfiguratorSim, entry: String) -> LoopResult {
    // If no input was provided, take another lap (print the prompt and accept
    // another line).  This gets handled specially because otherwise clap would
    // treat this as a usage error and print a help message, which isn't what we
    // want here.
    if entry.trim().is_empty() {
        return LoopResult::Continue;
    }

    // Parse the line of input as a REPL command.
    //
    // Using `split_whitespace()` like this is going to be a problem if we ever
    // want to support arguments with whitespace in them (using quotes).  But
    // it's good enough for now.
    let parts = entry.split_whitespace();
    let parsed_command = TopLevelArgs::command()
        .multicall(true)
        .try_get_matches_from(parts)
        .and_then(|matches| TopLevelArgs::from_arg_matches(&matches));
    let command = match parsed_command {
        Err(error) => {
            // We failed to parse the command.  Print the error.
            return match error.print() {
                // Assuming that worked, just take another lap.
                Ok(_) => LoopResult::Continue,
                // If we failed to even print the error, that itself is a fatal
                // error.
                Err(error) => LoopResult::Bail(
                    anyhow!(error).context("printing previous error"),
                ),
            };
        }
        Ok(TopLevelArgs { command }) => command,
    };

    // Dispatch to the command's handler.
    let cmd_result = match command {
        Commands::SledList => cmd_sled_list(sim),
        Commands::SledAdd(args) => cmd_sled_add(sim, args),
        Commands::SledShow(args) => cmd_sled_show(sim, args),
        Commands::SiloList => cmd_silo_list(sim),
        Commands::SiloAdd(args) => cmd_silo_add(sim, args),
        Commands::SiloRemove(args) => cmd_silo_remove(sim, args),
        Commands::InventoryList => cmd_inventory_list(sim),
        Commands::InventoryGenerate => cmd_inventory_generate(sim),
        Commands::BlueprintList => cmd_blueprint_list(sim),
        Commands::BlueprintEdit(args) => cmd_blueprint_edit(sim, args),
        Commands::BlueprintPlan(args) => cmd_blueprint_plan(sim, args),
        Commands::BlueprintShow(args) => cmd_blueprint_show(sim, args),
        Commands::BlueprintDiff(args) => cmd_blueprint_diff(sim, args),
        Commands::BlueprintDiffDns(args) => cmd_blueprint_diff_dns(sim, args),
        Commands::BlueprintDiffInventory(args) => {
            cmd_blueprint_diff_inventory(sim, args)
        }
        Commands::BlueprintSave(args) => cmd_blueprint_save(sim, args),
        Commands::Show => cmd_show(sim),
        Commands::Set(args) => cmd_set(sim, args),
        Commands::Load(args) => cmd_load(sim, args),
        Commands::LoadExample(args) => cmd_load_example(sim, args),
        Commands::FileContents(args) => cmd_file_contents(args),
        Commands::Save(args) => cmd_save(sim, args),
<<<<<<< HEAD
        Commands::Reset => cmd_reset(sim),
=======
        Commands::Wipe => cmd_wipe(sim),
>>>>>>> 3a3eb52f
    };

    match cmd_result {
        Err(error) => println!("error: {:#}", error),
        Ok(Some(s)) => println!("{}", s),
        Ok(None) => (),
    }

    LoopResult::Continue
}

// clap configuration for the REPL commands

/// reconfigurator-sim: simulate blueprint planning and execution
#[derive(Debug, Parser)]
struct TopLevelArgs {
    #[command(subcommand)]
    command: Commands,
}

#[derive(Debug, Subcommand)]
enum Commands {
    /// list sleds
    SledList,
    /// add a new sled
    SledAdd(SledAddArgs),
    /// show details about one sled
    SledShow(SledArgs),

    /// list silos
    SiloList,
    /// add a silo
    SiloAdd(SiloAddRemoveArgs),
    /// remove a silo
    SiloRemove(SiloAddRemoveArgs),

    /// list all inventory collections
    InventoryList,
    /// generates an inventory collection from the configured sleds
    InventoryGenerate,

    /// list all blueprints
    BlueprintList,
    /// run planner to generate a new blueprint
    BlueprintPlan(BlueprintPlanArgs),
    /// edit contents of a blueprint directly
    BlueprintEdit(BlueprintEditArgs),
    /// show details about a blueprint
    BlueprintShow(BlueprintArgs),
    /// show differences between two blueprints
    BlueprintDiff(BlueprintDiffArgs),
    /// show differences between a blueprint and a particular DNS version
    BlueprintDiffDns(BlueprintDiffDnsArgs),
    /// show differences between a blueprint and an inventory collection
    BlueprintDiffInventory(BlueprintDiffInventoryArgs),
    /// write one blueprint to a file
    BlueprintSave(BlueprintSaveArgs),

    /// show system properties
    Show,
    /// set system properties
    #[command(subcommand)]
    Set(SetArgs),

    /// save state to a file
    Save(SaveArgs),
    /// load state from a file
    Load(LoadArgs),
    /// generate and load an example system
    LoadExample(LoadExampleArgs),
    /// show information about what's in a saved file
    FileContents(FileContentsArgs),
    /// reset the state of the REPL
<<<<<<< HEAD
    Reset,
=======
    Wipe,
>>>>>>> 3a3eb52f
}

#[derive(Debug, Args)]
struct SledAddArgs {
    /// id of the new sled
    sled_id: Option<SledUuid>,
}

#[derive(Debug, Args)]
struct SledArgs {
    /// id of the sled
    sled_id: SledUuid,

    /// Filter to match sled ID against
    #[clap(short = 'F', long, value_enum, default_value_t = SledFilter::Commissioned)]
    filter: SledFilter,
}

#[derive(Debug, Args)]
struct SiloAddRemoveArgs {
    /// name of the silo
    silo_name: Name,
}

#[derive(Debug, Args)]
struct InventoryArgs {
    /// id of the inventory collection to use in planning
    collection_id: CollectionUuid,
}

#[derive(Debug, Args)]
struct BlueprintPlanArgs {
    /// id of the blueprint on which this one will be based
    parent_blueprint_id: Uuid,
    /// id of the inventory collection to use in planning
    collection_id: CollectionUuid,
}

#[derive(Debug, Args)]
struct BlueprintEditArgs {
    /// id of the blueprint to edit
    blueprint_id: Uuid,
    /// "creator" field for the new blueprint
    #[arg(long)]
    creator: Option<String>,
    /// "comment" field for the new blueprint
    #[arg(long)]
    comment: Option<String>,
    #[command(subcommand)]
    edit_command: BlueprintEditCommands,
}

#[derive(Debug, Subcommand)]
enum BlueprintEditCommands {
    /// add a Nexus instance to a particular sled
    AddNexus {
        /// sled on which to deploy the new instance
        sled_id: SledUuid,
    },
    /// add a CockroachDB instance to a particular sled
    AddCockroach { sled_id: SledUuid },
    /// expunge a particular zone from a particular sled
    ExpungeZone { sled_id: SledUuid, zone_id: OmicronZoneUuid },
}

#[derive(Debug, Args)]
struct BlueprintArgs {
    /// id of the blueprint
    blueprint_id: Uuid,
}

#[derive(Debug, Args)]
struct BlueprintDiffDnsArgs {
    /// DNS group (internal or external)
    dns_group: CliDnsGroup,
    /// DNS version to diff against
    dns_version: u32,
    /// id of the blueprint
    blueprint_id: Uuid,
}

#[derive(Clone, Copy, Debug, ValueEnum)]
enum CliDnsGroup {
    Internal,
    External,
}

#[derive(Debug, Args)]
struct BlueprintDiffInventoryArgs {
    /// id of the inventory collection
    collection_id: CollectionUuid,
    /// id of the blueprint
    blueprint_id: Uuid,
}

#[derive(Debug, Args)]
struct BlueprintSaveArgs {
    /// id of the blueprint
    blueprint_id: Uuid,
    /// output file
    filename: Utf8PathBuf,
}

#[derive(Debug, Args)]
struct BlueprintDiffArgs {
    /// id of the first blueprint
    blueprint1_id: Uuid,
    /// id of the second blueprint
    blueprint2_id: Uuid,
}

#[derive(Debug, Subcommand)]
enum SetArgs {
    /// target number of Nexus instances (for planning)
    NumNexus { num_nexus: u16 },
    /// system's external DNS zone name (suffix)
    ExternalDnsZoneName { zone_name: String },
}

#[derive(Debug, Args)]
struct LoadArgs {
    /// input file
    filename: Utf8PathBuf,

    /// id of inventory collection to use for sled details
    /// (may be omitted only if the file contains only one collection)
    collection_id: Option<CollectionUuid>,
}

#[derive(Debug, Args)]
struct LoadExampleArgs {
<<<<<<< HEAD
    /// Seed for the example system.
    ///
    /// The seed is used to generate a deterministic example system. For tests,
    /// the seed is typically the name of the test.
=======
    /// Seed for the RNG that's used to generate the example system.
    ///
    /// Setting this makes it possible for callers to get deterministic
    /// results. In automated tests, the seed is typically the name of the
    /// test.
>>>>>>> 3a3eb52f
    #[clap(long, default_value = "reconfigurator_cli_example")]
    seed: String,

    /// The number of sleds in the example system.
    #[clap(short = 's', long, default_value_t = ExampleSystemBuilder::DEFAULT_N_SLEDS)]
    nsleds: usize,

    /// The number of disks per sled in the example system.
    #[clap(short = 'd', long, default_value_t = SledBuilder::DEFAULT_NPOOLS)]
    ndisks_per_sled: u8,

    /// Do not create zones in the example system.
    #[clap(short = 'Z', long)]
    no_zones: bool,

    /// Do not create entries for disks in the blueprint.
    #[clap(long)]
    no_disks_in_blueprint: bool,
}

#[derive(Debug, Args)]
struct FileContentsArgs {
    /// input file
    filename: Utf8PathBuf,
}

#[derive(Debug, Args)]
struct SaveArgs {
    /// output file
    filename: Utf8PathBuf,
}

// Command handlers

fn cmd_silo_list(
    sim: &mut ReconfiguratorSim,
) -> anyhow::Result<Option<String>> {
    let mut s = String::new();
    for silo_name in &sim.silo_names {
        swriteln!(s, "{}", silo_name);
    }
    Ok(Some(s))
}

fn cmd_silo_add(
    sim: &mut ReconfiguratorSim,
    args: SiloAddRemoveArgs,
) -> anyhow::Result<Option<String>> {
    if sim.silo_names.contains(&args.silo_name) {
        bail!("silo already exists: {:?}", &args.silo_name);
    }

    sim.silo_names.push(args.silo_name);
    Ok(None)
}

fn cmd_silo_remove(
    sim: &mut ReconfiguratorSim,
    args: SiloAddRemoveArgs,
) -> anyhow::Result<Option<String>> {
    let size_before = sim.silo_names.len();
    sim.silo_names.retain(|n| *n != args.silo_name);
    if sim.silo_names.len() == size_before {
        bail!("no such silo: {:?}", &args.silo_name);
    }
    Ok(None)
}

fn cmd_sled_list(
    sim: &mut ReconfiguratorSim,
) -> anyhow::Result<Option<String>> {
    #[derive(Tabled)]
    #[tabled(rename_all = "SCREAMING_SNAKE_CASE")]
    struct Sled {
        id: SledUuid,
        nzpools: usize,
        subnet: String,
    }

    let planning_input = sim
        .system
        .to_planning_input_builder()
        .context("failed to generate planning input")?
        .build();
    let rows = planning_input.all_sled_resources(SledFilter::Commissioned).map(
        |(sled_id, sled_resources)| Sled {
            id: sled_id,
            subnet: sled_resources.subnet.net().to_string(),
            nzpools: sled_resources.zpools.len(),
        },
    );
    let table = tabled::Table::new(rows)
        .with(tabled::settings::Style::empty())
        .with(tabled::settings::Padding::new(0, 1, 0, 0))
        .to_string();
    Ok(Some(table))
}

fn cmd_sled_add(
    sim: &mut ReconfiguratorSim,
    add: SledAddArgs,
) -> anyhow::Result<Option<String>> {
    let mut new_sled = SledBuilder::new();
    if let Some(sled_id) = add.sled_id {
        new_sled = new_sled.id(sled_id);
    }

    let _ = sim.system.sled(new_sled).context("adding sled")?;
    Ok(Some(String::from("added sled")))
}

fn cmd_sled_show(
    sim: &mut ReconfiguratorSim,
    args: SledArgs,
) -> anyhow::Result<Option<String>> {
    let planning_input = sim
        .system
        .to_planning_input_builder()
        .context("failed to generate planning_input builder")?
        .build();
    let sled_id = args.sled_id;
    let sled_resources =
        &planning_input.sled_lookup(args.filter, sled_id)?.resources;
    let mut s = String::new();
    swriteln!(s, "sled {}", sled_id);
    swriteln!(s, "subnet {}", sled_resources.subnet.net());
    swriteln!(s, "zpools ({}):", sled_resources.zpools.len());
    for (zpool, disk) in &sled_resources.zpools {
        swriteln!(s, "    {:?}", zpool);
        swriteln!(s, "    ↳ {:?}", disk);
    }
    Ok(Some(s))
}

fn cmd_inventory_list(
    sim: &mut ReconfiguratorSim,
) -> anyhow::Result<Option<String>> {
    #[derive(Tabled)]
    #[tabled(rename_all = "SCREAMING_SNAKE_CASE")]
    struct InventoryRow {
        id: CollectionUuid,
        nerrors: usize,
        time_done: String,
    }

    let rows = sim.collections.values().map(|collection| {
        let id = collection.id;
        InventoryRow {
            id,
            nerrors: collection.errors.len(),
            time_done: humantime::format_rfc3339_millis(
                collection.time_done.into(),
            )
            .to_string(),
        }
    });
    let table = tabled::Table::new(rows)
        .with(tabled::settings::Style::empty())
        .with(tabled::settings::Padding::new(0, 1, 0, 0))
        .to_string();
    Ok(Some(table))
}

fn cmd_inventory_generate(
    sim: &mut ReconfiguratorSim,
) -> anyhow::Result<Option<String>> {
    let builder =
        sim.system.to_collection_builder().context("generating inventory")?;
<<<<<<< HEAD

    // sim.system carries around Omicron zones, which will make their way into
    // the inventory.
    let mut inventory = builder.build();
    // Assign the next collection ID from the RNG to ensure a consistent ID, in
    // case the load is seeded.
=======
    // For an inventory we just generated from thin air, pretend like each sled
    // has no zones on it.
    let planning_input =
        sim.system.to_planning_input_builder().unwrap().build();
    for sled_id in planning_input.all_sled_ids(SledFilter::Commissioned) {
        builder
            .found_sled_omicron_zones(
                "fake sled agent",
                sled_id,
                OmicronZonesConfig {
                    generation: Generation::new(),
                    zones: vec![],
                },
            )
            .context("recording Omicron zones")?;
    }

    let mut inventory = builder.build();
    // Assign collection IDs from the RNG. This enables consistent results when
    // callers have explicitly seeded the RNG (e.g., in tests).
>>>>>>> 3a3eb52f
    inventory.id = sim.collection_id_rng.next();

    let rv = format!(
        "generated inventory collection {} from configured sleds",
        inventory.id
    );
    sim.collections.insert(inventory.id, inventory);
    Ok(Some(rv))
}

fn cmd_blueprint_list(
    sim: &mut ReconfiguratorSim,
) -> anyhow::Result<Option<String>> {
    #[derive(Tabled)]
    #[tabled(rename_all = "SCREAMING_SNAKE_CASE")]
    struct BlueprintRow {
        id: Uuid,
        parent: Cow<'static, str>,
        time_created: String,
    }

    let mut rows = sim.blueprints.values().collect::<Vec<_>>();
    rows.sort_unstable_by_key(|blueprint| blueprint.time_created);
    let rows = rows.into_iter().map(|blueprint| BlueprintRow {
        id: blueprint.id,
        parent: blueprint
            .parent_blueprint_id
            .map(|s| Cow::Owned(s.to_string()))
            .unwrap_or(Cow::Borrowed("<none>")),
        time_created: humantime::format_rfc3339_millis(
            blueprint.time_created.into(),
        )
        .to_string(),
    });
    let table = tabled::Table::new(rows)
        .with(tabled::settings::Style::empty())
        .with(tabled::settings::Padding::new(0, 1, 0, 0))
        .to_string();
    Ok(Some(table))
}

fn cmd_blueprint_plan(
    sim: &mut ReconfiguratorSim,
    args: BlueprintPlanArgs,
) -> anyhow::Result<Option<String>> {
    let parent_blueprint_id = args.parent_blueprint_id;
    let collection_id = args.collection_id;
    let parent_blueprint = sim.blueprint_lookup(parent_blueprint_id)?;
    let collection = sim
        .collections
        .get(&collection_id)
        .ok_or_else(|| anyhow!("no such collection: {}", collection_id))?;
    let creator = "reconfigurator-sim";
    let planning_input = sim.planning_input(parent_blueprint)?;
    let planner = Planner::new_based_on(
        sim.log.clone(),
        parent_blueprint,
        &planning_input,
        creator,
        collection,
    )
    .context("creating planner")?;
    let blueprint = planner.plan().context("generating blueprint")?;
    let rv = format!(
        "generated blueprint {} based on parent blueprint {}",
        blueprint.id, parent_blueprint_id,
    );
    sim.blueprint_insert_new(blueprint);
    Ok(Some(rv))
}

fn cmd_blueprint_edit(
    sim: &mut ReconfiguratorSim,
    args: BlueprintEditArgs,
) -> anyhow::Result<Option<String>> {
    let blueprint_id = args.blueprint_id;
    let blueprint = sim.blueprint_lookup(blueprint_id)?;
    let creator = args.creator.as_deref().unwrap_or("reconfigurator-cli");
    let planning_input = sim.planning_input(blueprint)?;
    let latest_collection = sim
        .collections
        .iter()
        .max_by_key(|(_, c)| c.time_started)
        .map(|(_, c)| c.clone())
        .unwrap_or_else(|| CollectionBuilder::new("sim").build());
    let mut builder = BlueprintBuilder::new_based_on(
        &sim.log,
        blueprint,
        &planning_input,
        &latest_collection,
        creator,
    )
    .context("creating blueprint builder")?;

    if let Some(comment) = args.comment {
        builder.comment(comment);
    }

    let label = match args.edit_command {
        BlueprintEditCommands::AddNexus { sled_id } => {
            let current = builder
                .sled_num_running_zones_of_kind(sled_id, ZoneKind::Nexus);
            let added = builder
                .sled_ensure_zone_multiple_nexus(sled_id, current + 1)
                .context("failed to add Nexus zone")?;
            assert_matches::assert_matches!(
                added,
                EnsureMultiple::Changed { added: 1, removed: 0 }
            );
            format!("added Nexus zone to sled {}", sled_id)
        }
        BlueprintEditCommands::AddCockroach { sled_id } => {
            let current = builder
                .sled_num_running_zones_of_kind(sled_id, ZoneKind::CockroachDb);
            let added = builder
                .sled_ensure_zone_multiple_cockroachdb(sled_id, current + 1)
                .context("failed to add CockroachDB zone")?;
            assert_matches::assert_matches!(
                added,
                EnsureMultiple::Changed { added: 1, removed: 0 }
            );
            format!("added CockroachDB zone to sled {}", sled_id)
        }
        BlueprintEditCommands::ExpungeZone { sled_id, zone_id } => {
            builder
                .sled_expunge_zone(sled_id, zone_id)
                .context("failed to expunge zone")?;
            format!("expunged zone {zone_id} from sled {sled_id}")
        }
    };

    let mut new_blueprint = builder.build();

    // Normally `builder.build()` would construct the cockroach fingerprint
    // based on what we read from CRDB and put into the planning input, but
    // since we don't have a CRDB we had to make something up for our planning
    // input's CRDB fingerprint. In the absense of a better alternative, we'll
    // just copy our parent's CRDB fingerprint and carry it forward.
    new_blueprint
        .cockroachdb_fingerprint
        .clone_from(&blueprint.cockroachdb_fingerprint);

    let rv = format!(
        "blueprint {} created from blueprint {}: {}",
        new_blueprint.id, blueprint_id, label
    );
    sim.blueprint_insert_new(new_blueprint);
    Ok(Some(rv))
}

fn cmd_blueprint_show(
    sim: &mut ReconfiguratorSim,
    args: BlueprintArgs,
) -> anyhow::Result<Option<String>> {
    let blueprint = sim.blueprint_lookup(args.blueprint_id)?;
    Ok(Some(format!("{}", blueprint.display())))
}

fn cmd_blueprint_diff(
    sim: &mut ReconfiguratorSim,
    args: BlueprintDiffArgs,
) -> anyhow::Result<Option<String>> {
    let mut rv = String::new();
    let blueprint1_id = args.blueprint1_id;
    let blueprint2_id = args.blueprint2_id;
    let blueprint1 = sim.blueprint_lookup(blueprint1_id)?;
    let blueprint2 = sim.blueprint_lookup(blueprint2_id)?;

    let sled_diff = blueprint2.diff_since_blueprint(&blueprint1);
    swriteln!(rv, "{}", sled_diff.display());

    // Diff'ing DNS is a little trickier.  First, compute what DNS should be for
    // each blueprint.  To do that we need to construct a list of sleds suitable
    // for the executor.
    let sleds_by_id = make_sleds_by_id(&sim.system)?;
    let internal_dns_config1 = blueprint_internal_dns_config(
        &blueprint1,
        &sleds_by_id,
        &Default::default(),
    )?;
    let internal_dns_config2 = blueprint_internal_dns_config(
        &blueprint2,
        &sleds_by_id,
        &Default::default(),
    )?;
    let dns_diff = DnsDiff::new(&internal_dns_config1, &internal_dns_config2)
        .context("failed to assemble DNS diff")?;
    swriteln!(rv, "internal DNS:\n{}", dns_diff);

    let external_dns_config1 = blueprint_external_dns_config(
        &blueprint1,
        &sim.silo_names,
        sim.external_dns_zone_name.clone(),
    );
    let external_dns_config2 = blueprint_external_dns_config(
        &blueprint2,
        &sim.silo_names,
        sim.external_dns_zone_name.clone(),
    );
    let dns_diff = DnsDiff::new(&external_dns_config1, &external_dns_config2)
        .context("failed to assemble external DNS diff")?;
    swriteln!(rv, "external DNS:\n{}", dns_diff);

    Ok(Some(rv))
}

fn make_sleds_by_id(
    system: &SystemDescription,
) -> Result<BTreeMap<SledUuid, execution::Sled>, anyhow::Error> {
    let collection = system
        .to_collection_builder()
        .context(
            "unexpectedly failed to create collection for current set of sleds",
        )?
        .build();
    let sleds_by_id: BTreeMap<_, _> = collection
        .sled_agents
        .iter()
        .map(|(sled_id, sled_agent_info)| {
            let sled = execution::Sled::new(
                *sled_id,
                sled_agent_info.sled_agent_address,
                sled_agent_info.sled_role,
            );
            (*sled_id, sled)
        })
        .collect();
    Ok(sleds_by_id)
}

fn cmd_blueprint_diff_dns(
    sim: &mut ReconfiguratorSim,
    args: BlueprintDiffDnsArgs,
) -> anyhow::Result<Option<String>> {
    let dns_group = args.dns_group;
    let dns_version = Generation::from(args.dns_version);
    let blueprint_id = args.blueprint_id;
    let blueprint = sim.blueprint_lookup(blueprint_id)?;

    let existing_dns_config = match dns_group {
        CliDnsGroup::Internal => sim.internal_dns.get(&dns_version),
        CliDnsGroup::External => sim.external_dns.get(&dns_version),
    }
    .ok_or_else(|| {
        anyhow!("no such {:?} DNS version: {}", dns_group, dns_version)
    })?;

    let blueprint_dns_zone = match dns_group {
        CliDnsGroup::Internal => {
            let sleds_by_id = make_sleds_by_id(&sim.system)?;
            blueprint_internal_dns_config(
                blueprint,
                &sleds_by_id,
                &Default::default(),
            )?
        }
        CliDnsGroup::External => blueprint_external_dns_config(
            blueprint,
            &sim.silo_names,
            sim.external_dns_zone_name.clone(),
        ),
    };

    let existing_dns_zone = existing_dns_config.sole_zone()?;
    let dns_diff = DnsDiff::new(&existing_dns_zone, &blueprint_dns_zone)
        .context("failed to assemble DNS diff")?;
    Ok(Some(dns_diff.to_string()))
}

fn cmd_blueprint_diff_inventory(
    sim: &mut ReconfiguratorSim,
    args: BlueprintDiffInventoryArgs,
) -> anyhow::Result<Option<String>> {
    let collection_id = args.collection_id;
    let blueprint_id = args.blueprint_id;
    let collection = sim.collections.get(&collection_id).ok_or_else(|| {
        anyhow!("no such inventory collection: {}", collection_id)
    })?;
    let blueprint = sim.blueprint_lookup(blueprint_id)?;
    let diff = blueprint.diff_since_collection(&collection);
    Ok(Some(diff.display().to_string()))
}

fn cmd_blueprint_save(
    sim: &mut ReconfiguratorSim,
    args: BlueprintSaveArgs,
) -> anyhow::Result<Option<String>> {
    let blueprint_id = args.blueprint_id;
    let blueprint = sim.blueprint_lookup(blueprint_id)?;

    let output_path = &args.filename;
    let output_str = serde_json::to_string_pretty(&blueprint)
        .context("serializing blueprint")?;
    std::fs::write(&output_path, &output_str)
        .with_context(|| format!("write {:?}", output_path))?;
    Ok(Some(format!("saved blueprint {} to {:?}", blueprint_id, output_path)))
}

fn cmd_save(
    sim: &mut ReconfiguratorSim,
    args: SaveArgs,
) -> anyhow::Result<Option<String>> {
    let planning_input = sim
        .system
        .to_planning_input_builder()
        .context("creating planning input builder")?
        .build();
    let saved = UnstableReconfiguratorState {
        planning_input,
        collections: sim.collections.values().cloned().collect(),
        blueprints: sim.blueprints.values().cloned().collect(),
        internal_dns: sim.internal_dns.clone(),
        external_dns: sim.external_dns.clone(),
        silo_names: sim.silo_names.clone(),
        external_dns_zone_names: vec![sim.external_dns_zone_name.clone()],
    };

    let output_path = &args.filename;
    let output_str =
        serde_json::to_string_pretty(&saved).context("serializing state")?;
    std::fs::write(&output_path, &output_str)
        .with_context(|| format!("write {:?}", output_path))?;
    Ok(Some(format!(
        "saved planning input, collections, and blueprints to {:?}",
        output_path
    )))
}

<<<<<<< HEAD
fn cmd_reset(sim: &mut ReconfiguratorSim) -> anyhow::Result<Option<String>> {
    sim.reset();
    Ok(Some("reset reconfigurator-sim state".to_string()))
=======
fn cmd_wipe(sim: &mut ReconfiguratorSim) -> anyhow::Result<Option<String>> {
    sim.wipe();
    Ok(Some("wiped reconfigurator-sim state".to_string()))
>>>>>>> 3a3eb52f
}

fn cmd_show(sim: &mut ReconfiguratorSim) -> anyhow::Result<Option<String>> {
    let mut s = String::new();
    do_print_properties(&mut s, sim);
    swriteln!(
        s,
        "target number of Nexus instances: {}",
        match sim.num_nexus {
            Some(n) => n.to_string(),
            None => String::from("default"),
        }
    );
    Ok(Some(s))
}

fn do_print_properties(s: &mut String, sim: &ReconfiguratorSim) {
    swriteln!(
        s,
        "configured external DNS zone name: {}",
        sim.external_dns_zone_name,
    );
    swriteln!(
        s,
        "configured silo names: {}",
        sim.silo_names
            .iter()
            .map(|s| s.as_str())
            .collect::<Vec<_>>()
            .join(", ")
    );
    swriteln!(
        s,
        "internal DNS generations: {}",
        sim.internal_dns
            .keys()
            .map(|s| s.to_string())
            .collect::<Vec<_>>()
            .join(", "),
    );
    swriteln!(
        s,
        "external DNS generations: {}",
        sim.external_dns
            .keys()
            .map(|s| s.to_string())
            .collect::<Vec<_>>()
            .join(", "),
    );
}

fn cmd_set(
    sim: &mut ReconfiguratorSim,
    args: SetArgs,
) -> anyhow::Result<Option<String>> {
    Ok(Some(match args {
        SetArgs::NumNexus { num_nexus } => {
            let rv = format!("{:?} -> {}", sim.num_nexus, num_nexus);
            sim.num_nexus = Some(num_nexus);
            sim.system.target_nexus_zone_count(usize::from(num_nexus));
            rv
        }
        SetArgs::ExternalDnsZoneName { zone_name } => {
            let rv =
                format!("{:?} -> {:?}", sim.external_dns_zone_name, zone_name);
            sim.external_dns_zone_name = zone_name;
            rv
        }
    }))
}

fn read_file(
    input_path: &camino::Utf8Path,
) -> anyhow::Result<UnstableReconfiguratorState> {
    let file = std::fs::File::open(input_path)
        .with_context(|| format!("open {:?}", input_path))?;
    let bufread = std::io::BufReader::new(file);
    serde_json::from_reader(bufread)
        .with_context(|| format!("read {:?}", input_path))
}

fn cmd_load(
    sim: &mut ReconfiguratorSim,
    args: LoadArgs,
) -> anyhow::Result<Option<String>> {
    let input_path = args.filename;
    let collection_id = args.collection_id;
    let loaded = read_file(&input_path)?;

    let mut s = String::new();

    let collection_id = match collection_id {
        Some(s) => s,
        None => match loaded.collections.len() {
            1 => loaded.collections[0].id,
            0 => bail!(
                "no collection_id specified and file contains 0 collections"
            ),
            count => bail!(
                "no collection_id specified and file contains {} \
                    collections: {}",
                count,
                loaded
                    .collections
                    .iter()
                    .map(|c| c.id.to_string())
                    .collect::<Vec<_>>()
                    .join(", ")
            ),
        },
    };

    swriteln!(
        s,
        "using collection {} as source of sled inventory data",
        collection_id
    );
    let primary_collection =
        loaded.collections.iter().find(|c| c.id == collection_id).ok_or_else(
            || {
                anyhow!(
                    "collection {} not found in file {:?}",
                    collection_id,
                    input_path
                )
            },
        )?;

    let current_planning_input = sim
        .system
        .to_planning_input_builder()
        .context("generating planning input")?
        .build();
    for (sled_id, sled_details) in
        loaded.planning_input.all_sleds(SledFilter::Commissioned)
    {
        match current_planning_input
            .sled_lookup(SledFilter::Commissioned, sled_id)
        {
            Ok(_) => {
                swriteln!(
                    s,
                    "sled {}: skipped (one with \
                     the same id is already loaded)",
                    sled_id
                );
                continue;
            }
            Err(error) => match error.kind() {
                SledLookupErrorKind::Filtered { .. } => {
                    swriteln!(
                        s,
                        "error: load sled {}: turning a decommissioned sled \
                         into a commissioned one is not supported",
                        sled_id
                    );
                    continue;
                }
                SledLookupErrorKind::Missing => {
                    // A sled being missing from the input is the only case in
                    // which we decide to load new sleds. The logic to do that
                    // is below.
                }
            },
        }

        let Some(inventory_sled_agent) =
            primary_collection.sled_agents.get(&sled_id)
        else {
            swriteln!(
                s,
                "error: load sled {}: no inventory found for sled agent in \
                collection {}",
                sled_id,
                collection_id
            );
            continue;
        };

        let inventory_sp = inventory_sled_agent.baseboard_id.as_ref().and_then(
            |baseboard_id| {
                let inv_sp = primary_collection.sps.get(baseboard_id);
                let inv_rot = primary_collection.rots.get(baseboard_id);
                if let (Some(inv_sp), Some(inv_rot)) = (inv_sp, inv_rot) {
                    Some(SledHwInventory {
                        baseboard_id: &baseboard_id,
                        sp: inv_sp,
                        rot: inv_rot,
                    })
                } else {
                    None
                }
            },
        );

        let result = sim.system.sled_full(
            sled_id,
            sled_details.policy,
            sled_details.state,
            sled_details.resources.clone(),
            inventory_sp,
            inventory_sled_agent,
        );

        match result {
            Ok(_) => swriteln!(s, "sled {} loaded", sled_id),
            Err(error) => {
                swriteln!(s, "error: load sled {}: {:#}", sled_id, error)
            }
        };
    }

    for collection in loaded.collections {
        if sim.collections.contains_key(&collection.id) {
            swriteln!(
                s,
                "collection {}: skipped (one with the \
                same id is already loaded)",
                collection.id
            );
        } else {
            swriteln!(s, "collection {} loaded", collection.id);
            sim.collections.insert(collection.id, collection);
        }
    }

    for blueprint in loaded.blueprints {
        let blueprint_id = blueprint.id;
        match sim.blueprint_insert_loaded(blueprint) {
            Ok(_) => {
                swriteln!(s, "blueprint {} loaded", blueprint_id);
            }
            Err(error) => {
                swriteln!(
                    s,
                    "blueprint {}: skipped ({:#})",
                    blueprint_id,
                    error
                );
            }
        }
    }

    sim.system.service_ip_pool_ranges(
        loaded.planning_input.service_ip_pool_ranges().to_vec(),
    );
    swriteln!(
        s,
        "loaded service IP pool ranges: {:?}",
        loaded.planning_input.service_ip_pool_ranges()
    );

    sim.internal_dns = loaded.internal_dns;
    sim.external_dns = loaded.external_dns;
    sim.silo_names = loaded.silo_names;

    let nnames = loaded.external_dns_zone_names.len();
    if nnames > 0 {
        if nnames > 1 {
            swriteln!(
                s,
                "warn: found {} external DNS names; using only the first one",
                nnames
            );
        }
        sim.external_dns_zone_name =
            loaded.external_dns_zone_names.into_iter().next().unwrap();
    }
    do_print_properties(&mut s, sim);

    swriteln!(s, "loaded data from {:?}", input_path);
    Ok(Some(s))
}

fn cmd_load_example(
    sim: &mut ReconfiguratorSim,
    args: LoadExampleArgs,
) -> anyhow::Result<Option<String>> {
<<<<<<< HEAD
    if sim.needs_reset_for_load_example() {
        bail!("system is not empty; call 'reset' before loading an example");
=======
    if sim.user_made_system_changes() {
        bail!(
            "changes made to simulated system: run `wipe system` before \
             loading an example system"
        );
>>>>>>> 3a3eb52f
    }

    // Generate the example system.
    let (example, blueprint) = ExampleSystemBuilder::new(&sim.log, &args.seed)
        .nsleds(args.nsleds)
        .ndisks_per_sled(args.ndisks_per_sled)
        .nexus_count(sim.num_nexus.map_or(NEXUS_REDUNDANCY, |n| n.into()))
        .create_zones(!args.no_zones)
        .create_disks_in_blueprint(!args.no_disks_in_blueprint)
        .build();

    // Generate the internal and external DNS configs based on the blueprint.
    let sleds_by_id = make_sleds_by_id(&example.system)?;
    let internal_dns = blueprint_internal_dns_config(
        &blueprint,
        &sleds_by_id,
        &Default::default(),
    )?;
    let external_dns = blueprint_external_dns_config(
        &blueprint,
        &sim.silo_names,
        sim.external_dns_zone_name.clone(),
    );

    // No more fallible operations from here on out: set the system state.
    let collection_id = example.collection.id;
    let blueprint_id = blueprint.id;
    sim.system = example.system;
    sim.collections.insert(collection_id, example.collection);
    sim.internal_dns.insert(
        blueprint.internal_dns_version,
        DnsConfigParams {
            generation: blueprint.internal_dns_version.into(),
            time_created: Utc::now(),
            zones: vec![internal_dns],
        },
    );
    sim.external_dns.insert(
        blueprint.external_dns_version,
        DnsConfigParams {
            generation: blueprint.external_dns_version.into(),
            time_created: Utc::now(),
            zones: vec![external_dns],
        },
    );
    sim.blueprints.insert(blueprint.id, blueprint);
    sim.collection_id_rng =
        TypedUuidRng::from_seed(&args.seed, "reconfigurator-cli");

    Ok(Some(format!(
        "loaded example system with:\n\
         - collection: {collection_id}\n\
         - blueprint: {blueprint_id}",
    )))
}

fn cmd_file_contents(args: FileContentsArgs) -> anyhow::Result<Option<String>> {
    let loaded = read_file(&args.filename)?;

    let mut s = String::new();

    for (sled_id, sled_resources) in
        loaded.planning_input.all_sled_resources(SledFilter::Commissioned)
    {
        swriteln!(
            s,
            "sled: {} (subnet: {}, zpools: {})",
            sled_id,
            sled_resources.subnet.net(),
            sled_resources.zpools.len()
        );
    }

    for collection in loaded.collections {
        swriteln!(
            s,
            "collection: {} (errors: {}, completed at: {})",
            collection.id,
            collection.errors.len(),
            humantime::format_rfc3339_millis(collection.time_done.into())
                .to_string(),
        );
    }

    for blueprint in loaded.blueprints {
        swriteln!(
            s,
            "blueprint:  {} (created at: {})",
            blueprint.id,
            blueprint.time_created
        );
    }

    swriteln!(s, "internal DNS generations: {:?}", loaded.internal_dns.keys(),);
    swriteln!(s, "external DNS generations: {:?}", loaded.external_dns.keys(),);
    swriteln!(s, "silo names: {:?}", loaded.silo_names);
    swriteln!(
        s,
        "external DNS zone names: {}",
        loaded.external_dns_zone_names.join(", ")
    );

    Ok(Some(s))
}<|MERGE_RESOLUTION|>--- conflicted
+++ resolved
@@ -21,10 +21,6 @@
 use nexus_reconfigurator_planning::system::{
     SledBuilder, SledHwInventory, SystemDescription,
 };
-<<<<<<< HEAD
-=======
-use nexus_sled_agent_shared::inventory::OmicronZonesConfig;
->>>>>>> 3a3eb52f
 use nexus_sled_agent_shared::inventory::ZoneKind;
 use nexus_types::deployment::execution;
 use nexus_types::deployment::execution::blueprint_external_dns_config;
@@ -101,11 +97,7 @@
             blueprints: IndexMap::new(),
             internal_dns: BTreeMap::new(),
             external_dns: BTreeMap::new(),
-<<<<<<< HEAD
-            silo_names: vec!["default-silo".parse().unwrap()],
-=======
             silo_names: vec!["example-silo".parse().unwrap()],
->>>>>>> 3a3eb52f
             external_dns_zone_name: String::from("oxide.example"),
             collection_id_rng: TypedUuidRng::from_entropy(),
             num_nexus: None,
@@ -113,20 +105,12 @@
         }
     }
 
-<<<<<<< HEAD
-    /// Returns true if the REPL needs to be reset before loading an example.
-    ///
-    /// Loading example systems requires a (mostly) clean slate, which this
-    /// method checks for.
-    fn needs_reset_for_load_example(&self) -> bool {
-=======
     /// Returns true if the user has made local changes to the simulated
     /// system.
     ///
     /// This is used when the user asks to load an example system. Doing that
     /// basically requires a clean slate.
     fn user_made_system_changes(&self) -> bool {
->>>>>>> 3a3eb52f
         // Use this pattern to ensure that if a new field is added to
         // ReconfiguratorSim, it will fail to compile until it's added here.
         let Self {
@@ -153,11 +137,7 @@
     }
 
     // Reset the state of the REPL.
-<<<<<<< HEAD
-    fn reset(&mut self) {
-=======
     fn wipe(&mut self) {
->>>>>>> 3a3eb52f
         *self = Self::new(self.log.clone());
     }
 
@@ -381,11 +361,7 @@
         Commands::LoadExample(args) => cmd_load_example(sim, args),
         Commands::FileContents(args) => cmd_file_contents(args),
         Commands::Save(args) => cmd_save(sim, args),
-<<<<<<< HEAD
-        Commands::Reset => cmd_reset(sim),
-=======
         Commands::Wipe => cmd_wipe(sim),
->>>>>>> 3a3eb52f
     };
 
     match cmd_result {
@@ -459,11 +435,7 @@
     /// show information about what's in a saved file
     FileContents(FileContentsArgs),
     /// reset the state of the REPL
-<<<<<<< HEAD
-    Reset,
-=======
     Wipe,
->>>>>>> 3a3eb52f
 }
 
 #[derive(Debug, Args)]
@@ -595,18 +567,11 @@
 
 #[derive(Debug, Args)]
 struct LoadExampleArgs {
-<<<<<<< HEAD
-    /// Seed for the example system.
-    ///
-    /// The seed is used to generate a deterministic example system. For tests,
-    /// the seed is typically the name of the test.
-=======
     /// Seed for the RNG that's used to generate the example system.
     ///
     /// Setting this makes it possible for callers to get deterministic
     /// results. In automated tests, the seed is typically the name of the
     /// test.
->>>>>>> 3a3eb52f
     #[clap(long, default_value = "reconfigurator_cli_example")]
     seed: String,
 
@@ -775,35 +740,12 @@
 ) -> anyhow::Result<Option<String>> {
     let builder =
         sim.system.to_collection_builder().context("generating inventory")?;
-<<<<<<< HEAD
 
     // sim.system carries around Omicron zones, which will make their way into
     // the inventory.
     let mut inventory = builder.build();
-    // Assign the next collection ID from the RNG to ensure a consistent ID, in
-    // case the load is seeded.
-=======
-    // For an inventory we just generated from thin air, pretend like each sled
-    // has no zones on it.
-    let planning_input =
-        sim.system.to_planning_input_builder().unwrap().build();
-    for sled_id in planning_input.all_sled_ids(SledFilter::Commissioned) {
-        builder
-            .found_sled_omicron_zones(
-                "fake sled agent",
-                sled_id,
-                OmicronZonesConfig {
-                    generation: Generation::new(),
-                    zones: vec![],
-                },
-            )
-            .context("recording Omicron zones")?;
-    }
-
-    let mut inventory = builder.build();
     // Assign collection IDs from the RNG. This enables consistent results when
     // callers have explicitly seeded the RNG (e.g., in tests).
->>>>>>> 3a3eb52f
     inventory.id = sim.collection_id_rng.next();
 
     let rv = format!(
@@ -1132,15 +1074,9 @@
     )))
 }
 
-<<<<<<< HEAD
-fn cmd_reset(sim: &mut ReconfiguratorSim) -> anyhow::Result<Option<String>> {
-    sim.reset();
-    Ok(Some("reset reconfigurator-sim state".to_string()))
-=======
 fn cmd_wipe(sim: &mut ReconfiguratorSim) -> anyhow::Result<Option<String>> {
     sim.wipe();
     Ok(Some("wiped reconfigurator-sim state".to_string()))
->>>>>>> 3a3eb52f
 }
 
 fn cmd_show(sim: &mut ReconfiguratorSim) -> anyhow::Result<Option<String>> {
@@ -1419,16 +1355,11 @@
     sim: &mut ReconfiguratorSim,
     args: LoadExampleArgs,
 ) -> anyhow::Result<Option<String>> {
-<<<<<<< HEAD
-    if sim.needs_reset_for_load_example() {
-        bail!("system is not empty; call 'reset' before loading an example");
-=======
     if sim.user_made_system_changes() {
         bail!(
             "changes made to simulated system: run `wipe system` before \
              loading an example system"
         );
->>>>>>> 3a3eb52f
     }
 
     // Generate the example system.
