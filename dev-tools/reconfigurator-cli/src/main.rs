--- conflicted
+++ resolved
@@ -33,12 +33,7 @@
 use omicron_common::api::external::Generation;
 use omicron_common::api::external::Name;
 use omicron_uuid_kinds::CollectionUuid;
-<<<<<<< HEAD
-=======
 use omicron_uuid_kinds::ExternalIpUuid;
-use omicron_uuid_kinds::GenericUuid;
-use omicron_uuid_kinds::OmicronZoneUuid;
->>>>>>> b596c9b5
 use omicron_uuid_kinds::SledUuid;
 use reedline::{Reedline, Signal};
 use std::cell::RefCell;
@@ -156,14 +151,8 @@
         for (_, zone) in
             parent_blueprint.all_omicron_zones(BlueprintZoneFilter::All)
         {
-<<<<<<< HEAD
             if let Some(ip) = zone.zone_type.external_ip() {
-                let external_ip = ExternalIp {
-=======
-            let zone_id = OmicronZoneUuid::from_untyped_uuid(zone.id);
-            if let Ok(Some(ip)) = zone.zone_type.external_ip() {
                 let external_ip = OmicronZoneExternalIp {
->>>>>>> b596c9b5
                     id: *self
                         .external_ips
                         .borrow_mut()
@@ -175,13 +164,8 @@
                     .add_omicron_zone_external_ip(zone.id, external_ip)
                     .context("adding omicron zone external IP")?;
             }
-<<<<<<< HEAD
             if let Some(nic) = zone.zone_type.opte_vnic() {
-                let nic = ServiceNetworkInterface {
-=======
-            if let Some(nic) = zone.zone_type.service_vnic() {
                 let nic = OmicronZoneNic {
->>>>>>> b596c9b5
                     id: nic.id,
                     mac: nic.mac,
                     ip: nic.ip.into(),
