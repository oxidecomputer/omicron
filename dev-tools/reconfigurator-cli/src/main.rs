// This Source Code Form is subject to the terms of the Mozilla Public
// License, v. 2.0. If a copy of the MPL was not distributed with this
// file, You can obtain one at https://mozilla.org/MPL/2.0/.

//! developer REPL for driving blueprint planning

use anyhow::{anyhow, bail, Context};
use camino::Utf8PathBuf;
use clap::CommandFactory;
use clap::FromArgMatches;
use clap::ValueEnum;
use clap::{Args, Parser, Subcommand};
use dns_service_client::DnsDiff;
use indexmap::IndexMap;
use nexus_reconfigurator_execution::blueprint_external_dns_config;
use nexus_reconfigurator_execution::blueprint_internal_dns_config;
use nexus_reconfigurator_planning::blueprint_builder::BlueprintBuilder;
use nexus_reconfigurator_planning::blueprint_builder::EnsureMultiple;
use nexus_reconfigurator_planning::planner::Planner;
use nexus_reconfigurator_planning::system::{
    SledBuilder, SledHwInventory, SystemDescription,
};
use nexus_types::deployment::{Blueprint, UnstableReconfiguratorState};
use nexus_types::internal_api::params::DnsConfigParams;
use nexus_types::inventory::Collection;
use nexus_types::inventory::OmicronZonesConfig;
use nexus_types::inventory::SledRole;
use omicron_common::api::external::Generation;
use omicron_common::api::external::Name;
use reedline::{Reedline, Signal};
use std::collections::BTreeMap;
use std::io::BufRead;
use swrite::{swriteln, SWrite};
use tabled::Tabled;
use uuid::Uuid;

/// REPL state
#[derive(Debug)]
struct ReconfiguratorSim {
    /// describes the sleds in the system
    ///
    /// This resembles what we get from the `sled` table in a real system.  It
    /// also contains enough information to generate inventory collections that
    /// describe the system.
    system: SystemDescription,

    /// inventory collections created by the user
    collections: IndexMap<Uuid, Collection>,

    /// blueprints created by the user
    blueprints: IndexMap<Uuid, Blueprint>,

    /// internal DNS configurations
    internal_dns: BTreeMap<Generation, DnsConfigParams>,
    /// external DNS configurations
    external_dns: BTreeMap<Generation, DnsConfigParams>,

    /// Set of silo names configured
    ///
    /// These are used to determine the contents of external DNS.
    silo_names: Vec<Name>,

    /// External DNS zone name configured
    external_dns_zone_name: String,

    /// Policy overrides
    num_nexus: Option<u16>,

    log: slog::Logger,
}

impl ReconfiguratorSim {
    fn blueprint_lookup(&self, id: Uuid) -> Result<&Blueprint, anyhow::Error> {
        self.blueprints
            .get(&id)
            .ok_or_else(|| anyhow!("no such blueprint: {}", id))
    }

    fn blueprint_insert_new(&mut self, blueprint: Blueprint) {
        let previous = self.blueprints.insert(blueprint.id, blueprint);
        assert!(previous.is_none());
    }

    fn blueprint_insert_loaded(
        &mut self,
        blueprint: Blueprint,
    ) -> Result<(), anyhow::Error> {
        let entry = self.blueprints.entry(blueprint.id);
        if let indexmap::map::Entry::Occupied(_) = &entry {
            return Err(anyhow!("blueprint already exists: {}", blueprint.id));
        }
        let _ = entry.or_insert(blueprint);
        Ok(())
    }
}

/// interactive REPL for exploring the planner
#[derive(Parser, Debug)]
struct CmdReconfiguratorSim {
    input_file: Option<Utf8PathBuf>,
}

// REPL implementation

fn main() -> anyhow::Result<()> {
    let cmd = CmdReconfiguratorSim::parse();

    let log = dropshot::ConfigLogging::StderrTerminal {
        level: dropshot::ConfigLoggingLevel::Debug,
    }
    .to_logger("reconfigurator-sim")
    .context("creating logger")?;

    let mut sim = ReconfiguratorSim {
        system: SystemDescription::new(),
        collections: IndexMap::new(),
        blueprints: IndexMap::new(),
        internal_dns: BTreeMap::new(),
        external_dns: BTreeMap::new(),
        log,
        silo_names: vec!["example-silo".parse().unwrap()],
        external_dns_zone_name: String::from("oxide.example"),
        num_nexus: None,
    };

    if let Some(input_file) = cmd.input_file {
        let file = std::fs::File::open(&input_file)
            .with_context(|| format!("open {:?}", &input_file))?;
        let bufread = std::io::BufReader::new(file);
        for maybe_buffer in bufread.lines() {
            let buffer = maybe_buffer
                .with_context(|| format!("read {:?}", &input_file))?;
            println!("> {}", buffer);
            match process_entry(&mut sim, buffer) {
                LoopResult::Continue => (),
                LoopResult::Bail(error) => return Err(error),
            }
            println!("");
        }
    } else {
        let mut ed = Reedline::create();
        let prompt = reedline::DefaultPrompt::new(
            reedline::DefaultPromptSegment::Empty,
            reedline::DefaultPromptSegment::Empty,
        );
        loop {
            match ed.read_line(&prompt) {
                Ok(Signal::Success(buffer)) => {
                    match process_entry(&mut sim, buffer) {
                        LoopResult::Continue => (),
                        LoopResult::Bail(error) => return Err(error),
                    }
                }
                Ok(Signal::CtrlD) | Ok(Signal::CtrlC) => break,
                Err(error) => {
                    bail!("reconfigurator-cli: unexpected error: {:#}", error);
                }
            }
        }
    }

    Ok(())
}

/// Describes next steps after evaluating one "line" of user input
///
/// This could just be `Result`, but it's easy to misuse that here because
/// _commands_ might fail all the time without needing to bail out of the REPL.
/// We use a separate type for clarity about what success/failure actually
/// means.
enum LoopResult {
    /// Show the prompt and accept another command
    Continue,

    /// Exit the REPL with a fatal error
    Bail(anyhow::Error),
}

/// Processes one "line" of user input.
fn process_entry(sim: &mut ReconfiguratorSim, entry: String) -> LoopResult {
    // If no input was provided, take another lap (print the prompt and accept
    // another line).  This gets handled specially because otherwise clap would
    // treat this as a usage error and print a help message, which isn't what we
    // want here.
    if entry.trim().is_empty() {
        return LoopResult::Continue;
    }

    // Parse the line of input as a REPL command.
    //
    // Using `split_whitespace()` like this is going to be a problem if we ever
    // want to support arguments with whitespace in them (using quotes).  But
    // it's good enough for now.
    let parts = entry.split_whitespace();
    let parsed_command = TopLevelArgs::command()
        .multicall(true)
        .try_get_matches_from(parts)
        .and_then(|matches| TopLevelArgs::from_arg_matches(&matches));
    let command = match parsed_command {
        Err(error) => {
            // We failed to parse the command.  Print the error.
            return match error.print() {
                // Assuming that worked, just take another lap.
                Ok(_) => LoopResult::Continue,
                // If we failed to even print the error, that itself is a fatal
                // error.
                Err(error) => LoopResult::Bail(
                    anyhow!(error).context("printing previous error"),
                ),
            };
        }
        Ok(TopLevelArgs { command }) => command,
    };

    // Dispatch to the command's handler.
    let cmd_result = match command {
        Commands::SledList => cmd_sled_list(sim),
        Commands::SledAdd(args) => cmd_sled_add(sim, args),
        Commands::SledShow(args) => cmd_sled_show(sim, args),
        Commands::SiloList => cmd_silo_list(sim),
        Commands::SiloAdd(args) => cmd_silo_add(sim, args),
        Commands::SiloRemove(args) => cmd_silo_remove(sim, args),
        Commands::InventoryList => cmd_inventory_list(sim),
        Commands::InventoryGenerate => cmd_inventory_generate(sim),
        Commands::BlueprintList => cmd_blueprint_list(sim),
        Commands::BlueprintFromInventory(args) => {
            cmd_blueprint_from_inventory(sim, args)
        }
        Commands::BlueprintEdit(args) => cmd_blueprint_edit(sim, args),
        Commands::BlueprintPlan(args) => cmd_blueprint_plan(sim, args),
        Commands::BlueprintShow(args) => cmd_blueprint_show(sim, args),
        Commands::BlueprintDiff(args) => cmd_blueprint_diff(sim, args),
        Commands::BlueprintDiffDns(args) => cmd_blueprint_diff_dns(sim, args),
        Commands::BlueprintDiffInventory(args) => {
            cmd_blueprint_diff_inventory(sim, args)
        }
        Commands::BlueprintSave(args) => cmd_blueprint_save(sim, args),
        Commands::Show => cmd_show(sim),
        Commands::Set(args) => cmd_set(sim, args),
        Commands::Load(args) => cmd_load(sim, args),
        Commands::FileContents(args) => cmd_file_contents(args),
        Commands::Save(args) => cmd_save(sim, args),
    };

    match cmd_result {
        Err(error) => println!("error: {:#}", error),
        Ok(Some(s)) => println!("{}", s),
        Ok(None) => (),
    }

    LoopResult::Continue
}

// clap configuration for the REPL commands

/// reconfigurator-sim: simulate blueprint planning and execution
#[derive(Debug, Parser)]
struct TopLevelArgs {
    #[command(subcommand)]
    command: Commands,
}

#[derive(Debug, Subcommand)]
enum Commands {
    /// list sleds
    SledList,
    /// add a new sled
    SledAdd(SledAddArgs),
    /// show details about one sled
    SledShow(SledArgs),

    /// list silos
    SiloList,
    /// add a silo
    SiloAdd(SiloAddRemoveArgs),
    /// remove a silo
    SiloRemove(SiloAddRemoveArgs),

    /// list all inventory collections
    InventoryList,
    /// generates an inventory collection from the configured sleds
    InventoryGenerate,

    /// list all blueprints
    BlueprintList,
    /// generate a blueprint that represents the contents of an inventory
    BlueprintFromInventory(InventoryArgs),
    /// run planner to generate a new blueprint
    BlueprintPlan(BlueprintPlanArgs),
    /// edit contents of a blueprint directly
    BlueprintEdit(BlueprintEditArgs),
    /// show details about a blueprint
    BlueprintShow(BlueprintArgs),
    /// show differences between two blueprints
    BlueprintDiff(BlueprintDiffArgs),
    /// show differences between a blueprint and a particular DNS version
    BlueprintDiffDns(BlueprintDiffDnsArgs),
    /// show differences between a blueprint and an inventory collection
    BlueprintDiffInventory(BlueprintDiffInventoryArgs),
    /// write one blueprint to a file
    BlueprintSave(BlueprintSaveArgs),

    /// show system properties
    Show,
    /// set system properties
    #[command(subcommand)]
    Set(SetArgs),

    /// save state to a file
    Save(SaveArgs),
    /// load state from a file
    Load(LoadArgs),
    /// show information about what's in a saved file
    FileContents(FileContentsArgs),
}

#[derive(Debug, Args)]
struct SledAddArgs {
    /// id of the new sled
    sled_id: Option<Uuid>,
}

#[derive(Debug, Args)]
struct SledArgs {
    /// id of the sled
    sled_id: Uuid,
}

#[derive(Debug, Args)]
struct SiloAddRemoveArgs {
    /// name of the silo
    silo_name: Name,
}

#[derive(Debug, Args)]
struct InventoryArgs {
    /// id of the inventory collection to use in planning
    collection_id: Uuid,
}

#[derive(Debug, Args)]
struct BlueprintPlanArgs {
    /// id of the blueprint on which this one will be based
    parent_blueprint_id: Uuid,
    /// id of the inventory collection to use in planning
    collection_id: Uuid,
}

#[derive(Debug, Args)]
struct BlueprintEditArgs {
    /// id of the blueprint to edit
    blueprint_id: Uuid,
    /// "creator" field for the new blueprint
    #[arg(long)]
    creator: Option<String>,
    /// "comment" field for the new blueprint
    #[arg(long)]
    comment: Option<String>,
    #[command(subcommand)]
    edit_command: BlueprintEditCommands,
}

#[derive(Debug, Subcommand)]
enum BlueprintEditCommands {
    /// add a Nexus instance to a particular sled
    AddNexus {
        /// sled on which to deploy the new instance
        sled_id: Uuid,
    },
}

#[derive(Debug, Args)]
struct BlueprintArgs {
    /// id of the blueprint
    blueprint_id: Uuid,
}

#[derive(Debug, Args)]
struct BlueprintDiffDnsArgs {
    /// DNS group (internal or external)
    dns_group: CliDnsGroup,
    /// DNS version to diff against
    dns_version: u32,
    /// id of the blueprint
    blueprint_id: Uuid,
}

#[derive(Clone, Copy, Debug, ValueEnum)]
enum CliDnsGroup {
    Internal,
    External,
}

#[derive(Debug, Args)]
struct BlueprintDiffInventoryArgs {
    /// id of the inventory collection
    collection_id: Uuid,
    /// id of the blueprint
    blueprint_id: Uuid,
}

#[derive(Debug, Args)]
struct BlueprintSaveArgs {
    /// id of the blueprint
    blueprint_id: Uuid,
    /// output file
    filename: Utf8PathBuf,
}

#[derive(Debug, Args)]
struct BlueprintDiffArgs {
    /// id of the first blueprint
    blueprint1_id: Uuid,
    /// id of the second blueprint
    blueprint2_id: Uuid,
}

#[derive(Debug, Subcommand)]
enum SetArgs {
    /// target number of Nexus instances (for planning)
    NumNexus { num_nexus: u16 },
    /// system's external DNS zone name (suffix)
    ExternalDnsZoneName { zone_name: String },
}

#[derive(Debug, Args)]
struct LoadArgs {
    /// input file
    filename: Utf8PathBuf,

    /// id of inventory collection to use for sled details
    /// (may be omitted only if the file contains only one collection)
    collection_id: Option<Uuid>,
}

#[derive(Debug, Args)]
struct FileContentsArgs {
    /// input file
    filename: Utf8PathBuf,
}

#[derive(Debug, Args)]
struct SaveArgs {
    /// output file
    filename: Utf8PathBuf,
}

// Command handlers

fn cmd_silo_list(
    sim: &mut ReconfiguratorSim,
) -> anyhow::Result<Option<String>> {
    let mut s = String::new();
    for silo_name in &sim.silo_names {
        swriteln!(s, "{}", silo_name);
    }
    Ok(Some(s))
}

fn cmd_silo_add(
    sim: &mut ReconfiguratorSim,
    args: SiloAddRemoveArgs,
) -> anyhow::Result<Option<String>> {
    if sim.silo_names.contains(&args.silo_name) {
        bail!("silo already exists: {:?}", &args.silo_name);
    }

    sim.silo_names.push(args.silo_name);
    Ok(None)
}

fn cmd_silo_remove(
    sim: &mut ReconfiguratorSim,
    args: SiloAddRemoveArgs,
) -> anyhow::Result<Option<String>> {
    let size_before = sim.silo_names.len();
    sim.silo_names.retain(|n| *n != args.silo_name);
    if sim.silo_names.len() == size_before {
        bail!("no such silo: {:?}", &args.silo_name);
    }
    Ok(None)
}

fn cmd_sled_list(
    sim: &mut ReconfiguratorSim,
) -> anyhow::Result<Option<String>> {
    #[derive(Tabled)]
    #[tabled(rename_all = "SCREAMING_SNAKE_CASE")]
    struct Sled {
        id: Uuid,
        nzpools: usize,
        subnet: String,
    }

    let policy = sim.system.to_policy().context("failed to generate policy")?;
    let rows = policy.sleds.iter().map(|(sled_id, sled_resources)| Sled {
        id: *sled_id,
        subnet: sled_resources.subnet.net().to_string(),
        nzpools: sled_resources.zpools.len(),
    });
    let table = tabled::Table::new(rows)
        .with(tabled::settings::Style::empty())
        .with(tabled::settings::Padding::new(0, 1, 0, 0))
        .to_string();
    Ok(Some(table))
}

fn cmd_sled_add(
    sim: &mut ReconfiguratorSim,
    add: SledAddArgs,
) -> anyhow::Result<Option<String>> {
    let mut new_sled = SledBuilder::new();
    if let Some(sled_id) = add.sled_id {
        new_sled = new_sled.id(sled_id);
    }

    let _ = sim.system.sled(new_sled).context("adding sled")?;
    Ok(Some(String::from("added sled")))
}

fn cmd_sled_show(
    sim: &mut ReconfiguratorSim,
    args: SledArgs,
) -> anyhow::Result<Option<String>> {
    let policy = sim.system.to_policy().context("failed to generate policy")?;
    let sled_id = args.sled_id;
    let sled_resources = policy
        .sleds
        .get(&sled_id)
        .ok_or_else(|| anyhow!("no sled with id {:?}", sled_id))?;
    let mut s = String::new();
    swriteln!(s, "sled {}", sled_id);
    swriteln!(s, "subnet {}", sled_resources.subnet.net());
    swriteln!(s, "zpools ({}):", sled_resources.zpools.len());
    for z in &sled_resources.zpools {
        swriteln!(s, "    {:?}", z);
    }
    Ok(Some(s))
}

fn cmd_inventory_list(
    sim: &mut ReconfiguratorSim,
) -> anyhow::Result<Option<String>> {
    #[derive(Tabled)]
    #[tabled(rename_all = "SCREAMING_SNAKE_CASE")]
    struct InventoryRow {
        id: Uuid,
        nerrors: usize,
        time_done: String,
    }

    let rows = sim.collections.values().map(|collection| {
        let id = collection.id;
        InventoryRow {
            id,
            nerrors: collection.errors.len(),
            time_done: humantime::format_rfc3339_millis(
                collection.time_done.into(),
            )
            .to_string(),
        }
    });
    let table = tabled::Table::new(rows)
        .with(tabled::settings::Style::empty())
        .with(tabled::settings::Padding::new(0, 1, 0, 0))
        .to_string();
    Ok(Some(table))
}

fn cmd_inventory_generate(
    sim: &mut ReconfiguratorSim,
) -> anyhow::Result<Option<String>> {
    let mut builder =
        sim.system.to_collection_builder().context("generating inventory")?;
    // For an inventory we just generated from thin air, pretend like each sled
    // has no zones on it.
    let sled_ids = sim.system.to_policy().unwrap().sleds.into_keys();
    for sled_id in sled_ids {
        builder
            .found_sled_omicron_zones(
                "fake sled agent",
                sled_id,
                OmicronZonesConfig {
                    generation: Generation::new(),
                    zones: vec![],
                },
            )
            .context("recording Omicron zones")?;
    }
    let inventory = builder.build();
    let rv = format!(
        "generated inventory collection {} from configured sleds",
        inventory.id
    );
    sim.collections.insert(inventory.id, inventory);
    Ok(Some(rv))
}

fn cmd_blueprint_list(
    sim: &mut ReconfiguratorSim,
) -> anyhow::Result<Option<String>> {
    #[derive(Tabled)]
    #[tabled(rename_all = "SCREAMING_SNAKE_CASE")]
    struct BlueprintRow {
        id: Uuid,
    }

    let rows = sim
        .blueprints
        .values()
        .map(|blueprint| BlueprintRow { id: blueprint.id });
    let table = tabled::Table::new(rows)
        .with(tabled::settings::Style::empty())
        .with(tabled::settings::Padding::new(0, 1, 0, 0))
        .to_string();
    Ok(Some(table))
}

fn cmd_blueprint_from_inventory(
    sim: &mut ReconfiguratorSim,
    args: InventoryArgs,
) -> anyhow::Result<Option<String>> {
    let collection_id = args.collection_id;
    let collection = sim
        .collections
        .get(&collection_id)
        .ok_or_else(|| anyhow!("no such collection: {}", collection_id))?;
    let dns_version = Generation::new();
    let policy = sim.system.to_policy().context("generating policy")?;
    let creator = "reconfigurator-sim";
    let blueprint = BlueprintBuilder::build_initial_from_collection(
        collection,
        dns_version,
        dns_version,
        &policy,
        creator,
    )
    .context("building collection")?;
    let rv = format!(
        "generated blueprint {} from inventory collection {}",
        blueprint.id, collection_id
    );
    sim.blueprint_insert_new(blueprint);
    Ok(Some(rv))
}

fn cmd_blueprint_plan(
    sim: &mut ReconfiguratorSim,
    args: BlueprintPlanArgs,
) -> anyhow::Result<Option<String>> {
    let parent_blueprint_id = args.parent_blueprint_id;
    let collection_id = args.collection_id;
    let parent_blueprint = sim.blueprint_lookup(parent_blueprint_id)?;
    let collection = sim
        .collections
        .get(&collection_id)
        .ok_or_else(|| anyhow!("no such collection: {}", collection_id))?;
    let policy = sim.system.to_policy().context("generating policy")?;
    let creator = "reconfigurator-sim";

    let planner = Planner::new_based_on(
        sim.log.clone(),
        parent_blueprint,
        // The internal and external DNS numbers that go here are supposed to be
        // the _current_ internal and external DNS generations at the point
        // when planning happened.  This is racy (these generations can change
        // immediately after they're fetched from the database) but correctness
        // only requires that the values here be *no newer* than the real
        // values so it's okay if the real values get changed.
        //
        // The problem is we have no real system here to fetch these values
        // from.  What should the value be?
        //
        // - If we assume that the parent blueprint here was successfully
        //   executed immediately before generating this plan, then the values
        //   here should come from the generation number produced by executing
        //   the parent blueprint.
        //
        // - If the parent blueprint was never executed, or execution is still
        //   in progress, or if other blueprints have been executed in the
        //   meantime that changed DNS, then the values here could be different
        //   (older if the blueprint was never executed or is currently
        //   executing and newer if other blueprints have changed DNS in the
        //   meantime).
        //
        // But in this CLI, there's no execution at all.  As a result, there's
        // no way to really choose between these -- and it doesn't really
        // matter, either.  We'll just pick the parent blueprint's.
        parent_blueprint.internal_dns_version,
        parent_blueprint.external_dns_version,
        &policy,
        creator,
        collection,
    )
    .context("creating planner")?;
    let blueprint = planner.plan().context("generating blueprint")?;
    let rv = format!(
        "generated blueprint {} based on parent blueprint {}",
        blueprint.id, parent_blueprint_id,
    );
    sim.blueprint_insert_new(blueprint);
    Ok(Some(rv))
}

fn cmd_blueprint_edit(
    sim: &mut ReconfiguratorSim,
    args: BlueprintEditArgs,
) -> anyhow::Result<Option<String>> {
    let blueprint_id = args.blueprint_id;
    let blueprint = sim.blueprint_lookup(blueprint_id)?;
    let creator = args.creator.as_deref().unwrap_or("reconfigurator-cli");
    let policy = sim.system.to_policy().context("assembling policy")?;
    let mut builder = BlueprintBuilder::new_based_on(
        &sim.log,
        &blueprint,
        blueprint.internal_dns_version,
        blueprint.external_dns_version,
        &policy,
        creator,
    )
    .context("creating blueprint builder")?;

    if let Some(comment) = args.comment {
        builder.comment(comment);
    }

    let label = match args.edit_command {
        BlueprintEditCommands::AddNexus { sled_id } => {
            let current = builder.sled_num_nexus_zones(sled_id);
            let added = builder
                .sled_ensure_zone_multiple_nexus(sled_id, current + 1)
                .context("failed to add Nexus zone")?;
            assert_matches::assert_matches!(added, EnsureMultiple::Added(1));
            format!("added Nexus zone to sled {}", sled_id)
        }
    };

    let new_blueprint = builder.build();
    let rv = format!(
        "blueprint {} created from blueprint {}: {}",
        new_blueprint.id, blueprint_id, label
    );
    sim.blueprint_insert_new(new_blueprint);
    Ok(Some(rv))
}

fn cmd_blueprint_show(
    sim: &mut ReconfiguratorSim,
    args: BlueprintArgs,
) -> anyhow::Result<Option<String>> {
    let blueprint = sim.blueprint_lookup(args.blueprint_id)?;
    Ok(Some(format!("{}", blueprint.display())))
}

fn cmd_blueprint_diff(
    sim: &mut ReconfiguratorSim,
    args: BlueprintDiffArgs,
) -> anyhow::Result<Option<String>> {
    let mut rv = String::new();
    let blueprint1_id = args.blueprint1_id;
    let blueprint2_id = args.blueprint2_id;
    let blueprint1 = sim.blueprint_lookup(blueprint1_id)?;
    let blueprint2 = sim.blueprint_lookup(blueprint2_id)?;

    let sled_diff = blueprint2
        .diff_since_blueprint(&blueprint1)
        .context("failed to diff blueprints")?;
    swriteln!(rv, "{}", sled_diff.display());

    // Diff'ing DNS is a little trickier.  First, compute what DNS should be for
    // each blueprint.  To do that we need to construct a list of sleds suitable
    // for the executor.
    let sleds_by_id = make_sleds_by_id(&sim)?;
    let internal_dns_config1 = blueprint_internal_dns_config(
        &blueprint1,
        &sleds_by_id,
        &Default::default(),
    )?;
    let internal_dns_config2 = blueprint_internal_dns_config(
        &blueprint2,
        &sleds_by_id,
        &Default::default(),
    )?;
    let dns_diff = DnsDiff::new(&internal_dns_config1, &internal_dns_config2)
        .context("failed to assemble DNS diff")?;
    swriteln!(rv, "internal DNS:\n{}", dns_diff);

    let external_dns_config1 = blueprint_external_dns_config(
        &blueprint1,
        &sim.silo_names,
        sim.external_dns_zone_name.clone(),
    );
    let external_dns_config2 = blueprint_external_dns_config(
        &blueprint2,
        &sim.silo_names,
        sim.external_dns_zone_name.clone(),
    );
    let dns_diff = DnsDiff::new(&external_dns_config1, &external_dns_config2)
        .context("failed to assemble external DNS diff")?;
    swriteln!(rv, "external DNS:\n{}", dns_diff);

    Ok(Some(rv))
}

fn make_sleds_by_id(
    sim: &ReconfiguratorSim,
) -> Result<BTreeMap<Uuid, nexus_reconfigurator_execution::Sled>, anyhow::Error>
{
    let collection = sim
        .system
        .to_collection_builder()
        .context(
            "unexpectedly failed to create collection for current set of sleds",
        )?
        .build();
    let sleds_by_id: BTreeMap<_, _> = collection
        .sled_agents
        .iter()
        .map(|(sled_id, sled_agent_info)| {
            let sled = nexus_reconfigurator_execution::Sled::new(
                *sled_id,
                sled_agent_info.sled_agent_address,
                sled_agent_info.sled_role == SledRole::Scrimlet,
            );
            (*sled_id, sled)
        })
        .collect();
    Ok(sleds_by_id)
}

fn cmd_blueprint_diff_dns(
    sim: &mut ReconfiguratorSim,
    args: BlueprintDiffDnsArgs,
) -> anyhow::Result<Option<String>> {
    let dns_group = args.dns_group;
    let dns_version = Generation::from(args.dns_version);
    let blueprint_id = args.blueprint_id;
    let blueprint = sim.blueprint_lookup(blueprint_id)?;

    let existing_dns_config = match dns_group {
        CliDnsGroup::Internal => sim.internal_dns.get(&dns_version),
        CliDnsGroup::External => sim.external_dns.get(&dns_version),
    }
    .ok_or_else(|| {
        anyhow!("no such {:?} DNS version: {}", dns_group, dns_version)
    })?;

    let blueprint_dns_zone = match dns_group {
        CliDnsGroup::Internal => {
            let sleds_by_id = make_sleds_by_id(sim)?;
            blueprint_internal_dns_config(
                &blueprint,
                &sleds_by_id,
                &Default::default(),
            )
            .with_context(|| {
                format!(
                    "computing internal DNS config for blueprint {}",
                    blueprint_id
                )
            })?
        }
        CliDnsGroup::External => blueprint_external_dns_config(
            &blueprint,
            &sim.silo_names,
            sim.external_dns_zone_name.clone(),
        ),
    };

    let existing_dns_zone = existing_dns_config.sole_zone()?;
    let dns_diff = DnsDiff::new(&existing_dns_zone, &blueprint_dns_zone)
        .context("failed to assemble DNS diff")?;
    Ok(Some(dns_diff.to_string()))
}

fn cmd_blueprint_diff_inventory(
    sim: &mut ReconfiguratorSim,
    args: BlueprintDiffInventoryArgs,
) -> anyhow::Result<Option<String>> {
    let collection_id = args.collection_id;
    let blueprint_id = args.blueprint_id;
    let collection = sim.collections.get(&collection_id).ok_or_else(|| {
        anyhow!("no such inventory collection: {}", collection_id)
    })?;
<<<<<<< HEAD
    let blueprint = sim.blueprint_lookup(blueprint_id)?;
    let diff = blueprint.diff_sleds_from_collection(&collection);
=======
    let blueprint = sim
        .blueprints
        .get(&blueprint_id)
        .ok_or_else(|| anyhow!("no such blueprint: {}", blueprint_id))?;

    let diff = blueprint
        .diff_since_collection(&collection)
        .context("failed to diff blueprint from inventory collection")?;
>>>>>>> 4eb81539
    Ok(Some(diff.display().to_string()))
}

fn cmd_blueprint_save(
    sim: &mut ReconfiguratorSim,
    args: BlueprintSaveArgs,
) -> anyhow::Result<Option<String>> {
    let blueprint_id = args.blueprint_id;
    let blueprint = sim.blueprint_lookup(blueprint_id)?;

    let output_path = &args.filename;
    let output_str = serde_json::to_string_pretty(&blueprint)
        .context("serializing blueprint")?;
    std::fs::write(&output_path, &output_str)
        .with_context(|| format!("write {:?}", output_path))?;
    Ok(Some(format!("saved blueprint {} to {:?}", blueprint_id, output_path)))
}

fn cmd_save(
    sim: &mut ReconfiguratorSim,
    args: SaveArgs,
) -> anyhow::Result<Option<String>> {
    let policy = sim.system.to_policy().context("creating policy")?;
    let saved = UnstableReconfiguratorState {
        policy,
        collections: sim.collections.values().cloned().collect(),
        blueprints: sim.blueprints.values().cloned().collect(),
        internal_dns: sim.internal_dns.clone(),
        external_dns: sim.external_dns.clone(),
        silo_names: sim.silo_names.clone(),
        external_dns_zone_names: vec![sim.external_dns_zone_name.clone()],
    };

    let output_path = &args.filename;
    let output_str =
        serde_json::to_string_pretty(&saved).context("serializing state")?;
    std::fs::write(&output_path, &output_str)
        .with_context(|| format!("write {:?}", output_path))?;
    Ok(Some(format!(
        "saved policy, collections, and blueprints to {:?}",
        output_path
    )))
}

fn cmd_show(sim: &mut ReconfiguratorSim) -> anyhow::Result<Option<String>> {
    let mut s = String::new();
    do_print_properties(&mut s, sim);
    swriteln!(
        s,
        "target number of Nexus instances: {}",
        match sim.num_nexus {
            Some(n) => n.to_string(),
            None => String::from("default"),
        }
    );
    Ok(Some(s))
}

fn do_print_properties(s: &mut String, sim: &ReconfiguratorSim) {
    swriteln!(
        s,
        "configured external DNS zone name: {}",
        sim.external_dns_zone_name,
    );
    swriteln!(
        s,
        "configured silo names: {}",
        sim.silo_names
            .iter()
            .map(|s| s.as_str())
            .collect::<Vec<_>>()
            .join(", ")
    );
    swriteln!(
        s,
        "internal DNS generations: {}",
        sim.internal_dns
            .keys()
            .map(|s| s.to_string())
            .collect::<Vec<_>>()
            .join(", "),
    );
    swriteln!(
        s,
        "external DNS generations: {}",
        sim.external_dns
            .keys()
            .map(|s| s.to_string())
            .collect::<Vec<_>>()
            .join(", "),
    );
}

fn cmd_set(
    sim: &mut ReconfiguratorSim,
    args: SetArgs,
) -> anyhow::Result<Option<String>> {
    Ok(Some(match args {
        SetArgs::NumNexus { num_nexus } => {
            let rv = format!("{:?} -> {}", sim.num_nexus, num_nexus);
            sim.num_nexus = Some(num_nexus);
            sim.system.target_nexus_zone_count(usize::from(num_nexus));
            rv
        }
        SetArgs::ExternalDnsZoneName { zone_name } => {
            let rv =
                format!("{:?} -> {:?}", sim.external_dns_zone_name, zone_name);
            sim.external_dns_zone_name = zone_name;
            rv
        }
    }))
}

fn read_file(
    input_path: &camino::Utf8Path,
) -> anyhow::Result<UnstableReconfiguratorState> {
    let file = std::fs::File::open(input_path)
        .with_context(|| format!("open {:?}", input_path))?;
    let bufread = std::io::BufReader::new(file);
    serde_json::from_reader(bufread)
        .with_context(|| format!("read {:?}", input_path))
}

fn cmd_load(
    sim: &mut ReconfiguratorSim,
    args: LoadArgs,
) -> anyhow::Result<Option<String>> {
    let input_path = args.filename;
    let collection_id = args.collection_id;
    let loaded = read_file(&input_path)?;

    let mut s = String::new();

    let collection_id = match collection_id {
        Some(s) => s,
        None => match loaded.collections.len() {
            1 => loaded.collections[0].id,
            0 => bail!(
                "no collection_id specified and file contains 0 collections"
            ),
            count => bail!(
                "no collection_id specified and file contains {} \
                    collections: {}",
                count,
                loaded
                    .collections
                    .iter()
                    .map(|c| c.id.to_string())
                    .collect::<Vec<_>>()
                    .join(", ")
            ),
        },
    };

    swriteln!(
        s,
        "using collection {} as source of sled inventory data",
        collection_id
    );
    let primary_collection =
        loaded.collections.iter().find(|c| c.id == collection_id).ok_or_else(
            || {
                anyhow!(
                    "collection {} not found in file {:?}",
                    collection_id,
                    input_path
                )
            },
        )?;

    let current_policy = sim.system.to_policy().context("generating policy")?;
    for (sled_id, sled_resources) in loaded.policy.sleds {
        if current_policy.sleds.contains_key(&sled_id) {
            swriteln!(
                s,
                "sled {}: skipped (one with \
                the same id is already loaded)",
                sled_id
            );
            continue;
        }

        let Some(inventory_sled_agent) =
            primary_collection.sled_agents.get(&sled_id)
        else {
            swriteln!(
                s,
                "error: load sled {}: no inventory found for sled agent in \
                collection {}",
                sled_id,
                collection_id
            );
            continue;
        };

        let inventory_sp = inventory_sled_agent.baseboard_id.as_ref().and_then(
            |baseboard_id| {
                let inv_sp = primary_collection.sps.get(baseboard_id);
                let inv_rot = primary_collection.rots.get(baseboard_id);
                if let (Some(inv_sp), Some(inv_rot)) = (inv_sp, inv_rot) {
                    Some(SledHwInventory {
                        baseboard_id: &baseboard_id,
                        sp: inv_sp,
                        rot: inv_rot,
                    })
                } else {
                    None
                }
            },
        );

        let result = sim.system.sled_full(
            sled_id,
            sled_resources,
            inventory_sp,
            inventory_sled_agent,
        );

        match result {
            Ok(_) => swriteln!(s, "sled {} loaded", sled_id),
            Err(error) => {
                swriteln!(s, "error: load sled {}: {:#}", sled_id, error)
            }
        };
    }

    for collection in loaded.collections {
        if sim.collections.contains_key(&collection.id) {
            swriteln!(
                s,
                "collection {}: skipped (one with the \
                same id is already loaded)",
                collection.id
            );
        } else {
            swriteln!(s, "collection {} loaded", collection.id);
            sim.collections.insert(collection.id, collection);
        }
    }

    for blueprint in loaded.blueprints {
        let blueprint_id = blueprint.id;
        match sim.blueprint_insert_loaded(blueprint) {
            Ok(_) => {
                swriteln!(s, "blueprint {} loaded", blueprint_id);
            }
            Err(error) => {
                swriteln!(
                    s,
                    "blueprint {}: skipped ({:#})",
                    blueprint_id,
                    error
                );
            }
        }
    }

    let ranges = format!("{:?}", loaded.policy.service_ip_pool_ranges);
    sim.system.service_ip_pool_ranges(loaded.policy.service_ip_pool_ranges);
    swriteln!(s, "loaded service IP pool ranges: {:?}", ranges);

    sim.internal_dns = loaded.internal_dns;
    sim.external_dns = loaded.external_dns;
    sim.silo_names = loaded.silo_names;

    let nnames = loaded.external_dns_zone_names.len();
    if nnames > 0 {
        if nnames > 1 {
            swriteln!(
                s,
                "warn: found {} external DNS names; using only the first one",
                nnames
            );
        }
        sim.external_dns_zone_name =
            loaded.external_dns_zone_names.into_iter().next().unwrap();
    }
    do_print_properties(&mut s, sim);

    swriteln!(s, "loaded data from {:?}", input_path);
    Ok(Some(s))
}

fn cmd_file_contents(args: FileContentsArgs) -> anyhow::Result<Option<String>> {
    let loaded = read_file(&args.filename)?;

    let mut s = String::new();

    for (sled_id, sled_resources) in loaded.policy.sleds {
        swriteln!(
            s,
            "sled: {} (subnet: {}, zpools: {})",
            sled_id,
            sled_resources.subnet.net(),
            sled_resources.zpools.len()
        );
    }

    for collection in loaded.collections {
        swriteln!(
            s,
            "collection: {} (errors: {}, completed at: {})",
            collection.id,
            collection.errors.len(),
            humantime::format_rfc3339_millis(collection.time_done.into())
                .to_string(),
        );
    }

    for blueprint in loaded.blueprints {
        swriteln!(
            s,
            "blueprint:  {} (created at: {})",
            blueprint.id,
            blueprint.time_created
        );
    }

    swriteln!(s, "internal DNS generations: {:?}", loaded.internal_dns.keys(),);
    swriteln!(s, "external DNS generations: {:?}", loaded.external_dns.keys(),);
    swriteln!(s, "silo names: {:?}", loaded.silo_names);
    swriteln!(
        s,
        "external DNS zone names: {}",
        loaded.external_dns_zone_names.join(", ")
    );

    Ok(Some(s))
}<|MERGE_RESOLUTION|>--- conflicted
+++ resolved
@@ -882,19 +882,10 @@
     let collection = sim.collections.get(&collection_id).ok_or_else(|| {
         anyhow!("no such inventory collection: {}", collection_id)
     })?;
-<<<<<<< HEAD
     let blueprint = sim.blueprint_lookup(blueprint_id)?;
-    let diff = blueprint.diff_sleds_from_collection(&collection);
-=======
-    let blueprint = sim
-        .blueprints
-        .get(&blueprint_id)
-        .ok_or_else(|| anyhow!("no such blueprint: {}", blueprint_id))?;
-
     let diff = blueprint
         .diff_since_collection(&collection)
         .context("failed to diff blueprint from inventory collection")?;
->>>>>>> 4eb81539
     Ok(Some(diff.display().to_string()))
 }
 
