[package]
name = "internal-dns"
version = "0.1.0"
edition = "2021"
license = "MPL-2.0"

[dependencies]
anyhow = "1.0"
clap = { version = "3.1", features = [ "derive" ] }
<<<<<<< HEAD
dropshot = { git = "https://github.com/oxidecomputer/dropshot" }
internal-dns-client = { path = "../internal-dns-client" }
pretty-hex = "0.2.1"
=======
dropshot = { git = "https://github.com/oxidecomputer/dropshot", branch = "main", features = [ "usdt-probes" ] }
pretty-hex = "0.3.0"
>>>>>>> d859aac7
schemars = "0.8"
serde = { version = "1.0", features = [ "derive" ] }
serde_json = "1.0"
sled = "0.34"
slog = { version = "2.5.0", features = [ "max_level_trace", "release_max_level_debug" ] }
slog-term = "2.7"
slog-async = "2.7"
slog-envlogger = "2.2"
structopt = "0.3"
tempdir = "0.3"
tokio = { version = "1.17", features = [ "full" ] }
toml = "0.5"
trust-dns-proto = "0.21"
trust-dns-server = "0.21"

[dev-dependencies]
<<<<<<< HEAD
expectorate = "1.0.4"
=======
expectorate = "1.0.5"
internal-dns-client = { path = "../internal-dns-client" }
>>>>>>> d859aac7
omicron-test-utils = { path = "../test-utils" }
openapiv3 = "1.0"
openapi-lint = { git = "https://github.com/oxidecomputer/openapi-lint", branch = "main" }
portpicker = "0.1"
serde_json = "1.0"
subprocess = "0.2.8"
trust-dns-resolver = "0.21"<|MERGE_RESOLUTION|>--- conflicted
+++ resolved
@@ -7,14 +7,9 @@
 [dependencies]
 anyhow = "1.0"
 clap = { version = "3.1", features = [ "derive" ] }
-<<<<<<< HEAD
-dropshot = { git = "https://github.com/oxidecomputer/dropshot" }
 internal-dns-client = { path = "../internal-dns-client" }
-pretty-hex = "0.2.1"
-=======
 dropshot = { git = "https://github.com/oxidecomputer/dropshot", branch = "main", features = [ "usdt-probes" ] }
 pretty-hex = "0.3.0"
->>>>>>> d859aac7
 schemars = "0.8"
 serde = { version = "1.0", features = [ "derive" ] }
 serde_json = "1.0"
@@ -31,12 +26,7 @@
 trust-dns-server = "0.21"
 
 [dev-dependencies]
-<<<<<<< HEAD
-expectorate = "1.0.4"
-=======
 expectorate = "1.0.5"
-internal-dns-client = { path = "../internal-dns-client" }
->>>>>>> d859aac7
 omicron-test-utils = { path = "../test-utils" }
 openapiv3 = "1.0"
 openapi-lint = { git = "https://github.com/oxidecomputer/openapi-lint", branch = "main" }
