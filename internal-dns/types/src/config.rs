--- conflicted
+++ resolved
@@ -481,28 +481,8 @@
         self.service_backend_zone(
             ServiceName::ClickhouseAdminServer,
             &zone,
-<<<<<<< HEAD
-            CLICKHOUSE_TCP_PORT,
-        )?;
-
-        if http_service == ServiceName::ClickhouseServer {
-            self.service_backend_zone(
-                ServiceName::ClickhouseClusterNative,
-                &zone,
-                CLICKHOUSE_TCP_PORT,
-            )?;
-            self.service_backend_zone(
-                ServiceName::ClickhouseAdminServer,
-                &zone,
-                CLICKHOUSE_ADMIN_PORT,
-            )?;
-        }
-
-        Ok(())
-=======
             CLICKHOUSE_ADMIN_PORT,
         )
->>>>>>> 6e1021a8
     }
 
     /// Higher-level shorthand for adding a ClickhouseKeeper zone with several
