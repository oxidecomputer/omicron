// This Source Code Form is subject to the terms of the Mozilla Public
// License, v. 2.0. If a copy of the MPL was not distributed with this
// file, You can obtain one at https://mozilla.org/MPL/2.0/.

use hickory_resolver::config::{
    LookupIpStrategy, NameServerConfig, Protocol, ResolverConfig, ResolverOpts,
};
use hickory_resolver::lookup::SrvLookup;
use hickory_resolver::TokioAsyncResolver;
use hyper::client::connect::dns::Name;
use omicron_common::address::{
    Ipv6Subnet, ReservedRackSubnet, AZ_PREFIX, DNS_PORT,
};
use slog::{debug, error, info, trace};
use std::net::{IpAddr, Ipv6Addr, SocketAddr, SocketAddrV6};

pub type DnsError = dns_service_client::Error<dns_service_client::types::Error>;

#[derive(Debug, Clone, thiserror::Error)]
pub enum ResolveError {
    #[error(transparent)]
    Resolve(#[from] hickory_resolver::error::ResolveError),

    #[error("Record not found for SRV key: {}", .0.dns_name())]
    NotFound(crate::ServiceName),

    #[error("Record not found for {0}")]
    NotFoundByString(String),
}

/// A wrapper around a DNS resolver, providing a way to conveniently
/// look up IP addresses of services based on their SRV keys.
#[derive(Clone)]
pub struct Resolver {
    log: slog::Logger,
    resolver: TokioAsyncResolver,
}

type BoxError = Box<dyn std::error::Error + Send + Sync>;

// By implementing this trait, [Resolver] can be used as an argument to
// [reqwest::ClientBuilder::dns_resolver].
impl reqwest::dns::Resolve for Resolver {
    fn resolve(&self, name: Name) -> reqwest::dns::Resolving {
        let this = self.clone();
        Box::pin(async move {
            this.lookup_sockets_v6_raw(name.as_str())
                .await
                .map_err(|err| -> BoxError { Box::new(err) })
        })
    }
}

impl Resolver {
    /// Construct a new DNS resolver from the system configuration.
    pub fn new_from_system_conf(
        log: slog::Logger,
    ) -> Result<Self, ResolveError> {
        let (rc, mut opts) = hickory_resolver::system_conf::read_system_conf()?;
        // Enable edns for potentially larger records
        opts.edns0 = true;

        let resolver = TokioAsyncResolver::tokio(rc, opts);

        Ok(Self { log, resolver })
    }

    /// Construct a new DNS resolver from specific DNS server addresses.
    pub fn new_from_addrs(
        log: slog::Logger,
        dns_addrs: &[SocketAddr],
    ) -> Result<Self, ResolveError> {
        info!(log, "new DNS resolver"; "addresses" => ?dns_addrs);

        let mut rc = ResolverConfig::new();
        let dns_server_count = dns_addrs.len();
        for &socket_addr in dns_addrs.into_iter() {
            rc.add_name_server(NameServerConfig {
                socket_addr,
                protocol: Protocol::Udp,
                tls_dns_name: None,
                trust_negative_responses: false,
                bind_addr: None,
            });
        }
        let mut opts = ResolverOpts::default();
        // Enable edns for potentially larger records
        opts.edns0 = true;
        opts.use_hosts_file = false;
        opts.num_concurrent_reqs = dns_server_count;
        // The underlay is IPv6 only, so this helps avoid needless lookups of
        // the IPv4 variant.
        opts.ip_strategy = LookupIpStrategy::Ipv6Only;
        opts.negative_max_ttl = Some(std::time::Duration::from_secs(15));
        let resolver = TokioAsyncResolver::tokio(rc, opts);

        Ok(Self { log, resolver })
    }

    /// Convenience wrapper for [`Resolver::new_from_subnet`] that determines
    /// the subnet based on a provided IP address and then uses the DNS
    /// resolvers for that subnet.
    pub fn new_from_ip(
        log: slog::Logger,
        address: Ipv6Addr,
    ) -> Result<Self, ResolveError> {
        let subnet = Ipv6Subnet::<AZ_PREFIX>::new(address);
        Self::new_from_subnet(log, subnet)
    }

    /// Return a resolver that uses the system configuration (usually
    /// /etc/resolv.conf) for the underlying nameservers.
    pub fn new_with_resolver(
        log: slog::Logger,
        resolver: TokioAsyncResolver,
    ) -> Self {
        Self { log, resolver }
    }

    // TODO-correctness This function and its callers make assumptions about how
    // many internal DNS servers there are on the subnet and where they are.  Is
    // that okay?  It would seem more flexible not to assume this.  Instead, we
    // could make a best effort to distribute the list of DNS servers as
    // configuration and then use new_from_addrs().  Further, we should use a
    // mechanism like node-cueball's "bootstrap resolvers", where the set of
    // nameservers is _itself_ provided by a DNS name.  We would periodically
    // re-resolve this.  That's how we'd learn about dynamic changes to the set
    // of DNS servers.
    pub fn servers_from_subnet(
        subnet: Ipv6Subnet<AZ_PREFIX>,
    ) -> Vec<SocketAddr> {
        ReservedRackSubnet::new(subnet)
            .get_dns_subnets()
            .into_iter()
            .map(|dns_subnet| {
                let ip_addr = IpAddr::V6(dns_subnet.dns_address());
                SocketAddr::new(ip_addr, DNS_PORT)
            })
            .collect()
    }

    /// Create a DNS resolver using the implied DNS servers within this subnet.
    ///
    /// The addresses of the DNS servers are inferred within an Availability
    /// Zone's subnet: normally, each rack within an AZ (/48) gets a unique
    /// subnet (/56), but the FIRST /56 is reserved for internal DNS servers.
    ///
    /// For more details on this "reserved" rack subnet, refer to
    /// [omicron_common::address::ReservedRackSubnet].
    pub fn new_from_subnet(
        log: slog::Logger,
        subnet: Ipv6Subnet<AZ_PREFIX>,
    ) -> Result<Self, ResolveError> {
        let dns_ips = Self::servers_from_subnet(subnet);
        Resolver::new_from_addrs(log, &dns_ips)
    }

    /// Remove all entries from the resolver's cache.
    pub fn clear_cache(&self) {
        self.resolver.clear_cache();
    }

<<<<<<< HEAD
=======
    /// Looks up a single [`Ipv6Addr`] based on the SRV name.
    /// Returns an error if the record does not exist.
    // TODO: There are lots of ways this API can expand: Caching,
    // actually respecting TTL, looking up ports, etc.
    //
    // For now, however, it serves as a very simple "get everyone using DNS"
    // API that can be improved upon later.
    pub async fn lookup_ipv6(
        &self,
        srv: crate::ServiceName,
    ) -> Result<Ipv6Addr, ResolveError> {
        let name = srv.srv_name();
        debug!(self.log, "lookup_ipv6 srv"; "dns_name" => &name);
        let response = self.resolver.ipv6_lookup(&name).await?;
        let address = response
            .iter()
            .next()
            .ok_or_else(|| ResolveError::NotFound(srv))?;
        Ok(address.0)
    }

>>>>>>> 66ac7b32
    /// Returns the targets of the SRV records for a DNS name
    ///
    /// The returned values are generally other DNS names that themselves would
    /// need to be looked up to find A/AAAA records.
    pub async fn lookup_srv(
        &self,
        srv: crate::ServiceName,
    ) -> Result<Vec<(String, u16)>, ResolveError> {
        let name = srv.srv_name();
        trace!(self.log, "lookup_srv"; "dns_name" => &name);
        let response = self.resolver.srv_lookup(&name).await?;
        debug!(
            self.log,
            "lookup_srv";
            "dns_name" => &name,
            "response" => ?response
        );

        Ok(response
            .into_iter()
            .map(|srv| (srv.target().to_string(), srv.port()))
            .collect())
    }

    pub async fn lookup_all_ipv6(
        &self,
        srv: crate::ServiceName,
    ) -> Result<Vec<Ipv6Addr>, ResolveError> {
        let name = srv.srv_name();
        trace!(self.log, "lookup_all_ipv6 srv"; "dns_name" => &name);
        let response = self.resolver.srv_lookup(&name).await?;
        debug!(
            self.log,
            "lookup_all_ipv6 srv";
            "dns_name" => &name,
            "response" => ?response
        );
        let addrs = self
            .lookup_service_targets(response)
            .await
            .map(|addrv6| *addrv6.ip())
            .collect::<Vec<_>>();
        if !addrs.is_empty() {
            Ok(addrs)
        } else {
            Err(ResolveError::NotFound(srv))
        }
    }

    /// Looks up a single [`SocketAddrV6`] based on the SRV name
    /// Returns an error if the record does not exist.
    // TODO-robustness: any callers of this should probably be using
    // all the targets for a given SRV and not just the first one
    // we get, see [`Resolver::lookup_all_socket_v6`].
    //
    // TODO: There are lots of ways this API can expand: Caching,
    // actually respecting TTL, looking up ports, etc.
    //
    // For now, however, it serves as a very simple "get everyone using DNS"
    // API that can be improved upon later.
    pub async fn lookup_socket_v6(
        &self,
        service: crate::ServiceName,
    ) -> Result<SocketAddrV6, ResolveError> {
        let name = service.srv_name();
        trace!(self.log, "lookup_socket_v6 srv"; "dns_name" => &name);
        let response = self.resolver.srv_lookup(&name).await?;
        debug!(
            self.log,
            "lookup_socket_v6 srv";
            "dns_name" => &name,
            "response" => ?response
        );

        self.lookup_service_targets(response)
            .await
            .next()
            .ok_or_else(|| ResolveError::NotFound(service))
    }

    /// Returns the targets of the SRV records for a DNS name.
    ///
    /// Unlike [`Resolver::lookup_srv`], this will further lookup the returned
    /// targets and return a list of [`SocketAddrV6`].
    pub async fn lookup_all_socket_v6(
        &self,
        service: crate::ServiceName,
    ) -> Result<Vec<SocketAddrV6>, ResolveError> {
        let name = service.srv_name();
        trace!(self.log, "lookup_all_socket_v6 srv"; "dns_name" => &name);
        let response = self.resolver.srv_lookup(&name).await?;
        debug!(
            self.log,
            "lookup_all_socket_v6 srv";
            "dns_name" => &name,
            "response" => ?response
        );

        let results =
            self.lookup_service_targets(response).await.collect::<Vec<_>>();
        if !results.is_empty() {
            Ok(results)
        } else {
            Err(ResolveError::NotFound(service))
        }
    }

    // Returns an iterator of SocketAddrs for the specified SRV name.
    //
    // Acts on a raw string for compatibility with the reqwest::dns::Resolve
    // trait, rather than a strongly-typed service name.
    async fn lookup_sockets_v6_raw(
        &self,
        name: &str,
    ) -> Result<Box<dyn Iterator<Item = SocketAddr> + Send>, ResolveError> {
        debug!(self.log, "lookup_sockets_v6_raw srv"; "dns_name" => &name);
        let response = self.resolver.srv_lookup(name).await?;
        let mut results = self
            .lookup_service_targets(response)
            .await
            .map(|addrv6| SocketAddr::V6(addrv6))
            .peekable();
        if results.peek().is_some() {
            Ok(Box::new(results))
        } else {
            Err(ResolveError::NotFoundByString(name.to_string()))
        }
    }

    pub async fn lookup_ip(
        &self,
        srv: crate::ServiceName,
    ) -> Result<IpAddr, ResolveError> {
        let name = srv.srv_name();
        debug!(self.log, "lookup srv"; "dns_name" => &name);
        let response = self.resolver.lookup_ip(&name).await?;
        let address = response
            .iter()
            .next()
            .ok_or_else(|| ResolveError::NotFound(srv))?;
        Ok(address)
    }

    /// Returns an iterator of [`SocketAddrV6`]'s for the targets of the given
    /// SRV lookup response.
    // SRV records have a target, which is itself another DNS name that needs
    // to be looked up in order to get to the actual IP addresses. Many DNS
    // servers (including ours) return these IP addresses directly in the
    // response to the SRV query as Additional records. In theory
    // `SrvLookup::ip_iter()` would suffice but some issues:
    //   (1) it returns `IpAddr`'s rather than `SocketAddr`'s
    //   (2) it doesn't actually return all the addresses from the Additional
    //       section of the DNS server's response.
    //       See hickory-dns/hickory-dns#1980
    //
    // (1) is not a huge deal as we can try to match up the targets ourselves
    // to grab the port for creating a `SocketAddr` but (2) means we need to do
    // the lookups explicitly.
    async fn lookup_service_targets(
        &self,
        service_lookup: SrvLookup,
    ) -> impl Iterator<Item = SocketAddrV6> + Send {
        let futures =
            std::iter::repeat((self.log.clone(), self.resolver.clone()))
                .zip(service_lookup.into_iter())
                .map(|((log, resolver), srv)| async move {
                    let target = srv.target();
                    let port = srv.port();
                    trace!(
                        log,
                        "lookup_service_targets: looking up SRV target";
                        "name" => ?target,
                    );
                    resolver
                        .ipv6_lookup(target.clone())
                        .await
                        .map(|ips| (ips, port))
                        .map_err(|err| (target.clone(), err))
                });
        // What do we do if some of these queries succeed while others fail?  We
        // may have some addresses, but the list might be incomplete.  That
        // might be okay for some use cases but not others.  For now, we do the
        // simple thing and return as many as we got and log any errors.
        // In the future, we'll want a more cueball-like resolver interface
        // that better deals with these cases.
        let log = self.log.clone();
        futures::future::join_all(futures)
            .await
            .into_iter()
            .flat_map(move |target| match target {
                Ok((ips, port)) => Some(ips.into_iter().map(move |aaaa| {
                    SocketAddrV6::new(aaaa.into(), port, 0, 0)
                })),
                Err((target, err)) => {
                    error!(
                        log,
                        "lookup_service_targets: failed looking up target";
                        "name" => ?target,
                        "error" => ?err,
                    );
                    None
                }
            })
            .flatten()
    }
}

#[cfg(test)]
mod test {
    use super::ResolveError;
    use super::Resolver;
    use crate::DNS_ZONE;
    use crate::{DnsConfigBuilder, ServiceName};
    use anyhow::Context;
    use assert_matches::assert_matches;
    use dns_service_client::types::DnsConfigParams;
    use dropshot::{
        endpoint, ApiDescription, HandlerTaskMode, HttpError, HttpResponseOk,
        RequestContext,
    };
    use omicron_test_utils::dev::test_setup_log;
    use omicron_uuid_kinds::OmicronZoneUuid;
    use slog::{o, Logger};
    use std::collections::HashMap;
    use std::net::Ipv6Addr;
    use std::net::SocketAddr;
    use std::net::SocketAddrV6;
    use std::str::FromStr;
    use tempfile::TempDir;

    struct DnsServer {
        // We hang onto the storage_path even though it's never used because
        // dropping it causes it to be cleaned up.
        #[allow(dead_code)]
        storage_path: Option<TempDir>,
        // Similarly, we hang onto the Dropshot server to keep it running.
        #[allow(dead_code)]
        dropshot_server: dropshot::HttpServer<dns_server::http_server::Context>,

        successful: bool,
        dns_server: dns_server::dns_server::ServerHandle,
        config_client: dns_service_client::Client,
        log: slog::Logger,
    }

    impl DnsServer {
        async fn create(log: &Logger) -> Self {
            let storage_path =
                TempDir::new().expect("Failed to create temporary directory");
            let config_store = dns_server::storage::Config {
                keep_old_generations: 3,
                storage_path: storage_path
                    .path()
                    .to_string_lossy()
                    .into_owned()
                    .into(),
            };
            let store = dns_server::storage::Store::new(
                log.new(o!("component" => "DnsStore")),
                &config_store,
            )
            .unwrap();

            let (dns_server, dropshot_server) = dns_server::start_servers(
                log.clone(),
                store,
                &dns_server::dns_server::Config {
                    bind_address: "[::1]:0".parse().unwrap(),
                },
                &dropshot::ConfigDropshot {
                    bind_address: "[::1]:0".parse().unwrap(),
                    request_body_max_bytes: 8 * 1024,
                    default_handler_task_mode: HandlerTaskMode::Detached,
                    log_headers: vec![],
                },
            )
            .await
            .unwrap();

            let config_client = dns_service_client::Client::new(
                &format!("http://{}", dropshot_server.local_addr()),
                log.new(o!("component" => "dns_client")),
            );

            Self {
                storage_path: Some(storage_path),
                dns_server,
                dropshot_server,
                successful: false,
                config_client,
                log: log.clone(),
            }
        }

        fn dns_server_address(&self) -> SocketAddr {
            self.dns_server.local_address()
        }

        fn cleanup_successful(mut self) {
            self.successful = true;
            drop(self)
        }

        fn resolver(&self) -> anyhow::Result<Resolver> {
            let log = self.log.new(o!("component" => "DnsResolver"));
            Resolver::new_from_addrs(log, &[self.dns_server_address()])
                .context("creating resolver for test DNS server")
        }

        async fn update(
            &self,
            dns_config: &DnsConfigParams,
        ) -> anyhow::Result<()> {
            self.config_client
                .dns_config_put(&dns_config)
                .await
                .context("updating DNS")
                .map(|_| ())
        }
    }

    impl Drop for DnsServer {
        fn drop(&mut self) {
            if !self.successful {
                // If we didn't explicitly succeed, then we want to keep the
                // temporary directory around.
                let _ = self.storage_path.take().unwrap().into_path();
            }
        }
    }

    // The resolver cannot look up IPs before records have been inserted.
    #[tokio::test]
    async fn lookup_nonexistent_record_fails() {
        let logctx = test_setup_log("lookup_nonexistent_record_fails");
        let dns_server = DnsServer::create(&logctx.log).await;
        let resolver = dns_server.resolver().unwrap();

        let err = resolver
            .lookup_ip(ServiceName::Cockroach)
            .await
            .expect_err("Looking up non-existent service should fail");

        let dns_error = match err {
            ResolveError::Resolve(err) => err,
            _ => panic!("Unexpected error: {err}"),
        };
        assert!(
            matches!(
                dns_error.kind(),
                hickory_resolver::error::ResolveErrorKind::NoRecordsFound { .. },
            ),
            "Saw error: {dns_error}",
        );
        dns_server.cleanup_successful();
        logctx.cleanup_successful();
    }

    // Insert and retreive a single DNS record.
    #[tokio::test]
    async fn insert_and_lookup_one_record() {
        let logctx = test_setup_log("insert_and_lookup_one_record");
        let dns_server = DnsServer::create(&logctx.log).await;

        let mut dns_config = DnsConfigBuilder::new();
        let ip = Ipv6Addr::from_str("ff::01").unwrap();
        let zone = dns_config.host_zone(OmicronZoneUuid::new_v4(), ip).unwrap();
        dns_config
            .service_backend_zone(ServiceName::Cockroach, &zone, 12345)
            .unwrap();
        let dns_config = dns_config.build_full_config_for_initial_generation();
        dns_server.update(&dns_config).await.unwrap();

        let resolver = dns_server.resolver().unwrap();
        let found_addr = resolver
            .lookup_socket_v6(ServiceName::Cockroach)
            .await
            .expect("Should have been able to look up IP address");
        assert_eq!(found_addr.ip(), &ip,);

        dns_server.cleanup_successful();
        logctx.cleanup_successful();
    }

    // Insert multiple DNS records of different types.
    #[tokio::test]
    async fn insert_and_lookup_multiple_records() {
        let logctx = test_setup_log("insert_and_lookup_multiple_records");
        let dns_server = DnsServer::create(&logctx.log).await;
        let cockroach_addrs = [
            SocketAddrV6::new(
                Ipv6Addr::from_str("ff::01").unwrap(),
                1111,
                0,
                0,
            ),
            SocketAddrV6::new(
                Ipv6Addr::from_str("ff::02").unwrap(),
                2222,
                0,
                0,
            ),
            SocketAddrV6::new(
                Ipv6Addr::from_str("ff::03").unwrap(),
                3333,
                0,
                0,
            ),
        ];
        let clickhouse_addr = SocketAddrV6::new(
            Ipv6Addr::from_str("fe::01").unwrap(),
            4444,
            0,
            0,
        );
        let crucible_addr = SocketAddrV6::new(
            Ipv6Addr::from_str("fd::02").unwrap(),
            5555,
            0,
            0,
        );

        let srv_crdb = ServiceName::Cockroach;
        let srv_clickhouse = ServiceName::Clickhouse;
        let srv_backend = ServiceName::Crucible(OmicronZoneUuid::new_v4());

        let mut dns_builder = DnsConfigBuilder::new();
        for db_ip in &cockroach_addrs {
            let zone = dns_builder
                .host_zone(OmicronZoneUuid::new_v4(), *db_ip.ip())
                .unwrap();
            dns_builder
                .service_backend_zone(srv_crdb, &zone, db_ip.port())
                .unwrap();
        }

        let zone = dns_builder
            .host_zone(OmicronZoneUuid::new_v4(), *clickhouse_addr.ip())
            .unwrap();
        dns_builder
            .service_backend_zone(srv_clickhouse, &zone, clickhouse_addr.port())
            .unwrap();

        let zone = dns_builder
            .host_zone(OmicronZoneUuid::new_v4(), *crucible_addr.ip())
            .unwrap();
        dns_builder
            .service_backend_zone(srv_backend, &zone, crucible_addr.port())
            .unwrap();

        let mut dns_config =
            dns_builder.build_full_config_for_initial_generation();
        dns_server.update(&dns_config).await.unwrap();

        // Look up Cockroach
        let resolver = dns_server.resolver().unwrap();
        let resolved_addr = resolver
            .lookup_socket_v6(ServiceName::Cockroach)
            .await
            .expect("Should have been able to look up IP address");
        assert!(cockroach_addrs
            .iter()
            .any(|addr| addr.ip() == resolved_addr.ip()));

        // Look up all the Cockroach addresses.
        let mut ips =
            resolver.lookup_all_ipv6(ServiceName::Cockroach).await.expect(
                "Should have been able to look up all CockroachDB addresses",
            );
        ips.sort();
        assert_eq!(
            ips,
            cockroach_addrs.iter().map(|s| *s.ip()).collect::<Vec<_>>()
        );

        // Look up Clickhouse
        let addr = resolver
            .lookup_socket_v6(ServiceName::Clickhouse)
            .await
            .expect("Should have been able to look up IP address");
        assert_eq!(addr.ip(), clickhouse_addr.ip());

        // Look up Backend Service
        let addr = resolver
            .lookup_socket_v6(srv_backend)
            .await
            .expect("Should have been able to look up IP address");
        assert_eq!(addr.ip(), crucible_addr.ip());

        // If we deploy a new generation that removes all records, then we don't
        // find anything any more.
        dns_config.generation += 1;
        dns_config.zones[0].records = HashMap::new();
        dns_server.update(&dns_config).await.unwrap();

        // If we remove the records for all services, we won't find them any
        // more.  (e.g., there's no hidden caching going on)
        let error = resolver
            .lookup_socket_v6(ServiceName::Cockroach)
            .await
            .expect_err("unexpectedly found records");
        assert_matches!(
            error,
            ResolveError::Resolve(error)
                if matches!(error.kind(),
                    hickory_resolver::error::ResolveErrorKind::NoRecordsFound { .. }
                )
        );

        // If we remove the zone altogether, we'll get a different resolution
        // error because the DNS server is no longer authoritative for this
        // zone.
        dns_config.generation += 1;
        dns_config.zones = Vec::new();
        dns_server.update(&dns_config).await.unwrap();

        dns_server.cleanup_successful();
        logctx.cleanup_successful();
    }

    #[tokio::test]
    async fn update_record() {
        let logctx = test_setup_log("update_record");
        let dns_server = DnsServer::create(&logctx.log).await;
        let resolver = dns_server.resolver().unwrap();

        // Insert a record, observe that it exists.
        let mut dns_builder = DnsConfigBuilder::new();
        let ip1 = Ipv6Addr::from_str("ff::01").unwrap();
        let zone =
            dns_builder.host_zone(OmicronZoneUuid::new_v4(), ip1).unwrap();
        let srv_crdb = ServiceName::Cockroach;
        dns_builder.service_backend_zone(srv_crdb, &zone, 12345).unwrap();
        let dns_config = dns_builder.build_full_config_for_initial_generation();
        dns_server.update(&dns_config).await.unwrap();
        let found_addr = resolver
            .lookup_socket_v6(ServiceName::Cockroach)
            .await
            .expect("Should have been able to look up IP address");
        assert_eq!(found_addr.ip(), &ip1);

        // If we insert the same record with a new address, it should be
        // updated.
        let mut dns_builder = DnsConfigBuilder::new();
        let ip2 = Ipv6Addr::from_str("ee::02").unwrap();
        let zone =
            dns_builder.host_zone(OmicronZoneUuid::new_v4(), ip2).unwrap();
        let srv_crdb = ServiceName::Cockroach;
        dns_builder.service_backend_zone(srv_crdb, &zone, 54321).unwrap();
        let mut dns_config =
            dns_builder.build_full_config_for_initial_generation();
        dns_config.generation += 1;
        dns_server.update(&dns_config).await.unwrap();
        let found_addr = resolver
            .lookup_socket_v6(ServiceName::Cockroach)
            .await
            .expect("Should have been able to look up IP address");
        assert_eq!(found_addr.ip(), &ip2);

        dns_server.cleanup_successful();
        logctx.cleanup_successful();
    }

    // What follows is a "test endpoint" to validate that the integration of
    // the DNS server, resolver, and progenitor all work together correctly.

    #[endpoint {
        method = GET,
        path = "/test",
    }]
    async fn test_endpoint(
        rqctx: RequestContext<u32>,
    ) -> Result<HttpResponseOk<u32>, HttpError> {
        Ok(HttpResponseOk(*rqctx.context()))
    }

    fn api() -> ApiDescription<u32> {
        let mut api = ApiDescription::new();
        api.register(test_endpoint).unwrap();
        api
    }

    progenitor::generate_api!(
        spec = "tests/output/test-server.json",
        inner_type = slog::Logger,
        pre_hook = (|log: &slog::Logger, request: &reqwest::Request| {
            slog::debug!(log, "client request";
                "method" => %request.method(),
                "uri" => %request.url(),
                "body" => ?&request.body(),
            );
        }),
        post_hook = (|log: &slog::Logger, result: &Result<_, _>| {
            slog::debug!(log, "client response"; "result" => ?result);
        }),
    );

    // Verify that we have an up-to-date representation
    // of this server's API as JSON.
    //
    // We'll need this to be up-to-date to have a reliable
    // Progenitor client.
    fn expect_openapi_json_valid_for_test_server() {
        let api = api();
        let openapi = api.openapi("Test Server", "v0.1.0");
        let mut output = std::io::Cursor::new(Vec::new());
        openapi.write(&mut output).unwrap();
        expectorate::assert_contents(
            "tests/output/test-server.json",
            std::str::from_utf8(&output.into_inner()).unwrap(),
        );
    }

    fn start_test_server(
        log: slog::Logger,
        label: u32,
    ) -> dropshot::HttpServer<u32> {
        let config_dropshot = dropshot::ConfigDropshot {
            bind_address: "[::1]:0".parse().unwrap(),
            ..Default::default()
        };
        dropshot::HttpServerStarter::new(&config_dropshot, api(), label, &log)
            .unwrap()
            .start()
    }

    #[tokio::test]
    async fn resolver_can_be_used_with_progenitor_client() {
        let logctx =
            test_setup_log("resolver_can_be_used_with_progenitor_client");

        // Confirm that we can create a progenitor client for this server.
        expect_openapi_json_valid_for_test_server();

        // Next, create a DNS server, and a corresponding resolver.
        let dns_server = DnsServer::create(&logctx.log).await;
        let resolver = Resolver::new_from_addrs(
            logctx.log.clone(),
            &[dns_server.dns_server.local_address()],
        )
        .unwrap();

        // Start a test server, but don't register it with the DNS server (yet).
        let label = 1234;
        let server = start_test_server(logctx.log.clone(), label);
        let ip = match server.local_addr().ip() {
            std::net::IpAddr::V6(ip) => ip,
            _ => panic!("Expected IPv6"),
        };
        let port = server.local_addr().port();

        // Use the resolver -- referencing our DNS server -- in the construction
        // of a progenitor client.
        //
        // We'll use the SRV record for Nexus, even though it's just our
        // standalone test server.
        let dns_name = crate::ServiceName::Nexus.srv_name();
        let reqwest_client = reqwest::ClientBuilder::new()
            .dns_resolver(resolver.clone().into())
            .build()
            .expect("Failed to build client");

        // NOTE: We explicitly pass the port here, before DNS resolution,
        // because the DNS support in reqwest does not actually use the ports
        // returned by the resolver.
        let client = Client::new_with_client(
            &format!("http://{dns_name}:{port}"),
            reqwest_client,
            logctx.log.clone(),
        );

        // The DNS server is running, but has no records. Expect a failure.
        let err = client.test_endpoint().await.unwrap_err();
        assert!(
            err.to_string().contains("no record found"),
            "Unexpected Error (expected 'no record found'): {err}",
        );

        // Add a record for the new service.
        let mut dns_config = DnsConfigBuilder::new();
        let zone = dns_config.host_zone(OmicronZoneUuid::new_v4(), ip).unwrap();
        dns_config
            .service_backend_zone(ServiceName::Nexus, &zone, port)
            .unwrap();
        let dns_config = dns_config.build_full_config_for_initial_generation();
        dns_server.update(&dns_config).await.unwrap();

        // Confirm that we can access this record manually.
        let found_addr = resolver
            .lookup_socket_v6(ServiceName::Nexus)
            .await
            .expect("Should have been able to look up IP address");
        assert_eq!(found_addr.ip(), &ip);

        // Confirm that the progenitor client can access this record too.
        let value = client.test_endpoint().await.unwrap();
        assert_eq!(value.into_inner(), label);

        server.close().await.expect("Failed to stop test server");
        dns_server.cleanup_successful();
        logctx.cleanup_successful();
    }

    #[tokio::test]
    async fn resolver_can_access_backup_dns_server() {
        let logctx = test_setup_log("resolver_can_access_backup_dns_server");

        // Confirm that we can create a progenitor client for this server.
        expect_openapi_json_valid_for_test_server();

        // Create DNS servers, and a corresponding resolver.
        let dns_server1 = DnsServer::create(&logctx.log).await;
        let dns_server2 = DnsServer::create(&logctx.log).await;
        let resolver = Resolver::new_from_addrs(
            logctx.log.clone(),
            &[
                dns_server1.dns_server.local_address(),
                dns_server2.dns_server.local_address(),
            ],
        )
        .unwrap();

        // Start a test server, but don't register it with the DNS server (yet).
        let label = 1234;
        let server = start_test_server(logctx.log.clone(), label);
        let ip = match server.local_addr().ip() {
            std::net::IpAddr::V6(ip) => ip,
            _ => panic!("Expected IPv6"),
        };
        let port = server.local_addr().port();

        // Use the resolver -- referencing our DNS server -- in the construction
        // of a progenitor client.
        //
        // We'll use the SRV record for Nexus, even though it's just our
        // standalone test server.
        let dns_name = crate::ServiceName::Nexus.srv_name();
        let reqwest_client = reqwest::ClientBuilder::new()
            .dns_resolver(resolver.clone().into())
            .build()
            .expect("Failed to build client");

        // NOTE: We explicitly pass the port here, before DNS resolution,
        // because the DNS support in reqwest does not actually use the ports
        // returned by the resolver.
        let client = Client::new_with_client(
            &format!("http://{dns_name}:{port}"),
            reqwest_client,
            logctx.log.clone(),
        );

        // The DNS server is running, but has no records. Expect a failure.
        let err = client.test_endpoint().await.unwrap_err();
        assert!(
            err.to_string().contains("no record found"),
            "Unexpected Error (expected 'no record found'): {err}",
        );

        // Add a record for the new service, but only to the second DNS server.
        // Since both servers are authoritative, we also shut down the first
        // server.
        let mut dns_config = DnsConfigBuilder::new();
        let zone = dns_config.host_zone(OmicronZoneUuid::new_v4(), ip).unwrap();
        dns_config
            .service_backend_zone(ServiceName::Nexus, &zone, port)
            .unwrap();
        let dns_config = dns_config.build_full_config_for_initial_generation();
        dns_server1.cleanup_successful();
        dns_server2.update(&dns_config).await.unwrap();

        // Confirm that the progenitor client can access this record,
        // even though the first DNS server won't respond anymore.
        let value = client.test_endpoint().await.unwrap();
        assert_eq!(value.into_inner(), label);

        server.close().await.expect("Failed to stop test server");
        dns_server2.cleanup_successful();
        logctx.cleanup_successful();
    }

    #[tokio::test]
    async fn resolver_doesnt_bail_on_missing_targets() {
        let logctx = test_setup_log("resolver_doesnt_bail_on_missing_targets");

        // Confirm that we can create a progenitor client for this server.
        expect_openapi_json_valid_for_test_server();

        // Next, create a DNS server, and a corresponding resolver.
        let dns_server = DnsServer::create(&logctx.log).await;
        let resolver = Resolver::new_from_addrs(
            logctx.log.clone(),
            &[dns_server.dns_server.local_address()],
        )
        .unwrap();

        // Create DNS config with a single service and multiple backends.
        let mut dns_config = DnsConfigBuilder::new();

        let id1 = OmicronZoneUuid::new_v4();
        let ip1 = Ipv6Addr::new(0xfd, 0, 0, 0, 0, 0, 0, 0x1);
        let addr1 = SocketAddrV6::new(ip1, 15001, 0, 0);
        let zone1 = dns_config.host_zone(id1, ip1).unwrap();
        dns_config
            .service_backend_zone(ServiceName::Cockroach, &zone1, addr1.port())
            .unwrap();

        let id2 = OmicronZoneUuid::new_v4();
        let ip2 = Ipv6Addr::new(0xfd, 0, 0, 0, 0, 0, 0, 0x2);
        let addr2 = SocketAddrV6::new(ip2, 15002, 0, 0);
        let zone2 = dns_config.host_zone(id2, ip2).unwrap();
        dns_config
            .service_backend_zone(ServiceName::Cockroach, &zone2, addr2.port())
            .unwrap();

        // Plumb records onto DNS server
        let mut dns_config =
            dns_config.build_full_config_for_initial_generation();
        dns_server.update(&dns_config).await.unwrap();

        // Using the resolver we should get back both addresses
        let mut addrs =
            resolver.lookup_all_socket_v6(ServiceName::Cockroach).await.expect(
                "Should have been able to look up all CockroachDB addresses",
            );
        addrs.sort();
        assert_eq!(addrs, [addr1, addr2]);

        // Now let's remove one of the AAAA records for a zone/target.
        // The lookup should still succeed and return the other address.
        dns_config.generation += 1;
        let root = dns_config
            .zones
            .iter_mut()
            .find(|zone| zone.zone_name == DNS_ZONE)
            .expect("root dns zone missing?");
        let zone1_records = root
            .records
            .remove(&zone1.dns_name())
            .expect("Cockroach Zone record missing?");
        // There should've been just the one address in this record
        assert_eq!(zone1_records, [ip1.into()]);

        // Both SRV records should stil exist
        let srv_records = root
            .records
            .get(&ServiceName::Cockroach.dns_name())
            .expect("Cockroach SRV records missing?");
        assert_eq!(srv_records.len(), 2);

        // Update DNS server
        dns_server.update(&dns_config).await.unwrap();

        // This time the resolver should only return one address
        let addrs = resolver
            .lookup_all_socket_v6(ServiceName::Cockroach)
            .await
            .expect("CockroachDB addresses lookup take 2");
        assert_eq!(addrs, [addr2]);

        // But both targets should still be there
        let mut targets =
            resolver.lookup_srv(ServiceName::Cockroach).await.unwrap();
        targets.sort();
        let mut expected_targets = [
            (format!("{}.{DNS_ZONE}.", zone1.dns_name()), addr1.port()),
            (format!("{}.{DNS_ZONE}.", zone2.dns_name()), addr2.port()),
        ];
        expected_targets.sort();
        assert_eq!(targets, expected_targets);

        // Finally, let's remove the last AAAA record as well
        dns_config.generation += 1;
        let root = dns_config
            .zones
            .iter_mut()
            .find(|zone| zone.zone_name == DNS_ZONE)
            .expect("root dns zone missing?");
        let zone2_records = root
            .records
            .remove(&zone2.dns_name())
            .expect("Cockroach Zone record missing?");
        // There should've been just the one address in this record
        assert_eq!(zone2_records, [ip2.into()]);

        // Update DNS server
        dns_server.update(&dns_config).await.unwrap();

        // This time the resolver should return an error
        let err = resolver
            .lookup_all_socket_v6(ServiceName::Cockroach)
            .await
            .expect_err("CockroachDB addresses lookup take 3 worked??");
        assert!(matches!(err, ResolveError::NotFound(ServiceName::Cockroach)));

        // But both targets should still be there
        let mut targets =
            resolver.lookup_srv(ServiceName::Cockroach).await.unwrap();
        targets.sort();
        assert_eq!(targets, expected_targets);

        dns_server.cleanup_successful();
        logctx.cleanup_successful();
    }
}<|MERGE_RESOLUTION|>--- conflicted
+++ resolved
@@ -160,30 +160,6 @@
         self.resolver.clear_cache();
     }
 
-<<<<<<< HEAD
-=======
-    /// Looks up a single [`Ipv6Addr`] based on the SRV name.
-    /// Returns an error if the record does not exist.
-    // TODO: There are lots of ways this API can expand: Caching,
-    // actually respecting TTL, looking up ports, etc.
-    //
-    // For now, however, it serves as a very simple "get everyone using DNS"
-    // API that can be improved upon later.
-    pub async fn lookup_ipv6(
-        &self,
-        srv: crate::ServiceName,
-    ) -> Result<Ipv6Addr, ResolveError> {
-        let name = srv.srv_name();
-        debug!(self.log, "lookup_ipv6 srv"; "dns_name" => &name);
-        let response = self.resolver.ipv6_lookup(&name).await?;
-        let address = response
-            .iter()
-            .next()
-            .ok_or_else(|| ResolveError::NotFound(srv))?;
-        Ok(address.0)
-    }
-
->>>>>>> 66ac7b32
     /// Returns the targets of the SRV records for a DNS name
     ///
     /// The returned values are generally other DNS names that themselves would
