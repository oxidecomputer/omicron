--- conflicted
+++ resolved
@@ -147,31 +147,6 @@
 
     if records.is_empty() {
         error!(log, "No records found for {}", key);
-<<<<<<< HEAD
-        nack(&log, &mr, &socket, &header, &src).await;
-        return;
-    }
-
-    // TODO: Pick something other than the first record?
-    match &records[0] {
-        DnsRecord::AAAA(addr) => {
-            let mut aaaa = Record::new();
-            aaaa.set_name(name)
-                .set_rr_type(RecordType::AAAA)
-                .set_data(Some(RData::AAAA(*addr)));
-
-            let mresp = rb.build(header, vec![&aaaa], vec![], vec![], vec![]);
-
-            let mut resp_data = Vec::new();
-            let mut enc = BinEncoder::new(&mut resp_data);
-            match mresp.destructive_emit(&mut enc) {
-                Ok(_) => {}
-                Err(e) => {
-                    error!(log, "destructive emit: {}", e);
-                    nack(&log, &mr, &socket, &header, &src).await;
-                    return;
-                }
-=======
         respond_nxdomain(&log, socket, src, rb, header, &mr).await;
         return;
     }
@@ -185,7 +160,6 @@
                     .set_rr_type(RecordType::AAAA)
                     .set_data(Some(RData::AAAA(*addr)));
                 aaaa
->>>>>>> 34b8f314
             }
             DnsRecord::SRV(crate::dns_data::SRV {
                 prio,
@@ -230,46 +204,11 @@
             nack(&log, &mr, &socket, &header, &src).await;
             return;
         }
-<<<<<<< HEAD
-        DnsRecord::SRV(crate::dns_data::SRV { prio, weight, port, target }) => {
-            let mut srv = Record::new();
-            let tgt = match Name::from_str(&target) {
-                Ok(tgt) => tgt,
-                Err(e) => {
-                    error!(log, "srv target: '{}' {}", target, e);
-                    nack(&log, &mr, &socket, &header, &src).await;
-                    return;
-                }
-            };
-            srv.set_name(name).set_rr_type(RecordType::SRV).set_data(Some(
-                RData::SRV(SRV::new(*prio, *weight, *port, tgt)),
-            ));
-
-            let mresp = rb.build(header, vec![&srv], vec![], vec![], vec![]);
-
-            let mut resp_data = Vec::new();
-            let mut enc = BinEncoder::new(&mut resp_data);
-            match mresp.destructive_emit(&mut enc) {
-                Ok(_) => {}
-                Err(e) => {
-                    error!(log, "destructive emit: {}", e);
-                    nack(&log, &mr, &socket, &header, &src).await;
-                    return;
-                }
-            }
-            match socket.send_to(&resp_data, &src).await {
-                Ok(_) => {}
-                Err(e) => {
-                    error!(log, "send: {}", e);
-                }
-            }
-=======
     }
     match socket.send_to(&resp_data, &src).await {
         Ok(_) => {}
         Err(e) => {
             error!(log, "send: {}", e);
->>>>>>> 34b8f314
         }
     }
 }
