--- conflicted
+++ resolved
@@ -486,11 +486,7 @@
 
 /// Information announced by a metric server, used so that clients can contact it and collect
 /// available metric data from it.
-<<<<<<< HEAD
-#[derive(Queryable, Insertable, Debug, Clone)]
-=======
-#[derive(Queryable, Identifiable, Insertable, Debug, Clone, Selectable)]
->>>>>>> 4751efec
+#[derive(Queryable, Insertable, Debug, Clone, Selectable)]
 #[table_name = "metricproducer"]
 pub struct ProducerEndpoint {
     pub id: Uuid,
@@ -557,26 +553,7 @@
     }
 }
 
-<<<<<<< HEAD
-/// An assignment of an Oximeter instance to a metric producer for collection.
-#[derive(Queryable, Insertable, Debug, Clone, Copy)]
-#[table_name = "oximeterassignment"]
-pub struct OximeterAssignment {
-    pub oximeter_id: Uuid,
-    pub producer_id: Uuid,
-    pub time_created: DateTime<Utc>,
-}
-
-impl OximeterAssignment {
-    pub fn new(oximeter_id: Uuid, producer_id: Uuid) -> Self {
-        Self { oximeter_id, producer_id, time_created: Utc::now() }
-    }
-}
-
 #[derive(Queryable, Insertable, Clone, Debug, Selectable, IdentityMetadata)]
-=======
-#[derive(Queryable, Identifiable, Insertable, Clone, Debug)]
->>>>>>> 4751efec
 #[table_name = "vpc"]
 pub struct Vpc {
     #[diesel(embed)]
