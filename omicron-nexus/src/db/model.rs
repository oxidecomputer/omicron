//! Structures stored to the database.

use super::schema::{
<<<<<<< HEAD
    disk, instance, metricproducer, networkinterface, oximeter,
    oximeterassignment, project, sled, vpc, vpcsubnet,
=======
    disk, instance, metricproducer, networkinterface, oximeter, project, vpc,
    vpcsubnet,
>>>>>>> ae4653d5
};
use chrono::{DateTime, Utc};
use diesel::backend::{Backend, RawValue};
use diesel::deserialize::{self, FromSql};
use diesel::serialize::{self, ToSql};
use diesel::sql_types;
use omicron_common::api::external::{
    self, ByteCount, Generation, InstanceCpuCount,
};
use omicron_common::api::internal;
use std::convert::TryFrom;
use std::net::SocketAddr;
use uuid::Uuid;

// TODO: Break up types into multiple files

// NOTE: This object is not currently stored in the database.
//
// However, it likely will be in the future - for the single-rack
// case, however, it is synthesized.
pub struct Rack {
    pub identity: IdentityMetadata,
}

impl Into<external::Rack> for Rack {
    fn into(self) -> external::Rack {
        external::Rack { identity: self.identity.into() }
    }
}

/// Database representation of a Sled.
#[derive(Queryable, Identifiable, Insertable, Debug, Clone)]
#[table_name = "sled"]
pub struct Sled {
    // IdentityMetadata
    pub id: Uuid,
    pub name: external::Name,
    pub description: String,
    pub time_created: DateTime<Utc>,
    pub time_modified: DateTime<Utc>,
    pub time_deleted: Option<DateTime<Utc>>,

    // ServiceAddress (Sled Agent).
    pub ip: ipnetwork::IpNetwork,
    pub port: i32,
}

impl Sled {
    pub fn new(
        id: Uuid,
        addr: SocketAddr,
        params: external::IdentityMetadataCreateParams,
    ) -> Self {
        let identity = IdentityMetadata::new(id, params);
        Self {
            id,
            name: identity.name,
            description: identity.description,
            time_created: identity.time_created,
            time_modified: identity.time_modified,
            time_deleted: identity.time_deleted,
            ip: addr.ip().into(),
            port: addr.port().into(),
        }
    }

    pub fn id(&self) -> &Uuid {
        &self.id
    }

    pub fn address(&self) -> SocketAddr {
        // TODO: avoid this unwrap
        SocketAddr::new(self.ip.ip(), u16::try_from(self.port).unwrap())
    }
}

impl Into<external::Sled> for Sled {
    fn into(self) -> external::Sled {
        let service_address = self.address();
        external::Sled {
            identity: external::IdentityMetadata {
                id: self.id,
                name: self.name,
                description: self.description,
                time_created: self.time_created,
                time_modified: self.time_modified,
            },
            service_address,
        }
    }
}

// TODO: As Diesel needs to flatten things out, this structure
// may become unused.
#[derive(Clone, Debug)]
pub struct IdentityMetadata {
    pub id: Uuid,
    pub name: external::Name,
    pub description: String,
    pub time_created: DateTime<Utc>,
    pub time_modified: DateTime<Utc>,
    pub time_deleted: Option<DateTime<Utc>>,
}

impl IdentityMetadata {
    fn new(id: Uuid, params: external::IdentityMetadataCreateParams) -> Self {
        let now = Utc::now();
        Self {
            id,
            name: params.name,
            description: params.description,
            time_created: now,
            time_modified: now,
            time_deleted: None,
        }
    }
}

impl Into<external::IdentityMetadata> for IdentityMetadata {
    fn into(self) -> external::IdentityMetadata {
        external::IdentityMetadata {
            id: self.id,
            name: self.name,
            description: self.description,
            time_created: self.time_created,
            time_modified: self.time_modified,
        }
    }
}

impl From<external::IdentityMetadata> for IdentityMetadata {
    fn from(metadata: external::IdentityMetadata) -> Self {
        Self {
            id: metadata.id,
            name: metadata.name,
            description: metadata.description,
            time_created: metadata.time_created,
            time_modified: metadata.time_modified,
            time_deleted: None,
        }
    }
}

/// Describes a project within the database.
#[derive(Queryable, Identifiable, Insertable, Debug)]
#[table_name = "project"]
pub struct Project {
    pub id: Uuid,
    pub name: external::Name,
    pub description: String,
    pub time_created: DateTime<Utc>,
    pub time_modified: DateTime<Utc>,
    pub time_deleted: Option<DateTime<Utc>>,
}

impl Project {
    /// Creates a new database Project object.
    pub fn new(params: external::ProjectCreateParams) -> Self {
        let id = Uuid::new_v4();
        let identity = IdentityMetadata::new(id, params.identity);
        Self {
            id: identity.id,
            name: identity.name,
            description: identity.description,
            time_created: identity.time_created,
            time_modified: identity.time_modified,
            time_deleted: identity.time_deleted,
        }
    }

    pub fn name(&self) -> &str {
        self.name.as_str()
    }

    pub fn id(&self) -> &Uuid {
        &self.id
    }
}

impl Into<external::Project> for Project {
    fn into(self) -> external::Project {
        external::Project {
            identity: external::IdentityMetadata {
                id: self.id,
                name: self.name,
                description: self.description,
                time_created: self.time_created,
                time_modified: self.time_modified,
            },
        }
    }
}

/// Conversion from the internal API type.
impl From<external::Project> for Project {
    fn from(project: external::Project) -> Self {
        Self {
            id: project.identity.id,
            name: project.identity.name,
            description: project.identity.description,
            time_created: project.identity.time_created,
            time_modified: project.identity.time_modified,
            time_deleted: None,
        }
    }
}

/// Describes a set of updates for the [`Project`] model.
#[derive(AsChangeset)]
#[table_name = "project"]
pub struct ProjectUpdate {
    pub name: Option<external::Name>,
    pub description: Option<String>,
    pub time_modified: DateTime<Utc>,
}

impl From<external::ProjectUpdateParams> for ProjectUpdate {
    fn from(params: external::ProjectUpdateParams) -> Self {
        Self {
            name: params.identity.name,
            description: params.identity.description,
            time_modified: Utc::now(),
        }
    }
}

/// An Instance (VM).
#[derive(Queryable, Identifiable, Insertable, Debug, Selectable)]
#[table_name = "instance"]
pub struct Instance {
    pub id: Uuid,
    pub name: external::Name,
    pub description: String,
    pub time_created: DateTime<Utc>,
    pub time_modified: DateTime<Utc>,
    pub time_deleted: Option<DateTime<Utc>>,

    /// id for the project containing this Instance
    pub project_id: Uuid,

    /// runtime state of the Instance
    #[diesel(embed)]
    pub runtime_state: InstanceRuntimeState,
}

impl Instance {
    pub fn new(
        instance_id: Uuid,
        project_id: Uuid,
        params: &external::InstanceCreateParams,
        runtime: InstanceRuntimeState,
    ) -> Self {
        let identity =
            IdentityMetadata::new(instance_id, params.identity.clone());
        Self {
            id: identity.id,
            name: identity.name,
            description: identity.description,
            time_created: identity.time_created,
            time_modified: identity.time_modified,
            time_deleted: identity.time_deleted,

            project_id,

            runtime_state: runtime,
        }
    }

    // TODO: We could definitely derive this.
    // We could actually derive any "into subset" struct with
    // identically named fields.
    pub fn identity(&self) -> IdentityMetadata {
        IdentityMetadata {
            id: self.id,
            name: self.name.clone(),
            description: self.description.clone(),
            time_created: self.time_created,
            time_modified: self.time_modified,
            time_deleted: self.time_deleted,
        }
    }

    pub fn runtime(&self) -> &InstanceRuntimeState {
        &self.runtime_state
    }
}

/// Conversion to the external API type.
impl Into<external::Instance> for Instance {
    fn into(self) -> external::Instance {
        external::Instance {
            identity: self.identity().into(),
            project_id: self.project_id,
            ncpus: self.runtime().ncpus,
            memory: self.runtime().memory,
            hostname: self.runtime().hostname.clone(),
            runtime: self.runtime().clone().into(),
        }
    }
}

/// Runtime state of the Instance, including the actual running state and minimal
/// metadata
///
/// This state is owned by the sled agent running that Instance.
#[derive(Clone, Debug, AsChangeset, Selectable, Insertable, Queryable)]
#[table_name = "instance"]
pub struct InstanceRuntimeState {
    /// runtime state of the Instance
    #[column_name = "state"]
    pub state: InstanceState,
    /// timestamp for this information
    // TODO: Is this redundant with "time_modified"?
    #[column_name = "time_state_updated"]
    pub time_updated: DateTime<Utc>,
    /// generation number for this state
    #[column_name = "state_generation"]
    pub gen: Generation,
    /// which sled is running this Instance
    // TODO: should this be optional?
    #[column_name = "active_server_id"]
    pub sled_uuid: Uuid,
    #[column_name = "ncpus"]
    pub ncpus: InstanceCpuCount,
    #[column_name = "memory"]
    pub memory: ByteCount,
    // TODO-cleanup: Different type?
    #[column_name = "hostname"]
    pub hostname: String,
}

/// Conversion to the external API type.
impl Into<external::InstanceRuntimeState> for InstanceRuntimeState {
    fn into(self) -> external::InstanceRuntimeState {
        external::InstanceRuntimeState {
            run_state: *self.state.state(),
            time_run_state_updated: self.time_updated,
        }
    }
}

/// Conversion from the internal API type.
impl From<internal::nexus::InstanceRuntimeState> for InstanceRuntimeState {
    fn from(state: internal::nexus::InstanceRuntimeState) -> Self {
        Self {
            state: InstanceState::new(state.run_state),
            sled_uuid: state.sled_uuid,
            ncpus: state.ncpus,
            memory: state.memory,
            hostname: state.hostname,
            gen: state.gen,
            time_updated: state.time_updated,
        }
    }
}

/// Conversion to the internal API type.
impl Into<internal::nexus::InstanceRuntimeState> for InstanceRuntimeState {
    fn into(self) -> internal::nexus::InstanceRuntimeState {
        internal::nexus::InstanceRuntimeState {
            run_state: *self.state.state(),
            sled_uuid: self.sled_uuid,
            ncpus: self.ncpus,
            memory: self.memory,
            hostname: self.hostname,
            gen: self.gen,
            time_updated: self.time_updated,
        }
    }
}

/// A wrapper around the external "InstanceState" object,
/// which may be stored to disk.
#[derive(Copy, Clone, Debug, AsExpression, FromSqlRow)]
#[sql_type = "sql_types::Text"]
pub struct InstanceState(external::InstanceState);

impl InstanceState {
    pub fn new(state: external::InstanceState) -> Self {
        Self(state)
    }

    pub fn state(&self) -> &external::InstanceState {
        &self.0
    }
}

impl<DB> ToSql<sql_types::Text, DB> for InstanceState
where
    DB: Backend,
    String: ToSql<sql_types::Text, DB>,
{
    fn to_sql<W: std::io::Write>(
        &self,
        out: &mut serialize::Output<W, DB>,
    ) -> serialize::Result {
        (&self.0.label().to_string() as &String).to_sql(out)
    }
}

impl<DB> FromSql<sql_types::Text, DB> for InstanceState
where
    DB: Backend,
    String: FromSql<sql_types::Text, DB>,
{
    fn from_sql(bytes: RawValue<DB>) -> deserialize::Result<Self> {
        let s = String::from_sql(bytes)?;
        let state = external::InstanceState::try_from(s.as_str())?;
        Ok(InstanceState::new(state))
    }
}

/// A Disk (network block device).
#[derive(Queryable, Identifiable, Insertable, Clone, Debug, Selectable)]
#[table_name = "disk"]
pub struct Disk {
    // IdentityMetadata
    pub id: Uuid,
    pub name: external::Name,
    pub description: String,
    pub time_created: DateTime<Utc>,
    pub time_modified: DateTime<Utc>,
    pub time_deleted: Option<DateTime<Utc>>,

    /// id for the project containing this Disk
    pub project_id: Uuid,

    /// runtime state of the Disk
    #[diesel(embed)]
    pub runtime_state: DiskRuntimeState,

    /// size of the Disk
    #[column_name = "size_bytes"]
    pub size: ByteCount,
    /// id for the snapshot from which this Disk was created (None means a blank
    /// disk)
    #[column_name = "origin_snapshot"]
    pub create_snapshot_id: Option<Uuid>,
}

impl Disk {
    pub fn new(
        disk_id: Uuid,
        project_id: Uuid,
        params: external::DiskCreateParams,
        runtime_initial: DiskRuntimeState,
    ) -> Self {
        let identity = IdentityMetadata::new(disk_id, params.identity);
        Self {
            id: identity.id,
            name: identity.name,
            description: identity.description,
            time_created: identity.time_created,
            time_modified: identity.time_modified,
            time_deleted: identity.time_deleted,

            project_id,

            runtime_state: DiskRuntimeState {
                disk_state: runtime_initial.disk_state,
                attach_instance_id: runtime_initial.attach_instance_id,
                gen: runtime_initial.gen,
                time_updated: runtime_initial.time_updated,
            },

            size: params.size,
            create_snapshot_id: params.snapshot_id,
        }
    }

    pub fn identity(&self) -> IdentityMetadata {
        IdentityMetadata {
            id: self.id,
            name: self.name.clone(),
            description: self.description.clone(),
            time_created: self.time_created,
            time_modified: self.time_modified,
            time_deleted: self.time_deleted,
        }
    }

    pub fn state(&self) -> DiskState {
        self.runtime_state.state()
    }

    pub fn runtime(&self) -> DiskRuntimeState {
        self.runtime_state.clone()
    }

    pub fn attachment(&self) -> Option<DiskAttachment> {
        if let Some(instance_id) = self.runtime_state.attach_instance_id {
            Some(DiskAttachment {
                instance_id,
                disk_id: self.id,
                disk_name: self.name.clone(),
                disk_state: self.state().into(),
            })
        } else {
            None
        }
    }
}

/// Conversion to the external API type.
impl Into<external::Disk> for Disk {
    fn into(self) -> external::Disk {
        let device_path = format!("/mnt/{}", self.name.as_str());
        external::Disk {
            identity: self.identity().into(),
            project_id: self.project_id,
            snapshot_id: self.create_snapshot_id,
            size: self.size,
            state: self.state().into(),
            device_path,
        }
    }
}

#[derive(AsChangeset, Clone, Debug, Queryable, Insertable, Selectable)]
#[table_name = "disk"]
// When "attach_instance_id" is set to None, we'd like to
// clear it from the DB, rather than ignore the update.
#[changeset_options(treat_none_as_null = "true")]
pub struct DiskRuntimeState {
    /// runtime state of the Disk
    pub disk_state: String,
    pub attach_instance_id: Option<Uuid>,
    /// generation number for this state
    #[column_name = "state_generation"]
    pub gen: Generation,
    /// timestamp for this information
    #[column_name = "time_state_updated"]
    pub time_updated: DateTime<Utc>,
}

impl DiskRuntimeState {
    pub fn new() -> Self {
        Self {
            disk_state: external::DiskState::Creating.label().to_string(),
            attach_instance_id: None,
            gen: Generation::new(),
            time_updated: Utc::now(),
        }
    }

    pub fn detach(self) -> Self {
        Self {
            disk_state: external::DiskState::Detached.label().to_string(),
            attach_instance_id: None,
            gen: self.gen.next(),
            time_updated: Utc::now(),
        }
    }

    pub fn state(&self) -> DiskState {
        // TODO: If we could store disk state in-line, we could avoid the
        // unwrap. Would prefer to parse it as such.
        DiskState::new(
            external::DiskState::try_from((
                self.disk_state.as_str(),
                self.attach_instance_id,
            ))
            .unwrap(),
        )
    }
}

/// Conversion from the internal API type.
impl From<internal::nexus::DiskRuntimeState> for DiskRuntimeState {
    fn from(runtime: internal::nexus::DiskRuntimeState) -> Self {
        Self {
            disk_state: runtime.disk_state.label().to_string(),
            attach_instance_id: runtime
                .disk_state
                .attached_instance_id()
                .map(|id| *id),
            gen: runtime.gen,
            time_updated: runtime.time_updated,
        }
    }
}

/// Conversion to the internal API type.
impl Into<internal::nexus::DiskRuntimeState> for DiskRuntimeState {
    fn into(self) -> internal::nexus::DiskRuntimeState {
        internal::nexus::DiskRuntimeState {
            disk_state: self.state().into(),
            gen: self.gen,
            time_updated: self.time_updated,
        }
    }
}

#[derive(Clone, Debug, AsExpression)]
pub struct DiskState(external::DiskState);

impl DiskState {
    pub fn new(state: external::DiskState) -> Self {
        Self(state)
    }

    pub fn state(&self) -> &external::DiskState {
        &self.0
    }

    pub fn is_attached(&self) -> bool {
        self.0.is_attached()
    }

    pub fn attached_instance_id(&self) -> Option<&Uuid> {
        self.0.attached_instance_id()
    }
}

/// Conversion from the external API type.
impl From<external::DiskState> for DiskState {
    fn from(state: external::DiskState) -> Self {
        Self(state)
    }
}
/// Conversion to the external API type.
impl Into<external::DiskState> for DiskState {
    fn into(self) -> external::DiskState {
        self.0
    }
}

/// Type which describes the attachment status of a disk.
///
/// This happens to be the same as the type in the external API,
/// but it is not required to be.
pub type DiskAttachment = external::DiskAttachment;

/// Information announced by a metric server, used so that clients can contact it and collect
/// available metric data from it.
#[derive(Queryable, Identifiable, Insertable, Debug, Clone, Selectable)]
#[table_name = "metricproducer"]
pub struct ProducerEndpoint {
    pub id: Uuid,
    pub time_created: DateTime<Utc>,
    pub time_modified: DateTime<Utc>,
    pub ip: ipnetwork::IpNetwork,
    pub port: i32,
    pub interval: f64,
    pub base_route: String,
    pub oximeter_id: Uuid,
}

impl ProducerEndpoint {
    /// Create a new endpoint, with the data announced by the producer and a chosen Oximeter
    /// instance to act as its collector.
    pub fn new(
        endpoint: &internal::nexus::ProducerEndpoint,
        oximeter_id: Uuid,
    ) -> Self {
        let now = Utc::now();
        Self {
            id: endpoint.id,
            time_created: now,
            time_modified: now,
            ip: endpoint.address.ip().into(),
            port: endpoint.address.port().into(),
            base_route: endpoint.base_route.clone(),
            interval: endpoint.interval.as_secs_f64(),
            oximeter_id,
        }
    }

    /// Return the route that can be used to request metric data.
    pub fn collection_route(&self) -> String {
        format!("{}/{}", &self.base_route, &self.id)
    }
}

/// Message used to notify Nexus that this oximeter instance is up and running.
#[derive(Queryable, Identifiable, Insertable, Debug, Clone, Copy)]
#[table_name = "oximeter"]
pub struct OximeterInfo {
    /// The ID for this oximeter instance.
    pub id: Uuid,
    /// When this resource was created.
    pub time_created: DateTime<Utc>,
    /// When this resource was last modified.
    pub time_modified: DateTime<Utc>,
    /// The address on which this oximeter instance listens for requests
    pub ip: ipnetwork::IpNetwork,
    pub port: i32,
}

impl OximeterInfo {
    pub fn new(info: &internal::nexus::OximeterInfo) -> Self {
        let now = Utc::now();
        Self {
            id: info.collector_id,
            time_created: now,
            time_modified: now,
            ip: info.address.ip().into(),
            port: info.address.port().into(),
        }
    }
}

#[derive(Queryable, Identifiable, Insertable, Clone, Debug)]
#[table_name = "vpc"]
pub struct Vpc {
    pub id: Uuid,
    pub name: external::Name,
    pub description: String,
    pub time_created: DateTime<Utc>,
    pub time_modified: DateTime<Utc>,
    pub time_deleted: Option<DateTime<Utc>>,

    pub project_id: Uuid,
    pub dns_name: external::Name,
}

impl Vpc {
    pub fn new(
        vpc_id: Uuid,
        project_id: Uuid,
        params: external::VpcCreateParams,
    ) -> Self {
        let identity = IdentityMetadata::new(vpc_id, params.identity);
        Self {
            id: identity.id,
            name: identity.name,
            description: identity.description,
            time_created: identity.time_created,
            time_modified: identity.time_modified,
            time_deleted: identity.time_deleted,

            project_id,
            dns_name: params.dns_name,
        }
    }

    pub fn identity(&self) -> IdentityMetadata {
        IdentityMetadata {
            id: self.id,
            name: self.name.clone(),
            description: self.description.clone(),
            time_created: self.time_created,
            time_modified: self.time_modified,
            time_deleted: self.time_deleted,
        }
    }
}

impl Into<external::Vpc> for Vpc {
    fn into(self) -> external::Vpc {
        external::Vpc {
            identity: self.identity().into(),
            project_id: self.project_id,
            dns_name: self.dns_name,
        }
    }
}

#[derive(AsChangeset)]
#[table_name = "vpc"]
pub struct VpcUpdate {
    pub name: Option<external::Name>,
    pub description: Option<String>,
    pub time_modified: DateTime<Utc>,
    pub dns_name: Option<external::Name>,
}

impl From<external::VpcUpdateParams> for VpcUpdate {
    fn from(params: external::VpcUpdateParams) -> Self {
        Self {
            name: params.identity.name,
            description: params.identity.description,
            time_modified: Utc::now(),
            dns_name: params.dns_name,
        }
    }
}

#[derive(Queryable, Identifiable, Insertable, Clone, Debug)]
#[table_name = "vpcsubnet"]
pub struct VpcSubnet {
    pub id: Uuid,
    pub name: external::Name,
    pub description: String,
    pub time_created: DateTime<Utc>,
    pub time_modified: DateTime<Utc>,
    pub time_deleted: Option<DateTime<Utc>>,

    pub vpc_id: Uuid,
    pub ipv4_block: Option<external::Ipv4Net>,
    pub ipv6_block: Option<external::Ipv6Net>,
}

impl VpcSubnet {
    pub fn new(
        subnet_id: Uuid,
        vpc_id: Uuid,
        params: external::VpcSubnetCreateParams,
    ) -> Self {
        let identity = IdentityMetadata::new(subnet_id, params.identity);
        Self {
            id: identity.id,
            name: identity.name,
            description: identity.description,
            time_created: identity.time_created,
            time_modified: identity.time_modified,
            time_deleted: identity.time_deleted,

            vpc_id,

            ipv4_block: params.ipv4_block,
            ipv6_block: params.ipv6_block,
        }
    }

    pub fn identity(&self) -> IdentityMetadata {
        IdentityMetadata {
            id: self.id,
            name: self.name.clone(),
            description: self.description.clone(),
            time_created: self.time_created,
            time_modified: self.time_modified,
            time_deleted: self.time_deleted,
        }
    }
}

impl Into<external::VpcSubnet> for VpcSubnet {
    fn into(self) -> external::VpcSubnet {
        external::VpcSubnet {
            identity: self.identity().into(),
            vpc_id: self.vpc_id,
            ipv4_block: self.ipv4_block,
            ipv6_block: self.ipv6_block,
        }
    }
}

#[derive(AsChangeset)]
#[table_name = "vpcsubnet"]
pub struct VpcSubnetUpdate {
    pub name: Option<external::Name>,
    pub description: Option<String>,
    pub time_modified: DateTime<Utc>,
    pub ipv4_block: Option<external::Ipv4Net>,
    pub ipv6_block: Option<external::Ipv6Net>,
}

impl From<external::VpcSubnetUpdateParams> for VpcSubnetUpdate {
    fn from(params: external::VpcSubnetUpdateParams) -> Self {
        Self {
            name: params.identity.name,
            description: params.identity.description,
            time_modified: Utc::now(),
            ipv4_block: params.ipv4_block,
            ipv6_block: params.ipv6_block,
        }
    }
}

#[derive(Queryable, Identifiable, Insertable, Clone, Debug)]
#[table_name = "networkinterface"]
pub struct NetworkInterface {
    pub id: Uuid,
    pub name: external::Name,
    pub description: String,
    pub time_created: DateTime<Utc>,
    pub time_modified: DateTime<Utc>,
    pub time_deleted: Option<DateTime<Utc>>,

    pub vpc_id: Uuid,
    pub subnet_id: Uuid,
    pub mac: external::MacAddr,
    pub ip: ipnetwork::IpNetwork,
}

impl NetworkInterface {
    pub fn identity(&self) -> IdentityMetadata {
        IdentityMetadata {
            id: self.id,
            name: self.name.clone(),
            description: self.description.clone(),
            time_created: self.time_created,
            time_modified: self.time_modified,
            time_deleted: self.time_deleted,
        }
    }
}<|MERGE_RESOLUTION|>--- conflicted
+++ resolved
@@ -1,13 +1,8 @@
 //! Structures stored to the database.
 
 use super::schema::{
-<<<<<<< HEAD
-    disk, instance, metricproducer, networkinterface, oximeter,
-    oximeterassignment, project, sled, vpc, vpcsubnet,
-=======
-    disk, instance, metricproducer, networkinterface, oximeter, project, vpc,
-    vpcsubnet,
->>>>>>> ae4653d5
+    disk, instance, metricproducer, networkinterface, oximeter, project, sled,
+    vpc, vpcsubnet,
 };
 use chrono::{DateTime, Utc};
 use diesel::backend::{Backend, RawValue};
