/*!
 * Primary control plane interface for database read and write operations
 */

/*
 * TODO-scalability review all queries for use of indexes (may need
 * "time_deleted IS NOT NULL" conditions) Figure out how to automate this.
 *
 * TODO-design Better support for joins?
 * The interfaces here often require that to do anything with an object, a
 * caller must first look up the id and then do operations with the id.  For
 * example, the caller of project_list_disks() always looks up the project to
 * get the project_id, then lists disks having that project_id.  It's possible
 * to implement this instead with a JOIN in the database so that we do it with
 * one database round-trip.  We could use CTEs similar to what we do with
 * conditional updates to distinguish the case where the project didn't exist
 * vs. there were no disks in it.  This seems likely to be a fair bit more
 * complicated to do safely and generally compared to what we have now.
 */

use super::Pool;
use async_bb8_diesel::{AsyncRunQueryDsl, DieselConnectionManager};
use chrono::Utc;
use diesel::{ExpressionMethods, QueryDsl};
use omicron_common::api;
use omicron_common::api::external::CreateResult;
use omicron_common::api::external::DataPageParams;
use omicron_common::api::external::DeleteResult;
use omicron_common::api::external::Error;
use omicron_common::api::external::Generation;
use omicron_common::api::external::ListResultVec;
use omicron_common::api::external::LookupResult;
use omicron_common::api::external::LookupType;
use omicron_common::api::external::Name;
use omicron_common::api::external::ResourceType;
use omicron_common::api::external::UpdateResult;
use omicron_common::bail_unless;
use std::convert::TryFrom;
use std::sync::Arc;
use uuid::Uuid;

use crate::db;
use crate::db::pagination::paginated;
use crate::db::update_and_check::{UpdateAndCheck, UpdateStatus};

pub struct DataStore {
    pool: Arc<Pool>,
}

impl DataStore {
    pub fn new(pool: Arc<Pool>) -> Self {
        DataStore { pool }
    }

    fn pool(
        &self,
    ) -> &bb8::Pool<DieselConnectionManager<diesel::PgConnection>> {
        self.pool.pool()
    }

    /// Create a project
    pub async fn project_create(
        &self,
        project: db::model::Project,
    ) -> CreateResult<db::model::Project> {
        use db::schema::project::dsl;

        let name = project.name().to_string();
        diesel::insert_into(dsl::project)
            .values(project)
            .get_result_async(self.pool())
            .await
            .map_err(|e| {
                Error::from_diesel_create(
                    e,
                    ResourceType::Project,
                    name.as_str(),
                )
            })
    }

    /// Lookup a project by name.
    pub async fn project_fetch(
        &self,
        name: &Name,
    ) -> LookupResult<db::model::Project> {
        use db::schema::project::dsl;
        dsl::project
            .filter(dsl::time_deleted.is_null())
            .filter(dsl::name.eq(name.clone()))
            .first_async::<db::model::Project>(self.pool())
            .await
            .map_err(|e| {
                Error::from_diesel(
                    e,
                    ResourceType::Project,
                    LookupType::ByName(name.as_str().to_owned()),
                )
            })
    }

    /// Delete a project
    /*
     * TODO-correctness This needs to check whether there are any resources that
     * depend on the Project (Disks, Instances).  We can do this with a
     * generation counter that gets bumped when these resources are created.
     */
    pub async fn project_delete(&self, name: &Name) -> DeleteResult {
        use db::schema::project::dsl;
        let now = Utc::now();
        diesel::update(dsl::project)
            .filter(dsl::time_deleted.is_null())
            .filter(dsl::name.eq(name.clone()))
            .set(dsl::time_deleted.eq(now))
            .get_result_async::<db::model::Project>(self.pool())
            .await
            .map_err(|e| {
                Error::from_diesel(
                    e,
                    ResourceType::Project,
                    LookupType::ByName(name.as_str().to_owned()),
                )
            })?;
        Ok(())
    }

    /// Look up the id for a project based on its name
    pub async fn project_lookup_id_by_name(
        &self,
        name: &Name,
    ) -> Result<Uuid, Error> {
        use db::schema::project::dsl;
        dsl::project
            .filter(dsl::time_deleted.is_null())
            .filter(dsl::name.eq(name.clone()))
            .select(dsl::id)
            .get_result_async::<Uuid>(self.pool())
            .await
            .map_err(|e| {
                Error::from_diesel(
                    e,
                    ResourceType::Project,
                    LookupType::ByName(name.as_str().to_owned()),
                )
            })
    }

    pub async fn projects_list_by_id(
        &self,
        pagparams: &DataPageParams<'_, Uuid>,
    ) -> ListResultVec<db::model::Project> {
        use db::schema::project::dsl;
        paginated(dsl::project, dsl::id, pagparams)
            .filter(dsl::time_deleted.is_null())
            .load_async::<db::model::Project>(self.pool())
            .await
            .map_err(|e| {
                Error::from_diesel(
                    e,
                    ResourceType::Project,
                    LookupType::Other("Listing All".to_string()),
                )
            })
    }

    pub async fn projects_list_by_name(
        &self,
        pagparams: &DataPageParams<'_, Name>,
    ) -> ListResultVec<db::model::Project> {
        use db::schema::project::dsl;
        paginated(dsl::project, dsl::name, pagparams)
            .filter(dsl::time_deleted.is_null())
            .load_async::<db::model::Project>(self.pool())
            .await
            .map_err(|e| {
                Error::from_diesel(
                    e,
                    ResourceType::Project,
                    LookupType::Other("Listing All".to_string()),
                )
            })
    }

    /// Updates a project by name (clobbering update -- no etag)
    pub async fn project_update(
        &self,
        name: &Name,
        update_params: &api::external::ProjectUpdateParams,
    ) -> UpdateResult<db::model::Project> {
        use db::schema::project::dsl;
        let updates: db::model::ProjectUpdate = update_params.clone().into();

        diesel::update(dsl::project)
            .filter(dsl::time_deleted.is_null())
            .filter(dsl::name.eq(name.clone()))
            .set(updates)
            .get_result_async(self.pool())
            .await
            .map_err(|e| {
                Error::from_diesel(
                    e,
                    ResourceType::Project,
                    LookupType::ByName(name.as_str().to_owned()),
                )
            })
    }

    /*
     * Instances
     */

    /// Idempotently insert a database record for an Instance
    ///
    /// This is intended to be used by a saga action.  When we say this is
    /// idempotent, we mean that if this function succeeds and the caller
    /// invokes it again with the same instance id, project id, creation
    /// parameters, and initial runtime, then this operation will succeed and
    /// return the current object in the database.  Because this is intended for
    /// use by sagas, we do assume that if the record exists, it should still be
    /// in the "Creating" state.  If it's in any other state, this function will
    /// return with an error on the assumption that we don't really know what's
    /// happened or how to proceed.
    ///
    /// ## Errors
    ///
    /// In addition to the usual database errors (e.g., no connections
    /// available), this function can fail if there is already a different
    /// instance (having a different id) with the same name in the same project.
    /*
     * TODO-design Given that this is really oriented towards the saga
     * interface, one wonders if it's even worth having an abstraction here, or
     * if sagas shouldn't directly work with the database here (i.e., just do
     * what this function does under the hood).
     */
    pub async fn project_create_instance(
        &self,
        instance_id: &Uuid,
        project_id: &Uuid,
        params: &api::external::InstanceCreateParams,
        runtime_initial: &db::model::InstanceRuntimeState,
    ) -> CreateResult<db::model::Instance> {
        use db::schema::instance::dsl;

        let instance = db::model::Instance::new(
            *instance_id,
            *project_id,
            params,
            runtime_initial.clone(),
        );
        let name = instance.name.clone();
        let instance: db::model::Instance = diesel::insert_into(dsl::instance)
            .values(instance)
            .on_conflict(dsl::id)
            .do_nothing()
            .get_result_async(self.pool())
            .await
            .map_err(|e| {
                Error::from_diesel_create(
                    e,
                    ResourceType::Instance,
                    name.as_str(),
                )
            })?;

        bail_unless!(
            instance.state.state() == &api::external::InstanceState::Creating,
            "newly-created Instance has unexpected state: {:?}",
            instance.state
        );
        bail_unless!(
            instance.state_generation == runtime_initial.gen,
            "newly-created Instance has unexpected generation: {:?}",
            instance.state_generation
        );
        Ok(instance)
    }

    pub async fn project_list_instances(
        &self,
        project_id: &Uuid,
        pagparams: &DataPageParams<'_, Name>,
    ) -> ListResultVec<db::model::Instance> {
        use db::schema::instance::dsl;

        paginated(dsl::instance, dsl::name, pagparams)
            .filter(dsl::time_deleted.is_null())
            .filter(dsl::project_id.eq(*project_id))
            .load_async::<db::model::Instance>(self.pool())
            .await
            .map_err(|e| {
                Error::from_diesel(
                    e,
                    ResourceType::Instance,
                    LookupType::Other("Listing All".to_string()),
                )
            })
    }

    pub async fn instance_fetch(
        &self,
        instance_id: &Uuid,
    ) -> LookupResult<db::model::Instance> {
        use db::schema::instance::dsl;

        dsl::instance
            .filter(dsl::time_deleted.is_null())
            .filter(dsl::id.eq(*instance_id))
            .get_result_async(self.pool())
            .await
            .map_err(|e| {
                Error::from_diesel(
                    e,
                    ResourceType::Instance,
                    LookupType::ById(*instance_id),
                )
            })
    }

    pub async fn instance_fetch_by_name(
        &self,
        project_id: &Uuid,
        instance_name: &Name,
    ) -> LookupResult<db::model::Instance> {
        use db::schema::instance::dsl;

        dsl::instance
            .filter(dsl::time_deleted.is_null())
            .filter(dsl::project_id.eq(*project_id))
            .filter(dsl::name.eq(instance_name.clone()))
            .get_result_async(self.pool())
            .await
            .map_err(|e| {
                Error::from_diesel(
                    e,
                    ResourceType::Instance,
                    LookupType::ByName(instance_name.as_str().to_owned()),
                )
            })
    }

    /*
     * TODO-design It's tempting to return the updated state of the Instance
     * here because it's convenient for consumers and by using a RETURNING
     * clause, we could ensure that the "update" and "fetch" are atomic.
     * But in the unusual case that we _don't_ update the row because our
     * update is older than the one in the database, we would have to fetch
     * the current state explicitly.  For now, we'll just require consumers
     * to explicitly fetch the state if they want that.
     */
    pub async fn instance_update_runtime(
        &self,
        instance_id: &Uuid,
        new_runtime: &db::model::InstanceRuntimeState,
    ) -> Result<bool, Error> {
        use db::schema::instance::dsl;

        let updated = diesel::update(dsl::instance)
            .filter(dsl::time_deleted.is_null())
            .filter(dsl::id.eq(*instance_id))
            .filter(dsl::state_generation.lt(new_runtime.gen))
            .set(new_runtime.clone())
            .check_if_exists(*instance_id)
            .execute_and_check::<db::model::Instance>(self.pool())
            .await
            .map(|r| match r.status {
                UpdateStatus::Updated => true,
                UpdateStatus::NotUpdatedButExists => false,
            })
            .map_err(|e| {
                Error::from_diesel(
                    e,
                    ResourceType::Instance,
                    LookupType::ById(*instance_id),
                )
            })?;

        Ok(updated)
    }

    pub async fn project_delete_instance(
        &self,
        instance_id: &Uuid,
    ) -> DeleteResult {
        /*
         * This is subject to change, but for now we're going to say that an
         * instance must be "stopped" or "failed" in order to delete it.  The
         * delete operation sets "time_deleted" (just like with other objects)
         * and also sets the state to "destroyed".  By virtue of being
         * "stopped", we assume there are no dependencies on this instance
         * (e.g., disk attachments).  If that changes, we'll want to check for
         * such dependencies here.
         */
        use api::external::InstanceState as ApiInstanceState;
        use db::model::InstanceState as DbInstanceState;
        use db::schema::instance::dsl;

        let now = Utc::now();

        let destroyed = DbInstanceState::new(ApiInstanceState::Destroyed);
        let stopped = DbInstanceState::new(ApiInstanceState::Stopped);
        let failed = DbInstanceState::new(ApiInstanceState::Failed);

        diesel::update(dsl::instance)
            .filter(dsl::time_deleted.is_null())
            .filter(dsl::id.eq(*instance_id))
            .filter(dsl::state.eq_any(vec![stopped, failed]))
            .set((dsl::state.eq(destroyed), dsl::time_deleted.eq(now)))
            .get_result_async::<db::model::Instance>(self.pool())
            .await
            .map_err(|e| {
                Error::from_diesel(
                    e,
                    ResourceType::Instance,
                    LookupType::ById(*instance_id),
                )
            })?;
        Ok(())
    }

    /*
     * Disks
     */

    /**
     * List disks associated with a given instance.
     */
    pub async fn instance_list_disks(
        &self,
        instance_id: &Uuid,
        pagparams: &DataPageParams<'_, Name>,
    ) -> ListResultVec<db::model::DiskAttachment> {
        use db::schema::disk::dsl;

        paginated(dsl::disk, dsl::name, pagparams)
            .filter(dsl::time_deleted.is_null())
            .filter(dsl::attach_instance_id.eq(*instance_id))
            .load_async::<db::model::Disk>(self.pool())
            .await
            .map(|disks| {
                disks
                    .into_iter()
                    // Unwrap safety: filtered by instance_id in query.
                    .map(|disk| disk.attachment().unwrap())
                    .collect()
            })
            .map_err(|e| {
                Error::from_diesel(
                    e,
                    ResourceType::Disk,
                    LookupType::Other("Listing All".to_string()),
                )
            })
    }

    pub async fn project_create_disk(
        &self,
        disk_id: &Uuid,
        project_id: &Uuid,
        params: &api::external::DiskCreateParams,
        runtime_initial: &db::model::DiskRuntimeState,
    ) -> CreateResult<db::model::Disk> {
        use db::schema::disk::dsl;

        let disk = db::model::Disk::new(
            *disk_id,
            *project_id,
            params.clone(),
            runtime_initial.clone(),
        );
        let name = disk.name.clone();
        let disk: db::model::Disk = diesel::insert_into(dsl::disk)
            .values(disk)
            .on_conflict(dsl::id)
            .do_nothing()
            .get_result_async(self.pool())
            .await
            .map_err(|e| {
                Error::from_diesel_create(e, ResourceType::Disk, name.as_str())
            })?;

        let runtime = disk.runtime();
        bail_unless!(
            runtime.state().state() == &api::external::DiskState::Creating,
            "newly-created Disk has unexpected state: {:?}",
            runtime.disk_state
        );
        bail_unless!(
            runtime.gen == runtime_initial.gen,
            "newly-created Disk has unexpected generation: {:?}",
            runtime.gen
        );
        Ok(disk)
    }

    pub async fn project_list_disks(
        &self,
        project_id: &Uuid,
        pagparams: &DataPageParams<'_, Name>,
    ) -> ListResultVec<db::model::Disk> {
        use db::schema::disk::dsl;

        paginated(dsl::disk, dsl::name, pagparams)
            .filter(dsl::time_deleted.is_null())
            .filter(dsl::project_id.eq(*project_id))
            .load_async::<db::model::Disk>(self.pool())
            .await
            .map_err(|e| {
                Error::from_diesel(
                    e,
                    ResourceType::Disk,
                    LookupType::Other("Listing All".to_string()),
                )
            })
    }

    pub async fn disk_update_runtime(
        &self,
        disk_id: &Uuid,
        new_runtime: &db::model::DiskRuntimeState,
    ) -> Result<bool, Error> {
        use db::schema::disk::dsl;

        let updated = diesel::update(dsl::disk)
            .filter(dsl::time_deleted.is_null())
            .filter(dsl::id.eq(*disk_id))
            .filter(dsl::state_generation.lt(new_runtime.gen))
            .set(new_runtime.clone())
            .check_if_exists(*disk_id)
            .execute_and_check::<db::model::Disk>(self.pool())
            .await
            .map(|r| match r.status {
                UpdateStatus::Updated => true,
                UpdateStatus::NotUpdatedButExists => false,
            })
            .map_err(|e| {
                Error::from_diesel(
                    e,
                    ResourceType::Disk,
                    LookupType::ById(*disk_id),
                )
            })?;

        Ok(updated)
    }

    pub async fn disk_fetch(
        &self,
        disk_id: &Uuid,
    ) -> LookupResult<db::model::Disk> {
        use db::schema::disk::dsl;

        dsl::disk
            .filter(dsl::time_deleted.is_null())
            .filter(dsl::id.eq(*disk_id))
            .get_result_async(self.pool())
            .await
            .map_err(|e| {
                Error::from_diesel(
                    e,
                    ResourceType::Disk,
                    LookupType::ById(*disk_id),
                )
            })
    }

    pub async fn disk_fetch_by_name(
        &self,
        project_id: &Uuid,
        disk_name: &Name,
    ) -> LookupResult<db::model::Disk> {
        use db::schema::disk::dsl;

        dsl::disk
            .filter(dsl::time_deleted.is_null())
            .filter(dsl::project_id.eq(*project_id))
            .filter(dsl::name.eq(disk_name.clone()))
            .get_result_async(self.pool())
            .await
            .map_err(|e| {
                Error::from_diesel(
                    e,
                    ResourceType::Disk,
                    LookupType::ByName(disk_name.as_str().to_owned()),
                )
            })
    }

    pub async fn project_delete_disk(&self, disk_id: &Uuid) -> DeleteResult {
        use db::schema::disk::dsl;
        let now = Utc::now();

        let destroyed = api::external::DiskState::Destroyed.label();
        let detached = api::external::DiskState::Detached.label();
        let faulted = api::external::DiskState::Faulted.label();

        let result = diesel::update(dsl::disk)
            .filter(dsl::time_deleted.is_null())
            .filter(dsl::id.eq(*disk_id))
            .filter(dsl::disk_state.eq_any(vec![detached, faulted]))
            .set((dsl::disk_state.eq(destroyed), dsl::time_deleted.eq(now)))
            .check_if_exists(*disk_id)
            .execute_and_check::<db::model::Disk>(self.pool())
            .await
            .map_err(|e| {
                Error::from_diesel(
                    e,
                    ResourceType::Disk,
                    LookupType::ById(*disk_id),
                )
            })?;

        match result.status {
            UpdateStatus::Updated => Ok(()),
            UpdateStatus::NotUpdatedButExists => Err(Error::InvalidRequest {
                message: format!(
                    "disk cannot be deleted in state \"{}\"",
                    result.found.disk_state
                ),
            }),
        }
    }

    // Create a record for a new Oximeter instance
    pub async fn oximeter_create(
        &self,
        info: &db::model::OximeterInfo,
    ) -> Result<(), Error> {
        use db::schema::oximeter::dsl;

        diesel::insert_into(dsl::oximeter)
            .values(*info)
            .execute_async(self.pool())
            .await
            .map_err(|e| {
                Error::from_diesel_create(
                    e,
                    ResourceType::Oximeter,
                    "Oximeter Info",
                )
            })?;
        Ok(())
    }

    // Create a record for a new producer endpoint
    pub async fn producer_endpoint_create(
        &self,
        producer: &db::model::ProducerEndpoint,
    ) -> Result<(), Error> {
        use db::schema::metricproducer::dsl;

        diesel::insert_into(dsl::metricproducer)
            .values(producer.clone())
            .execute_async(self.pool())
            .await
            .map_err(|e| {
                Error::from_diesel_create(
                    e,
                    ResourceType::Oximeter,
                    "Producer Endpoint",
                )
            })?;
        Ok(())
    }

    // Create a record of an assignment of a producer to a collector
    pub async fn oximeter_assignment_create(
        &self,
        oximeter_id: Uuid,
        producer_id: Uuid,
    ) -> Result<(), Error> {
        use db::schema::oximeterassignment::dsl;

        let assignment =
            db::model::OximeterAssignment::new(oximeter_id, producer_id);
        diesel::insert_into(dsl::oximeterassignment)
            .values(assignment)
            .execute_async(self.pool())
            .await
            .map_err(|e| {
                Error::from_diesel_create(
                    e,
                    ResourceType::Oximeter,
                    "Oximeter Assignment",
                )
            })?;
        Ok(())
    }

    /*
     * Saga management
     */

    pub async fn saga_create(
        &self,
        saga: &db::saga_types::Saga,
    ) -> Result<(), Error> {
        use db::schema::saga::dsl;

        let name = saga.template_name.clone();
        diesel::insert_into(dsl::saga)
            .values(saga.clone())
            .execute_async(self.pool())
            .await
            .map_err(|e| {
                Error::from_diesel_create(e, ResourceType::SagaDbg, &name)
            })?;
        Ok(())
    }

    pub async fn saga_create_event(
        &self,
        event: &db::saga_types::SagaNodeEvent,
    ) -> Result<(), Error> {
        use db::schema::saganodeevent::dsl;

        // TODO-robustness This INSERT ought to be conditional on this SEC still
        // owning this saga.
        diesel::insert_into(dsl::saganodeevent)
            .values(event.clone())
            .execute_async(self.pool())
            .await
            .map_err(|e| {
                Error::from_diesel_create(
                    e,
                    ResourceType::SagaDbg,
                    "Saga Event",
                )
            })?;
        Ok(())
    }

    pub async fn saga_update_state(
        &self,
        saga_id: steno::SagaId,
        new_state: steno::SagaCachedState,
        current_sec: db::saga_types::SecId,
        current_adopt_generation: Generation,
    ) -> Result<(), Error> {
        use db::schema::saga::dsl;

        let saga_id: db::saga_types::SagaId = saga_id.into();
        let result = diesel::update(dsl::saga)
            .filter(dsl::id.eq(saga_id))
            .filter(dsl::current_sec.eq(current_sec))
            .filter(dsl::adopt_generation.eq(current_adopt_generation))
            .set(dsl::saga_state.eq(new_state.to_string()))
            .check_if_exists(saga_id)
            .execute_and_check::<db::saga_types::Saga>(self.pool())
            .await
            .map_err(|e| {
                Error::from_diesel(
                    e,
                    ResourceType::SagaDbg,
                    LookupType::ById(saga_id.0.into()),
                )
            })?;

        match result.status {
            UpdateStatus::Updated => Ok(()),
            UpdateStatus::NotUpdatedButExists => Err(Error::InvalidRequest {
                message: format!(
                    "failed to update saga {:?} with state {:?}: preconditions not met: \
                    expected current_sec = {:?}, adopt_generation = {:?}, \
                    but found current_sec = {:?}, adopt_generation = {:?}, state = {:?}",
                    saga_id,
                    new_state,
                    current_sec,
                    current_adopt_generation,
                    result.found.current_sec,
                    result.found.adopt_generation,
                    result.found.saga_state,
                )
            }),
        }
    }

    pub async fn project_list_vpcs(
        &self,
        project_id: &Uuid,
        pagparams: &DataPageParams<'_, Name>,
    ) -> ListResultVec<db::model::Vpc> {
        use db::schema::vpc::dsl;

        paginated(dsl::vpc, dsl::name, pagparams)
            .filter(dsl::time_deleted.is_null())
            .filter(dsl::project_id.eq(*project_id))
            .load_async::<db::model::Vpc>(self.pool())
            .await
            .map_err(|e| {
                Error::from_diesel(
                    e,
                    ResourceType::Vpc,
                    LookupType::Other("Listing All".to_string()),
                )
            })
    }

    pub async fn project_create_vpc(
        &self,
        vpc_id: &Uuid,
        project_id: &Uuid,
        params: &api::external::VpcCreateParams,
    ) -> Result<db::model::Vpc, Error> {
        use db::schema::vpc::dsl;

        let vpc = db::model::Vpc::new(*vpc_id, *project_id, params.clone());
        let name = vpc.name.clone();
        let vpc = diesel::insert_into(dsl::vpc)
            .values(vpc)
            .on_conflict(dsl::id)
            .do_nothing()
            .get_result_async(self.pool())
            .await
            .map_err(|e| {
                Error::from_diesel_create(e, ResourceType::Vpc, name.as_str())
            })?;
        Ok(vpc)
    }

    pub async fn project_update_vpc(
        &self,
        vpc_id: &Uuid,
        params: &api::external::VpcUpdateParams,
    ) -> Result<(), Error> {
        use db::schema::vpc::dsl;
        let updates: db::model::VpcUpdate = params.clone().into();

        diesel::update(dsl::vpc)
            .filter(dsl::time_deleted.is_null())
            .filter(dsl::id.eq(*vpc_id))
            .set(updates)
            .execute_async(self.pool())
            .await
            .map_err(|e| {
                Error::from_diesel(
                    e,
                    ResourceType::Vpc,
                    LookupType::ById(*vpc_id),
                )
            })?;
        Ok(())
    }

    pub async fn vpc_fetch_by_name(
        &self,
        project_id: &Uuid,
        vpc_name: &Name,
    ) -> LookupResult<db::model::Vpc> {
        use db::schema::vpc::dsl;

        dsl::vpc
            .filter(dsl::time_deleted.is_null())
            .filter(dsl::project_id.eq(*project_id))
            .filter(dsl::name.eq(vpc_name.clone()))
            .get_result_async(self.pool())
            .await
            .map_err(|e| {
                Error::from_diesel(
                    e,
                    ResourceType::Vpc,
                    LookupType::ByName(vpc_name.as_str().to_owned()),
                )
            })
    }

    pub async fn project_delete_vpc(&self, vpc_id: &Uuid) -> DeleteResult {
        use db::schema::vpc::dsl;

        let now = Utc::now();
        diesel::update(dsl::vpc)
            .filter(dsl::time_deleted.is_null())
            .filter(dsl::id.eq(*vpc_id))
            .set(dsl::time_deleted.eq(now))
            .get_result_async::<db::model::Vpc>(self.pool())
            .await
            .map_err(|e| {
                Error::from_diesel(
                    e,
                    ResourceType::Vpc,
                    LookupType::ById(*vpc_id),
                )
            })?;
        Ok(())
    }

<<<<<<< HEAD
    /*
     * Sagas
     */

    pub async fn saga_list_unfinished_by_id(
        &self,
        sec_id: &db::SecId,
        pagparams: &DataPageParams<'_, Uuid>,
    ) -> ListResultVec<db::saga_types::Saga> {
        use db::schema::saga::dsl;
        paginated(dsl::saga, dsl::id, &pagparams)
            .filter(
                dsl::saga_state.ne(steno::SagaCachedState::Done.to_string()),
            )
            .filter(dsl::current_sec.eq(*sec_id))
            .load_async(self.pool())
=======
    pub async fn vpc_list_subnets(
        &self,
        vpc_id: &Uuid,
        pagparams: &DataPageParams<'_, Name>,
    ) -> ListResultVec<db::model::VpcSubnet> {
        use db::schema::vpcsubnet::dsl;

        paginated(dsl::vpcsubnet, dsl::name, pagparams)
            .filter(dsl::time_deleted.is_null())
            .filter(dsl::vpc_id.eq(*vpc_id))
            .load_async::<db::model::VpcSubnet>(self.pool())
            .await
            .map_err(|e| {
                Error::from_diesel(
                    e,
                    ResourceType::VpcSubnet,
                    LookupType::Other("Listing All".to_string()),
                )
            })
    }
    pub async fn vpc_subnet_fetch_by_name(
        &self,
        vpc_id: &Uuid,
        subnet_name: &Name,
    ) -> LookupResult<db::model::VpcSubnet> {
        use db::schema::vpcsubnet::dsl;

        dsl::vpcsubnet
            .filter(dsl::time_deleted.is_null())
            .filter(dsl::vpc_id.eq(*vpc_id))
            .filter(dsl::name.eq(subnet_name.clone()))
            .get_result_async(self.pool())
>>>>>>> 906eba32
            .await
            .map_err(|e| {
                Error::from_diesel(
                    e,
<<<<<<< HEAD
                    ResourceType::SagaDbg,
                    LookupType::ById(sec_id.0),
                )
            })
    }

    pub async fn saga_node_event_list_by_id(
        &self,
        id: db::saga_types::SagaId,
        pagparams: &DataPageParams<'_, Uuid>,
    ) -> ListResultVec<steno::SagaNodeEvent> {
        use db::schema::saganodeevent::dsl;
        paginated(dsl::saganodeevent, dsl::saga_id, &pagparams)
            .filter(dsl::saga_id.eq(id))
            .load_async::<db::saga_types::SagaNodeEvent>(self.pool())
=======
                    ResourceType::VpcSubnet,
                    LookupType::ByName(subnet_name.as_str().to_owned()),
                )
            })
    }

    pub async fn vpc_create_subnet(
        &self,
        subnet_id: &Uuid,
        vpc_id: &Uuid,
        params: &api::external::VpcSubnetCreateParams,
    ) -> CreateResult<db::model::VpcSubnet> {
        use db::schema::vpcsubnet::dsl;

        let subnet =
            db::model::VpcSubnet::new(*subnet_id, *vpc_id, params.clone());
        let name = subnet.name.clone();
        let subnet = diesel::insert_into(dsl::vpcsubnet)
            .values(subnet)
            .on_conflict(dsl::id)
            .do_nothing()
            .get_result_async(self.pool())
            .await
            .map_err(|e| {
                Error::from_diesel_create(
                    e,
                    ResourceType::VpcSubnet,
                    name.as_str(),
                )
            })?;
        Ok(subnet)
    }

    pub async fn vpc_delete_subnet(&self, subnet_id: &Uuid) -> DeleteResult {
        use db::schema::vpcsubnet::dsl;

        let now = Utc::now();
        diesel::update(dsl::vpcsubnet)
            .filter(dsl::time_deleted.is_null())
            .filter(dsl::id.eq(*subnet_id))
            .set(dsl::time_deleted.eq(now))
            .get_result_async::<db::model::VpcSubnet>(self.pool())
            .await
            .map_err(|e| {
                Error::from_diesel(
                    e,
                    ResourceType::VpcSubnet,
                    LookupType::ById(*subnet_id),
                )
            })?;
        Ok(())
    }

    pub async fn vpc_update_subnet(
        &self,
        subnet_id: &Uuid,
        params: &api::external::VpcSubnetUpdateParams,
    ) -> Result<(), Error> {
        use db::schema::vpcsubnet::dsl;
        let updates: db::model::VpcSubnetUpdate = params.clone().into();

        diesel::update(dsl::vpcsubnet)
            .filter(dsl::time_deleted.is_null())
            .filter(dsl::id.eq(*subnet_id))
            .set(updates)
            .execute_async(self.pool())
>>>>>>> 906eba32
            .await
            .map_err(|e| {
                Error::from_diesel(
                    e,
<<<<<<< HEAD
                    ResourceType::SagaDbg,
                    LookupType::ById(id.0 .0),
                )
            })?
            .into_iter()
            .map(|db_event| steno::SagaNodeEvent::try_from(db_event))
            .collect::<Result<_, Error>>()
=======
                    ResourceType::VpcSubnet,
                    LookupType::ById(*subnet_id),
                )
            })?;
        Ok(())
>>>>>>> 906eba32
    }
}<|MERGE_RESOLUTION|>--- conflicted
+++ resolved
@@ -686,9 +686,7 @@
         Ok(())
     }
 
-    /*
-     * Saga management
-     */
+    // Sagas
 
     pub async fn saga_create(
         &self,
@@ -774,120 +772,6 @@
         }
     }
 
-    pub async fn project_list_vpcs(
-        &self,
-        project_id: &Uuid,
-        pagparams: &DataPageParams<'_, Name>,
-    ) -> ListResultVec<db::model::Vpc> {
-        use db::schema::vpc::dsl;
-
-        paginated(dsl::vpc, dsl::name, pagparams)
-            .filter(dsl::time_deleted.is_null())
-            .filter(dsl::project_id.eq(*project_id))
-            .load_async::<db::model::Vpc>(self.pool())
-            .await
-            .map_err(|e| {
-                Error::from_diesel(
-                    e,
-                    ResourceType::Vpc,
-                    LookupType::Other("Listing All".to_string()),
-                )
-            })
-    }
-
-    pub async fn project_create_vpc(
-        &self,
-        vpc_id: &Uuid,
-        project_id: &Uuid,
-        params: &api::external::VpcCreateParams,
-    ) -> Result<db::model::Vpc, Error> {
-        use db::schema::vpc::dsl;
-
-        let vpc = db::model::Vpc::new(*vpc_id, *project_id, params.clone());
-        let name = vpc.name.clone();
-        let vpc = diesel::insert_into(dsl::vpc)
-            .values(vpc)
-            .on_conflict(dsl::id)
-            .do_nothing()
-            .get_result_async(self.pool())
-            .await
-            .map_err(|e| {
-                Error::from_diesel_create(e, ResourceType::Vpc, name.as_str())
-            })?;
-        Ok(vpc)
-    }
-
-    pub async fn project_update_vpc(
-        &self,
-        vpc_id: &Uuid,
-        params: &api::external::VpcUpdateParams,
-    ) -> Result<(), Error> {
-        use db::schema::vpc::dsl;
-        let updates: db::model::VpcUpdate = params.clone().into();
-
-        diesel::update(dsl::vpc)
-            .filter(dsl::time_deleted.is_null())
-            .filter(dsl::id.eq(*vpc_id))
-            .set(updates)
-            .execute_async(self.pool())
-            .await
-            .map_err(|e| {
-                Error::from_diesel(
-                    e,
-                    ResourceType::Vpc,
-                    LookupType::ById(*vpc_id),
-                )
-            })?;
-        Ok(())
-    }
-
-    pub async fn vpc_fetch_by_name(
-        &self,
-        project_id: &Uuid,
-        vpc_name: &Name,
-    ) -> LookupResult<db::model::Vpc> {
-        use db::schema::vpc::dsl;
-
-        dsl::vpc
-            .filter(dsl::time_deleted.is_null())
-            .filter(dsl::project_id.eq(*project_id))
-            .filter(dsl::name.eq(vpc_name.clone()))
-            .get_result_async(self.pool())
-            .await
-            .map_err(|e| {
-                Error::from_diesel(
-                    e,
-                    ResourceType::Vpc,
-                    LookupType::ByName(vpc_name.as_str().to_owned()),
-                )
-            })
-    }
-
-    pub async fn project_delete_vpc(&self, vpc_id: &Uuid) -> DeleteResult {
-        use db::schema::vpc::dsl;
-
-        let now = Utc::now();
-        diesel::update(dsl::vpc)
-            .filter(dsl::time_deleted.is_null())
-            .filter(dsl::id.eq(*vpc_id))
-            .set(dsl::time_deleted.eq(now))
-            .get_result_async::<db::model::Vpc>(self.pool())
-            .await
-            .map_err(|e| {
-                Error::from_diesel(
-                    e,
-                    ResourceType::Vpc,
-                    LookupType::ById(*vpc_id),
-                )
-            })?;
-        Ok(())
-    }
-
-<<<<<<< HEAD
-    /*
-     * Sagas
-     */
-
     pub async fn saga_list_unfinished_by_id(
         &self,
         sec_id: &db::SecId,
@@ -900,45 +784,10 @@
             )
             .filter(dsl::current_sec.eq(*sec_id))
             .load_async(self.pool())
-=======
-    pub async fn vpc_list_subnets(
-        &self,
-        vpc_id: &Uuid,
-        pagparams: &DataPageParams<'_, Name>,
-    ) -> ListResultVec<db::model::VpcSubnet> {
-        use db::schema::vpcsubnet::dsl;
-
-        paginated(dsl::vpcsubnet, dsl::name, pagparams)
-            .filter(dsl::time_deleted.is_null())
-            .filter(dsl::vpc_id.eq(*vpc_id))
-            .load_async::<db::model::VpcSubnet>(self.pool())
-            .await
-            .map_err(|e| {
-                Error::from_diesel(
-                    e,
-                    ResourceType::VpcSubnet,
-                    LookupType::Other("Listing All".to_string()),
-                )
-            })
-    }
-    pub async fn vpc_subnet_fetch_by_name(
-        &self,
-        vpc_id: &Uuid,
-        subnet_name: &Name,
-    ) -> LookupResult<db::model::VpcSubnet> {
-        use db::schema::vpcsubnet::dsl;
-
-        dsl::vpcsubnet
-            .filter(dsl::time_deleted.is_null())
-            .filter(dsl::vpc_id.eq(*vpc_id))
-            .filter(dsl::name.eq(subnet_name.clone()))
-            .get_result_async(self.pool())
->>>>>>> 906eba32
-            .await
-            .map_err(|e| {
-                Error::from_diesel(
-                    e,
-<<<<<<< HEAD
+            .await
+            .map_err(|e| {
+                Error::from_diesel(
+                    e,
                     ResourceType::SagaDbg,
                     LookupType::ById(sec_id.0),
                 )
@@ -954,7 +803,166 @@
         paginated(dsl::saganodeevent, dsl::saga_id, &pagparams)
             .filter(dsl::saga_id.eq(id))
             .load_async::<db::saga_types::SagaNodeEvent>(self.pool())
-=======
+            .await
+            .map_err(|e| {
+                Error::from_diesel(
+                    e,
+                    ResourceType::SagaDbg,
+                    LookupType::ById(id.0 .0),
+                )
+            })?
+            .into_iter()
+            .map(|db_event| steno::SagaNodeEvent::try_from(db_event))
+            .collect::<Result<_, Error>>()
+    }
+
+    // VPCs
+
+    pub async fn project_list_vpcs(
+        &self,
+        project_id: &Uuid,
+        pagparams: &DataPageParams<'_, Name>,
+    ) -> ListResultVec<db::model::Vpc> {
+        use db::schema::vpc::dsl;
+
+        paginated(dsl::vpc, dsl::name, pagparams)
+            .filter(dsl::time_deleted.is_null())
+            .filter(dsl::project_id.eq(*project_id))
+            .load_async::<db::model::Vpc>(self.pool())
+            .await
+            .map_err(|e| {
+                Error::from_diesel(
+                    e,
+                    ResourceType::Vpc,
+                    LookupType::Other("Listing All".to_string()),
+                )
+            })
+    }
+
+    pub async fn project_create_vpc(
+        &self,
+        vpc_id: &Uuid,
+        project_id: &Uuid,
+        params: &api::external::VpcCreateParams,
+    ) -> Result<db::model::Vpc, Error> {
+        use db::schema::vpc::dsl;
+
+        let vpc = db::model::Vpc::new(*vpc_id, *project_id, params.clone());
+        let name = vpc.name.clone();
+        let vpc = diesel::insert_into(dsl::vpc)
+            .values(vpc)
+            .on_conflict(dsl::id)
+            .do_nothing()
+            .get_result_async(self.pool())
+            .await
+            .map_err(|e| {
+                Error::from_diesel_create(e, ResourceType::Vpc, name.as_str())
+            })?;
+        Ok(vpc)
+    }
+
+    pub async fn project_update_vpc(
+        &self,
+        vpc_id: &Uuid,
+        params: &api::external::VpcUpdateParams,
+    ) -> Result<(), Error> {
+        use db::schema::vpc::dsl;
+        let updates: db::model::VpcUpdate = params.clone().into();
+
+        diesel::update(dsl::vpc)
+            .filter(dsl::time_deleted.is_null())
+            .filter(dsl::id.eq(*vpc_id))
+            .set(updates)
+            .execute_async(self.pool())
+            .await
+            .map_err(|e| {
+                Error::from_diesel(
+                    e,
+                    ResourceType::Vpc,
+                    LookupType::ById(*vpc_id),
+                )
+            })?;
+        Ok(())
+    }
+
+    pub async fn vpc_fetch_by_name(
+        &self,
+        project_id: &Uuid,
+        vpc_name: &Name,
+    ) -> LookupResult<db::model::Vpc> {
+        use db::schema::vpc::dsl;
+
+        dsl::vpc
+            .filter(dsl::time_deleted.is_null())
+            .filter(dsl::project_id.eq(*project_id))
+            .filter(dsl::name.eq(vpc_name.clone()))
+            .get_result_async(self.pool())
+            .await
+            .map_err(|e| {
+                Error::from_diesel(
+                    e,
+                    ResourceType::Vpc,
+                    LookupType::ByName(vpc_name.as_str().to_owned()),
+                )
+            })
+    }
+
+    pub async fn project_delete_vpc(&self, vpc_id: &Uuid) -> DeleteResult {
+        use db::schema::vpc::dsl;
+
+        let now = Utc::now();
+        diesel::update(dsl::vpc)
+            .filter(dsl::time_deleted.is_null())
+            .filter(dsl::id.eq(*vpc_id))
+            .set(dsl::time_deleted.eq(now))
+            .get_result_async::<db::model::Vpc>(self.pool())
+            .await
+            .map_err(|e| {
+                Error::from_diesel(
+                    e,
+                    ResourceType::Vpc,
+                    LookupType::ById(*vpc_id),
+                )
+            })?;
+        Ok(())
+    }
+
+    pub async fn vpc_list_subnets(
+        &self,
+        vpc_id: &Uuid,
+        pagparams: &DataPageParams<'_, Name>,
+    ) -> ListResultVec<db::model::VpcSubnet> {
+        use db::schema::vpcsubnet::dsl;
+
+        paginated(dsl::vpcsubnet, dsl::name, pagparams)
+            .filter(dsl::time_deleted.is_null())
+            .filter(dsl::vpc_id.eq(*vpc_id))
+            .load_async::<db::model::VpcSubnet>(self.pool())
+            .await
+            .map_err(|e| {
+                Error::from_diesel(
+                    e,
+                    ResourceType::VpcSubnet,
+                    LookupType::Other("Listing All".to_string()),
+                )
+            })
+    }
+    pub async fn vpc_subnet_fetch_by_name(
+        &self,
+        vpc_id: &Uuid,
+        subnet_name: &Name,
+    ) -> LookupResult<db::model::VpcSubnet> {
+        use db::schema::vpcsubnet::dsl;
+
+        dsl::vpcsubnet
+            .filter(dsl::time_deleted.is_null())
+            .filter(dsl::vpc_id.eq(*vpc_id))
+            .filter(dsl::name.eq(subnet_name.clone()))
+            .get_result_async(self.pool())
+            .await
+            .map_err(|e| {
+                Error::from_diesel(
+                    e,
                     ResourceType::VpcSubnet,
                     LookupType::ByName(subnet_name.as_str().to_owned()),
                 )
@@ -1021,25 +1029,14 @@
             .filter(dsl::id.eq(*subnet_id))
             .set(updates)
             .execute_async(self.pool())
->>>>>>> 906eba32
-            .await
-            .map_err(|e| {
-                Error::from_diesel(
-                    e,
-<<<<<<< HEAD
-                    ResourceType::SagaDbg,
-                    LookupType::ById(id.0 .0),
-                )
-            })?
-            .into_iter()
-            .map(|db_event| steno::SagaNodeEvent::try_from(db_event))
-            .collect::<Result<_, Error>>()
-=======
+            .await
+            .map_err(|e| {
+                Error::from_diesel(
+                    e,
                     ResourceType::VpcSubnet,
                     LookupType::ById(*subnet_id),
                 )
             })?;
         Ok(())
->>>>>>> 906eba32
     }
 }