--- conflicted
+++ resolved
@@ -141,15 +141,9 @@
 impl From<Baseboard> for nexus_client::types::Baseboard {
     fn from(b: Baseboard) -> nexus_client::types::Baseboard {
         nexus_client::types::Baseboard {
-<<<<<<< HEAD
-            serial_number: b.identifier,
-            part_number: b.model,
-            revision: b.revision,
-=======
-            identifier: b.identifier().to_string(),
-            model: b.model().to_string(),
+            serial_number: b.identifier().to_string(),
+            part_number: b.model().to_string(),
             revision: b.revision(),
->>>>>>> 8b0ab46a
         }
     }
 }