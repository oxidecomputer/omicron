--- conflicted
+++ resolved
@@ -76,17 +76,10 @@
 #[derive(
     Clone,
     Debug,
-<<<<<<< HEAD
-    PartialEq,
-    Eq,
-    PartialOrd,
-    Ord,
-=======
     PartialOrd,
     Ord,
     PartialEq,
     Eq,
->>>>>>> 0863c5bf
     Hash,
     Serialize,
     Deserialize,
