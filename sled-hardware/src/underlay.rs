--- conflicted
+++ resolved
@@ -51,15 +51,11 @@
 /// Convenience function that calls
 /// `ensure_links_have_global_zone_link_local_v6_addresses()` with the links
 /// returned by `find_chelsio_links()`.
-<<<<<<< HEAD
-pub fn find_nics(executor: &BoxedExecutor) -> Result<Vec<AddrObject>, Error> {
-    let underlay_nics = find_chelsio_links(executor)?;
-=======
 pub fn find_nics(
+    executor: &BoxedExecutor,
     config_data_links: &[String; 2],
 ) -> Result<Vec<AddrObject>, Error> {
-    let underlay_nics = find_chelsio_links(config_data_links)?;
->>>>>>> e53de823
+    let underlay_nics = find_chelsio_links(executor, config_data_links)?;
 
     // Before these links have any consumers (eg. IP interfaces), set the MTU.
     // If we have previously set the MTU, do not attempt to re-set.
@@ -85,11 +81,8 @@
 /// developer machine, or generally a non-Gimlet, this will return the
 /// VNICs we use to emulate those Chelsio links.
 pub fn find_chelsio_links(
-<<<<<<< HEAD
     executor: &BoxedExecutor,
-=======
     config_data_links: &[String; 2],
->>>>>>> e53de823
 ) -> Result<Vec<PhysicalLink>, Error> {
     if is_gimlet().map_err(Error::SystemDetection)? {
         Dladm::list_physical(executor).map_err(Error::FindLinks).map(|links| {
